--- conflicted
+++ resolved
@@ -80,12 +80,7 @@
 
       /// \brief Construct Matrix3 from a quaternion.
       /// \param[in] _q Quaternion.
-<<<<<<< HEAD
-      // cppcheck-suppress noExplicitConstructor
-      public: Matrix3(const Quaternion<T> &_q)
-=======
       public: explicit Matrix3(const Quaternion<T> &_q)
->>>>>>> 3910b778
       {
         Quaternion<T> qt = _q;
         qt.Normalize();
