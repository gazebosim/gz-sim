--- conflicted
+++ resolved
@@ -71,34 +71,21 @@
       }
 
       /// \brief Returns the length (magnitude) of the vector
-<<<<<<< HEAD
-      /// \ return the length
-=======
       /// \return The length
->>>>>>> 47388d65
       public: T Length() const
       {
         return sqrt(this->SquaredLength());
       }
 
-<<<<<<< HEAD
-      /// \brief Return the square of the length (magnitude) of the vector
-      /// \return the squared length
-=======
       /// \brief Returns the square of the length (magnitude) of the vector
       /// \return The squared length
->>>>>>> 47388d65
       public: T SquaredLength() const
       {
         return std::pow(this->data[0], 2)
              + std::pow(this->data[1], 2);
       }
 
-<<<<<<< HEAD
-      /// \brief  Normalize the vector length
-=======
       /// \brief Normalize the vector length
->>>>>>> 47388d65
       public: void Normalize()
       {
         double d = this->Length();
