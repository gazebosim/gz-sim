/*
 * Copyright (C) 2014 Open Source Robotics Foundation
 *
 * Licensed under the Apache License, Version 2.0 (the "License");
 * you may not use this file except in compliance with the License.
 * You may obtain a copy of the License at
 *
 *     http://www.apache.org/licenses/LICENSE-2.0
 *
 * Unless required by applicable law or agreed to in writing, software
 * distributed under the License is distributed on an "AS IS" BASIS,
 * WITHOUT WARRANTIES OR CONDITIONS OF ANY KIND, either express or implied.
 * See the License for the specific language governing permissions and
 * limitations under the License.
 *
*/
#ifndef IGNITION_MATH_KMEANS_HH_
#define IGNITION_MATH_KMEANS_HH_

#include <vector>
#include <ignition/math/Vector3.hh>
#include <ignition/math/Helpers.hh>

namespace ignition
{
  namespace math
  {
    // Forward declare private data
    class KmeansPrivate;

    /// \class Kmeans Kmeans.hh math/gzmath.hh
    /// \brief K-Means clustering algorithm. Given a set of observations,
    /// k-means partitions the observations into k sets so as to minimize the
    /// within-cluster sum of squares.
    /// Description based on http://en.wikipedia.org/wiki/K-means_clustering.
    class IGNITION_MATH_VISIBLE Kmeans
    {
      /// \brief constructor
      /// \param[in] _obs Set of observations to cluster.
<<<<<<< HEAD
      // cppcheck-suppress noExplicitConstructor
      public: Kmeans(const std::vector<Vector3d> &_obs);
=======
      public: explicit Kmeans(const std::vector<Vector3d> &_obs);
>>>>>>> 3910b778

      /// \brief Destructor.
      public: virtual ~Kmeans();

      /// \brief Get the observations to cluster.
      /// \return The vector of observations.
      public: std::vector<Vector3d> Observations() const;

      /// \brief Set the observations to cluster.
      /// \param[in] _obs The new vector of observations.
      /// \return True if the vector is not empty or false otherwise.
      public: bool Observations(const std::vector<Vector3d> &_obs);

      /// \brief Add observations to the cluster.
      /// \param[in] _obs Vector of observations.
      /// \return True if the _obs vector is not empty or false otherwise.
      public: bool AppendObservations(const std::vector<Vector3d> &_obs);

      /// \brief Executes the k-means algorithm.
      /// \param[in] _k Number of partitions to cluster.
      /// \param[out] _centroids Vector of centroids. Each element contains the
      /// centroid of one cluster.
      /// \param[out] _labels Vector of labels. The size of this vector is
      /// equals to the number of observations. Each element represents the
      /// cluster to which observation belongs.
      /// \return True when the operation succeed or false otherwise. The
      /// operation will fail if the number of observations is not positive,
      /// if the number of clusters is non positive, or if the number of
      /// clusters if greater than the number of observations.
      public: bool Cluster(int _k,
                           std::vector<Vector3d> &_centroids,
                           std::vector<unsigned int> &_labels);

      /// \brief Given an observation, it returns the closest centroid to it.
      /// \param[in] _p Point to check.
      /// \return The index of the closest centroid to the point _p.
      private: unsigned int ClosestCentroid(const Vector3d &_p) const;

      /// \brief Private data pointer
      private: KmeansPrivate *dataPtr;
    };
  }
}

#endif<|MERGE_RESOLUTION|>--- conflicted
+++ resolved
@@ -37,12 +37,7 @@
     {
       /// \brief constructor
       /// \param[in] _obs Set of observations to cluster.
-<<<<<<< HEAD
-      // cppcheck-suppress noExplicitConstructor
-      public: Kmeans(const std::vector<Vector3d> &_obs);
-=======
       public: explicit Kmeans(const std::vector<Vector3d> &_obs);
->>>>>>> 3910b778
 
       /// \brief Destructor.
       public: virtual ~Kmeans();
