--- conflicted
+++ resolved
@@ -312,11 +312,7 @@
         else
         {
           euler.y(-asin(m31));
-<<<<<<< HEAD
-          euler2.y(M_PI - euler.Y());
-=======
-          euler2.y(IGN_PI - euler.y());
->>>>>>> 3956c2c6
+          euler2.y(IGN_PI - euler.Y());
 
           euler.x(atan2(m32 / cos(euler.Y()), m33 / cos(euler.Y())));
           euler2.x(atan2(m32 / cos(euler2.Y()), m33 / cos(euler2.Y())));
