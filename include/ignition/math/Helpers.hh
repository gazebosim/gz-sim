/*
 * Copyright (C) 2012 Open Source Robotics Foundation
 *
 * Licensed under the Apache License, Version 2.0 (the "License");
 * you may not use this file except in compliance with the License.
 * You may obtain a copy of the License at
 *
 *     http://www.apache.org/licenses/LICENSE-2.0
 *
 * Unless required by applicable law or agreed to in writing, software
 * distributed under the License is distributed on an "AS IS" BASIS,
 * WITHOUT WARRANTIES OR CONDITIONS OF ANY KIND, either express or implied.
 * See the License for the specific language governing permissions and
 * limitations under the License.
 *
*/
#ifndef IGNITION_MATH_FUNCTIONS_HH_
#define IGNITION_MATH_FUNCTIONS_HH_

#include <chrono>
#include <cmath>
#include <algorithm>
#include <limits>
#include <string>
#include <iostream>
#include <vector>
#include <tuple>
#include <utility>
#include <cstdint>

#include <ignition/math/config.hh>
#include "ignition/math/Export.hh"

/// \brief The default tolerance value used by MassMatrix3::IsValid(),
/// MassMatrix3::IsPositive(), and MassMatrix3::ValidMoments()
template <typename T>
constexpr T IGN_MASSMATRIX3_DEFAULT_TOLERANCE = T(10);

/// \brief Define IGN_PI, IGN_PI_2, and IGN_PI_4.
/// This was put here for Windows support.
#ifdef M_PI
#define IGN_PI M_PI
#define IGN_PI_2 M_PI_2
#define IGN_PI_4 M_PI_4
#define IGN_SQRT2 M_SQRT2
#else
#define IGN_PI   3.14159265358979323846
#define IGN_PI_2 1.57079632679489661923
#define IGN_PI_4 0.78539816339744830962
#define IGN_SQRT2 1.41421356237309504880
#endif

/// \brief Define IGN_FP_VOLATILE for FP equality comparisons
/// Use volatile parameters when checking floating point equality on
/// the 387 math coprocessor to work around bugs from the 387 extra precision
#if defined __FLT_EVAL_METHOD__  &&  __FLT_EVAL_METHOD__ == 2
#define IGN_FP_VOLATILE volatile
#else
#define IGN_FP_VOLATILE
#endif

/// \brief Compute sphere volume
/// \param[in] _radius Sphere radius
#define IGN_SPHERE_VOLUME(_radius) (4.0*IGN_PI*std::pow(_radius, 3)/3.0)

/// \brief Compute cylinder volume
/// \param[in] _r Cylinder base radius
/// \param[in] _l Cylinder length
#define IGN_CYLINDER_VOLUME(_r, _l) (_l * IGN_PI * std::pow(_r, 2))

/// \brief Compute box volume
/// \param[in] _x X length
/// \param[in] _y Y length
/// \param[in] _z Z length
#define IGN_BOX_VOLUME(_x, _y, _z) (_x *_y * _z)

/// \brief Compute box volume from a vector
/// \param[in] _v Vector3d that contains the box's dimensions.
#define IGN_BOX_VOLUME_V(_v) (_v.X() *_v.Y() * _v.Z())

namespace ignition
{
  /// \brief Math classes and function useful in robot applications.
  namespace math
  {
    // Inline bracket to help doxygen filtering.
    inline namespace IGNITION_MATH_VERSION_NAMESPACE {
    //
    /// \brief size_t type with a value of 0
    static const size_t IGN_ZERO_SIZE_T  = 0u;

    /// \brief size_t type with a value of 1
    static const size_t IGN_ONE_SIZE_T   = 1u;

    /// \brief size_t type with a value of 2
    static const size_t IGN_TWO_SIZE_T   = 2u;

    /// \brief size_t type with a value of 3
    static const size_t IGN_THREE_SIZE_T = 3u;

    /// \brief size_t type with a value of 4
    static const size_t IGN_FOUR_SIZE_T  = 4u;

    /// \brief size_t type with a value of 5
    static const size_t IGN_FIVE_SIZE_T  = 5u;

    /// \brief size_t type with a value of 6
    static const size_t IGN_SIX_SIZE_T   = 6u;

    /// \brief size_t type with a value of 7
    static const size_t IGN_SEVEN_SIZE_T = 7u;

    /// \brief size_t type with a value of 8
    static const size_t IGN_EIGHT_SIZE_T = 8u;

    /// \brief size_t type with a value of 9
    static const size_t IGN_NINE_SIZE_T  = 9u;

    /// \brief Double maximum value. This value will be similar to 1.79769e+308
    static const double MAX_D = std::numeric_limits<double>::max();

    /// \brief Double min value. This value will be similar to 2.22507e-308
    static const double MIN_D = std::numeric_limits<double>::min();

    /// \brief Double low value, equivalent to -MAX_D
    static const double LOW_D = std::numeric_limits<double>::lowest();

    /// \brief Double positive infinite value
    static const double INF_D = std::numeric_limits<double>::infinity();

    /// \brief Returns the representation of a quiet not a number (NAN)
    static const double NAN_D = std::numeric_limits<double>::quiet_NaN();

    /// \brief Float maximum value. This value will be similar to 3.40282e+38
    static const float MAX_F = std::numeric_limits<float>::max();

    /// \brief Float minimum value. This value will be similar to 1.17549e-38
    static const float MIN_F = std::numeric_limits<float>::min();

    /// \brief Float low value, equivalent to -MAX_F
    static const float LOW_F = std::numeric_limits<float>::lowest();

    /// \brief float positive infinite value
    static const float INF_F = std::numeric_limits<float>::infinity();

    /// \brief Returns the representation of a quiet not a number (NAN)
    static const float NAN_F = std::numeric_limits<float>::quiet_NaN();

    /// \brief 16bit unsigned integer maximum value
    static const uint16_t MAX_UI16 = std::numeric_limits<uint16_t>::max();

    /// \brief 16bit unsigned integer minimum value
    static const uint16_t MIN_UI16 = std::numeric_limits<uint16_t>::min();

    /// \brief 16bit unsigned integer lowest value. This is equivalent to
    /// IGN_UINT16_MIN, and is defined here for completeness.
    static const uint16_t LOW_UI16 = std::numeric_limits<uint16_t>::lowest();

    /// \brief 16-bit unsigned integer positive infinite value
    static const uint16_t INF_UI16 = std::numeric_limits<uint16_t>::infinity();

    /// \brief 16bit unsigned integer maximum value
    static const int16_t MAX_I16 = std::numeric_limits<int16_t>::max();

    /// \brief 16bit unsigned integer minimum value
    static const int16_t MIN_I16 = std::numeric_limits<int16_t>::min();

    /// \brief 16bit unsigned integer lowest value. This is equivalent to
    /// IGN_INT16_MIN, and is defined here for completeness.
    static const int16_t LOW_I16 = std::numeric_limits<int16_t>::lowest();

    /// \brief 16-bit unsigned integer positive infinite value
    static const int16_t INF_I16 = std::numeric_limits<int16_t>::infinity();

    /// \brief 32bit unsigned integer maximum value
    static const uint32_t MAX_UI32 = std::numeric_limits<uint32_t>::max();

    /// \brief 32bit unsigned integer minimum value
    static const uint32_t MIN_UI32 = std::numeric_limits<uint32_t>::min();

    /// \brief 32bit unsigned integer lowest value. This is equivalent to
    /// IGN_UINT32_MIN, and is defined here for completeness.
    static const uint32_t LOW_UI32 = std::numeric_limits<uint32_t>::lowest();

    /// \brief 32-bit unsigned integer positive infinite value
    static const uint32_t INF_UI32 = std::numeric_limits<uint32_t>::infinity();

    /// \brief 32bit unsigned integer maximum value
    static const int32_t MAX_I32 = std::numeric_limits<int32_t>::max();

    /// \brief 32bit unsigned integer minimum value
    static const int32_t MIN_I32 = std::numeric_limits<int32_t>::min();

    /// \brief 32bit unsigned integer lowest value. This is equivalent to
    /// IGN_INT32_MIN, and is defined here for completeness.
    static const int32_t LOW_I32 = std::numeric_limits<int32_t>::lowest();

    /// \brief 32-bit unsigned integer positive infinite value
    static const int32_t INF_I32 = std::numeric_limits<int32_t>::infinity();

    /// \brief 64bit unsigned integer maximum value
    static const uint64_t MAX_UI64 = std::numeric_limits<uint64_t>::max();

    /// \brief 64bit unsigned integer minimum value
    static const uint64_t MIN_UI64 = std::numeric_limits<uint64_t>::min();

    /// \brief 64bit unsigned integer lowest value. This is equivalent to
    /// IGN_UINT64_MIN, and is defined here for completeness.
    static const uint64_t LOW_UI64 = std::numeric_limits<uint64_t>::lowest();

    /// \brief 64-bit unsigned integer positive infinite value
    static const uint64_t INF_UI64 = std::numeric_limits<uint64_t>::infinity();

    /// \brief 64bit unsigned integer maximum value
    static const int64_t MAX_I64 = std::numeric_limits<int64_t>::max();

    /// \brief 64bit unsigned integer minimum value
    static const int64_t MIN_I64 = std::numeric_limits<int64_t>::min();

    /// \brief 64bit unsigned integer lowest value. This is equivalent to
    /// IGN_INT64_MIN, and is defined here for completeness.
    static const int64_t LOW_I64 = std::numeric_limits<int64_t>::lowest();

    /// \brief 64-bit unsigned integer positive infinite value
    static const int64_t INF_I64 = std::numeric_limits<int64_t>::infinity();

    /// \brief Returns the representation of a quiet not a number (NAN)
    static const int NAN_I = std::numeric_limits<int>::quiet_NaN();

<<<<<<< HEAD
    // variables created to deprecate macros in this file
    static const double IGN_DEPRECATED(3) DPRCT_MAX_D = MAX_D;
    static const double IGN_DEPRECATED(3) DPRCT_MIN_D = MIN_D;
    static const double IGN_DEPRECATED(3) DPRCT_LOW_D = LOW_D;
    static const double IGN_DEPRECATED(3) DPRCT_INF_D = INF_D;
    static const float IGN_DEPRECATED(3) DPRCT_MAX_F = MAX_F;
    static const float IGN_DEPRECATED(3) DPRCT_MIN_F = MIN_F;
    static const float IGN_DEPRECATED(3) DPRCT_LOW_F = LOW_F;
    static const float IGN_DEPRECATED(3) DPRCT_INF_F = INF_F;
    static const uint16_t IGN_DEPRECATED(3) DPRCT_MAX_UI16 = MAX_UI16;
    static const uint16_t IGN_DEPRECATED(3) DPRCT_MIN_UI16 = MIN_UI16;
    static const uint16_t IGN_DEPRECATED(3) DPRCT_LOW_UI16 = LOW_UI16;
    static const uint16_t IGN_DEPRECATED(3) DPRCT_INF_UI16 = INF_UI16;
    static const int16_t IGN_DEPRECATED(3) DPRCT_MAX_I16 = MAX_I16;
    static const int16_t IGN_DEPRECATED(3) DPRCT_MIN_I16 = MIN_I16;
    static const int16_t IGN_DEPRECATED(3) DPRCT_LOW_I16 = LOW_I16;
    static const int16_t IGN_DEPRECATED(3) DPRCT_INF_I16 = INF_I16;
    static const uint32_t IGN_DEPRECATED(3) DPRCT_MAX_UI32 = MAX_UI32;
    static const uint32_t IGN_DEPRECATED(3) DPRCT_MIN_UI32 = MIN_UI32;
    static const uint32_t IGN_DEPRECATED(3) DPRCT_LOW_UI32 = LOW_UI32;
    static const uint32_t IGN_DEPRECATED(3) DPRCT_INF_UI32 = INF_UI32;
    static const int32_t IGN_DEPRECATED(3) DPRCT_MAX_I32 = MAX_I32;
    static const int32_t IGN_DEPRECATED(3) DPRCT_MIN_I32 = MIN_I32;
    static const int32_t IGN_DEPRECATED(3) DPRCT_LOW_I32 = LOW_I32;
    static const int32_t IGN_DEPRECATED(3) DPRCT_INF_I32 = INF_I32;
    static const uint64_t IGN_DEPRECATED(3) DPRCT_MAX_UI64 = MAX_UI64;
    static const uint64_t IGN_DEPRECATED(3) DPRCT_MIN_UI64 = MIN_UI64;
    static const uint64_t IGN_DEPRECATED(3) DPRCT_LOW_UI64 = LOW_UI64;
    static const uint64_t IGN_DEPRECATED(3) DPRCT_INF_UI64 = INF_UI64;
    static const int64_t IGN_DEPRECATED(3) DPRCT_MAX_I64 = MAX_I64;
    static const int64_t IGN_DEPRECATED(3) DPRCT_MIN_I64 = MIN_I64;
    static const int64_t IGN_DEPRECATED(3) DPRCT_LOW_I64 = LOW_I64;
    static const int64_t IGN_DEPRECATED(3) DPRCT_INF_I64 = INF_I64;

    /// \brief Simple clamping function that constrains a value to
    /// a range defined by a min and max value. This function is equalivent to
    /// std::max(std::min(value, max), min).
    /// \param[in] _v Value to clamp
    /// \param[in] _min Minimum allowed value.
    /// \param[in] _max Maximum allowed value.
    /// \return The value _v clamped to the range defined by _min and _max.
=======
    /// \brief Simple clamping function
    /// \param[in] _v value
    /// \param[in] _min minimum
    /// \param[in] _max maximum
>>>>>>> cc557b60
    template<typename T>
    inline T clamp(T _v, T _min, T _max)
    {
      return std::max(std::min(_v, _max), _min);
    }

    /// \brief check if a float is NaN
    /// \param[in] _v the value
    /// \return true if _v is not a number, false otherwise
    inline bool isnan(float _v)
    {
      return (std::isnan)(_v);
    }

    /// \brief check if a double is NaN
    /// \param[in] _v the value
    /// \return true if _v is not a number, false otherwise
    inline bool isnan(double _v)
    {
      return (std::isnan)(_v);
    }

    /// \brief Fix a nan value.
    /// \param[in] _v Value to correct.
    /// \return 0 if _v is NaN, _v otherwise.
    inline float fixnan(float _v)
    {
      return isnan(_v) || std::isinf(_v) ? 0.0f : _v;
    }

    /// \brief Fix a nan value.
    /// \param[in] _v Value to correct.
    /// \return 0 if _v is NaN, _v otherwise.
    inline double fixnan(double _v)
    {
      return isnan(_v) || std::isinf(_v) ? 0.0 : _v;
    }

    /// \brief Check if parameter is even.
    /// \param[in] _v Value to check.
    /// \return True if _v is even.
    inline bool isEven(const int _v)
    {
      return !(_v % 2);
    }

    /// \brief Check if parameter is even.
    /// \param[in] _v Value to check.
    /// \return True if _v is even.
    inline bool isEven(const unsigned int _v)
    {
      return !(_v % 2);
    }

    /// \brief Check if parameter is odd.
    /// \param[in] _v Value to check.
    /// \return True if _v is odd.
    inline bool isOdd(const int _v)
    {
      return (_v % 2) != 0;
    }

    /// \brief Check if parameter is odd.
    /// \param[in] _v Value to check.
    /// \return True if _v is odd.
    inline bool isOdd(const unsigned int _v)
    {
      return (_v % 2) != 0;
    }

    /// \brief The signum function.
    ///
    /// Returns 0 for zero values, -1 for negative values,
    /// +1 for positive values.
    /// \param[in] _value The value.
    /// \return The signum of the value.
    template<typename T>
    inline int sgn(T _value)
    {
      return (T(0) < _value) - (_value < T(0));
    }

    /// \brief The signum function.
    ///
    /// Returns 0 for zero values, -1 for negative values,
    /// +1 for positive values.
    /// \param[in] _value The value.
    /// \return The signum of the value.
    template<typename T>
    inline int signum(T _value)
    {
      return sgn(_value);
    }

    /// \brief get mean of vector of values
    /// \param[in] _values the vector of values
    /// \return the mean
    template<typename T>
    inline T mean(const std::vector<T> &_values)
    {
      T sum = 0;
      for (unsigned int i = 0; i < _values.size(); ++i)
        sum += _values[i];
      return sum / _values.size();
    }

    /// \brief get variance of vector of values
    /// \param[in] _values the vector of values
    /// \return the squared deviation
    template<typename T>
    inline T variance(const std::vector<T> &_values)
    {
      T avg = mean<T>(_values);

      T sum = 0;
      for (unsigned int i = 0; i < _values.size(); ++i)
        sum += (_values[i] - avg) * (_values[i] - avg);
      return sum / _values.size();
    }

    /// \brief get the maximum value of vector of values
    /// \param[in] _values the vector of values
    /// \return maximum
    template<typename T>
    inline T max(const std::vector<T> &_values)
    {
      T max = std::numeric_limits<T>::min();
      for (unsigned int i = 0; i < _values.size(); ++i)
        if (_values[i] > max)
          max = _values[i];
      return max;
    }

    /// \brief get the minimum value of vector of values
    /// \param[in] _values the vector of values
    /// \return minimum
    template<typename T>
    inline T min(const std::vector<T> &_values)
    {
      T min = std::numeric_limits<T>::max();
      for (unsigned int i = 0; i < _values.size(); ++i)
        if (_values[i] < min)
          min = _values[i];
      return min;
    }

    /// \brief check if two values are equal, within a tolerance
    /// \param[in] _a the first value
    /// \param[in] _b the second value
    /// \param[in] _epsilon the tolerance
    template<typename T>
    inline bool equal(const T &_a, const T &_b,
                      const T &_epsilon = T(1e-6))
    {
      IGN_FP_VOLATILE T diff = std::abs(_a - _b);
      return diff <= _epsilon;
    }

    /// \brief inequality test, within a tolerance
    /// \param[in] _a the first value
    /// \param[in] _b the second value
    /// \param[in] _epsilon the tolerance
    template<typename T>
    inline bool lessOrNearEqual(const T &_a, const T &_b,
                            const T &_epsilon = 1e-6)
    {
      return _a < _b + _epsilon;
    }

    /// \brief inequality test, within a tolerance
    /// \param[in] _a the first value
    /// \param[in] _b the second value
    /// \param[in] _epsilon the tolerance
    template<typename T>
    inline bool greaterOrNearEqual(const T &_a, const T &_b,
                               const T &_epsilon = 1e-6)
    {
      return _a > _b - _epsilon;
    }

    /// \brief get value at a specified precision
    /// \param[in] _a the number
    /// \param[in] _precision the precision
    /// \return the value for the specified precision
    template<typename T>
    inline T precision(const T &_a, const unsigned int &_precision)
    {
      auto p = std::pow(10, _precision);
      return static_cast<T>(std::round(_a * p) / p);
    }

    /// \brief Sort two numbers, such that _a <= _b
    /// \param[out] _a the first number
    /// \param[out] _b the second number
    template<typename T>
    inline void sort2(T &_a, T &_b)
    {
      using std::swap;
      if (_b < _a)
        swap(_a, _b);
    }

    /// \brief Sort three numbers, such that _a <= _b <= _c
    /// \param[out] _a the first number
    /// \param[out] _b the second number
    /// \param[out] _c the third number
    template<typename T>
    inline void sort3(T &_a, T &_b, T &_c)
    {
      // _a <= _b
      sort2(_a, _b);
      // _a <= _c, _b <= _c
      sort2(_b, _c);
      // _a <= _b <= _c
      sort2(_a, _b);
    }

    /// \brief Is this a power of 2?
    /// \param[in] _x the number
    /// \return true if _x is a power of 2, false otherwise
    inline bool isPowerOfTwo(unsigned int _x)
    {
      return ((_x != 0) && ((_x & (~_x + 1)) == _x));
    }

    /// \brief Get the smallest power of two that is greater or equal to
    /// a given value
    /// \param[in] _x the number
    /// \return the same value if _x is already a power of two. Otherwise,
    /// it returns the smallest power of two that is greater than _x
    inline unsigned int roundUpPowerOfTwo(unsigned int _x)
    {
      if (_x == 0)
        return 1;

      if (isPowerOfTwo(_x))
        return _x;

      while (_x & (_x - 1))
        _x = _x & (_x - 1);

      _x = _x << 1;

      return _x;
    }

    /// \brief parse string into an integer
    /// \param[in] _input the string
    /// \return an integer, 0 or 0 and a message in the error stream
    inline int parseInt(const std::string &_input)
    {
      // Return NAN_I if it is empty
      if (_input.empty())
      {
        return NAN_I;
      }
      // Return 0 if it is all spaces
      else if (_input.find_first_not_of(' ') == std::string::npos)
      {
        return 0;
      }

      // Otherwise try standard library
      try
      {
        return std::stoi(_input);
      }
      // if that fails, return NAN_I
      catch(...)
      {
        return NAN_I;
      }
    }

    /// \brief parse string into float
    /// \param _input the string
    /// \return a floating point number (can be NaN) or 0 with a message in the
    /// error stream
    inline double parseFloat(const std::string &_input)
    {
      // Return NAN_D if it is empty
      if (_input.empty())
      {
        return NAN_D;
      }
      // Return 0 if it is all spaces
      else if (_input.find_first_not_of(' ') == std::string::npos)
      {
        return 0;
      }

      // Otherwise try standard library
      try
      {
        return std::stod(_input);
      }
      // if that fails, return NAN_D
      catch(...)
      {
        return NAN_D;
      }
    }

    /// \brief Convert a std::chrono::steady_clock::duration to a seconds and
    /// nanoseconds pair.
    /// \param[in] _dur The duration to convert.
    /// \return A pair where the first element is the number of seconds and
    /// the second is the number of nanoseconds.
    inline std::pair<int64_t, int64_t> durationToSecNsec(
        const std::chrono::steady_clock::duration &_dur)
    {
      auto s = std::chrono::duration_cast<std::chrono::seconds>(_dur);
      auto ns = std::chrono::duration_cast<std::chrono::nanoseconds>(_dur-s);
      return {s.count(), ns.count()};
    }

    // Degrade precision on Windows, which cannot handle 'long double'
    // values properly. See the implementation of Unpair.
    // 32 bit ARM processors also define 'long double' to be the same
    // size as 'double', and must also be degraded
#if defined _MSC_VER || defined __arm__
    using PairInput = uint16_t;
    using PairOutput = uint32_t;
#else
    using PairInput = uint32_t;
    using PairOutput = uint64_t;
#endif

    /// \brief A pairing function that maps two values to a unique third
    /// value. This is an implement of Szudzik's function.
    /// \param[in] _a First value, must be a non-negative integer. On
    /// Windows this value is uint16_t. On Linux/OSX this value is uint32_t.
    /// \param[in] _b Second value, must be a non-negative integer. On
    /// Windows this value is uint16_t. On Linux/OSX this value is uint32_t.
    /// \return A unique non-negative integer value. On Windows the return
    /// value is uint32_t. On Linux/OSX the return value is uint64_t
    /// \sa Unpair
    PairOutput IGNITION_MATH_VISIBLE Pair(
        const PairInput _a, const PairInput _b);

    /// \brief The reverse of the Pair function. Accepts a key, produced
    /// from the Pair function, and returns a tuple consisting of the two
    /// non-negative integer values used to create the _key.
    /// \param[in] _key A non-negative integer generated from the Pair
    /// function. On Windows this value is uint32_t. On Linux/OSX, this
    /// value is uint64_t.
    /// \return A tuple that consists of the two non-negative integers that
    /// will generate _key when used with the Pair function. On Windows the
    /// tuple contains two uint16_t values. On Linux/OSX the tuple contains
    /// two uint32_t values.
    /// \sa Pair
    std::tuple<PairInput, PairInput> IGNITION_MATH_VISIBLE Unpair(
        const PairOutput _key);
    }
  }
}

#endif<|MERGE_RESOLUTION|>--- conflicted
+++ resolved
@@ -227,41 +227,6 @@
     /// \brief Returns the representation of a quiet not a number (NAN)
     static const int NAN_I = std::numeric_limits<int>::quiet_NaN();
 
-<<<<<<< HEAD
-    // variables created to deprecate macros in this file
-    static const double IGN_DEPRECATED(3) DPRCT_MAX_D = MAX_D;
-    static const double IGN_DEPRECATED(3) DPRCT_MIN_D = MIN_D;
-    static const double IGN_DEPRECATED(3) DPRCT_LOW_D = LOW_D;
-    static const double IGN_DEPRECATED(3) DPRCT_INF_D = INF_D;
-    static const float IGN_DEPRECATED(3) DPRCT_MAX_F = MAX_F;
-    static const float IGN_DEPRECATED(3) DPRCT_MIN_F = MIN_F;
-    static const float IGN_DEPRECATED(3) DPRCT_LOW_F = LOW_F;
-    static const float IGN_DEPRECATED(3) DPRCT_INF_F = INF_F;
-    static const uint16_t IGN_DEPRECATED(3) DPRCT_MAX_UI16 = MAX_UI16;
-    static const uint16_t IGN_DEPRECATED(3) DPRCT_MIN_UI16 = MIN_UI16;
-    static const uint16_t IGN_DEPRECATED(3) DPRCT_LOW_UI16 = LOW_UI16;
-    static const uint16_t IGN_DEPRECATED(3) DPRCT_INF_UI16 = INF_UI16;
-    static const int16_t IGN_DEPRECATED(3) DPRCT_MAX_I16 = MAX_I16;
-    static const int16_t IGN_DEPRECATED(3) DPRCT_MIN_I16 = MIN_I16;
-    static const int16_t IGN_DEPRECATED(3) DPRCT_LOW_I16 = LOW_I16;
-    static const int16_t IGN_DEPRECATED(3) DPRCT_INF_I16 = INF_I16;
-    static const uint32_t IGN_DEPRECATED(3) DPRCT_MAX_UI32 = MAX_UI32;
-    static const uint32_t IGN_DEPRECATED(3) DPRCT_MIN_UI32 = MIN_UI32;
-    static const uint32_t IGN_DEPRECATED(3) DPRCT_LOW_UI32 = LOW_UI32;
-    static const uint32_t IGN_DEPRECATED(3) DPRCT_INF_UI32 = INF_UI32;
-    static const int32_t IGN_DEPRECATED(3) DPRCT_MAX_I32 = MAX_I32;
-    static const int32_t IGN_DEPRECATED(3) DPRCT_MIN_I32 = MIN_I32;
-    static const int32_t IGN_DEPRECATED(3) DPRCT_LOW_I32 = LOW_I32;
-    static const int32_t IGN_DEPRECATED(3) DPRCT_INF_I32 = INF_I32;
-    static const uint64_t IGN_DEPRECATED(3) DPRCT_MAX_UI64 = MAX_UI64;
-    static const uint64_t IGN_DEPRECATED(3) DPRCT_MIN_UI64 = MIN_UI64;
-    static const uint64_t IGN_DEPRECATED(3) DPRCT_LOW_UI64 = LOW_UI64;
-    static const uint64_t IGN_DEPRECATED(3) DPRCT_INF_UI64 = INF_UI64;
-    static const int64_t IGN_DEPRECATED(3) DPRCT_MAX_I64 = MAX_I64;
-    static const int64_t IGN_DEPRECATED(3) DPRCT_MIN_I64 = MIN_I64;
-    static const int64_t IGN_DEPRECATED(3) DPRCT_LOW_I64 = LOW_I64;
-    static const int64_t IGN_DEPRECATED(3) DPRCT_INF_I64 = INF_I64;
-
     /// \brief Simple clamping function that constrains a value to
     /// a range defined by a min and max value. This function is equalivent to
     /// std::max(std::min(value, max), min).
@@ -269,12 +234,6 @@
     /// \param[in] _min Minimum allowed value.
     /// \param[in] _max Maximum allowed value.
     /// \return The value _v clamped to the range defined by _min and _max.
-=======
-    /// \brief Simple clamping function
-    /// \param[in] _v value
-    /// \param[in] _min minimum
-    /// \param[in] _max maximum
->>>>>>> cc557b60
     template<typename T>
     inline T clamp(T _v, T _min, T _max)
     {
