/*
 * Copyright (C) 2019 Open Source Robotics Foundation
 *
 * Licensed under the Apache License, Version 2.0 (the "License");
 * you may not use this file except in compliance with the License.
 * You may obtain a copy of the License at
 *
 *     http://www.apache.org/licenses/LICENSE-2.0
 *
 * Unless required by applicable law or agreed to in writing, software
 * distributed under the License is distributed on an "AS IS" BASIS,
 * WITHOUT WARRANTIES OR CONDITIONS OF ANY KIND, either express or implied.
 * See the License for the specific language governing permissions and
 * limitations under the License.
 *
 */
#ifndef IGNITION_GAZEBO_LINK_HH_
#define IGNITION_GAZEBO_LINK_HH_

#include <memory>
#include <optional>
#include <string>
#include <vector>

#include <ignition/math/Pose3.hh>
#include <ignition/math/Quaternion.hh>
#include <ignition/math/Vector3.hh>

#include <ignition/gazebo/config.hh>
#include <ignition/gazebo/EntityComponentManager.hh>
#include <ignition/gazebo/Export.hh>
#include <ignition/gazebo/Model.hh>
#include <ignition/gazebo/Types.hh>

namespace ignition
{
  namespace gazebo
  {
    // Inline bracket to help doxygen filtering.
    inline namespace IGNITION_GAZEBO_VERSION_NAMESPACE {
    // Forward declarations.
    class IGNITION_GAZEBO_HIDDEN LinkPrivate;
    //
    /// \class Link Link.hh ignition/gazebo/Link.hh
    /// \brief This class provides wrappers around entities and components
    /// which are more convenient and straight-forward to use than dealing
    /// with the `EntityComponentManager` directly.
    /// All the functions provided here are meant to be used with a link
    /// entity.
    ///
    /// For example, given a link's entity, to find the value of its
    /// name component, one could use the entity-component manager (`ecm`)
    /// directly as follows:
    ///
    ///     std::string name = ecm.Component<components::Name>(entity)->Data();
    ///
    /// Using this class however, the same information can be obtained with
    /// a simpler function call:
    ///
    ///    Link link(entity);
    ///    std::string name = link.Name(ecm);
    ///
    class IGNITION_GAZEBO_VISIBLE Link
    {
      /// \brief Constructor
      /// \param[in] _entity Link entity
      public: explicit Link(gazebo::Entity _entity = kNullEntity);

      /// \brief Copy constructor
      /// \param[in] _link Link to copy.
      public: Link(const Link &_link);

      /// \brief Move constructor
      /// \param[in] _link Link to move.
      public: Link(Link &&_link) noexcept;

      /// \brief Move assignment operator.
      /// \param[in] _link Link component to move.
      /// \return Reference to this.
      public: Link &operator=(Link &&_link) noexcept;

      /// \brief Copy assignment operator.
      /// \param[in] _link Link to copy.
      /// \return Reference to this.
      public: Link &operator=(const Link &_link);

      /// \brief Destructor
      public: ~Link();

      /// \brief Get the entity which this Link is related to.
      /// \return Link entity.
      public: gazebo::Entity Entity() const;

      /// \brief Reset Entity to a new one
      /// \param[in] _newEntity New link entity.
      public: void ResetEntity(gazebo::Entity _newEntity);

      /// \brief Check whether this link correctly refers to an entity that
      /// has a components::Link.
      /// \param[in] _ecm Entity-component manager.
      /// \return True if it's a valid link in the manager.
      public: bool Valid(const EntityComponentManager &_ecm) const;

      /// \brief Get the link's unscoped name.
      /// \param[in] _ecm Entity-component manager.
      /// \return Link's name or nullopt if the entity does not have a
      /// components::Name component
      public: std::optional<std::string> Name(
          const EntityComponentManager &_ecm) const;

      /// \brief Get the parent model
      /// \param[in] _ecm Entity-component manager.
      /// \return Parent Model or nullopt if the entity does not have a
      /// components::ParentEntity component.
      public: std::optional<Model> ParentModel(
          const EntityComponentManager &_ecm) const;

      /// \brief Check if this is the canonical link.
      /// \param[in] _ecm Entity-component manager.
      /// \return True if it is the canonical link.
      public: bool IsCanonical(const EntityComponentManager &_ecm) const;

      /// \brief Get whether this link has wind enabled.
      /// \param[in] _ecm Entity-component manager.
      /// \return True if wind mode is on.
      public: bool WindMode(const EntityComponentManager &_ecm) const;

      /// \brief Get the ID of a collision entity which is an immediate child of
      /// this link.
      /// \param[in] _ecm Entity-component manager.
      /// \param[in] _name Collision name.
      /// \return Collision entity.
      public: gazebo::Entity CollisionByName(const EntityComponentManager &_ecm,
          const std::string &_name) const;

      /// \brief Get the ID of a visual entity which is an immediate child of
      /// this link.
      /// \param[in] _ecm Entity-component manager.
      /// \param[in] _name Visual name.
      /// \return Visual entity.
      public: gazebo::Entity VisualByName(const EntityComponentManager &_ecm,
          const std::string &_name) const;

      /// \brief Get all collisions which are immediate children of this link.
      /// \param[in] _ecm Entity-component manager.
      /// \return All collisions in this link.
      public: std::vector<gazebo::Entity> Collisions(
          const EntityComponentManager &_ecm) const;

      /// \brief Get all visuals which are immediate children of this link.
      /// \param[in] _ecm Entity-component manager.
      /// \return All visuals in this link.
      public: std::vector<gazebo::Entity> Visuals(
          const EntityComponentManager &_ecm) const;

      /// \brief Get the number of collisions which are immediate children of
      /// this link.
      /// \param[in] _ecm Entity-component manager.
      /// \return Number of collisions in this link.
      public: uint64_t CollisionCount(const EntityComponentManager &_ecm) const;

      /// \brief Get the number of visuals which are immediate children of this
      /// link.
      /// \param[in] _ecm Entity-component manager.
      /// \return Number of visuals in this link.
      public: uint64_t VisualCount(const EntityComponentManager &_ecm) const;

      /// \brief Get the pose of the link frame in the world coordinate frame.
      /// \param[in] _ecm Entity-component manager.
      /// \return Absolute Pose of the link or nullopt if the entity does not
      /// have a components::WorldPose component.
      public: std::optional<math::Pose3d> WorldPose(
          const EntityComponentManager &_ecm) const;

      /// \brief Get the world pose of the link inertia.
      /// \param[in] _ecm Entity-component manager.
      /// \return Inertial pose in world frame or nullopt if the
      /// link does not have the components components::WorldPose and
      /// components::Inertial.
      public: std::optional<math::Pose3d> WorldInertialPose(
          const EntityComponentManager &_ecm) const;

      /// \brief Get the linear velocity at the origin of of the link frame
      /// expressed in the world frame, using an offset expressed in a
      /// body-fixed frame. If no offset is given, the velocity at the origin of
      /// the Link frame will be returned.
      /// \param[in] _ecm Entity-component manager.
      /// \return Linear velocity of the link or nullopt if the velocity checks
      /// aren't enabled.
      /// \sa EnableVelocityChecks
      public: std::optional<math::Vector3d> WorldLinearVelocity(
          const EntityComponentManager &_ecm) const;

      /// \brief Get the linear velocity of a point on the body in the world
      /// frame, using an offset expressed in a body-fixed frame.
      /// \param[in] _ecm Entity-component manager.
      /// \param[in] _offset Offset of the point from the origin of the Link
      /// frame, expressed in the body-fixed frame.
      /// \return Linear velocity of the point on the body or nullopt if
      /// velocity checks aren't enabled.
      /// \sa EnableVelocityChecks
      public: std::optional<math::Vector3d> WorldLinearVelocity(
          const EntityComponentManager &_ecm,
          const math::Vector3d &_offset) const;

      /// \brief Get the angular velocity of the link in the world frame
      /// \param[in] _ecm Entity-component manager.
      /// \return Angular velocity of the link or nullopt if velocity checks
      /// aren't enabled.
      /// \sa EnableVelocityChecks
      public: std::optional<math::Vector3d> WorldAngularVelocity(
          const EntityComponentManager &_ecm) const;

      /// \brief By default, Gazebo will not report velocities for a link, so
      /// functions like `WorldLinearVelocity` will return nullopt. This
      /// function can be used to enable all velocity checks.
      /// \param[in] _ecm Mutable reference to the ECM.
      /// \param[in] _enable True to enable checks, false to disable. Defaults
      /// to true.
      public: void EnableVelocityChecks(EntityComponentManager &_ecm,
          bool _enable = true) const;

<<<<<<< HEAD
      /// \brief Set the linear velocity on this link. If this is set wrenches
      /// on this link will be ignored for the current time step.
      /// \param[in] _ecm Entity-component manager.
      /// \param[in] _vel Linear velocity to set.
      public: void SetLinearVelocity(EntityComponentManager &_ecm,
          const math::Vector3d &_vel) const;

       /// \brief Get the angular acceleration of the body in the world frame.
       /// \param[in] _ecm Entity-component manager.
       /// \return Angular acceleration of the body in the world frame or
       /// nullopt if acceleration checks aren't enabled.
       /// \sa EnableAccelerationChecks
       public: std::optional<math::Vector3d> WorldAngularAcceleration(
           const EntityComponentManager &_ecm) const;
=======
      /// \brief Get the angular acceleration of the body in the world frame.
      /// \param[in] _ecm Entity-component manager.
      /// \return Angular acceleration of the body in the world frame or
      /// nullopt if acceleration checks aren't enabled.
      /// \sa EnableAccelerationChecks
      public: std::optional<math::Vector3d> WorldAngularAcceleration(
          const EntityComponentManager &_ecm) const;
>>>>>>> eeb80cd1

      /// \brief Get the linear acceleration of the body in the world frame.
      /// \param[in] _ecm Entity-component manager.
      /// \return Linear acceleration of the body in the world frame or nullopt
      /// if acceleration checks aren't enabled.
      /// \sa EnableAccelerationChecks
      public: std::optional<math::Vector3d> WorldLinearAcceleration(
          const EntityComponentManager &_ecm) const;

      /// \brief By default, Gazebo will not report accelerations for a link, so
      /// functions like `WorldLinearAcceleration` will return nullopt. This
      /// function can be used to enable all acceleration checks.
      /// \param[in] _ecm Mutable reference to the ECM.
      /// \param[in] _enable True to enable checks, false to disable. Defaults
      /// to true.
      public: void EnableAccelerationChecks(EntityComponentManager &_ecm,
          bool _enable = true) const;

      /// \brief Get the inertia matrix in the world frame.
      /// \param[in] _ecm Entity-component manager.
      /// \return Inertia matrix in world frame, returns nullopt if link
      /// does not have components components::Inertial and
      /// components::WorldPose.
      public: std::optional<math::Matrix3d> WorldInertiaMatrix(
          const EntityComponentManager &_ecm) const;

      /// \brief Get the rotational and translational kinetic energy of the
      /// link with respect to the world frame.
      /// \param[in] _ecm Entity-component manager.
      /// \return Kinetic energy in world frame, returns nullopt if link
      /// does not have components components::Inertial,
      /// components::WorldAngularVelocity, components::WorldLinearVelocity,
      /// and components::WorldPose.
      public: std::optional<double> WorldKineticEnergy(
          const EntityComponentManager &_ecm) const;

      /// \brief Add a force expressed in world coordinates and applied at the
      /// center of mass of the link.
      /// \param[in] _ecm Mutable Entity-component manager.
      /// \param[in] _force Force to be applied expressed in world coordinates
      public: void AddWorldForce(EntityComponentManager &_ecm,
                                 const math::Vector3d &_force) const;

      /// \brief Add a force expressed in world coordinates and applied at
      /// an offset from the center of mass of the link.
      /// \param[in] _ecm Mutable Entity-component manager.
      /// \param[in] _force Force to be applied expressed in world coordinates
      /// \param[in] _position The point of application of the force expressed
      /// in the link-fixed frame.
      public: void AddWorldForce(EntityComponentManager &_ecm,
                                 const math::Vector3d &_force,
                                 const math::Vector3d &_position) const;

      /// \brief Add a wrench expressed in world coordinates and applied to
      /// the link at the link's origin. This wrench is applied for one
      /// simulation step.
      /// \param[in] _ecm Mutable Entity-component manager.
      /// \param[in] _force Force to be applied expressed in world coordinates
      /// \param[in] _torque Torque to be applied expressed in world coordinates
      public: void AddWorldWrench(EntityComponentManager &_ecm,
                                 const math::Vector3d &_force,
                                 const math::Vector3d &_torque) const;

      /// \brief Pointer to private data.
      private: std::unique_ptr<LinkPrivate> dataPtr;
    };
    }
  }
}
#endif<|MERGE_RESOLUTION|>--- conflicted
+++ resolved
@@ -220,7 +220,6 @@
       public: void EnableVelocityChecks(EntityComponentManager &_ecm,
           bool _enable = true) const;
 
-<<<<<<< HEAD
       /// \brief Set the linear velocity on this link. If this is set wrenches
       /// on this link will be ignored for the current time step.
       /// \param[in] _ecm Entity-component manager.
@@ -228,14 +227,6 @@
       public: void SetLinearVelocity(EntityComponentManager &_ecm,
           const math::Vector3d &_vel) const;
 
-       /// \brief Get the angular acceleration of the body in the world frame.
-       /// \param[in] _ecm Entity-component manager.
-       /// \return Angular acceleration of the body in the world frame or
-       /// nullopt if acceleration checks aren't enabled.
-       /// \sa EnableAccelerationChecks
-       public: std::optional<math::Vector3d> WorldAngularAcceleration(
-           const EntityComponentManager &_ecm) const;
-=======
       /// \brief Get the angular acceleration of the body in the world frame.
       /// \param[in] _ecm Entity-component manager.
       /// \return Angular acceleration of the body in the world frame or
@@ -243,7 +234,6 @@
       /// \sa EnableAccelerationChecks
       public: std::optional<math::Vector3d> WorldAngularAcceleration(
           const EntityComponentManager &_ecm) const;
->>>>>>> eeb80cd1
 
       /// \brief Get the linear acceleration of the body in the world frame.
       /// \param[in] _ecm Entity-component manager.
