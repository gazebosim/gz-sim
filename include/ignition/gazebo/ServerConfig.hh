--- conflicted
+++ resolved
@@ -24,10 +24,7 @@
 #include <string>
 #include <vector>
 #include <sdf/Element.hh>
-<<<<<<< HEAD
 #include <sdf/Plugin.hh>
-=======
->>>>>>> 713f3ba4
 #include <sdf/Root.hh>
 #include <ignition/gazebo/config.hh>
 #include <ignition/gazebo/Export.hh>
@@ -237,11 +234,7 @@
       /// \brief Get the SDF Root DOM object.
       /// \return SDF Root object to use, or std::nullopt if the sdf::Root
       /// has not been set via ServerConfig::SetSdfRoot().
-<<<<<<< HEAD
-      public: const std::optional<sdf::Root> &SdfRoot() const;
-=======
       public: std::optional<sdf::Root> &SdfRoot() const;
->>>>>>> 713f3ba4
 
       /// \brief Set the update rate in Hertz. Value <=0 are ignored.
       /// \param[in] _hz The desired update rate of the server in Hertz.
