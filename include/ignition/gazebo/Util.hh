--- conflicted
+++ resolved
@@ -219,12 +219,8 @@
     ///    2. "../shapes.sdf" - This is referencing a relative world file.
     ///    3. "/home/user/shapes.sdf" - This is reference an absolute world
     ///       file.
-<<<<<<< HEAD
-    ///    4. "https://fuel.ignitionrobotics.org/1.0/openrobotics/worlds/shapes.sdf" - This is referencing a Fuel URI. This will download the world file.
-=======
     ///    4. "https://fuel.ignitionrobotics.org/1.0/openrobotics/worlds/shapes.sdf"
     /// This is referencing a Fuel URI. This will download the world file.
->>>>>>> 713f3ba4
     /// \param[in] _fuelResourceCache Path to a Fuel resource cache, if
     /// known.
     /// \return Full path to the SDF world file. An empty string is returned
