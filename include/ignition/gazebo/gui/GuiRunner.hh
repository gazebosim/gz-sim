--- conflicted
+++ resolved
@@ -35,11 +35,8 @@
 inline namespace IGNITION_GAZEBO_VERSION_NAMESPACE {
 /// \brief Responsible for running GUI systems as new states are received from
 /// the backend.
-<<<<<<< HEAD
-class GuiRunner : public QObject
-=======
+
 class IGNITION_GAZEBO_GUI_VISIBLE GuiRunner : public QObject
->>>>>>> 60aac163
 {
   Q_OBJECT
 
