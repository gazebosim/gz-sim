/*
 * Copyright (C) 2022 Open Source Robotics Foundation
 *
 * Licensed under the Apache License, Version 2.0 (the "License");
 * you may not use this file except in compliance with the License.
 * You may obtain a copy of the License at
 *
 *     http://www.apache.org/licenses/LICENSE-2.0
 *
 * Unless required by applicable law or agreed to in writing, software
 * distributed under the License is distributed on an "AS IS" BASIS,
 * WITHOUT WARRANTIES OR CONDITIONS OF ANY KIND, either express or implied.
 * See the License for the specific language governing permissions and
 * limitations under the License.
 *
 */

#ifndef IGNITION_GAZEBO_MSGMANAGER_HH_
#define IGNITION_GAZEBO_MSGMANAGER_HH_

#include <deque>
#include <memory>
#include <string>
#include <unordered_map>

#include <ignition/transport/Node.hh>
#include <ignition/utils/ImplPtr.hh>
#include "ignition/gazebo/config.hh"
#include "ignition/gazebo/Entity.hh"
#include "ignition/gazebo/System.hh"

namespace ignition
{
namespace msgs
{
  // Forward declarations.
  class Dataframe;
}
namespace gazebo
{
// Inline bracket to help doxygen filtering.
inline namespace IGNITION_GAZEBO_VERSION_NAMESPACE {
namespace comms
{

/// \brief A queue of message pointers.
using DataQueue = std::deque<msgs::DataframeSharedPtr>;

/// \brief A map where the key is the topic subscribed to an address and
/// the value is a publisher to reach that topic.
using SubscriptionHandler =
  std::unordered_map<std::string, transport::Node::Publisher>;

/// \brief All the information associated to an address.
struct AddressContent
{
  /// \brief Queue of inbound messages.
  public: DataQueue inboundMsgs;

  /// \brief Queue of outbound messages.
  public: DataQueue outboundMsgs;

  /// \brief Subscribers.
  public: SubscriptionHandler subscriptions;

  /// \brief Model name associated to this address.
  public: std::string modelName;

<<<<<<< HEAD
  // \brief Entity of the model associated to this address.
=======
  /// \brief Entity of the model associated to this address.
>>>>>>> 327eb47e
  public: gazebo::Entity entity;
};

/// \brief A map where the key is an address and the value is all the
/// information associated to each address (subscribers, queues, ...).
using Registry = std::unordered_map<std::string, AddressContent>;

/// \brief ToDo.
class MsgManager
{
  /// \brief Default constructor.
  public: MsgManager();

  /// \brief Destructor.
  public: virtual ~MsgManager();

  /// \brief Add a new subscriber. It's possible to associate multiple topics
  /// to the same address/model pair. However, the same address cannot be
  /// attached to multiple models. When all the subscribers are removed, it's
  /// posible to bind to this address using a different model.
  /// \param[in] _address The subscriber address.
  /// \param[in] _modelName The model name.
  /// \param[in] _topic The subscriber topic.
  /// \return True if the subscriber was successfully added or false otherwise.
  public: bool AddSubscriber(const std::string &_address,
                             const std::string &_modelName,
                             const std::string &_topic);

  /// \brief Add a new message to the inbound queue.
  /// \param[in] _address The destination address.
  /// \param[in] _msg The message.
  public: void AddInbound(const std::string &_address,
                          const msgs::DataframeSharedPtr &_msg);

  /// \brief Add a new message to the outbound queue.
  /// \param[in] _address The sender address.
  /// \param[in] _msg The message.
  public: void AddOutbound(const std::string &_address,
                           const msgs::DataframeSharedPtr &_msg);

  /// \brief Remove an existing subscriber.
  /// \param[in] _address The subscriber address.
  /// \param[in] _topic The Subscriber topic.
  /// \return True if the subscriber was removed or false otherwise.
  public: bool RemoveSubscriber(const std::string &_address,
                                const std::string &_topic);

  /// \brief Remove a message from the inbound queue.
  /// \param[in] _address The destination address.
  /// \param[in] _Msg Message pointer to remove.
  /// \return True if the message was removed or false otherwise.
  public: bool RemoveInbound(const std::string &_address,
                             const msgs::DataframeSharedPtr &_msg);

  /// \brief Remove a message from the outbound queue.
  /// \param[in] _address The sender address.
  /// \param[in] _msg Message pointer to remove.
  /// \return True if the message was removed or false otherwise.
  public: bool RemoveOutbound(const std::string &_address,
                              const msgs::DataframeSharedPtr &_msg);

  /// \brief This function delivers all the messages in the inbound queue to
  /// the appropriate subscribers. This function also clears the inbound queue.
  public: void DeliverMsgs();

  /// \brief Get a mutable reference to the data containing subscriptions and
  /// data queues.
  /// \return A mutable reference to the data.
  public: const Registry &DataConst();

  /// \brief Get a mutable reference to the data containing subscriptions and
  /// data queues.
  /// \return A mutable reference to the data.
  public: Registry &Data();

  /// \brief Get a copy of the data structure containing subscriptions and data
  /// queues.
  /// \return A copy of the data.
  public: Registry Copy();

  /// \brief Set the data structure containing subscriptions and data queues.
  /// \param[in] _newContent New content to be set.
  public: void Set(Registry &_newContent);

  /// \brief Private data pointer.
  IGN_UTILS_UNIQUE_IMPL_PTR(dataPtr)
};
}
}
}
}

#endif<|MERGE_RESOLUTION|>--- conflicted
+++ resolved
@@ -66,11 +66,7 @@
   /// \brief Model name associated to this address.
   public: std::string modelName;
 
-<<<<<<< HEAD
-  // \brief Entity of the model associated to this address.
-=======
   /// \brief Entity of the model associated to this address.
->>>>>>> 327eb47e
   public: gazebo::Entity entity;
 };
 
