/*
 * Copyright (C) 2018 Open Source Robotics Foundation
 *
 * Licensed under the Apache License, Version 2.0 (the "License");
 * you may not use this file except in compliance with the License.
 * You may obtain a copy of the License at
 *
 *     http://www.apache.org/licenses/LICENSE-2.0
 *
 * Unless required by applicable law or agreed to in writing, software
 * distributed under the License is distributed on an "AS IS" BASIS,
 * WITHOUT WARRANTIES OR CONDITIONS OF ANY KIND, either express or implied.
 * See the License for the specific language governing permissions and
 * limitations under the License.
 *
 */
#ifndef IGNITION_GAZEBO_COMPONENTS_COMPONENT_HH_
#define IGNITION_GAZEBO_COMPONENTS_COMPONENT_HH_

#include <cstdint>
#include <memory>
#include <string>
#include <sstream>
#include <utility>

#include <ignition/common/Console.hh>
<<<<<<< HEAD
=======

>>>>>>> 07adcf46
#include <ignition/gazebo/config.hh>
#include <ignition/gazebo/Export.hh>

/// \brief Helper template to call stream operators only on types that support
/// them.
/// This version is called for types that have operator<<
/// \tparam DataType Type on which the operator will be called.
/// \tparam Identifier Unique identifier for the component class.
/// \tparam Stream Type used to check if component has operator<<
<<<<<<< HEAD
=======
/// \param[in] _out Out stream.
>>>>>>> 07adcf46
/// \param[in] _data Data to be serialized.
template<typename DataType, typename Identifier,
  typename Stream =
  decltype(std::declval<std::ostream &>() << std::declval<DataType const &>()),
  typename std::enable_if<std::is_convertible<Stream, std::ostream &>::value,
  int>::type = 0>
<<<<<<< HEAD
std::ostream &serializeToStream(std::ostream &_out, DataType const &_data)
=======
std::ostream &toStream(std::ostream &_out, DataType const &_data)
>>>>>>> 07adcf46
{
  _out << _data;
  return _out;
}

/// \brief Helper template to call stream operators only on types that support
/// them.
/// \tparam DataType Type on which the operator will be called.
/// \tparam Identifier Unique identifier for the component class.
/// \tparam Ignored All other template parameters are ignored.
/// This version is called for types that don't have operator<<
<<<<<<< HEAD
template<typename DataType, typename Identifier, typename... Ignored>
std::ostream &serializeToStream(std::ostream &_out, DataType const &,
    Ignored const &..., ...)
{
  ignwarn << "Trying to stream component whose data doesn't have `operator<<`. "
          << "Component will not be serialized." << std::endl;
  return _out;
}

/// \brief Helper template to call stream operators only on types that support
=======
/// \param[in] _out Out stream.
/// \param[in] _data Data to be serialized.
template<typename DataType, typename Identifier, typename... Ignored>
std::ostream &toStream(std::ostream &_out, DataType const &,
    Ignored const &..., ...)
{
  ignwarn << "Trying to serialize component whose data doesn't have "
          << "`operator<<`. Component will not be serialized." << std::endl;
  return _out;
}

/// \brief Helper template to call extract operators only on types that support
>>>>>>> 07adcf46
/// them.
/// This version is called for types that have operator>>
/// \tparam DataType Type on which the operator will be called.
/// \tparam Identifier Unique identifier for the component class.
/// \tparam Stream Type used to check if component has operator>>
<<<<<<< HEAD
/// \param[in] _data Data to be serialized.
template<typename DataType, typename Identifier,
  typename Stream =
  decltype(std::declval<std::istream &>() >> std::declval<DataType const &>()),
  typename std::enable_if<std::is_convertible<Stream, std::istream &>::value,
  int>::type = 0>
std::istream &serializeFromStream(std::istream &_out, DataType const &_data)
{
  _out >> _data;
  return _out;
}

/// \brief Helper template to call stream operators only on types that support
=======
/// \param[in] _in In stream.
/// \param[in] _data Data resulting from deserialization.
template<typename DataType, typename Identifier,
  typename Stream =
  decltype(std::declval<std::istream &>() >> std::declval<DataType &>()),
  typename std::enable_if<std::is_convertible<Stream, std::istream &>::value,
  int>::type = 0>
std::istream &fromStream(std::istream &_in, DataType &_data)
{
  _in >> _data;
  return _in;
}

/// \brief Helper template to call extract operators only on types that support
>>>>>>> 07adcf46
/// them.
/// \tparam DataType Type on which the operator will be called.
/// \tparam Identifier Unique identifier for the component class.
/// \tparam Ignored All other template parameters are ignored.
/// This version is called for types that don't have operator>>
<<<<<<< HEAD
template<typename DataType, typename Identifier, typename... Ignored>
std::istream &serializeFromStream(std::istream &_out, DataType const &,
    Ignored const &..., ...)
{
  ignwarn << "Trying to stream component whose data doesn't have `operator<<`. "
          << "Component will not be serialized." << std::endl;
  return _out;
=======
/// \param[in] _in In stream.
/// \param[in] _data Data resulting from deserialization.
template<typename DataType, typename Identifier, typename... Ignored>
std::istream &fromStream(std::istream &_in, DataType const &,
    Ignored const &..., ...)
{
  ignwarn << "Trying to deserialize component whose data doesn't have "
          << "`operator>>`. Component will not be serialized." << std::endl;
  return _in;
>>>>>>> 07adcf46
}

namespace ignition
{
namespace gazebo
{
// Inline bracket to help doxygen filtering.
inline namespace IGNITION_GAZEBO_VERSION_NAMESPACE {
namespace components
{
  // Forward declarations.
  template<typename DataType> class ComponentPrivate;

  /// \brief Convenient type to be used by components that don't wrap any data.
  /// I.e. they act as tags and their presence is enough to infer something
  /// about the entity.
  using NoData = std::add_lvalue_reference<void>;

  /// \brief Base class for all components.
  class BaseComponent
  {
    /// \brief Default constructor.
    public: BaseComponent() = default;

    /// \brief Default destructor.
    public: virtual ~BaseComponent() = default;

    /// \brief Stream insertion operator. It exposes the component's serialized
    /// state which can be recreated by `operator>>`.
    ///
    /// \internal This function is called when using the base class, even if
    /// the component can be casted to a derived class.
    ///
    /// \param[in] _out Output stream.
    /// \param[in] _component The component to be streamed.
    /// \return The stream.
    public: friend std::ostream &operator<<(
                std::ostream &_out, const BaseComponent &_component)
    {
      _component.Serialize(_out);
      return _out;
    }

    /// \brief Stream extraction operator. It parses the component's serialized
    /// state which is created by `operator<<`.
    ///
    /// \internal This function is called when using the base class, even if
    /// the component can be casted to a derived class.
    ///
    /// \param[in] _in Input stream.
    /// \param[in] _component The component to be populated.
    /// \return The stream.
    public: friend std::istream &operator>>(
                std::istream &_in, BaseComponent &_component)
    {
      _component.Deserialize(_in);
      return _in;
    }

    /// \brief Fills a stream with a serialized version of the component.
    /// By default, it will leave the stream empty. Derived classes should
    /// override this function to support serialization.
    ///
    /// \internal This function is used by `operator<<`, which can't be
    /// overridden by derived classes.
    ///
    /// \param[in] _out Out stream.
    protected: virtual void Serialize(std::ostream &/*_out*/) const
    {
      ignwarn << "Trying to serialize copmponent which haven't implemented "
              << "the `Serialize` function. Component will not be serialized."
              << std::endl;
    };

    /// \brief Fills a component based on a stream with a serialized data.
    /// By default, it will do nothing. Derived classes should
    /// override this function to support deserialization.
    ///
    /// \internal This function is used by `operator>>`, which can't be
    /// overridden by derived classes.
    ///
    /// \param[in] _in In stream.
    protected: virtual void Deserialize(std::istream &/*_in*/) const
    {
      ignwarn << "Trying to deserialize copmponent which haven't implemented "
              << "the `Deserialize` function. Component will not be "
              << "deserialized." << std::endl;
    };
  };

  /// \brief A component type that wraps any data type. The intention is for
  /// this class to be used to create simple components while avoiding a lot of
  /// boilerplate code. The Identifier must be a unique type so that type
  /// aliases can be used to create new components. However the type does not
  /// need to be defined anywhere
  /// eg.
  ///     using Static = Component<bool, class StaticTag>;
  ///
  /// Note, however, that this scheme does not have a mechanism to stop someone
  /// accidentally defining another component that wraps a bool as such:
  ///     using AnotherComp = Component<bool, class StaticTag>;
  /// In this case, Static and AnotherComp are exactly the same types and would
  /// not be differentiable by the EntityComponentManager.
  ///
  /// \tparam DataType Type of the data being wrapped by this component.
  /// \tparam Identifier Unique identifier for the component class, to avoid
  /// collision.
  template <typename DataType, typename Identifier>
  class Component: public BaseComponent
  {
    /// \brief Default constructor
    public: Component();

    /// \brief Constructor
    /// \param[in] _data Data to copy
    public: explicit Component(const DataType &_data);

    /// \brief Constructor data to be moved
    /// \param[in] _data Data to moved
    public: explicit Component(DataType &&_data);

    /// \brief Copy Constructor
    /// \param[in] _component Component component to copy.
    public: Component(const Component &_component);

    /// \brief Move Constructor
    /// \param[in] _component Component component to move.
    public: Component(Component &&_component) noexcept = default;

    /// \brief Destructor.
    public: ~Component() override = default;

    /// \brief Move assignment operator.
    /// \param[in] _component Component component to move.
    /// \return Reference to this.
    public: Component &operator=(
                Component &&_component) noexcept = default;

    /// \brief Copy assignment operator.
    /// \param[in] _component Component component to copy.
    /// \return Reference to this.
    public: Component &operator=(const Component &_component);

    /// \brief Equality operator.
    /// \param[in] _component Component to compare to.
    /// \return True if equal.
    public: bool operator==(const Component &_component) const;

    /// \brief Inequality operator.
    /// \param[in] _component Component to compare to.
    /// \return True if different.
    public: bool operator!=(const Component &_component) const;

    // Documentation inherited
<<<<<<< HEAD
    public: virtual void Serialize(std::ostream &_out) const override;

    // Documentation inherited
    public: virtual void Deserialize(std::istream &_in) const override;
=======
    public: void Serialize(std::ostream &_out) const override;

    // Documentation inherited
    public: void Deserialize(std::istream &_in) const override;
>>>>>>> 07adcf46

    /// \brief Get the component data.
    /// \return Mutable reference to the actual component information.
    public: DataType &Data() const;

    /// \brief Private data pointer.
    private: std::unique_ptr<ComponentPrivate<DataType>> dataPtr;

    /// \brief Component name.
    public: inline static std::string name{""};

    /// \brief Component id.
    public: inline static uint64_t id{0};
  };

  /// \brief Specialization for components that don't wrap any data.
  /// This class to be used to create simple components that represent
  /// just a "tag", while avoiding a lot of boilerplate code. The Identifier
  /// must be a unique type so that type aliases can be used to create new
  /// components. However the type does not need to be defined anywhere eg.
  ///
  ///     using Joint = Component<NoData, class JointTag>;
  ///
  template <typename Identifier>
  class Component<NoData, Identifier> : public BaseComponent
  {
    /// \brief Components with no data are always equal to another instance of
    /// the same type.
    /// \param[in] _component Component to compare to
    /// \return True.
    public: bool operator==(const Component<NoData, Identifier> &) const;

    /// \brief Components with no data are always equal to another instance of
    /// the same type.
    /// \param[in] _component Component to compare to
    /// \return False.
    public: bool operator!=(const Component<NoData, Identifier> &) const;

    /// \brief Components with no data are always serialize to an empty string.
    /// \param[in] _out Out stream.
    /// \param[in] _component Component to stream
    /// \return The same _out stream, unchanged.
    public: friend std::ostream &operator<<(std::ostream &_out,
        const Component<NoData, Identifier> &)
    {
      return _out;
    }

    /// \brief Components with no data are always serialize to an empty string.
    /// \param[in] _out In stream.
    /// \param[in] _component Component to stream
    /// \return The same _in stream, unchanged.
    public: friend std::istream &operator>>(std::istream &_in,
        Component<NoData, Identifier> &)
    {
      return _in;
    }

    /// \brief Component name.
    public: inline static std::string name{""};

    /// \brief Component id.
    public: inline static uint64_t id{0};
  };

  template <typename DataType>
  class ComponentPrivate
  {
    /// \brief Default constructor
    public: ComponentPrivate() = default;

    /// \brief Constructor.
    /// \param[in] _component Component data.
    public: explicit ComponentPrivate(DataType _data)
            : data(std::move(_data))
    {
    }

    /// \brief The data being wrapped.
    public: DataType data;
  };

  //////////////////////////////////////////////////
  template <typename DataType, typename Identifier>
  Component<DataType, Identifier>::Component()
    : dataPtr(std::make_unique<ComponentPrivate<DataType>>())
  {
  }

  //////////////////////////////////////////////////
  template <typename DataType, typename Identifier>
  Component<DataType, Identifier>::Component(const DataType &_data)
    : dataPtr(std::make_unique<ComponentPrivate<DataType>>(_data))
  {
  }

  //////////////////////////////////////////////////
  template <typename DataType, typename Identifier>
  Component<DataType, Identifier>::Component(DataType &&_data)
    : dataPtr(std::make_unique<ComponentPrivate<DataType>>(std::move(_data)))
  {
  }

  //////////////////////////////////////////////////
  template <typename DataType, typename Identifier>
  Component<DataType, Identifier>::Component(
      const Component<DataType, Identifier> &_component)
      : dataPtr(std::make_unique<ComponentPrivate<DataType>>(
            _component.Data()))
  {
  }

  //////////////////////////////////////////////////
  template <typename DataType, typename Identifier>
  DataType &Component<DataType, Identifier>::Data() const
  {
    return this->dataPtr->data;
  }

  //////////////////////////////////////////////////
  template <typename DataType, typename Identifier>
  Component<DataType, Identifier> &Component<DataType, Identifier>::
  operator=(const Component<DataType, Identifier> &_component)
  {
    this->dataPtr->data = _component.Data();
    return *this;
  }

  //////////////////////////////////////////////////
  template <typename DataType, typename Identifier>
  bool Component<DataType, Identifier>::
  operator==(const Component<DataType, Identifier> &_component) const
  {
    return this->dataPtr->data == _component.Data();
  }

  //////////////////////////////////////////////////
  template <typename DataType, typename Identifier>
  bool Component<DataType, Identifier>::
  operator!=(const Component<DataType, Identifier> &_component) const
  {
    return this->dataPtr->data != _component.Data();
  }

  //////////////////////////////////////////////////
  template <typename DataType, typename Identifier>
  void Component<DataType, Identifier>::Serialize(std::ostream &_out) const
  {
<<<<<<< HEAD
    serializeToStream<DataType, Identifier>(_out, this->Data());
=======
    toStream<DataType, Identifier>(_out, this->Data());
>>>>>>> 07adcf46
  }

  //////////////////////////////////////////////////
  template <typename DataType, typename Identifier>
  void Component<DataType, Identifier>::Deserialize(std::istream &_in) const
  {
<<<<<<< HEAD
    serializeFromStream<DataType, Identifier>(_in, this->Data());
=======
    fromStream<DataType, Identifier>(_in, this->Data());
>>>>>>> 07adcf46
  }

  //////////////////////////////////////////////////
  template <typename Identifier>
  bool Component<NoData, Identifier>::operator==(
      const Component<NoData, Identifier> &) const
  {
    return true;
  }

  //////////////////////////////////////////////////
  template <typename Identifier>
  bool Component<NoData, Identifier>::operator!=(
      const Component<NoData, Identifier> &) const
  {
    return false;
  }
}
}
}
}
#endif<|MERGE_RESOLUTION|>--- conflicted
+++ resolved
@@ -24,10 +24,7 @@
 #include <utility>
 
 #include <ignition/common/Console.hh>
-<<<<<<< HEAD
-=======
-
->>>>>>> 07adcf46
+
 #include <ignition/gazebo/config.hh>
 #include <ignition/gazebo/Export.hh>
 
@@ -37,21 +34,14 @@
 /// \tparam DataType Type on which the operator will be called.
 /// \tparam Identifier Unique identifier for the component class.
 /// \tparam Stream Type used to check if component has operator<<
-<<<<<<< HEAD
-=======
 /// \param[in] _out Out stream.
->>>>>>> 07adcf46
 /// \param[in] _data Data to be serialized.
 template<typename DataType, typename Identifier,
   typename Stream =
   decltype(std::declval<std::ostream &>() << std::declval<DataType const &>()),
   typename std::enable_if<std::is_convertible<Stream, std::ostream &>::value,
   int>::type = 0>
-<<<<<<< HEAD
-std::ostream &serializeToStream(std::ostream &_out, DataType const &_data)
-=======
 std::ostream &toStream(std::ostream &_out, DataType const &_data)
->>>>>>> 07adcf46
 {
   _out << _data;
   return _out;
@@ -63,18 +53,6 @@
 /// \tparam Identifier Unique identifier for the component class.
 /// \tparam Ignored All other template parameters are ignored.
 /// This version is called for types that don't have operator<<
-<<<<<<< HEAD
-template<typename DataType, typename Identifier, typename... Ignored>
-std::ostream &serializeToStream(std::ostream &_out, DataType const &,
-    Ignored const &..., ...)
-{
-  ignwarn << "Trying to stream component whose data doesn't have `operator<<`. "
-          << "Component will not be serialized." << std::endl;
-  return _out;
-}
-
-/// \brief Helper template to call stream operators only on types that support
-=======
 /// \param[in] _out Out stream.
 /// \param[in] _data Data to be serialized.
 template<typename DataType, typename Identifier, typename... Ignored>
@@ -87,27 +65,11 @@
 }
 
 /// \brief Helper template to call extract operators only on types that support
->>>>>>> 07adcf46
 /// them.
 /// This version is called for types that have operator>>
 /// \tparam DataType Type on which the operator will be called.
 /// \tparam Identifier Unique identifier for the component class.
 /// \tparam Stream Type used to check if component has operator>>
-<<<<<<< HEAD
-/// \param[in] _data Data to be serialized.
-template<typename DataType, typename Identifier,
-  typename Stream =
-  decltype(std::declval<std::istream &>() >> std::declval<DataType const &>()),
-  typename std::enable_if<std::is_convertible<Stream, std::istream &>::value,
-  int>::type = 0>
-std::istream &serializeFromStream(std::istream &_out, DataType const &_data)
-{
-  _out >> _data;
-  return _out;
-}
-
-/// \brief Helper template to call stream operators only on types that support
-=======
 /// \param[in] _in In stream.
 /// \param[in] _data Data resulting from deserialization.
 template<typename DataType, typename Identifier,
@@ -122,21 +84,11 @@
 }
 
 /// \brief Helper template to call extract operators only on types that support
->>>>>>> 07adcf46
 /// them.
 /// \tparam DataType Type on which the operator will be called.
 /// \tparam Identifier Unique identifier for the component class.
 /// \tparam Ignored All other template parameters are ignored.
 /// This version is called for types that don't have operator>>
-<<<<<<< HEAD
-template<typename DataType, typename Identifier, typename... Ignored>
-std::istream &serializeFromStream(std::istream &_out, DataType const &,
-    Ignored const &..., ...)
-{
-  ignwarn << "Trying to stream component whose data doesn't have `operator<<`. "
-          << "Component will not be serialized." << std::endl;
-  return _out;
-=======
 /// \param[in] _in In stream.
 /// \param[in] _data Data resulting from deserialization.
 template<typename DataType, typename Identifier, typename... Ignored>
@@ -146,7 +98,6 @@
   ignwarn << "Trying to deserialize component whose data doesn't have "
           << "`operator>>`. Component will not be serialized." << std::endl;
   return _in;
->>>>>>> 07adcf46
 }
 
 namespace ignition
@@ -301,17 +252,10 @@
     public: bool operator!=(const Component &_component) const;
 
     // Documentation inherited
-<<<<<<< HEAD
-    public: virtual void Serialize(std::ostream &_out) const override;
-
-    // Documentation inherited
-    public: virtual void Deserialize(std::istream &_in) const override;
-=======
     public: void Serialize(std::ostream &_out) const override;
 
     // Documentation inherited
     public: void Deserialize(std::istream &_in) const override;
->>>>>>> 07adcf46
 
     /// \brief Get the component data.
     /// \return Mutable reference to the actual component information.
@@ -460,22 +404,14 @@
   template <typename DataType, typename Identifier>
   void Component<DataType, Identifier>::Serialize(std::ostream &_out) const
   {
-<<<<<<< HEAD
-    serializeToStream<DataType, Identifier>(_out, this->Data());
-=======
     toStream<DataType, Identifier>(_out, this->Data());
->>>>>>> 07adcf46
   }
 
   //////////////////////////////////////////////////
   template <typename DataType, typename Identifier>
   void Component<DataType, Identifier>::Deserialize(std::istream &_in) const
   {
-<<<<<<< HEAD
-    serializeFromStream<DataType, Identifier>(_in, this->Data());
-=======
     fromStream<DataType, Identifier>(_in, this->Data());
->>>>>>> 07adcf46
   }
 
   //////////////////////////////////////////////////
