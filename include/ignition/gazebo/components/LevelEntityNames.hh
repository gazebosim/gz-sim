/*
 * Copyright (C) 2022 Open Source Robotics Foundation
 *
 * Licensed under the Apache License, Version 2.0 (the "License");
 * you may not use this file except in compliance with the License.
 * You may obtain a copy of the License at
 *
 *     http://www.apache.org/licenses/LICENSE-2.0
 *
 * Unless required by applicable law or agreed to in writing, software
 * distributed under the License is distributed on an "AS IS" BASIS,
 * WITHOUT WARRANTIES OR CONDITIONS OF ANY KIND, either express or implied.
 * See the License for the specific language governing permissions and
 * limitations under the License.
 *
 */

<<<<<<< HEAD
#include <iterator>
#include <string>
#include <set>
#include <ignition/gazebo/config.hh>
#include <ignition/gazebo/Export.hh>

#include "ignition/gazebo/components/Factory.hh"
#include "ignition/gazebo/components/Component.hh"

namespace ignition
{
namespace gazebo
{
// Inline bracket to help doxygen filtering.
inline namespace IGNITION_GAZEBO_VERSION_NAMESPACE {
namespace serializers
{
  class LevelEntityNamesSerializer
  {
    /// \brief Serialization for `std::set<std::string>`.
    /// \param[in] _out Output stream.
    /// \param[in] _set Set to stream
    /// \return The stream.
    public: static std::ostream &Serialize(std::ostream &_out,
                                           const std::set<std::string> &_set)
    {
      // Character to separate level names. It's the "Unit separator".
      const char sep = 31;

      for (const auto &entity : _set)
      {
        _out << entity << sep;
      }
      return _out;
    }

    /// \brief Deserialization for `std::set<std::string>`.
    /// \param[in] _in Input stream.
    /// \param[out] _set Set to populate
    /// \return The stream.
    public: static std::istream &Deserialize(std::istream &_in,
                                             std::set<std::string> &_set)
    {
      _set.clear();

      const char sep = 31;
      std::string level;
      while (std::getline(_in, level, sep))
      {
        _set.insert(level);
      }
      return _in;
    }
  };
}

namespace components
{
  /// \brief A component that holds a list of names of entities to be loaded in
  /// a level.
  using LevelEntityNames =
      Component<std::set<std::string>, class LevelEntityNamesTag,
                serializers::LevelEntityNamesSerializer>;

  IGN_GAZEBO_REGISTER_COMPONENT("ign_gazebo_components.LevelEntityNames",
      LevelEntityNames)
}
}
}
}
#endif
=======
#include <gz/sim/components/LevelEntityNames.hh>
#include <ignition/gazebo/config.hh>
>>>>>>> a2a2c856
<|MERGE_RESOLUTION|>--- conflicted
+++ resolved
@@ -15,79 +15,5 @@
  *
  */
 
-<<<<<<< HEAD
-#include <iterator>
-#include <string>
-#include <set>
-#include <ignition/gazebo/config.hh>
-#include <ignition/gazebo/Export.hh>
-
-#include "ignition/gazebo/components/Factory.hh"
-#include "ignition/gazebo/components/Component.hh"
-
-namespace ignition
-{
-namespace gazebo
-{
-// Inline bracket to help doxygen filtering.
-inline namespace IGNITION_GAZEBO_VERSION_NAMESPACE {
-namespace serializers
-{
-  class LevelEntityNamesSerializer
-  {
-    /// \brief Serialization for `std::set<std::string>`.
-    /// \param[in] _out Output stream.
-    /// \param[in] _set Set to stream
-    /// \return The stream.
-    public: static std::ostream &Serialize(std::ostream &_out,
-                                           const std::set<std::string> &_set)
-    {
-      // Character to separate level names. It's the "Unit separator".
-      const char sep = 31;
-
-      for (const auto &entity : _set)
-      {
-        _out << entity << sep;
-      }
-      return _out;
-    }
-
-    /// \brief Deserialization for `std::set<std::string>`.
-    /// \param[in] _in Input stream.
-    /// \param[out] _set Set to populate
-    /// \return The stream.
-    public: static std::istream &Deserialize(std::istream &_in,
-                                             std::set<std::string> &_set)
-    {
-      _set.clear();
-
-      const char sep = 31;
-      std::string level;
-      while (std::getline(_in, level, sep))
-      {
-        _set.insert(level);
-      }
-      return _in;
-    }
-  };
-}
-
-namespace components
-{
-  /// \brief A component that holds a list of names of entities to be loaded in
-  /// a level.
-  using LevelEntityNames =
-      Component<std::set<std::string>, class LevelEntityNamesTag,
-                serializers::LevelEntityNamesSerializer>;
-
-  IGN_GAZEBO_REGISTER_COMPONENT("ign_gazebo_components.LevelEntityNames",
-      LevelEntityNames)
-}
-}
-}
-}
-#endif
-=======
 #include <gz/sim/components/LevelEntityNames.hh>
-#include <ignition/gazebo/config.hh>
->>>>>>> a2a2c856
+#include <ignition/gazebo/config.hh>