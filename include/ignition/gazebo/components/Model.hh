--- conflicted
+++ resolved
@@ -15,113 +15,5 @@
  *
  */
 
-<<<<<<< HEAD
-#include <string>
-
-#include <sdf/Model.hh>
-#include <sdf/Root.hh>
-
-#include <ignition/gazebo/components/Factory.hh>
-#include <ignition/gazebo/components/Component.hh>
-#include <ignition/gazebo/config.hh>
-
-namespace ignition
-{
-namespace gazebo
-{
-// Inline bracket to help doxygen filtering.
-inline namespace IGNITION_GAZEBO_VERSION_NAMESPACE {
-namespace serializers
-{
-  class SdfModelSerializer
-  {
-    /// \brief Serialization for `sdf::Model`.
-    /// \param[in] _out Output stream.
-    /// \param[in] _time Model to stream
-    /// \return The stream.
-    public: static std::ostream &Serialize(std::ostream &_out,
-                const sdf::Model &_model)
-    {
-      sdf::ElementPtr modelElem = _model.Element();
-      if (!modelElem)
-      {
-        ignwarn << "Unable to serialize sdf::Model" << std::endl;
-        return _out;
-      }
-
-      bool skip = false;
-      if (modelElem->HasElement("pose"))
-      {
-        sdf::ElementPtr poseElem = modelElem->GetElement("pose");
-        if (poseElem->HasAttribute("relative_to"))
-        {
-          // Skip serializing models with //pose/@relative_to attribute
-          // since deserialization will fail. This could be a nested model.
-          // see https://github.com/ignitionrobotics/ign-gazebo/issues/1071
-          // Once https://github.com/ignitionrobotics/sdformat/issues/820 is
-          // resolved, there should be an API that returns sdf::Errors objects
-          // instead of printing console msgs so it would be easier to ignore
-          // specific errors in Deserialize.
-          static bool warned = false;
-          if (!warned)
-          {
-            ignwarn << "Skipping serialization / deserialization for models "
-                    << "with //pose/@relative_to attribute."
-                    << std::endl;
-            warned = true;
-          }
-          skip = true;
-        }
-      }
-
-      _out << "<?xml version=\"1.0\" ?>"
-           << "<sdf version='" << SDF_PROTOCOL_VERSION << "'>"
-           << (skip ? std::string() : modelElem->ToString(""))
-           << "</sdf>";
-      return _out;
-    }
-
-    /// \brief Deserialization for `sdf::Model`.
-    /// \param[in] _in Input stream.
-    /// \param[out] _model Model to populate
-    /// \return The stream.
-    public: static std::istream &Deserialize(std::istream &_in,
-                sdf::Model &_model)
-    {
-      sdf::Root root;
-      std::string sdf(std::istreambuf_iterator<char>(_in), {});
-
-      sdf::Errors errors = root.LoadSdfString(sdf);
-      if (!root.Model())
-      {
-        ignwarn << "Unable to deserialize sdf::Model" << std::endl;
-        return _in;
-      }
-
-      _model = *root.Model();
-      return _in;
-    }
-  };
-}
-
-namespace components
-{
-  /// \brief A component that identifies an entity as being a model.
-  using Model = Component<NoData, class ModelTag>;
-  IGN_GAZEBO_REGISTER_COMPONENT("ign_gazebo_components.Model", Model)
-
-  /// \brief A component that holds the model's SDF DOM
-  using ModelSdf = Component<sdf::Model,
-                   class ModelTag,
-                   serializers::SdfModelSerializer>;
-  IGN_GAZEBO_REGISTER_COMPONENT("ign_gazebo_components.ModelSdf", ModelSdf)
-}
-}
-}
-}
-
-#endif
-=======
 #include <gz/sim/components/Model.hh>
-#include <ignition/gazebo/config.hh>
->>>>>>> a2a2c856
+#include <ignition/gazebo/config.hh>