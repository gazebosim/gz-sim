/*
 * Copyright (C) 2018 Open Source Robotics Foundation
 *
 * Licensed under the Apache License, Version 2.0 (the "License");
 * you may not use this file except in compliance with the License.
 * You may obtain a copy of the License at
 *
 *     http://www.apache.org/licenses/LICENSE-2.0
 *
 * Unless required by applicable law or agreed to in writing, software
 * distributed under the License is distributed on an "AS IS" BASIS,
 * WITHOUT WARRANTIES OR CONDITIONS OF ANY KIND, either express or implied.
 * See the License for the specific language governing permissions and
 * limitations under the License.
 *
*/
#ifndef IGNITION_GAZEBO_COMPONENTS_MODEL_HH_
#define IGNITION_GAZEBO_COMPONENTS_MODEL_HH_

#include <string>

#include <sdf/Model.hh>
#include <sdf/Root.hh>

#include <ignition/gazebo/components/Factory.hh>
#include <ignition/gazebo/components/Component.hh>
#include <ignition/gazebo/config.hh>

namespace ignition
{
namespace gazebo
{
// Inline bracket to help doxygen filtering.
inline namespace IGNITION_GAZEBO_VERSION_NAMESPACE {
namespace serializers
{
  class SdfModelSerializer
  {
    /// \brief Serialization for `sdf::Model`.
    /// \param[in] _out Output stream.
    /// \param[in] _time Model to stream
    /// \return The stream.
    public: static std::ostream &Serialize(std::ostream &_out,
                const sdf::Model &_model)
    {
      sdf::ElementPtr modelElem = _model.Element();
      if (!modelElem)
      {
        ignerr << "Unable to serialize sdf::Model" << std::endl;
        return _out;
      }

      _out << "<?xml version=\"1.0\" ?>"
           << "<sdf version='" << SDF_PROTOCOL_VERSION << "'>"
           << modelElem->ToString("")
           << "</sdf>";
      return _out;
    }

    /// \brief Deserialization for `sdf::Model`.
    /// \param[in] _in Input stream.
    /// \param[out] _model Model to populate
    /// \return The stream.
    public: static std::istream &Deserialize(std::istream &_in,
                sdf::Model &_model)
    {
      sdf::Root root;
      std::string sdf(std::istreambuf_iterator<char>(_in), {});

      sdf::Errors errors = root.LoadSdfString(sdf);
<<<<<<< HEAD
      if (!root.Element()->GetElement("model"))
=======
      if (!root.Element()->HasElement("model"))
>>>>>>> 61f59f55
      {
        ignerr << "Unable to unserialize sdf::Model" << std::endl;
        return _in;
      }

      _model.Load(root.Element()->GetElement("model"));
      return _in;
    }
  };
}

namespace components
{
  /// \brief A component that identifies an entity as being a model.
  using Model = Component<NoData, class ModelTag>;
  IGN_GAZEBO_REGISTER_COMPONENT("ign_gazebo_components.Model", Model)

  /// \brief A component that holds the model's SDF DOM
  using ModelSdf = Component<sdf::Model,
                   class ModelTag,
                   serializers::SdfModelSerializer>;
  IGN_GAZEBO_REGISTER_COMPONENT("ign_gazebo_components.ModelSdf", ModelSdf)
}
}
}
}

#endif<|MERGE_RESOLUTION|>--- conflicted
+++ resolved
@@ -68,11 +68,7 @@
       std::string sdf(std::istreambuf_iterator<char>(_in), {});
 
       sdf::Errors errors = root.LoadSdfString(sdf);
-<<<<<<< HEAD
-      if (!root.Element()->GetElement("model"))
-=======
       if (!root.Element()->HasElement("model"))
->>>>>>> 61f59f55
       {
         ignerr << "Unable to unserialize sdf::Model" << std::endl;
         return _in;
