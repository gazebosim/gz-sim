/*
 * Copyright (C) 2019 Open Source Robotics Foundation
 *
 * Licensed under the Apache License, Version 2.0 (the "License");
 * you may not use this file except in compliance with the License.
 * You may obtain a copy of the License at
 *
 *     http://www.apache.org/licenses/LICENSE-2.0
 *
 * Unless required by applicable law or agreed to in writing, software
 * distributed under the License is distributed on an "AS IS" BASIS,
 * WITHOUT WARRANTIES OR CONDITIONS OF ANY KIND, either express or implied.
 * See the License for the specific language governing permissions and
 * limitations under the License.
 *
*/
#ifndef IGNITION_GAZEBO_RENDERUTIL_HH_
#define IGNITION_GAZEBO_RENDERUTIL_HH_

#include <memory>
#include <set>
#include <string>
#include <vector>

#include <sdf/Sensor.hh>

#include <ignition/gazebo/config.hh>
#include <ignition/gazebo/rendering/Export.hh>
#include <ignition/gazebo/System.hh>

#include "ignition/gazebo/rendering/SceneManager.hh"
#include "ignition/gazebo/rendering/MarkerManager.hh"


namespace ignition
{
namespace gazebo
{
// Inline bracket to help doxygen filtering.
inline namespace IGNITION_GAZEBO_VERSION_NAMESPACE {
  // forward declaration
  class RenderUtilPrivate;

  /// \class RenderUtil RenderUtil.hh ignition/gazebo/gui/plugins/RenderUtil.hh
  class IGNITION_GAZEBO_RENDERING_VISIBLE RenderUtil
  {
    /// \brief Constructor
    public: explicit RenderUtil();

    /// \brief Destructor
    public: ~RenderUtil();

    /// \brief Initialize the renderer. Must be called in the rendering thread.
    public: void Init();

    /// \brief Count of pending sensors. Must be called in the rendering thread.
    /// \return Number of sensors to be added on the next `Update` call
    ///
    /// In the case that RenderUtil has not been initialized, this method
    /// will return -1.
    public: int PendingSensors() const;

    /// \brief Main update function. Must be called in the rendering thread.
    public: void Update();

    /// \brief Get a pointer to the scene
    /// \return Pointer to the scene
    public: rendering::ScenePtr Scene() const;

    /// \brief Helper Update function for updating the scene
    /// \param[in] _info Sim update info
    /// \param[in] _ecm Mutable reference to the entity component manager
    public: void UpdateECM(const UpdateInfo &_info,
                           EntityComponentManager &_ecm);

    /// \brief Helper PostUpdate function for updating the scene
    public: void UpdateFromECM(const UpdateInfo &_info,
                               const EntityComponentManager &_ecm);

    /// \brief Helper function to create visuals for new entities created in
    /// ECM. This function is intended to be used by other GUI plugins when
    /// new entities are created on the GUI side.
    /// \param[in] _ecm Const reference to the entity component manager
    /// \param[in] _entities Entities to create visuals for.
    public: void CreateVisualsForEntities(const EntityComponentManager &_ecm,
<<<<<<< HEAD
                                          const std::set<Entity> &_entities);
=======
                const std::set<Entity> &_entities);
>>>>>>> cebbedc2

    /// \brief Set the rendering engine to use
    /// \param[in] _engineName Name of the rendering engine.
    public: void SetEngineName(const std::string &_engineName);

    /// \brief Get the name of the rendering engine used
    /// \return Name of the rendering engine
    public: std::string EngineName() const;

    /// \brief Set the headless mode
    /// \param[in] _headless Set to true to enable headless mode.
    public: void SetHeadlessRendering(const bool &_headless);

    /// \brief Get the headless mode
    /// \return True if headless mode is enable, false otherwise.
    public: bool HeadlessRendering() const;

    /// \brief Set the scene to use
    /// \param[in] _sceneName Name of the engine.
    public: void SetSceneName(const std::string &_sceneName);

    /// \brief Get the name of the rendering scene used
    /// \return Name of the rendering scene.
    public: std::string SceneName() const;

    /// \brief Set the scene to use.
    /// \param[in] _scene Pointer to the scene.
    public: void SetScene(const rendering::ScenePtr &_scene);

    /// \brief Set background color of render window
    /// \param[in] _color Color of render window background
    public: void SetBackgroundColor(const math::Color &_color);

    /// \brief Set ambient light of render window
    /// \param[in] _ambient Color of ambient light
    public: void SetAmbientLight(const math::Color &_ambient);

    /// \brief Set whether to enable sky in the scene
    /// \param[in] _enabled True to enable sky, false to disable sky
    public: void SetSkyEnabled(bool _enabled);

    /// \brief Show grid view in the scene
    public: void ShowGrid();

    /// \brief Set whether to use the current GL context
    /// \param[in] _enable True to use the current GL context
    public: void SetUseCurrentGLContext(bool _enable);

    /// \brief Set the Window ID
    /// \param[in] _winID Window ID
    public: void SetWinID(const std::string &_winID);

    /// \brief Set whether to create rendering sensors
    /// \param[in] _enable True to create rendering sensors
    /// \param[in] _createSensorCb Callback function for creating the sensors
    /// The callback function args are: sensor entity, sensor sdf
    /// and parent name, it returns the name of the rendering sensor created.
    public: void SetEnableSensors(bool _enable, std::function<
        std::string(const gazebo::Entity &, const sdf::Sensor &,
          const std::string &)> _createSensorCb = {});

    /// \brief Set the callback function for removing the sensors
    /// \param[in] _removeSensorCb Callback function for removing the sensors
    /// The callback function arg is the sensor entity to remove
    public : void SetRemoveSensorCb(
        std::function<void(const gazebo::Entity &)> _removeSensorCb);

    /// \brief View an entity as transparent
    /// \param[in] _entity Entity to view as transparent
    public: void ViewTransparent(const Entity &_entity);

    /// \brief View center of mass of specified entity
    /// \param[in] _entity Entity to view center of mass
    public: void ViewCOM(const Entity &_entity);

    /// \brief View inertia of specified entity
    /// \param[in] _entity Entity to view inertia
    public: void ViewInertia(const Entity &_entity);

    /// \brief View joints of specified entity
    /// \param[in] _entity Entity to view joints
    public: void ViewJoints(const Entity &_entity);

    /// \brief View wireframes of specified entity
    /// \param[in] _entity Entity to view wireframes
    public: void ViewWireframes(const Entity &_entity);

    /// \brief View collisions of specified entity which are shown in orange
    /// \param[in] _entity Entity to view collisions
    public: void ViewCollisions(const Entity &_entity);

    /// \brief Get the scene manager
    /// Returns reference to the scene manager.
    public: class SceneManager &SceneManager();

    /// \brief Get the marker manager
    /// Returns reference to the marker manager.
    public: class MarkerManager &MarkerManager();

    /// \brief Get simulation time that the current rendering state corresponds
    /// to
    /// \returns Simulation time.
    public: std::chrono::steady_clock::duration SimTime() const;

    /// \brief Set the entity being selected
    /// \param[in] _node Node representing the selected entity
    public: void SetSelectedEntity(const rendering::NodePtr &_node);

    /// \brief Get the entities currently selected, in order of selection.
    /// \return Vector of currently selected entities
    public: const std::vector<Entity> &SelectedEntities() const;

    /// \brief Clears the set of selected entities and lowlights all of them.
    public: void DeselectAllEntities();

    /// \brief Helper function to get all child links of a model entity.
    /// \param[in] _entity Entity to find child links
    /// \return Vector of child links found for the parent entity
    private: std::vector<Entity> FindChildLinks(const Entity &_entity);

    /// \brief Helper function to hide wireboxes for an entity
    /// \param[in] _entity Entity to hide wireboxes
    private: void HideWireboxes(const Entity &_entity);

    /// \brief Set whether the transform controls are currently being dragged.
    /// \param[in] _active True if active.
    public: void SetTransformActive(bool _active);

    /// \brief Private data pointer.
    private: std::unique_ptr<RenderUtilPrivate> dataPtr;
  };
}
}
}
#endif<|MERGE_RESOLUTION|>--- conflicted
+++ resolved
@@ -83,11 +83,7 @@
     /// \param[in] _ecm Const reference to the entity component manager
     /// \param[in] _entities Entities to create visuals for.
     public: void CreateVisualsForEntities(const EntityComponentManager &_ecm,
-<<<<<<< HEAD
                                           const std::set<Entity> &_entities);
-=======
-                const std::set<Entity> &_entities);
->>>>>>> cebbedc2
 
     /// \brief Set the rendering engine to use
     /// \param[in] _engineName Name of the rendering engine.
