--- conflicted
+++ resolved
@@ -67,15 +67,10 @@
     public: rendering::ScenePtr Scene() const;
 
     /// \brief Helper Update function for updating the scene
-<<<<<<< HEAD
-    public: void UpdateECM(const UpdateInfo &_info,
-                               EntityComponentManager &_ecm);
-=======
     /// \param[in] _info Sim update info
     /// \param[in] _ecm Mutable reference to the entity component manager
     public: void UpdateECM(const UpdateInfo &_info,
                            EntityComponentManager &_ecm);
->>>>>>> d959c411
 
     /// \brief Helper PostUpdate function for updating the scene
     public: void UpdateFromECM(const UpdateInfo &_info,
