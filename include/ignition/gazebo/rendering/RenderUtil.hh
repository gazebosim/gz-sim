/*
 * Copyright (C) 2019 Open Source Robotics Foundation
 *
 * Licensed under the Apache License, Version 2.0 (the "License");
 * you may not use this file except in compliance with the License.
 * You may obtain a copy of the License at
 *
 *     http://www.apache.org/licenses/LICENSE-2.0
 *
 * Unless required by applicable law or agreed to in writing, software
 * distributed under the License is distributed on an "AS IS" BASIS,
 * WITHOUT WARRANTIES OR CONDITIONS OF ANY KIND, either express or implied.
 * See the License for the specific language governing permissions and
 * limitations under the License.
 *
*/
#ifndef IGNITION_GAZEBO_RENDERUTIL_HH_
#define IGNITION_GAZEBO_RENDERUTIL_HH_

#include <memory>
#include <string>
#include <vector>

#include <sdf/Sensor.hh>

#include <ignition/gazebo/config.hh>
#include <ignition/gazebo/rendering/Export.hh>
#include <ignition/gazebo/System.hh>

#include "ignition/gazebo/rendering/SceneManager.hh"
#include "ignition/gazebo/rendering/MarkerManager.hh"


namespace ignition
{
namespace gazebo
{
// Inline bracket to help doxygen filtering.
inline namespace IGNITION_GAZEBO_VERSION_NAMESPACE {
  // forward declaration
  class RenderUtilPrivate;

  /// \class RenderUtil RenderUtil.hh ignition/gazebo/gui/plugins/RenderUtil.hh
  class IGNITION_GAZEBO_RENDERING_VISIBLE RenderUtil
  {
    /// \brief Constructor
    public: explicit RenderUtil();

    /// \brief Destructor
    public: ~RenderUtil();

    /// \brief Initialize the renderer. Must be called in the rendering thread.
    public: void Init();

    /// \brief Count of pending sensors. Must be called in the rendering thread.
    /// \return Number of sensors to be added on the next `Update` call
    ///
    /// In the case that RenderUtil has not been initialized, this method
    /// will return -1.
    public: int PendingSensors() const;

    /// \brief Main update function. Must be called in the rendering thread.
    public: void Update();

    /// \brief Get a pointer to the scene
    /// \return Pointer to the scene
    public: rendering::ScenePtr Scene() const;

    /// \brief Helper Update function for updating the scene
    /// \param[in] _info Sim update info
    /// \param[in] _ecm Mutable reference to the entity component manager
    public: void UpdateECM(const UpdateInfo &_info,
                           EntityComponentManager &_ecm);

    /// \brief Helper PostUpdate function for updating the scene
    public: void UpdateFromECM(const UpdateInfo &_info,
                               const EntityComponentManager &_ecm);

    /// \brief Set the rendering engine to use
    /// \param[in] _engineName Name of the rendering engine.
    public: void SetEngineName(const std::string &_engineName);

    /// \brief Get the name of the rendering engine used
    /// \return Name of the rendering engine
    public: std::string EngineName() const;

    /// \brief Set the scene to use
    /// \param[in] _sceneName Name of the engine.
    public: void SetSceneName(const std::string &_sceneName);

    /// \brief Get the name of the rendering scene used
    /// \return Name of the rendering scene.
    public: std::string SceneName() const;

    /// \brief Set background color of render window
    /// \param[in] _color Color of render window background
    public: void SetBackgroundColor(const math::Color &_color);

    /// \brief Set ambient light of render window
    /// \param[in] _ambient Color of ambient light
    public: void SetAmbientLight(const math::Color &_ambient);

    /// \brief Set whether to enable sky in the scene
    /// \param[in] _enabled True to enable sky, false to disable sky
    public: void SetSkyEnabled(bool _enabled);

    /// \brief Show grid view in the scene
    public: void ShowGrid();

    /// \brief Set whether to use the current GL context
    /// \param[in] _enable True to use the current GL context
    public: void SetUseCurrentGLContext(bool _enable);

    /// \brief Set whether to create rendering sensors
    /// \param[in] _enable True to create rendering sensors
    /// \param[in] _createSensorCb Callback function for creating the sensors
    /// The callback function args are: sensor entity, sensor sdf
    /// and parent name, it returns the name of the rendering sensor created.
    public: void SetEnableSensors(bool _enable, std::function<
        std::string(const gazebo::Entity &, const sdf::Sensor &,
          const std::string &)> _createSensorCb = {});

    /// \brief Set the callback function for removing the sensors
    /// \param[in] _removeSensorCb Callback function for removing the sensors
    /// The callback function arg is the sensor entity to remove
    public : void SetRemoveSensorCb(
        std::function<void(const gazebo::Entity &)> _removeSensorCb);

<<<<<<< HEAD
    /// \brief View an entity as transparent
    /// \param[in] _entity Entity to view as transparent
    public: void ViewTransparent(const Entity &_entity);
=======
    /// \brief View inertia of specified entity
    /// \param[in] _entity Entity to view inertia
    public: void ViewInertia(const Entity &_entity);
>>>>>>> e3c2ec2c

    /// \brief View wireframes of specified entity
    /// \param[in] _entity Entity to view wireframes
    public: void ViewWireframes(const Entity &_entity);

    /// \brief View collisions of specified entity which are shown in orange
    /// \param[in] _entity Entity to view collisions
    public: void ViewCollisions(const Entity &_entity);

    /// \brief Get the scene manager
    /// Returns reference to the scene manager.
    public: class SceneManager &SceneManager();

    /// \brief Get the marker manager
    /// Returns reference to the marker manager.
    public: class MarkerManager &MarkerManager();

    /// \brief Get simulation time that the current rendering state corresponds
    /// to
    /// \returns Simulation time.
    public: std::chrono::steady_clock::duration SimTime() const;

    /// \brief Set the entity being selected
    /// \param[in] _node Node representing the selected entity
    public: void SetSelectedEntity(const rendering::NodePtr &_node);

    /// \brief Get the entities currently selected, in order of selection.
    /// \return Vector of currently selected entities
    public: const std::vector<Entity> &SelectedEntities() const;

    /// \brief Clears the set of selected entities and lowlights all of them.
    public: void DeselectAllEntities();

    /// \brief Helper function to get all child links of a model entity.
    /// \param[in] _entity Entity to find child links
    /// \return Vector of child links found for the parent entity
    private: std::vector<Entity> FindChildLinks(const Entity &_entity);

    /// \brief Helper function to hide wireboxes for an entity
    /// \param[in] _entity Entity to hide wireboxes
    private: void HideWireboxes(const Entity &_entity);

    /// \brief Set whether the transform controls are currently being dragged.
    /// \param[in] _active True if active.
    public: void SetTransformActive(bool _active);

    /// \brief Private data pointer.
    private: std::unique_ptr<RenderUtilPrivate> dataPtr;
  };
}
}
}
#endif<|MERGE_RESOLUTION|>--- conflicted
+++ resolved
@@ -126,15 +126,13 @@
     public : void SetRemoveSensorCb(
         std::function<void(const gazebo::Entity &)> _removeSensorCb);
 
-<<<<<<< HEAD
     /// \brief View an entity as transparent
     /// \param[in] _entity Entity to view as transparent
     public: void ViewTransparent(const Entity &_entity);
-=======
+
     /// \brief View inertia of specified entity
     /// \param[in] _entity Entity to view inertia
     public: void ViewInertia(const Entity &_entity);
->>>>>>> e3c2ec2c
 
     /// \brief View wireframes of specified entity
     /// \param[in] _entity Entity to view wireframes
