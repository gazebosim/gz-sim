/*
 * Copyright (C) 2019 Open Source Robotics Foundation
 *
 * Licensed under the Apache License, Version 2.0 (the "License");
 * you may not use this file except in compliance with the License.
 * You may obtain a copy of the License at
 *
 *     http://www.apache.org/licenses/LICENSE-2.0
 *
 * Unless required by applicable law or agreed to in writing, software
 * distributed under the License is distributed on an "AS IS" BASIS,
 * WITHOUT WARRANTIES OR CONDITIONS OF ANY KIND, either express or implied.
 * See the License for the specific language governing permissions and
 * limitations under the License.
 *
 */

#ifndef IGNITION_GAZEBO_SCENEMANAGER_HH_
#define IGNITION_GAZEBO_SCENEMANAGER_HH_

#include <map>
#include <memory>
#include <string>
#include <unordered_map>
#include <utility>
#include <vector>

#include <sdf/Geometry.hh>
#include <sdf/Actor.hh>
#include <sdf/Joint.hh>
#include <sdf/Light.hh>
#include <sdf/Link.hh>
#include <sdf/Material.hh>
#include <sdf/Model.hh>
#include <sdf/Visual.hh>

#include <ignition/common/KeyFrame.hh>
#include <ignition/common/Animation.hh>
#include <ignition/common/graphics/Types.hh>

#include <ignition/msgs/particle_emitter.pb.h>

#include <ignition/rendering/RenderTypes.hh>

#include <ignition/gazebo/config.hh>
#include <ignition/gazebo/Entity.hh>
#include <ignition/gazebo/rendering/Export.hh>

namespace ignition
{
namespace gazebo
{
// Inline bracket to help doxygen filtering.
inline namespace IGNITION_GAZEBO_VERSION_NAMESPACE {
  // Forward declaration
  class SceneManagerPrivate;

  /// \brief Data structure for updating skeleton animations
  class AnimationUpdateData
  {
    /// \brief Timepoint in the animation.
    /// Note that animation time is different from sim time. An actor can
    /// have multiple animations. Animation time is associated with
    /// current animation that is being played. This value is also adjusted if
    /// interpolate_x is enabled
    public: std::chrono::steady_clock::duration time;

    /// \brief True if animation is looped
    public: bool loop = false;

    /// \brief True if trajectory animation is on
    public: bool followTrajectory = false;

    /// \brief Trajectory to be followed
    public: common::TrajectoryInfo trajectory;

    /// \brief Name of animation to play. This field is set only if the actor
    /// is not animated by manually using skeleton transforms
    public: std::string animationName;

    /// \brief Transform of the root node in the skeleton. The actor's
    /// skeleton's root node transform needs to be set if trajectory
    /// animation is enabled. This field is set only if the actor
    /// is not animated by manually using skeleton transforms
    public: math::Matrix4d rootTransform;

    /// \brief True if this animation update data is valid. If false, this
    /// update data should be ignored
    public: bool valid = false;
  };

  /// \brief Scene manager class for loading and managing objects in the scene
  class IGNITION_GAZEBO_RENDERING_VISIBLE SceneManager
  {
    /// \brief Constructor
    public: SceneManager();

    /// \brief Destructor
    public: ~SceneManager();

    /// \brief Set the scene to manage
    /// \param[in] _scene Scene pointer.
    public: void SetScene(rendering::ScenePtr _scene);

    /// \brief Get the scene
    /// \return Pointer to scene
    public: rendering::ScenePtr Scene() const;

    /// \brief Set the world's ID.
    /// \param[in] _id World ID.
    public: void SetWorldId(Entity _id);

    /// \brief Get the world's ID.
    /// \return World ID
    public: Entity WorldId() const;

    /// \brief Create a model
    /// \param[in] _id Unique model id
    /// \param[in] _model Model sdf dom
    /// \param[in] _parentId Parent id
    /// \return Model visual created from the sdf dom
    public: rendering::VisualPtr CreateModel(Entity _id,
        const sdf::Model &_model, Entity _parentId = 0);

    /// \brief Create a link
    /// \param[in] _id Unique link id
    /// \param[in] _link Link sdf dom
    /// \param[in] _parentId Parent id
    /// \return Link visual created from the sdf dom
    public: rendering::VisualPtr CreateLink(Entity _id,
        const sdf::Link &_link, Entity _parentId = 0);

    /// \brief Filter a node and its children according to specific criteria.
    /// \param[in] _node The name of the node where filtering should start.
    /// \param[in] _filter Callback function that defines how _node and its
    /// children should be filtered. The function parameter is a node. The
    /// callback returns true if the node should be filtered; false otherwise.
    /// \return A list of filtered nodes in top level order. This list can
    /// contain _node itself, or child nodes of _node. An empty list means no
    /// nodes were filtered.
    public: std::vector<rendering::NodePtr> Filter(const std::string &_node,
                std::function<bool(
                  const rendering::NodePtr _nodeToFilter)> _filter) const;

    /// \brief Copy a visual that currently exists in the scene
    /// \param[in] _id Unique visual id of the copied visual
    /// \param[in] _visual Name of the visual to copy
    /// \param[in] _parentId Parent id of the copied visual
    /// \return A pair with the first element being the copied visual object,
    /// and the second element being a list of the entity IDs for the copied
    /// visual's children, in level order. If copying the visual failed, the
    /// first element will be nullptr. If the copied visual has no children, the
    /// second element will be empty.
    public: std::pair<rendering::VisualPtr, std::vector<Entity>> CopyVisual(
                Entity _id, const std::string &_visual, Entity _parentId = 0);

    /// \brief Create a visual
    /// \param[in] _id Unique visual id
    /// \param[in] _visual Visual sdf dom
    /// \param[in] _parentId Parent id
    /// \return Visual object created from the sdf dom
    public: rendering::VisualPtr CreateVisual(Entity _id,
        const sdf::Visual &_visual, Entity _parentId = 0);

    /// \brief Create a center of mass visual
    /// \param[in] _id Unique visual id
    /// \param[in] _inertial Inertial component of the link
    /// \param[in] _parentId Parent id
    /// \return Visual (center of mass) object created from the inertial
    public: rendering::VisualPtr CreateCOMVisual(Entity _id,
        const math::Inertiald &_inertial, Entity _parentId = 0);

    /// \brief Create an inertia visual
    /// \param[in] _id Unique visual id
    /// \param[in] _inertial Inertial component of the link
    /// \param[in] _parentId Parent id
    /// \return Visual (inertia) object created from the inertial
    public: rendering::VisualPtr CreateInertiaVisual(Entity _id,
        const math::Inertiald &_inertial, Entity _parentId = 0);

    /// \brief Create a joint visual
    /// \param[in] _id Unique visual id
    /// \param[in] _joint Joint sdf dom
    /// \param[in] _childId Joint child id
    /// \param[in] _parentId Joint parent id
    /// \return Visual (joint) object created from the sdf dom
    public: rendering::VisualPtr CreateJointVisual(Entity _id,
        const sdf::Joint &_joint, Entity _childId = 0,
        Entity _parentId = 0);

    /// \brief Create a collision visual
    /// \param[in] _id Unique visual id
    /// \param[in] _collision Collision sdf dom
    /// \param[in] _parentId Parent id
    /// \return Visual (collision) object created from the sdf dom
    public: rendering::VisualPtr CreateCollision(Entity _id,
        const sdf::Collision &_collision, Entity _parentId = 0);

    /// \brief Retrieve visual
    /// \param[in] _id Unique visual (entity) id
    /// \return Pointer to requested visual
    public: rendering::VisualPtr VisualById(Entity _id);

<<<<<<< HEAD
    /// \brief Apply Animation to Actor
    /// \param[in] _actor Actor
    /// \return Animation name to ID map
    public: std::unordered_map<std::string, unsigned int>
        LoadAnimations(const sdf::Actor &_actor);
=======
    /// \brief Sequences Trajectories
    /// \param[in] _trajectories Actor trajectories
    /// \param[in] _time Actor trajectory delay start time (miliseconds)
    public: void SequenceTrajectories(
        std::vector<common::TrajectoryInfo>& _trajectories,
        std::chrono::steady_clock::time_point _time);
>>>>>>> e826c71b

    /// \brief Create an actor
    /// \param[in] _id Unique actor id
    /// \param[in] _actor Actor sdf dom
    /// \param[in] _name Actor's name
    /// \param[in] _parentId Parent id
    /// \return Actor object created from the sdf dom
    public: rendering::VisualPtr CreateActor(Entity _id,
        const sdf::Actor &_actor, const std::string &_name,
        Entity _parentId = 0);

    /// \brief Create a light
    /// \param[in] _id Unique light id
    /// \param[in] _light Light sdf dom
    /// \param[in] _name Light's name
    /// \param[in] _parentId Parent id
    /// \return Light object created from the sdf dom
    public: rendering::LightPtr CreateLight(Entity _id,
        const sdf::Light &_light, const std::string &_name, Entity _parentId);

    /// \brief Create a light
    /// \param[in] _id Unique light id
    /// \param[in] _light Light sdf dom
    /// \param[in] _name Light's name
    /// \param[in] _parentId Parent id
    /// \return Light object created from the sdf dom
    public: rendering::VisualPtr CreateLightVisual(Entity _id,
        const sdf::Light &_light, const std::string &_name, Entity _parentId);

    /// \brief Create a particle emitter.
    /// \param[in] _id Unique particle emitter id
    /// \param[in] _emitter Particle emitter data
    /// \param[in] _parentId Parent id
    /// \return Default particle emitter object created
    public: rendering::ParticleEmitterPtr CreateParticleEmitter(
        Entity _id, const msgs::ParticleEmitter &_emitter, Entity _parentId);

    /// \brief Update an existing particle emitter
    /// \brief _id Emitter id to update
    /// \brief _emitter Data to update the particle emitter
    /// \return Particle emitter updated
    public: rendering::ParticleEmitterPtr UpdateParticleEmitter(Entity _id,
        const msgs::ParticleEmitter &_emitter);

    /// \brief Ignition sensors is the one responsible for adding sensors
    /// to the scene. Here we just keep track of it and make sure it has
    /// the correct parent.
    /// \param[in] _gazeboId Entity in Gazebo
    /// \param[in] _sensorName Name of sensor node in Ignition Rendering.
    /// \param[in] _parentGazeboId Parent Id on Gazebo.
    /// \return True if sensor is successfully handled
    public: bool AddSensor(Entity _gazeboId, const std::string &_sensorName,
        Entity _parentGazeboId = 0);

    /// \brief Check if entity exists
    /// \param[in] _id Unique entity id
    /// \return true if exists, false otherwise
    public: bool HasEntity(Entity _id) const;

    /// \brief Get a rendering node given an entity id
    /// \param[in] _id Entity's unique id
    /// \return Pointer to requested entity's node
    public: rendering::NodePtr NodeById(Entity _id) const;

    /// \brief Get a rendering mesh given an id
    /// \param[in] _id Actor entity's unique id
    /// \return Pointer to requested entity's mesh
    public: rendering::MeshPtr ActorMeshById(Entity _id) const;

    /// \brief Get a skeleton given an id
    /// \param[in] _id Actor entity's unique id
    /// \return Pointer to requested entity's skeleton
    public: common::SkeletonPtr ActorSkeletonById(Entity _id) const;

    /// \brief Get the skeleton local transforms of actor mesh given an id.
    /// Use this function if you are animating the actor manually by its
    /// skeleton node pose.
    /// \param[in] _id Entity's unique id
    /// \param[in] _time SimulationTime
    /// \return Map from the skeleton node name to transforms
    public: std::map<std::string, math::Matrix4d> ActorSkeletonTransformsAt(
        Entity _id, std::chrono::steady_clock::duration _time) const;

    /// \brief Get the actor animation update data given an id.
    /// Use this function to let the render engine handle the actor animation.
    /// by setting the animation name to be played.
    /// \param[in] _id Entity's unique id
    /// \param[in] _time Simulation time
    /// \return Data needed to update the animation, including the name and
    /// time of animation to play, and trajectory animation info.
    public: AnimationUpdateData ActorAnimationAt(
        Entity _id, std::chrono::steady_clock::duration _time) const;

    /// \brief Remove an entity by id
    /// \param[in] _id Entity's unique id
    public: void RemoveEntity(Entity _id);

    /// \brief Load a geometry
    /// \param[in] _geom Geometry sdf dom
    /// \param[out] _scale Geometry scale that will be set based on sdf
    /// \param[out] _localPose Additional local pose to be applied after the
    /// visual's pose
    /// \return Geometry object loaded from the sdf dom
    private: rendering::GeometryPtr LoadGeometry(const sdf::Geometry &_geom,
        math::Vector3d &_scale, math::Pose3d &_localPose);

    /// \brief Load a material
    /// \param[in] _material Material sdf dom
    /// \return Material object loaded from the sdf dom
    private: rendering::MaterialPtr LoadMaterial(
        const sdf::Material &_material);

    /// \brief Get the top level visual for the given visual, which
    /// is the ancestor which is a direct child to the root visual.
    /// Usually, this will be a model or a light.
    /// \param[in] _visual Child visual
    /// \return Top level visual containing this visual
    public: rendering::VisualPtr TopLevelVisual(
        const rendering::VisualPtr &_visual) const;

    /// \brief Get the top level node for the given node, which
    /// is the ancestor which is a direct child to the root visual.
    /// Usually, this will be a model or a light.
    /// \param[in] _node Child node
    /// \return Top level node containing this node
    public: rendering::NodePtr TopLevelNode(
        const rendering::NodePtr &_node) const;

    /// \brief Updates the node to increase its transparency or reset
    /// back to its original transparency value, an opaque call requires
    /// a previous transparent call, otherwise, no action will be taken
    /// Usually, this will be a link visual
    /// \param[in] _node The node to update.
    /// \param[in] _makeTransparent true if updating to increase transparency,
    /// false to set back to original transparency values (make more opaque)
    public: void UpdateTransparency(const rendering::NodePtr &_node,
        bool _makeTransparent);

    /// \brief Updates the world pose of joint parent visual
    /// according to its child.
    /// \param[in] _jointId Joint visual id.
    public: void UpdateJointParentPose(Entity _jointId);

    /// \brief Create a unique entity ID
    /// \return A unique entity ID. kNullEntity is returned if no unique entity
    /// IDs are available
    public: Entity UniqueId() const;

    /// \internal
    /// \brief Pointer to private data class
    private: std::unique_ptr<SceneManagerPrivate> dataPtr;
  };
}
}
}

#endif<|MERGE_RESOLUTION|>--- conflicted
+++ resolved
@@ -201,20 +201,18 @@
     /// \return Pointer to requested visual
     public: rendering::VisualPtr VisualById(Entity _id);
 
-<<<<<<< HEAD
-    /// \brief Apply Animation to Actor
+    /// \brief Load Actor animations
     /// \param[in] _actor Actor
     /// \return Animation name to ID map
     public: std::unordered_map<std::string, unsigned int>
         LoadAnimations(const sdf::Actor &_actor);
-=======
+
     /// \brief Sequences Trajectories
     /// \param[in] _trajectories Actor trajectories
     /// \param[in] _time Actor trajectory delay start time (miliseconds)
     public: void SequenceTrajectories(
         std::vector<common::TrajectoryInfo>& _trajectories,
         std::chrono::steady_clock::time_point _time);
->>>>>>> e826c71b
 
     /// \brief Create an actor
     /// \param[in] _id Unique actor id
