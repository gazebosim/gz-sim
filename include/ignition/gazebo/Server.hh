--- conflicted
+++ resolved
@@ -285,10 +285,7 @@
                                       bool _recursive = true,
                                       const unsigned int _worldIndex = 0);
 
-<<<<<<< HEAD
-=======
       /// \brief Stop the server. This will stop all running simulations.
->>>>>>> 216d5a51
       public: void Stop();
 
       /// \brief Private data
