--- conflicted
+++ resolved
@@ -54,14 +54,8 @@
       /// \brief Load and instantiate system plugin from an SDF element.
       /// \param[in] _sdf SDF Element describing plugin instance to be loaded.
       /// \returns Shared pointer to system instance or nullptr.
-<<<<<<< HEAD
-      /// \todo(nkoenig) Deprecate this function in Garden
+      /// \deprecated Use the sdf::Plugin interfaces
       public: IGN_DEPRECATED(7) std::optional<SystemPluginPtr> LoadPlugin(
-=======
-      /// \note This will be deprecated in Gazebo 7 (Garden), please the use
-      /// sdf::Plugin interface.
-      public: std::optional<SystemPluginPtr> LoadPlugin(
->>>>>>> f23935c3
                   const sdf::ElementPtr &_sdf);
 
       /// \brief Load and instantiate system plugin from name/filename.
@@ -69,14 +63,8 @@
       /// \param[in] _name Class name to be instantiated.
       /// \param[in] _sdf SDF Element describing plugin instance to be loaded.
       /// \returns Shared pointer to system instance or nullptr.
-<<<<<<< HEAD
-      /// \todo(nkoenig) Deprecate this function in Garden
+      /// \deprecated Use the sdf::Plugin interfaces
       public: IGN_DEPRECATED(7) std::optional<SystemPluginPtr> LoadPlugin(
-=======
-      /// \note This will be deprecated in Gazebo 7 (Garden), please the use
-      /// sdf::Plugin interface.
-      public: std::optional<SystemPluginPtr> LoadPlugin(
->>>>>>> f23935c3
                   const std::string &_filename,
                   const std::string &_name,
                   const sdf::ElementPtr &_sdf);
