--- conflicted
+++ resolved
@@ -311,15 +311,6 @@
       /// is applied for one simulation step.
       /// \param[in] _ecm Mutable Entity-component manager.
       /// \param[in] _force Force to be applied expressed in world coordinates
-<<<<<<< HEAD
-      /// \param[in] _offset The point of application of the force expressed
-      /// in the link frame
-      /// \param[in] _torque Torque to be applied expressed in world coordinates
-      public: void AddWorldWrench(EntityComponentManager &_ecm,
-                                const math::Vector3d &_force,
-                                const math::Vector3d &_offset,
-                                const math::Vector3d &_torque) const;
-=======
       /// \param[in] _torque Torque to be applied expressed in world coordinates
       /// \param[in] _offset The point of application of the force expressed
       /// in the link frame
@@ -327,7 +318,6 @@
                                   const math::Vector3d &_force,
                                   const math::Vector3d &_torque,
                                   const math::Vector3d &_offset) const;
->>>>>>> 579013fe
 
       /// \brief Pointer to private data.
       private: std::unique_ptr<LinkPrivate> dataPtr;
