--- conflicted
+++ resolved
@@ -65,12 +65,9 @@
 # Search for project-specific dependencies
 #============================================================================
 
-<<<<<<< HEAD
-=======
 # Setting this policy enables using the protobuf_MODULE_COMPATIBLE
 # set command when cmake_minimum_required is less than 3.13
 set(CMAKE_POLICY_DEFAULT_CMP0077 NEW)
->>>>>>> 9e60fdc5
 # This option is needed to use the PROTOBUF_GENERATE_CPP
 # in case protobuf is found with the CMake config files
 # It needs to be set before any find_package(...) call
