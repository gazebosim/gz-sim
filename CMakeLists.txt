cmake_minimum_required(VERSION 3.5.1 FATAL_ERROR)

#============================================================================
# Initialize the project
#============================================================================
project(ignition-gazebo2 VERSION 2.0.0)

#============================================================================
# Find ignition-cmake
#============================================================================
# If you get an error at this line, you need to install ignition-cmake
find_package(ignition-cmake2 REQUIRED)

#============================================================================
# Configure the project
#============================================================================
ign_configure_project(VERSION_SUFFIX pre1)

#============================================================================
# Set project-specific options
#============================================================================

option(ENABLE_PROFILER "Enable Ignition Profiler" FALSE)

if(ENABLE_PROFILER)
  add_definitions("-DIGN_PROFILER_ENABLE=1")
else()
  add_definitions("-DIGN_PROFILER_ENABLE=0")
endif()

#============================================================================
# Search for project-specific dependencies
#============================================================================

ign_find_package(sdformat8 REQUIRED)

#--------------------------------------
# Find ignition-plugin
ign_find_package(ignition-plugin1 REQUIRED COMPONENTS loader register)
set(IGN_PLUGIN_VER ${ignition-plugin1_VERSION_MAJOR})

#--------------------------------------
# Find ignition-transport
ign_find_package(ignition-transport6 REQUIRED COMPONENTS log)
set(IGN_TRANSPORT_VER ${ignition-transport6_VERSION_MAJOR})

#--------------------------------------
# Find ignition-msgs
ign_find_package(ignition-msgs3 REQUIRED)
set(IGN_MSGS_VER ${ignition-msgs3_VERSION_MAJOR})

#--------------------------------------
# Find ignition-common
# Always use the profiler component to get the headers, regardless of status.
ign_find_package(ignition-common3 REQUIRED COMPONENTS profiler events)
set(IGN_COMMON_VER ${ignition-common3_VERSION_MAJOR})

#--------------------------------------
# Find ignition-fuel_tools3
ign_find_package(ignition-fuel_tools3 REQUIRED)
set(IGN_FUEL_TOOLS_VER ${ignition-fuel_tools3_VERSION_MAJOR})

#--------------------------------------
# Find ignition-gui
ign_find_package(ignition-gui1 REQUIRED)
set(IGN_GUI_VER ${ignition-gui1_VERSION_MAJOR})
ign_find_package (Qt5
  COMPONENTS
    Core
    Quick
    QuickControls2
  REQUIRED
  PKGCONFIG "Qt5Core Qt5Quick Qt5QuickControls2")

#--------------------------------------
# Find ignition-physics
ign_find_package(ignition-physics1
  COMPONENTS
    mesh
    sdf
    dartsim
    dartsim-plugin
  REQUIRED
  VERSION 1.1)
set(IGN_PHYSICS_VER ${ignition-physics1_VERSION_MAJOR})

#--------------------------------------
# Find ignition-sensors
<<<<<<< HEAD
ign_find_package(ignition-sensors1 REQUIRED COMPONENTS rendering camera gpu_lidar logical_camera depth_camera altimeter)
set(IGN_SENSORS_VER ${ignition-sensors1_VERSION_MAJOR})
=======
ign_find_package(ignition-sensors2 REQUIRED
  COMPONENTS
    rendering
    camera
    gpu_lidar
    logical_camera
    depth_camera
)
set(IGN_SENSORS_VER ${ignition-sensors2_VERSION_MAJOR})
>>>>>>> 837ac5d4

#--------------------------------------
# Find gflags
ign_find_package(gflags
    REQUIRED
    PKGCONFIG gflags)

#--------------------------------------
# Find ignition-math
ign_find_package(ignition-math6 REQUIRED COMPONENTS eigen3)
set(IGN_MATH_VER ${ignition-math6_VERSION_MAJOR})

#--------------------------------------
# Find protobuf
set(REQ_PROTOBUF_VER 3)
ign_find_package(IgnProtobuf
                 VERSION ${REQ_PROTOBUF_VER}
                 REQUIRED
                 COMPONENTS all
                 PRETTY Protobuf)
set(PROTOBUF_IMPORT_DIRS ${ignition-msgs3_INCLUDE_DIRS})

#============================================================================
# Configure the build
#============================================================================
ign_configure_build(QUIT_IF_BUILD_ERRORS)

add_subdirectory(examples)

#============================================================================
# Create package information
#============================================================================
ign_create_packages()

#============================================================================
# Configure documentation
#============================================================================
configure_file(${CMAKE_SOURCE_DIR}/api.md.in ${CMAKE_BINARY_DIR}/api.md)
configure_file(${CMAKE_SOURCE_DIR}/tutorials.md.in ${CMAKE_BINARY_DIR}/tutorials.md)

ign_create_docs(
  API_MAINPAGE_MD "${CMAKE_BINARY_DIR}/api.md"
  TUTORIALS_MAINPAGE_MD "${CMAKE_BINARY_DIR}/tutorials.md"
  TAGFILES
   "${IGNITION-MATH_DOXYGEN_TAGFILE} = ${IGNITION-MATH_API_URL}"
   "${IGNITION-MSGS_DOXYGEN_TAGFILE} = ${IGNITION-MSGS_API_URL}"
   "${IGNITION-PHYSICS_DOXYGEN_TAGFILE} = ${IGNITION-PHYSICS_API_URL}"
   "${IGNITION-PLUGIN_DOXYGEN_TAGFILE} = ${IGNITION-PLUGIN_API_URL}"
   "${IGNITION-TRANSPORT_DOXYGEN_TAGFILE} = ${IGNITION-TRANSPORT_API_URL}"
   "${IGNITION-SENSORS_DOXYGEN_TAGFILE} = ${IGNITION-SENSORS_API_URL}"
   "${IGNITION-COMMON_DOXYGEN_TAGFILE} = ${IGNITION-COMMON_API_URL}"
)<|MERGE_RESOLUTION|>--- conflicted
+++ resolved
@@ -86,20 +86,16 @@
 
 #--------------------------------------
 # Find ignition-sensors
-<<<<<<< HEAD
-ign_find_package(ignition-sensors1 REQUIRED COMPONENTS rendering camera gpu_lidar logical_camera depth_camera altimeter)
-set(IGN_SENSORS_VER ${ignition-sensors1_VERSION_MAJOR})
-=======
 ign_find_package(ignition-sensors2 REQUIRED
   COMPONENTS
     rendering
+    altimeter
     camera
     gpu_lidar
     logical_camera
     depth_camera
 )
 set(IGN_SENSORS_VER ${ignition-sensors2_VERSION_MAJOR})
->>>>>>> 837ac5d4
 
 #--------------------------------------
 # Find gflags
