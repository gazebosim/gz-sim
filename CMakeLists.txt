--- conflicted
+++ resolved
@@ -138,11 +138,7 @@
                  REQUIRED
                  COMPONENTS all
                  PRETTY Protobuf)
-<<<<<<< HEAD
-set(PROTOBUF_IMPORT_DIRS ${ignition-msgs7_INCLUDE_DIRS})
-=======
 set(Protobuf_IMPORT_DIRS ${ignition-msgs7_INCLUDE_DIRS})
->>>>>>> cd78bd45
 
 # Plugin install dirs
 set(IGNITION_GAZEBO_PLUGIN_INSTALL_DIR
