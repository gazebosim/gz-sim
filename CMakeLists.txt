cmake_minimum_required(VERSION 3.22.1 FATAL_ERROR)

#============================================================================
# Initialize the project
#============================================================================
<<<<<<< HEAD
project(gz-sim VERSION 10.0.0)
set (GZ_DISTRIBUTION "Jetty")
=======
project(gz-sim9 VERSION 9.3.0)
set (GZ_DISTRIBUTION "Ionic")
>>>>>>> 61bc5116

#============================================================================
# Find gz-cmake
#============================================================================
# If you get an error at this line, you need to install gz-cmake
find_package(gz-cmake REQUIRED)

#============================================================================
# Configure the project
#============================================================================
set(CMAKE_CXX_STANDARD 17)
set(CMAKE_CXX_STANDARD_REQUIRED ON)

gz_configure_project(VERSION_SUFFIX pre1)

#============================================================================
# Set project-specific options
#============================================================================

option(ENABLE_PROFILER "Enable Gazebo Profiler" FALSE)

if(ENABLE_PROFILER)
  add_definitions("-DGZ_PROFILER_ENABLE=1")
else()
  add_definitions("-DGZ_PROFILER_ENABLE=0")
endif()

#--------------------------------------
# Find Backward-cpp for stack trace support
# See https://github.com/gazebosim/gz-cmake/issues/477 before copy this code

set(BACKWARD_TESTS OFF)
add_subdirectory(${CMAKE_CURRENT_SOURCE_DIR}/vendor/backward-cpp)

# Using other CMake interfaces from backwards won't work here since
# CMake would not resolve them into gz-cmake (uses EXTRA_TEST_LIB_DEPS)
# using backward_object set the object file path.
if (UNIX AND NOT APPLE)
  set (EXTRA_TEST_LIB_DEPS stdc++fs backward_object)
else()
  set (EXTRA_TEST_LIB_DEPS backward_object)
endif()

# We're disabling pybind11 by default on Windows because they
# don't have active CI on them for now.
set(skip_pybind11_default_value OFF)
if (MSVC)
  set(skip_pybind11_default_value ON)
endif()

option(SKIP_PYBIND11
      "Skip generating Python bindings via pybind11"
      ${skip_pybind11_default_value})

include(test/find_dri.cmake)
FindDRI()

include(CMakeDependentOption)
cmake_dependent_option(USE_SYSTEM_PATHS_FOR_PYTHON_INSTALLATION
      "Install python modules in standard system paths in the system"
      OFF "NOT SKIP_PYBIND11" OFF)

cmake_dependent_option(USE_DIST_PACKAGES_FOR_PYTHON
      "Use dist-packages instead of site-package to install python modules"
      OFF "NOT SKIP_PYBIND11" OFF)

#============================================================================
# Search for project-specific dependencies
#============================================================================

# Setting this policy enables using the protobuf_MODULE_COMPATIBLE
# set command when cmake_minimum_required is less than 3.13
set(CMAKE_POLICY_DEFAULT_CMP0077 NEW)
# This option is needed to use the PROTOBUF_GENERATE_CPP
# in case protobuf is found with the CMake config files
# It needs to be set before any find_package(...) call
# as protobuf could be find transitively by any dependency
set(protobuf_MODULE_COMPATIBLE TRUE)

gz_find_package(sdformat REQUIRED)

#--------------------------------------
# Find gz-plugin
gz_find_package(gz-plugin REQUIRED COMPONENTS loader register)

#--------------------------------------
# Find gz-transport
gz_find_package(gz-transport REQUIRED COMPONENTS log parameters)

#--------------------------------------
# Find gz-msgs
gz_find_package(gz-msgs REQUIRED)

#--------------------------------------
# Find gz-common
# Always use the profiler component to get the headers, regardless of status.
gz_find_package(gz-common
  COMPONENTS
    av
    events
    graphics
    io
    profiler
    testing
  REQUIRED
)

list(APPEND EXTRA_TEST_LIB_DEPS gz-common${GZ_COMMON_VER}::testing)

#--------------------------------------
# Find gz-fuel_tools
gz_find_package(gz-fuel_tools REQUIRED)

# Option to build gz-sim with GUI support
option(ENABLE_GUI "Build gz-sim with GUI enabled" ON)

if(ENABLE_GUI)
  gz_find_package(gz-gui REQUIRED)

  set(QT_MAJOR_VERSION 6)
  set(QT_MINOR_VERSION 4)
  gz_find_package (Qt${QT_MAJOR_VERSION}
    VERSION ${QT_MAJOR_VERSION}.${QT_MINOR_VERSION}
    COMPONENTS
      Core
      Quick
      QuickControls2
    REQUIRED
    PKGCONFIG "Qt${QT_MAJOR_VERSION}Core Qt${QT_MAJOR_VERSION}Quick Qt${QT_MAJOR_VERSION}QuickControls2")

  set(CMAKE_AUTOMOC TRUE)
  set(CMAKE_AUTOUIC TRUE)
  set(CMAKE_AUTORCC TRUE)
  if(POLICY CMP0100)
    cmake_policy(SET CMP0100 NEW)
  endif()
endif()

#--------------------------------------
# Find gz-physics
gz_find_package(gz-physics
  COMPONENTS
    heightmap
    mesh
    sdf
  REQUIRED
)

#--------------------------------------
# Find gz-sensors
gz_find_package(gz-sensors REQUIRED
  # component order is important
  COMPONENTS
    # non-rendering
    air_pressure
    air_speed
    altimeter
    imu
    force_torque
    logical_camera
    magnetometer
    navsat

    # rendering
    dvl
    rendering
    lidar
    gpu_lidar

    # cameras
    camera
    boundingbox_camera
    segmentation_camera
    depth_camera
    rgbd_camera
    thermal_camera
    wide_angle_camera
)

#--------------------------------------
# Find gz-rendering
gz_find_package(gz-rendering REQUIRED)

#--------------------------------------
# Find gz-math
gz_find_package(gz-math REQUIRED COMPONENTS eigen3)

#--------------------------------------
# Find if gz command is available
find_program(GZ_TOOLS_PROGRAM gz)
if (GZ_TOOLS_PROGRAM)
  message (STATUS "Searching for gz program - found. CLI tests can be built.")
else()
  message (STATUS "Searching for gz program - not found. CLI tests are skipped.")
endif()
# Note that CLI files are installed regardless of whether the dependency is
# available during build time
set(GZ_TOOLS_VER 2)

#--------------------------------------
# Find gz-utils
gz_find_package(gz-utils REQUIRED COMPONENTS cli)


#--------------------------------------
# Find libwebsockets
# Disable on windows as there is an issue linking against websockets_shared,
# see #2802
if (NOT WIN32)
  gz_find_package(libwebsockets)
  if (NOT libwebsockets_FOUND)
    gz_build_warning("Unable to find libwebsockets. The websocket_server system will not be built.")
  endif()
endif()

#--------------------------------------
# Find protobuf
gz_find_package(GzProtobuf
                REQUIRED
                COMPONENTS all
                PRETTY Protobuf)
set(Protobuf_IMPORT_DIRS ${gz-msgs12_INCLUDE_DIRS})

#--------------------------------------
# Find python
if (SKIP_PYBIND11)
  message(STATUS "SKIP_PYBIND11 set - disabling python bindings")
else()
  find_package(Python3 QUIET COMPONENTS Interpreter Development)
  if (NOT Python3_FOUND)
    GZ_BUILD_WARNING("Python is missing: Python interfaces are disabled.")
    message (STATUS "Searching for Python - not found.")
  else()
    message (STATUS "Searching for Python - found version ${PYTHONLIBS_VERSION_STRING}.")

    set(PYBIND11_PYTHON_VERSION 3)
    find_package(pybind11 2.9 CONFIG QUIET)

    if (pybind11_FOUND)
      message (STATUS "Searching for pybind11 - found version ${pybind11_VERSION}.")
    else()
      GZ_BUILD_WARNING("pybind11 is missing: Python interfaces are disabled.")
      message (STATUS "Searching for pybind11 - not found.")
    endif()
  endif()
endif()
# Plugin install dirs
set(GZ_SIM_PLUGIN_RELATIVE_INSTALL_DIR
  ${GZ_LIB_INSTALL_DIR}/gz-${GZ_DESIGNATION}-${PROJECT_VERSION_MAJOR}/plugins
)
set(GZ_SIM_PLUGIN_INSTALL_DIR
  ${CMAKE_INSTALL_PREFIX}/${GZ_SIM_PLUGIN_RELATIVE_INSTALL_DIR}
)
set(GZ_SIM_GUI_PLUGIN_RELATIVE_INSTALL_DIR
  ${GZ_LIB_INSTALL_DIR}/gz-${GZ_DESIGNATION}-${PROJECT_VERSION_MAJOR}/plugins/gui
)
set(GZ_SIM_GUI_PLUGIN_INSTALL_DIR
  ${CMAKE_INSTALL_PREFIX}/${GZ_SIM_GUI_PLUGIN_RELATIVE_INSTALL_DIR}
)

#============================================================================
# Configure the build
#============================================================================
gz_configure_build(QUIT_IF_BUILD_ERRORS)

add_subdirectory(examples)

#============================================================================
# Create package information
#============================================================================
gz_create_packages()

if (pybind11_FOUND AND NOT SKIP_PYBIND11)
	add_subdirectory(python)
endif()
#============================================================================
# Configure documentation
#============================================================================
configure_file(${CMAKE_SOURCE_DIR}/api.md.in ${CMAKE_BINARY_DIR}/api.md)
configure_file(${CMAKE_SOURCE_DIR}/tutorials.md.in ${CMAKE_BINARY_DIR}/tutorials.md)
configure_file(${CMAKE_SOURCE_DIR}/tools/desktop/gz-sim.desktop.in ${CMAKE_BINARY_DIR}/gz-sim${PROJECT_VERSION_MAJOR}.desktop)
configure_file(${CMAKE_SOURCE_DIR}/tools/desktop/gz-logo.svg.in ${CMAKE_BINARY_DIR}/gz-logo${PROJECT_VERSION_MAJOR}.svg)

# disable doxygen on macOS due to issues with doxygen 1.9.0
# there is an unreleased fix; revert this when 1.9.1 is released
# https://github.com/gazebosim/gz-sim/issues/520
if (NOT APPLE)
  gz_create_docs(
    API_MAINPAGE_MD "${CMAKE_BINARY_DIR}/api.md"
    TUTORIALS_MAINPAGE_MD "${CMAKE_BINARY_DIR}/tutorials.md"
    ADDITIONAL_INPUT_DIRS "${CMAKE_SOURCE_DIR}/src/systems ${CMAKE_SOURCE_DIR}/src/gui/plugins"
    IMAGE_PATH_DIRS "${CMAKE_SOURCE_DIR}/tutorials/files"
    TAGFILES
     "${GZ-MATH_DOXYGEN_TAGFILE} = ${GZ-MATH_API_URL}"
     "${GZ-MSGS_DOXYGEN_TAGFILE} = ${GZ-MSGS_API_URL}"
     "${GZ-PHYSICS_DOXYGEN_TAGFILE} = ${GZ-PHYSICS_API_URL}"
     "${GZ-PLUGIN_DOXYGEN_TAGFILE} = ${GZ-PLUGIN_API_URL}"
     "${GZ-TRANSPORT_DOXYGEN_TAGFILE} = ${GZ-TRANSPORT_API_URL}"
     "${GZ-SENSORS_DOXYGEN_TAGFILE} = ${GZ-SENSORS_API_URL}"
     "${GZ-COMMON_DOXYGEN_TAGFILE} = ${GZ-COMMON_API_URL}"
     "${GZ-GUI_DOXYGEN_TAGFILE} = ${GZ-GUI_API_URL}"
  )
endif()

if(TARGET doc)
  file(COPY ${CMAKE_SOURCE_DIR}/tutorials/files/ DESTINATION ${CMAKE_BINARY_DIR}/doxygen/html/files/)
endif()<|MERGE_RESOLUTION|>--- conflicted
+++ resolved
@@ -3,13 +3,8 @@
 #============================================================================
 # Initialize the project
 #============================================================================
-<<<<<<< HEAD
 project(gz-sim VERSION 10.0.0)
 set (GZ_DISTRIBUTION "Jetty")
-=======
-project(gz-sim9 VERSION 9.3.0)
-set (GZ_DISTRIBUTION "Ionic")
->>>>>>> 61bc5116
 
 #============================================================================
 # Find gz-cmake
@@ -117,7 +112,7 @@
   REQUIRED
 )
 
-list(APPEND EXTRA_TEST_LIB_DEPS gz-common${GZ_COMMON_VER}::testing)
+list(APPEND EXTRA_TEST_LIB_DEPS gz-common::testing)
 
 #--------------------------------------
 # Find gz-fuel_tools
@@ -231,7 +226,7 @@
                 REQUIRED
                 COMPONENTS all
                 PRETTY Protobuf)
-set(Protobuf_IMPORT_DIRS ${gz-msgs12_INCLUDE_DIRS})
+set(Protobuf_IMPORT_DIRS ${gz-msgs_INCLUDE_DIRS})
 
 #--------------------------------------
 # Find python
