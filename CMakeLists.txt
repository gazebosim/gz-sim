--- conflicted
+++ resolved
@@ -71,11 +71,7 @@
 #--------------------------------------
 # Find ignition-common
 # Always use the profiler component to get the headers, regardless of status.
-<<<<<<< HEAD
-ign_find_package(ignition-common5 VERSION 5.0
-=======
 ign_find_package(ignition-common5
->>>>>>> a95a584d
   COMPONENTS
     profiler
     events
