--- conflicted
+++ resolved
@@ -9,11 +9,8 @@
   Kmeans.cc
   Rand.cc
   RotationSpline.cc
-<<<<<<< HEAD
+  RotationSplinePrivate.cc
   SignalStats.cc
-=======
-  RotationSplinePrivate.cc
->>>>>>> 663003bf
   Spline.cc
   Vector3Stats.cc
 )
