--- conflicted
+++ resolved
@@ -79,11 +79,7 @@
   EventManager_TEST.cc
   Link_TEST.cc
   Model_TEST.cc
-<<<<<<< HEAD
-  ModelCommandAPI_TEST.cc
   Primitives_TEST.cc
-=======
->>>>>>> 827fc3f8
   SdfEntityCreator_TEST.cc
   SdfGenerator_TEST.cc
   ServerConfig_TEST.cc
