add_subdirectory(gui)

set(gui_sources
  ${gui_sources}
  PARENT_SCOPE
)

set (sources
  Entity.cc
  EntityComponentManager.cc
  EntityQuery.cc
  EntityQueryRegistrar.cc
  PhysicsSystem.cc
  PoseComponent.cc
  Server.cc
  ServerConfig.cc
  ServerPrivate.cc
  System.cc
<<<<<<< HEAD
  WorldStatisticsComponentType.cc
  WorldStatisticsSystem.cc
=======
>>>>>>> 1803cc37
)

set (gtest_sources
  EntityComponentManager_TEST.cc
  Entity_TEST.cc
  EntityQuery_TEST.cc
  Server_TEST.cc
  System_TEST.cc
)

# Create the library target
ign_create_core_library(SOURCES ${sources} CXX_STANDARD 17)
target_link_libraries(${PROJECT_LIBRARY_TARGET_NAME}
  PUBLIC
  ign-gazebo-gui
  ignition-common${IGN_COMMON_VER}::ignition-common${IGN_COMMON_VER}
  ignition-gui${IGN_GUI_VER}::ignition-gui${IGN_GUI_VER}
  ignition-transport${IGN_TRANSPORT_VER}::ignition-transport${IGN_TRANSPORT_VER}
  ${Qt5Core_LIBRARIES}
  ${Qt5Widgets_LIBRARIES}
  ${SDFormat_LIBRARIES}
)

# Build the unit tests
ign_build_tests(TYPE UNIT SOURCES ${gtest_sources})

# Create the gazebo executable
ign_add_executable(ign-gazebo-exec main.cc)
set_property(TARGET ign-gazebo-exec PROPERTY OUTPUT_NAME ign-gazebo)
target_link_libraries(ign-gazebo-exec PUBLIC ${PROJECT_LIBRARY_TARGET_NAME}
  gflags
  ignition-common${IGN_COMMON_VER}::ignition-common${IGN_COMMON_VER}
  ignition-gui${IGN_GUI_VER}::ignition-gui${IGN_GUI_VER}
  ignition-transport${IGN_TRANSPORT_VER}::ignition-transport${IGN_TRANSPORT_VER}
  ${Qt5Core_LIBRARIES}
  ${Qt5Widgets_LIBRARIES}
)

# Switch to ign_install_executable when it is fixed (https://bitbucket.org/ignitionrobotics/ign-cmake/issues/29)
set_target_properties(ign-gazebo-exec
  PROPERTIES VERSION ${PROJECT_VERSION_FULL})
install (TARGETS ign-gazebo-exec DESTINATION ${IGN_BIN_INSTALL_DIR})<|MERGE_RESOLUTION|>--- conflicted
+++ resolved
@@ -16,11 +16,8 @@
   ServerConfig.cc
   ServerPrivate.cc
   System.cc
-<<<<<<< HEAD
-  WorldStatisticsComponentType.cc
+  WorldStatisticsComponent.cc
   WorldStatisticsSystem.cc
-=======
->>>>>>> 1803cc37
 )
 
 set (gtest_sources
