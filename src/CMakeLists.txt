--- conflicted
+++ resolved
@@ -1,6 +1,6 @@
 
-# Turn on C++11 support for the library
-set(CMAKE_CXX_STANDARD 11)
+# Turn on C++14 support for the library
+set(CMAKE_CXX_STANDARD 14)
 
 # Collect source files into the "sources" variable and unit test files into the
 # "gtest_sources" variable
@@ -9,32 +9,12 @@
 # Create the library target
 ign_add_library(${PROJECT_LIBRARY_TARGET_NAME} ${sources})
 
-<<<<<<< HEAD
 # Create installation instructions for the library target. This must be called
 # in the same scope that the target is created.
 ign_install_library()
 
 # Build the unit tests
 ign_build_tests(TYPE UNIT SOURCES ${gtest_sources})
-=======
-if(NOT MSVC)
-  # The following line enables C++14 (or greater) mode for this library an all
-  # downstream libraries. "cxx_attribute_deprecated" is a feature that is only
-  # available in c++14 and after. This allows downstream libraries to use
-  # c++14 or c++17 and beyond.
-  #
-  # When switching to cmake 3.8, we can use that cxx_std_14 meta feature.
-  target_compile_features(${PROJECT_LIBRARY_TARGET_NAME}
-                          PUBLIC cxx_attribute_deprecated)
-endif()
-
-target_include_directories(${PROJECT_LIBRARY_TARGET_NAME}
-  PUBLIC $<BUILD_INTERFACE:${PROJECT_SOURCE_DIR}/include>
-         $<INSTALL_INTERFACE:${INCLUDE_INSTALL_DIR_FULL}>)
-
-ign_build_tests(${gtest_sources})
-ign_install_library(${PROJECT_LIBRARY_TARGET_NAME} ${PROJECT_EXPORT_NAME})
 
 # graph namespace
-add_subdirectory(graph)
->>>>>>> fe8427aa
+add_subdirectory(graph)