--- conflicted
+++ resolved
@@ -1,17 +1,11 @@
 set (sources
-<<<<<<< HEAD
+  Entity.cc
   System.cc
 )
 
 set (gtest_sources
+  Entity_TEST.cc
   System_TEST.cc
-=======
-  Entity.cc
-)
-
-set (gtest_sources
-  Entity_TEST.cc
->>>>>>> 3edad4fd
 )
 
 # Create the library target
