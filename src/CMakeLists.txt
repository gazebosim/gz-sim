add_subdirectory(rendering)
add_subdirectory(gui)
add_subdirectory(systems)
add_subdirectory(msgs)

set_source_files_properties(
  ${PROTO_PRIVATE_SRC}
  ${PROTO_PRIVATE_HEADERS}
  PROPERTIES GENERATED TRUE
)

# Suppress compiler warnings in generated protobuf C++ code.
if(NOT MSVC)
  set_source_files_properties(
    ${PROTO_PRIVATE_SRC}
    COMPILE_FLAGS -Wno-unused-parameter
  )
endif()

set(network_sources
  network/NetworkConfig.cc
  network/NetworkManager.cc
  network/NetworkManagerPrimary.cc
  network/NetworkManagerSecondary.cc
  network/PeerInfo.cc
  network/PeerTracker.cc
)

set(gui_sources
  ${gui_sources}
  PARENT_SCOPE
)

<<<<<<< HEAD
=======
ign_add_component(ign
  SOURCES
    ign.cc
    cmd/ModelCommandAPI.cc
  GET_TARGET_NAME ign_lib_target)
target_link_libraries(${ign_lib_target}
  PRIVATE
    ${PROJECT_LIBRARY_TARGET_NAME}
    ignition-common${IGN_COMMON_VER}::ignition-common${IGN_COMMON_VER}
    ignition-gazebo${PROJECT_VERSION_MAJOR}
    ignition-gazebo${PROJECT_VERSION_MAJOR}-gui
)

>>>>>>> 0c401c17
set (sources
  Barrier.cc
  Conversions.cc
  EntityComponentManager.cc
  LevelManager.cc
  Link.cc
  Model.cc
  SdfEntityCreator.cc
  SdfGenerator.cc
  Server.cc
  ServerConfig.cc
  ServerPrivate.cc
  SimulationRunner.cc
  SystemLoader.cc
  TestFixture.cc
  Util.cc
  View.cc
  World.cc
  cmd/ModelCommandAPI.cc
  ${PROTO_PRIVATE_SRC}
  ${network_sources}
)

set (gtest_sources
  ${gtest_sources}
  Barrier_TEST.cc
  Component_TEST.cc
  ComponentFactory_TEST.cc
  Conversions_TEST.cc
  EntityComponentManager_TEST.cc
  EventManager_TEST.cc
  Link_TEST.cc
  Model_TEST.cc
  ModelCommandAPI_TEST.cc
  SdfEntityCreator_TEST.cc
  SdfGenerator_TEST.cc
  Server_TEST.cc
  ServerConfig_TEST.cc
  SimulationRunner_TEST.cc
  System_TEST.cc
  SystemLoader_TEST.cc
  TestFixture_TEST.cc
  Util_TEST.cc
  World_TEST.cc
  network/NetworkConfig_TEST.cc
  network/PeerTracker_TEST.cc
  network/NetworkManager_TEST.cc
)

if (MSVC)
  # Warning #4251 is the "dll-interface" warning that tells you when types used
  # by a class are not being exported. These generated source files have private
  # members that don't get exported, so they trigger this warning. However, the
  # warning is not important since those members do not need to be interfaced
  # with.
  set_source_files_properties(${sources} ${gtest_sources} COMPILE_FLAGS "/wd4251 /wd4146")
endif()

# Create the library target
ign_create_core_library(SOURCES ${sources} CXX_STANDARD 17)
target_link_libraries(${PROJECT_LIBRARY_TARGET_NAME}
  PUBLIC
  ignition-math${IGN_MATH_VER}
  ignition-plugin${IGN_PLUGIN_VER}::core
  ignition-common${IGN_COMMON_VER}::ignition-common${IGN_COMMON_VER}
  ignition-common${IGN_COMMON_VER}::profiler
  ignition-fuel_tools${IGN_FUEL_TOOLS_VER}::ignition-fuel_tools${IGN_FUEL_TOOLS_VER}
  ignition-gui${IGN_GUI_VER}::ignition-gui${IGN_GUI_VER}
  ignition-transport${IGN_TRANSPORT_VER}::ignition-transport${IGN_TRANSPORT_VER}
  sdformat${SDF_VER}::sdformat${SDF_VER}
  protobuf::libprotobuf
  PRIVATE
  ignition-plugin${IGN_PLUGIN_VER}::loader
)
if (UNIX AND NOT APPLE)
  target_link_libraries(${PROJECT_LIBRARY_TARGET_NAME}
    PRIVATE stdc++fs)
endif()

target_include_directories(${PROJECT_LIBRARY_TARGET_NAME}
  PUBLIC
  $<BUILD_INTERFACE:${CMAKE_CURRENT_BINARY_DIR}>
)

add_dependencies(${PROJECT_LIBRARY_TARGET_NAME}
  ignition-gazebo_private_msgs
)

set(IGNITION_GAZEBO_PLUGIN_INSTALL_DIR
  ${CMAKE_INSTALL_PREFIX}/${IGN_LIB_INSTALL_DIR}/ign-${IGN_DESIGNATION}-${PROJECT_VERSION_MAJOR}/plugins
)

include_directories(${PROJECT_SOURCE_DIR}/test)

# Build the unit tests
ign_build_tests(TYPE UNIT
  SOURCES
    ${gtest_sources}
  LIB_DEPS
    ${PROJECT_LIBRARY_TARGET_NAME}
    ${EXTRA_TEST_LIB_DEPS}
    ignition-gazebo${PROJECT_VERSION_MAJOR}
)

<<<<<<< HEAD
=======
# Command line tests need extra settings
foreach(CMD_TEST
  UNIT_ign_TEST
  UNIT_ModelCommandAPI_TEST)

  if(NOT TARGET ${CMD_TEST})
    continue()
  endif()

  # Running `ign gazebo` on macOS has problems when run with /usr/bin/ruby
  # due to System Integrity Protection (SIP). Try to find ruby from
  # homebrew as a workaround.
  if (APPLE)
    find_program(BREW_RUBY ruby HINTS /usr/local/opt/ruby/bin)
  endif()

  add_dependencies(${CMD_TEST}
    ${ign_lib_target}
    TestModelSystem
    TestSensorSystem
    TestWorldSystem
  )

  target_compile_definitions(${CMD_TEST} PRIVATE
      "BREW_RUBY=\"${BREW_RUBY} \"")

  target_compile_definitions(${CMD_TEST} PRIVATE
      "IGN_PATH=\"${IGNITION-TOOLS_BINARY_DIRS}\"")

  set(_env_vars)
  list(APPEND _env_vars "IGN_CONFIG_PATH=${CMAKE_BINARY_DIR}/test/conf")
  list(APPEND _env_vars "IGN_GAZEBO_SYSTEM_PLUGIN_PATH=$<TARGET_FILE_DIR:TestModelSystem>")

  set_tests_properties(${CMD_TEST} PROPERTIES
    ENVIRONMENT "${_env_vars}")

endforeach()

>>>>>>> 0c401c17
if(NOT WIN32)
  add_subdirectory(cmd)
endif()
<|MERGE_RESOLUTION|>--- conflicted
+++ resolved
@@ -31,22 +31,6 @@
   PARENT_SCOPE
 )
 
-<<<<<<< HEAD
-=======
-ign_add_component(ign
-  SOURCES
-    ign.cc
-    cmd/ModelCommandAPI.cc
-  GET_TARGET_NAME ign_lib_target)
-target_link_libraries(${ign_lib_target}
-  PRIVATE
-    ${PROJECT_LIBRARY_TARGET_NAME}
-    ignition-common${IGN_COMMON_VER}::ignition-common${IGN_COMMON_VER}
-    ignition-gazebo${PROJECT_VERSION_MAJOR}
-    ignition-gazebo${PROJECT_VERSION_MAJOR}-gui
-)
-
->>>>>>> 0c401c17
 set (sources
   Barrier.cc
   Conversions.cc
@@ -151,47 +135,6 @@
     ignition-gazebo${PROJECT_VERSION_MAJOR}
 )
 
-<<<<<<< HEAD
-=======
-# Command line tests need extra settings
-foreach(CMD_TEST
-  UNIT_ign_TEST
-  UNIT_ModelCommandAPI_TEST)
-
-  if(NOT TARGET ${CMD_TEST})
-    continue()
-  endif()
-
-  # Running `ign gazebo` on macOS has problems when run with /usr/bin/ruby
-  # due to System Integrity Protection (SIP). Try to find ruby from
-  # homebrew as a workaround.
-  if (APPLE)
-    find_program(BREW_RUBY ruby HINTS /usr/local/opt/ruby/bin)
-  endif()
-
-  add_dependencies(${CMD_TEST}
-    ${ign_lib_target}
-    TestModelSystem
-    TestSensorSystem
-    TestWorldSystem
-  )
-
-  target_compile_definitions(${CMD_TEST} PRIVATE
-      "BREW_RUBY=\"${BREW_RUBY} \"")
-
-  target_compile_definitions(${CMD_TEST} PRIVATE
-      "IGN_PATH=\"${IGNITION-TOOLS_BINARY_DIRS}\"")
-
-  set(_env_vars)
-  list(APPEND _env_vars "IGN_CONFIG_PATH=${CMAKE_BINARY_DIR}/test/conf")
-  list(APPEND _env_vars "IGN_GAZEBO_SYSTEM_PLUGIN_PATH=$<TARGET_FILE_DIR:TestModelSystem>")
-
-  set_tests_properties(${CMD_TEST} PROPERTIES
-    ENVIRONMENT "${_env_vars}")
-
-endforeach()
-
->>>>>>> 0c401c17
 if(NOT WIN32)
   add_subdirectory(cmd)
-endif()
+endif()