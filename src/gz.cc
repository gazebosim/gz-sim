/*
 * Copyright (C) 2019 Open Source Robotics Foundation
 *
 * Licensed under the Apache License, Version 2.0 (the "License");
 * you may not use this file except in compliance with the License.
 * You may obtain a copy of the License at
 *
 *     http://www.apache.org/licenses/LICENSE-2.0
 *
 * Unless required by applicable law or agreed to in writing, software
 * distributed under the License is distributed on an "AS IS" BASIS,
 * WITHOUT WARRANTIES OR CONDITIONS OF ANY KIND, either express or implied.
 * See the License for the specific language governing permissions and
 * limitations under the License.
 *
*/

#include "gz.hh"

#include <cstring>
#include <string>
#include <vector>

#include <gz/msgs/stringmsg.pb.h>

#include <gz/common/Console.hh>
#include <gz/common/Filesystem.hh>
#include <gz/fuel_tools/FuelClient.hh>
#include <gz/fuel_tools/ClientConfig.hh>
#include <gz/fuel_tools/Result.hh>
#include <gz/fuel_tools/WorldIdentifier.hh>
#include <gz/transport/Node.hh>
#include <sdf/Console.hh>

#include "gz/sim/config.hh"
#include "gz/sim/InstallationDirectories.hh"
#include "gz/sim/Server.hh"
#include "gz/sim/ServerConfig.hh"

#include "gz/sim/gui/Gui.hh"

using namespace gz;

//////////////////////////////////////////////////
extern "C" char *gzSimVersion()
{
  return strdup(GZ_SIM_VERSION_FULL);
}

//////////////////////////////////////////////////
extern "C" char *simVersionHeader()
{
  return strdup(GZ_SIM_VERSION_HEADER);
}

//////////////////////////////////////////////////
extern "C" void cmdVerbosity(
    const char *_verbosity)
{
  int verbosity = std::atoi(_verbosity);
  common::Console::SetVerbosity(verbosity);

  // SDFormat only has 2 levels: quiet / loud. Let sim users suppress all SDF
  // console output with zero verbosity.
  if (verbosity == 0)
  {
    sdf::Console::Instance()->SetQuiet(true);
  }
}

//////////////////////////////////////////////////
extern "C" const char *worldInstallDir()
{
  static std::string worldInstallDir = gz::sim::getWorldInstallDir();
  return worldInstallDir.c_str();
}

//////////////////////////////////////////////////
extern "C" const char *findFuelResource(
    char *_pathToResource)
{
  std::string path;
  std::string worldPath;
  fuel_tools::FuelClient fuelClient;

  // Attempt to find cached copy, and then attempt download
  if (fuelClient.CachedWorld(common::URI(_pathToResource), path))
  {
    gzmsg << "Cached world found." << std::endl;
    worldPath = path;
  }
  // cppcheck-suppress syntaxError
  else if (fuel_tools::Result result =
    fuelClient.DownloadWorld(common::URI(_pathToResource), path);
    result)
  {
    gzmsg << "Successfully downloaded world from fuel." << std::endl;
    worldPath = path;
  }
  else
  {
    gzwarn << "Fuel world download failed because " << result.ReadableResult()
        << std::endl;
    return "";
  }

  if (!common::exists(worldPath))
    return "";


  // Find the first sdf file in the world path for now, the later intention is
  // to load an optional world config file first and if that does not exist,
  // continue to load the first sdf file found as done below
  for (common::DirIter file(worldPath);
       file != common::DirIter(); ++file)
  {
    std::string current(*file);
    if (common::isFile(current))
    {
      std::string fileName = common::basename(current);
      std::string::size_type fileExtensionIndex = fileName.rfind(".");
      std::string fileExtension = fileName.substr(fileExtensionIndex + 1);

      if (fileExtension == "sdf")
      {
        return strdup(current.c_str());
      }
    }
  }
  return "";
}

//////////////////////////////////////////////////
extern "C" int runServer(const char *_sdfString,
    int _iterations, int _run, float _hz, double _initialSimTime,
    int _levels, const char *_networkRole,
    int _networkSecondaries, int _record, const char *_recordPath,
    int _recordResources, int _logOverwrite, int _logCompress,
    const char *_playback, const char *_physicsEngine,
    const char *_renderEngineServer, const char *_renderEngineServerApiBackend,
    const char *_renderEngineGui, const char *_renderEngineGuiApiBackend,
    const char *_file, const char *_recordTopics, int _waitGui,
<<<<<<< HEAD
    int _headless, float _recordPeriod, int _waitForAssets)
=======
    int _headless, float _recordPeriod, int _seed)
>>>>>>> 88665eac
{
  std::string startingWorldPath{""};
  sim::ServerConfig serverConfig;

  // Lock until the starting world is received from Gui
  if (_waitGui == 1)
  {
    transport::Node node;
    std::condition_variable condition;
    std::mutex mutex;

    // Create a subscriber just so we can check when the message has propagated
    std::function<void(const msgs::StringMsg &)> topicCb =
        [&startingWorldPath, &mutex, &condition](const auto &_msg)
        {
          std::unique_lock<std::mutex> lock(mutex);
          startingWorldPath = _msg.data();
          condition.notify_all();
        };

    std::string topic{"/gazebo/starting_world"};
    std::unique_lock<std::mutex> lock(mutex);
    gzdbg << "Subscribing to [" << topic << "]." << std::endl;
    node.Subscribe(topic, topicCb);
    gzdbg << "Waiting for a world to be set from the GUI..." << std::endl;
    condition.wait(lock);
    gzmsg << "Received world [" << startingWorldPath << "] from the GUI."
          << std::endl;
    gzdbg << "Unsubscribing from [" << topic << "]." << std::endl;
    node.Unsubscribe(topic);
  }

  // Path for logs
  std::string recordPathMod = serverConfig.LogRecordPath();

  // Path for compressed log, used to check for duplicates
  std::string cmpPath = std::string(recordPathMod);
  if (!std::string(1, cmpPath.back()).compare(common::separator("")))
  {
    // Remove the separator at end of path
    cmpPath = cmpPath.substr(0, cmpPath.length() - 1);
  }
  cmpPath += ".zip";

  // Initialize console log
  if ((_recordPath != nullptr && std::strlen(_recordPath) > 0) ||
    _record > 0 || _recordResources > 0 || _recordPeriod >= 0 ||
    (_recordTopics != nullptr && std::strlen(_recordTopics) > 0))
  {
    if (_playback != nullptr && std::strlen(_playback) > 0)
    {
      gzerr << "Both record and playback are specified. Only specify one.\n";
      return -1;
    }

    serverConfig.SetUseLogRecord(true);
    serverConfig.SetLogRecordResources(_recordResources);
    if (_recordPeriod >= 0)
    {
      serverConfig.SetLogRecordPeriod(
           std::chrono::duration_cast<std::chrono::steady_clock::duration>(
           std::chrono::duration<double>(_recordPeriod)));
    }

    // If a record path is specified
    if (_recordPath != nullptr && std::strlen(_recordPath) > 0)
    {
      recordPathMod = std::string(_recordPath);

      // Update compressed file path to name of recording directory path
      cmpPath = std::string(recordPathMod);
      if (!std::string(1, cmpPath.back()).compare(common::separator(
        "")))
      {
        // Remove the separator at end of path
        cmpPath = cmpPath.substr(0, cmpPath.length() - 1);
      }
      cmpPath += ".zip";

      // Check if path or compressed file with same prefix exists
      if (common::exists(recordPathMod) ||
        common::exists(cmpPath))
      {
        // Overwrite if flag specified
        if (_logOverwrite > 0)
        {
          bool recordMsg = false;
          bool cmpMsg = false;
          // Remove files before initializing console log files on top of them
          if (common::exists(recordPathMod))
          {
            recordMsg = true;
            common::removeAll(recordPathMod);
          }
          if (common::exists(cmpPath))
          {
            cmpMsg = true;
            common::removeFile(cmpPath);
          }

          // Create log file before printing any messages so they can be logged
          gzLogInit(recordPathMod, "server_console.log");

          if (recordMsg)
          {
            gzmsg << "Log path already exists on disk! Existing files will "
              << "be overwritten." << std::endl;
            gzmsg << "Removing existing path [" << recordPathMod << "]\n";
          }
          if (cmpMsg)
          {
            if (_logCompress > 0)
            {
              gzwarn << "Compressed log path already exists on disk! Existing "
                << "files will be overwritten." << std::endl;
            }
            gzmsg << "Removing existing compressed file [" << cmpPath << "]\n";
          }
        }
        // Otherwise rename to unique path
        else
        {
          // Remove the separator at end of path
          if (!std::string(1, recordPathMod.back()).compare(
            common::separator("")))
          {
            recordPathMod = recordPathMod.substr(0, recordPathMod.length()
              - 1);
          }

          std::string recordOrigPrefix = std::string(recordPathMod);
          int count = 1;

          // Keep renaming until path does not exist for both directory and
          // compressed file
          while (common::exists(recordPathMod) ||
            common::exists(cmpPath))
          {
            recordPathMod = recordOrigPrefix +  "(" + std::to_string(count++) +
              ")";

            cmpPath = std::string(recordPathMod);
            // Remove the separator at end of path
            if (!std::string(1, cmpPath.back()).compare(
              common::separator("")))
            {
              cmpPath = cmpPath.substr(0, cmpPath.length() - 1);
            }
            cmpPath += ".zip";
          }

          gzLogInit(recordPathMod, "server_console.log");
          gzwarn << "Log path already exists on disk! "
            << "Recording instead to [" << recordPathMod << "]" << std::endl;
          if (_logCompress > 0)
          {
            gzwarn << "Compressed log path already exists on disk! "
              << "Recording instead to [" << cmpPath << "]" << std::endl;
          }
        }
      }
      else
      {
        gzLogInit(recordPathMod, "server_console.log");
      }
    }
    // Empty record path specified. Use default.
    else
    {
      // Create log file before printing any messages so they can be logged
      gzLogInit(recordPathMod, "server_console.log");
      gzmsg << "Recording states to default path [" << recordPathMod << "]"
             << std::endl;
    }
    serverConfig.SetLogRecordPath(recordPathMod);

    std::vector<std::string> topics = common::split(
        _recordTopics, ":");
    for (const std::string &topic : topics)
    {
      serverConfig.AddLogRecordTopic(topic);
    }
  }
  else
  {
    gzLogInit(serverConfig.LogRecordPath(), "server_console.log");
  }

  if (_logCompress > 0)
  {
    serverConfig.SetLogRecordCompressPath(cmpPath);
  }

  gzmsg << "Gazebo Sim Server v" << GZ_SIM_VERSION_FULL
         << std::endl;

  // Set the SDF string to user
  if (_sdfString != nullptr && std::strlen(_sdfString) > 0)
  {
    if (!serverConfig.SetSdfString(_sdfString))
    {
      gzerr << "Failed to set SDF string [" << _sdfString << "]" << std::endl;
      return -1;
    }
  }

  // This ensures if the server was run stand alone with a world from
  // command line, the correct world would be loaded.
  if(_waitGui == 1)
    serverConfig.SetSdfFile(startingWorldPath);
  else
    serverConfig.SetSdfFile(_file);

  // Initial simulation time.
  serverConfig.SetInitialSimTime(_initialSimTime);

  // Set the update rate.
  if (_hz > 0.0)
    serverConfig.SetUpdateRate(_hz);

  // Set whether levels should be used.
  if (_levels > 0)
  {
    gzmsg << "Using the level system\n";
    serverConfig.SetUseLevels(true);
  }

  if (_networkRole && std::strlen(_networkRole) > 0)
  {
    gzmsg << "Using the distributed simulation and levels systems\n";
    serverConfig.SetNetworkRole(_networkRole);
    serverConfig.SetNetworkSecondaries(_networkSecondaries);
    serverConfig.SetUseLevels(true);
  }

  if (_playback != nullptr && std::strlen(_playback) > 0)
  {
    if (_sdfString != nullptr && std::strlen(_sdfString) > 0)
    {
      gzerr << "Both an SDF file and playback flag are specified. "
        << "Only specify one.\n";
      return -1;
    }
    else
    {
      gzmsg << "Playing back states" << _playback << std::endl;
      serverConfig.SetLogPlaybackPath(common::absPath(
        std::string(_playback)));
    }
  }

  if (_physicsEngine != nullptr && std::strlen(_physicsEngine) > 0)
  {
    serverConfig.SetPhysicsEngine(_physicsEngine);
  }

  serverConfig.SetHeadlessRendering(_headless);

  if (_renderEngineServer != nullptr && std::strlen(_renderEngineServer) > 0)
  {
    serverConfig.SetRenderEngineServer(_renderEngineServer);
  }

  if (_renderEngineServerApiBackend != nullptr)
  {
    serverConfig.SetRenderEngineServerApiBackend(_renderEngineServerApiBackend);
  }

  if (_renderEngineGuiApiBackend != nullptr)
  {
    serverConfig.SetRenderEngineGuiApiBackend(_renderEngineGuiApiBackend);
  }

  if (_renderEngineGui != nullptr && std::strlen(_renderEngineGui) > 0)
  {
    serverConfig.SetRenderEngineGui(_renderEngineGui);
  }

<<<<<<< HEAD
  serverConfig.SetWaitForAssets(_waitForAssets);
=======
  if (_seed != 0)
  {
    serverConfig.SetSeed(_seed);
    gzmsg << "Setting seed value: " << _seed << "\n";
  }
>>>>>>> 88665eac

  // Create the Gazebo server
  sim::Server server(serverConfig);

  // Run the server
  server.Run(true, _iterations, _run == 0);

  gzdbg << "Shutting down gz-sim-server" << std::endl;
  return 0;
}

//////////////////////////////////////////////////
extern "C" int runGui(const char *_guiConfig, const char *_file, int _waitGui,
                      const char *_renderEngine,
                      const char *_renderEngineGuiApiBackend)
{
  // argc and argv are going to be passed to a QApplication. The Qt
  // documentation has a warning about these:
  //  "Warning: The data referred to by argc and argv must stay valid for the
  //  entire lifetime of the QApplication object. In addition, argc must be
  //  greater than zero and argv must contain at least one valid character
  //  string."

  // Converting a string literal to char * is forbidden as of C++11. It can only
  // be converted to a const char *. The const cast is here to prevent a warning
  // since we do need to pass a char* to runGui
  static char *argv[] = {
    const_cast<char *>("gz-sim-gui"),
#ifdef QT_QML_DEBUG
    // To debug with QML, you must add
    //
    // CMAKE_CXX_FLAGS += -DQT_QML_DEBUG
    // Or at least (if CMAKE_BUILD_TYPE = Debug)
    // CMAKE_CXX_FLAGS_DEBUG += -DQT_QML_DEBUG
    //
    // The port you must attach to is 40000
    const_cast<char *>(
      "-qmljsdebugger=port:40000,block,services:DebugMessages,QmlDebugger,"
      "V8Debugger,QmlInspector,DebugTranslation")
#endif
  };
  int argc = sizeof(argv) / sizeof(argv[0]);

  return gz::sim::gui::runGui(argc, argv, _guiConfig, _file, _waitGui,
                              _renderEngine, _renderEngineGuiApiBackend);
}<|MERGE_RESOLUTION|>--- conflicted
+++ resolved
@@ -140,11 +140,7 @@
     const char *_renderEngineServer, const char *_renderEngineServerApiBackend,
     const char *_renderEngineGui, const char *_renderEngineGuiApiBackend,
     const char *_file, const char *_recordTopics, int _waitGui,
-<<<<<<< HEAD
-    int _headless, float _recordPeriod, int _waitForAssets)
-=======
-    int _headless, float _recordPeriod, int _seed)
->>>>>>> 88665eac
+    int _headless, float _recordPeriod, int _seed, int _waitForAssets)
 {
   std::string startingWorldPath{""};
   sim::ServerConfig serverConfig;
@@ -423,15 +419,13 @@
     serverConfig.SetRenderEngineGui(_renderEngineGui);
   }
 
-<<<<<<< HEAD
-  serverConfig.SetWaitForAssets(_waitForAssets);
-=======
   if (_seed != 0)
   {
     serverConfig.SetSeed(_seed);
     gzmsg << "Setting seed value: " << _seed << "\n";
   }
->>>>>>> 88665eac
+
+  serverConfig.SetWaitForAssets(_waitForAssets);
 
   // Create the Gazebo server
   sim::Server server(serverConfig);
