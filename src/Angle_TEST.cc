--- conflicted
+++ resolved
@@ -30,13 +30,9 @@
   math::Angle angle1;
   EXPECT_TRUE(math::equal(0.0, angle1.Radian()));
 
-<<<<<<< HEAD
-  angle1.SetDegree(180.0);
-=======
   angle1.SetDegree(90.0);
   EXPECT_TRUE(angle1 == IGN_PI_2);
   angle1.Degree(180.0);
->>>>>>> 9d50d4b4
   EXPECT_TRUE(angle1 == IGN_PI);
 
   EXPECT_FALSE(angle1 == IGN_PI + 0.1);
@@ -51,14 +47,10 @@
   math::Angle angle(0.5);
   EXPECT_TRUE(math::equal(0.5, angle.Radian()));
 
-<<<<<<< HEAD
-  angle.SetRadian(IGN_PI);
-=======
   angle.SetRadian(IGN_PI_2);
   EXPECT_TRUE(math::equal(IGN_RTOD(IGN_PI_2), angle.Degree()));
 
   angle.Radian(IGN_PI);
->>>>>>> 9d50d4b4
   EXPECT_TRUE(math::equal(IGN_RTOD(IGN_PI), angle.Degree()));
 
   math::Angle normalized = angle.Normalized();
