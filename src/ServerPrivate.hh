/*
 * Copyright (C) 2018 Open Source Robotics Foundation
 *
 * Licensed under the Apache License, Version 2.0 (the "License");
 * you may not use this file except in compliance with the License.
 * You may obtain a copy of the License at
 *
 *     http://www.apache.org/licenses/LICENSE-2.0
 *
 * Unless required by applicable law or agreed to in writing, software
 * distributed under the License is distributed on an "AS IS" BASIS,
 * WITHOUT WARRANTIES OR CONDITIONS OF ANY KIND, either express or implied.
 * See the License for the specific language governing permissions and
 * limitations under the License.
 *
*/
#ifndef GZ_SIM_SERVERPRIVATE_HH_
#define GZ_SIM_SERVERPRIVATE_HH_

#include <gz/msgs/boolean.pb.h>
#include <gz/msgs/stringmsg.pb.h>
#include <gz/msgs/server_control.pb.h>
#include <gz/msgs/stringmsg_v.pb.h>

#include <atomic>
#include <condition_variable>
#include <memory>
#include <mutex>
#include <optional>
#include <string>
#include <thread>
#include <unordered_map>
#include <utility>
#include <vector>

#include <sdf/Root.hh>

#include <gz/common/SignalHandler.hh>
#include <gz/common/URI.hh>
#include <gz/common/WorkerPool.hh>

#include <gz/fuel_tools/FuelClient.hh>

#include <gz/transport/Node.hh>

#include "gz/sim/config.hh"
#include "gz/sim/Export.hh"
#include "gz/sim/ServerConfig.hh"
#include "gz/sim/SystemLoader.hh"

using namespace std::chrono_literals;

namespace gz
{
  namespace sim
  {
    // Inline bracket to help doxygen filtering.
    inline namespace GZ_SIM_VERSION_NAMESPACE {
    class SimulationRunner;

    // Private data for Server
    class GZ_SIM_HIDDEN ServerPrivate
    {
      /// \brief Constructor
      public: ServerPrivate();

      /// \brief Destructor
      public: ~ServerPrivate();

      /// \brief Run the server, and all the simulation runners.
      /// \param[in] _iterations Number of iterations.
      /// \param[in] _cond Optional condition variable. This condition is
      /// notified when the server has started running.
      public: bool Run(const uint64_t _iterations,
                 std::optional<std::condition_variable *> _cond = std::nullopt);

      /// \brief Add logging record plugin.
      /// \param[in] _config Server configuration parameters.
      public: void AddRecordPlugin(const ServerConfig &_config);

      /// \brief Create the simulation runners, one for each world.
      public: void CreateSimulationRunners();

      /// \brief Stop server.
      public: void Stop();

      /// \brief Sets up all transport.
      /// \detail Future publishers and subscribers should be created within
      /// this function.
      public: void SetupTransport();

      /// \brief Fetch a resource from Fuel using fuel-tools.
      /// \param[in] _uri The resource URI to fetch.
      /// \return Path to the downloaded resource, empty on error.
      public: std::string FetchResource(const std::string &_uri);

      /// \brief Fetch a resource from Fuel using fuel-tools.
      /// \param[in] _uri The resource URI to fetch.
      /// \return Path to the downloaded resource, empty on error.
      public: std::string FetchResourceUri(const common::URI &_uri);

<<<<<<< HEAD

      /// \brief Helper function that loads an SDF root object based on
      /// values in a ServerConfig object.
      /// \param[in] _config Server config to read from.
      /// \param[out] _root SDF root object.
      /// \param[out] _outputMsgs Informational output strings.
      /// \return Set of SDF errors.
      public: sdf::Errors LoadSdfRootHelper(const ServerConfig &_config,
                  sdf::Root &_root, std::string &_outputMsgs);

      /// \brief Download simulation assets.
      /// \param[in] _config Server configuration parameters. This function
      /// will block if _config.WaitForAssets() is true.
      public: void DownloadAssets(const ServerConfig &_config);
=======
      /// \brief Helper function that loads an SDF root object based on
      /// values in a ServerConfig object.
      /// \param[in] _config Server config to read from.
      /// \return Set of SDF errors.
      public: sdf::Errors LoadSdfRootHelper(const ServerConfig &_config);
>>>>>>> 219a79c0

      /// \brief Signal handler callback
      /// \param[in] _sig The signal number
      private: void OnSignal(int _sig);

      /// \brief Callback for worlds service.
      /// \param[out] _res Response containing the names of all the worlds.
      /// \return True if successful.
      private: bool WorldsService(gz::msgs::StringMsg_V &_res);

      /// \brief Callback for add resource paths service.
      /// \param[out] _req Request containing the paths to be added.
      private: void AddResourcePathsService(
          const gz::msgs::StringMsg_V &_req);

      /// \brief Callback for get resource paths service.
      /// \param[out] _res Response filled with all current paths.
      /// \return True if successful.
      private: bool ResourcePathsService(gz::msgs::StringMsg_V &_res);

      /// \brief Callback for a resource path resolve service. This service
      /// will return the full path to a provided resource's URI. An empty
      /// string and return value of false will be used if the resource could
      /// not be found.
      ///
      /// Fuel will be checked and then the GZ_SIM_RESOURCE_PATH environment
      /// variable paths. This service will not check for files relative to
      /// working directory of the Gazebo server.
      ///
      /// \param[in] _req Request filled with a resource URI to resolve.
      /// Example values could be:
      ///   * https://URI_TO_A_FUEL_RESOURCE
      ///   * model://MODLE_NAME/meshes/MESH_NAME
      ///   * file://PATH/TO/FILE
      ///
      /// \param[out] _res Response filled with the resolved path, or empty
      /// if the resource could not be found.
      /// \return True if successful, false otherwise.
      private: bool ResourcePathsResolveService(
                   const msgs::StringMsg &_req,
                   msgs::StringMsg &_res);

      /// \brief Callback for server control service.
      /// \param[out] _req The control request.
      /// \param[out] _res Whether the request was successfully fullfilled.
      /// \return True if successful.
      private: bool ServerControlService(
        const gz::msgs::ServerControl &_req, msgs::Boolean &_res);

      /// \brief A pool of worker threads.
      public: common::WorkerPool workerPool{2};

      /// \brief All the simulation runners.
      public: std::vector<std::unique_ptr<SimulationRunner>> simRunners;

      /// \brief Mutex to protect the Run operation.
      public: std::mutex runMutex;

      /// \brief This is used to indicate that Run has been called, and the
      /// server is in the run state.
      public: std::atomic<bool> running{false};

      /// \brief Thread that executes systems.
      public: std::thread runThread;

      /// \brief Thread that shuts down the system.
      public: std::shared_ptr<std::thread> stopThread;

      /// \brief Our signal handler.
      public: gz::common::SignalHandler sigHandler;

      /// \brief Our system loader.
      public: SystemLoaderPtr systemLoader;

      /// \brief The SDF root object.
      /// This keeps the SDF object in memory so that other classes can keep a
      /// pointer to child nodes of the root
      public: sdf::Root sdfRoot;

      /// \brief The server configuration.
      public: ServerConfig config;

      /// \brief Client used to download resources from Gazebo Fuel.
      public: std::unique_ptr<fuel_tools::FuelClient> fuelClient = nullptr;

      /// \brief Map from file paths to fuel URIs. This is set and updated by
      /// Server. It is used in the SDFormat world generator when saving worlds
      public: std::unordered_map<std::string, std::string> fuelUriMap;

      /// \brief Gazebo classic material URI string
      /// A URI matching this string indicates that it is a gazebo classic
      /// material.
      public: static const char kClassicMaterialScriptUri[];

      /// \brief Used to set whether models should be downloaded from Fuel.
      public: bool enableDownload = false;

      /// \brief Thread used to download models in the background.
      public: std::thread downloadThread;

      /// \brief List of names for all worlds loaded in this server.
      private: std::vector<std::string> worldNames;

      /// \brief Protects worldNames.
      private: std::mutex worldsMutex;

      /// \brief Node for transport.
      private: transport::Node node;

      /// \brief Publisher of resrouce paths.
      private: transport::Node::Publisher pathPub;
    };
    }
  }
}
#endif<|MERGE_RESOLUTION|>--- conflicted
+++ resolved
@@ -99,8 +99,6 @@
       /// \return Path to the downloaded resource, empty on error.
       public: std::string FetchResourceUri(const common::URI &_uri);
 
-<<<<<<< HEAD
-
       /// \brief Helper function that loads an SDF root object based on
       /// values in a ServerConfig object.
       /// \param[in] _config Server config to read from.
@@ -114,13 +112,6 @@
       /// \param[in] _config Server configuration parameters. This function
       /// will block if _config.WaitForAssets() is true.
       public: void DownloadAssets(const ServerConfig &_config);
-=======
-      /// \brief Helper function that loads an SDF root object based on
-      /// values in a ServerConfig object.
-      /// \param[in] _config Server config to read from.
-      /// \return Set of SDF errors.
-      public: sdf::Errors LoadSdfRootHelper(const ServerConfig &_config);
->>>>>>> 219a79c0
 
       /// \brief Signal handler callback
       /// \param[in] _sig The signal number
