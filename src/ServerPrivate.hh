--- conflicted
+++ resolved
@@ -77,11 +77,8 @@
       public: void Stop();
 
       /// \brief Sets up all transport.
-<<<<<<< HEAD
-=======
       /// \detail Future publishers and subscribers should be created within i
       /// this function.
->>>>>>> 093b5066
       public: void SetupTransport();
 
       /// \brief Signal handler callback
