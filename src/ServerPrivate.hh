--- conflicted
+++ resolved
@@ -198,18 +198,16 @@
       /// Server. It is used in the SDFormat world generator when saving worlds
       public: std::unordered_map<std::string, std::string> fuelUriMap;
 
-<<<<<<< HEAD
-      /// \brief Used to set whether models should be downloaded from Fuel.
-      public: bool enableDownload = false;
-
-      /// \brief Thread used to download models in the background.
-      public: std::thread downloadThread;
-=======
       /// \brief Gazebo classic material URI string
       /// A URI matching this string indicates that it is a gazebo classic
       /// material.
       public: static const char kClassicMaterialScriptUri[];
->>>>>>> d6620002
+
+      /// \brief Used to set whether models should be downloaded from Fuel.
+      public: bool enableDownload = false;
+
+      /// \brief Thread used to download models in the background.
+      public: std::thread downloadThread;
 
       /// \brief List of names for all worlds loaded in this server.
       private: std::vector<std::string> worldNames;
