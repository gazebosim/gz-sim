/*
 * Copyright (C) 2018 Open Source Robotics Foundation
 *
 * Licensed under the Apache License, Version 2.0 (the "License");
 * you may not use this file except in compliance with the License.
 * You may obtain a copy of the License at
 *
 *     http://www.apache.org/licenses/LICENSE-2.0
 *
 * Unless required by applicable law or agreed to in writing, software
 * distributed under the License is distributed on an "AS IS" BASIS,
 * WITHOUT WARRANTIES OR CONDITIONS OF ANY KIND, either express or implied.
 * See the License for the specific language governing permissions and
 * limitations under the License.
 *
*/
#ifndef IGNITION_GAZEBO_SERVERPRIVATE_HH_
#define IGNITION_GAZEBO_SERVERPRIVATE_HH_

#include <ignition/msgs/stringmsg_v.pb.h>

#include <atomic>
#include <condition_variable>
#include <memory>
#include <mutex>
#include <string>
#include <thread>
#include <unordered_map>
#include <utility>
#include <vector>

#include <sdf/Root.hh>

#include <ignition/common/SignalHandler.hh>
#include <ignition/common/WorkerPool.hh>

#include <ignition/fuel_tools/FuelClient.hh>

#include <ignition/transport/Node.hh>

#include "ignition/gazebo/config.hh"
#include "ignition/gazebo/Export.hh"
#include "ignition/gazebo/ServerConfig.hh"
#include "ignition/gazebo/SystemLoader.hh"

using namespace std::chrono_literals;

namespace ignition
{
  namespace gazebo
  {
    // Inline bracket to help doxygen filtering.
    inline namespace IGNITION_GAZEBO_VERSION_NAMESPACE {
    class SimulationRunner;

    // Private data for Server
    class IGNITION_GAZEBO_HIDDEN ServerPrivate
    {
      /// \brief Constructor
      public: ServerPrivate();

      /// \brief Destructor
      public: ~ServerPrivate();

      /// \brief Run the server, and all the simulation runners.
      /// \param[in] _iterations Number of iterations.
      /// \param[in] _cond Optional condition variable. This condition is
      /// notified when the server has started running.
      public: bool Run(const uint64_t _iterations,
                 std::optional<std::condition_variable *> _cond = std::nullopt);

      /// \brief Add logging record plugin.
      /// \param[in] _config Server configuration parameters.
      public: void AddRecordPlugin(const ServerConfig &_config);

      /// \brief Create all entities that exist in the sdf::Root object.
      public: void CreateEntities();

      /// \brief Stop server.
      public: void Stop();

      /// \brief Sets up all transport.
      /// \detail Future publishers and subscribers should be created within
      /// this function.
      public: void SetupTransport();

      /// \brief Fetch a resource from Fuel using fuel-tools.
      /// \param[in] _uri The resource URI to fetch.
      /// \return Path to the downloaded resource, empty on error.
      public: std::string FetchResource(const std::string &_uri);

      /// \brief Add resource paths based on latest environment variables.
      /// This will update the SDF and Ignition environment variables based
      /// on kResourcesPathEnv, and optionally add more paths to the list.
      /// \param[in] _paths Optional paths to add.
      public: void AddResourcePaths(const std::vector<std::string> &_paths = {});

      /// \brief Signal handler callback
      /// \param[in] _sig The signal number
      private: void OnSignal(int _sig);

      /// \brief Callback for worlds service.
      /// \param[out] _res Response containing the names of all the worlds.
      /// \return True if successful.
      private: bool WorldsService(ignition::msgs::StringMsg_V &_res);

      /// \brief Callback for add resource paths service.
      /// \param[out] _req Request containing the paths to be added.
      private: void AddResourcePathsService(
          const ignition::msgs::StringMsg_V &_req);

      /// \brief Callback for get resource paths service.
      /// \param[out] _res Response filled with all current paths.
      /// \return True if successful.
      private: bool ResourcePathsService(ignition::msgs::StringMsg_V &_res);

      /// \brief A pool of worker threads.
      public: common::WorkerPool workerPool{2};

      /// \brief All the simulation runners.
      public: std::vector<std::unique_ptr<SimulationRunner>> simRunners;

      /// \brief Mutex to protect the Run operation.
      public: std::mutex runMutex;

      /// \brief This is used to indicate that Run has been called, and the
      /// server is in the run state.
      public: std::atomic<bool> running{false};

      /// \brief Thread that executes systems.
      public: std::thread runThread;

      /// \brief Our signal handler.
      public: ignition::common::SignalHandler sigHandler;

      /// \brief Our system loader.
      public: SystemLoaderPtr systemLoader;

      /// \brief The SDF root object.
      /// This keeps the SDF object in memory so that other classes can keep a
      /// pointer to child nodes of the root
      public: sdf::Root sdfRoot;

      /// \brief The server configuration.
      public: ServerConfig config;

      /// \brief Client used to download resources from Ignition Fuel.
      public: std::unique_ptr<fuel_tools::FuelClient> fuelClient = nullptr;

      /// \brief Map from file paths to fuel URIs. This is set and updated by
      /// Server. It is used in the SDFormat world generator when saving worlds
      public: std::unordered_map<std::string, std::string> fuelUriMap;

      /// \brief Name of environment variable holding resource paths.
      public: const std::string kResourcePathEnv{"IGN_GAZEBO_RESOURCE_PATH"};

<<<<<<< HEAD
      /// \brief Environment variable used by SDFormat to find URIs inside
      /// <include>s.
      public: const std::string kSdfPathEnv{"SDF_PATH"};

=======
>>>>>>> d66efe21
      /// \brief List of names for all worlds loaded in this server.
      private: std::vector<std::string> worldNames;

      /// \brief Protects worldNames.
      private: std::mutex worldsMutex;

      /// \brief Node for transport.
      private: transport::Node node;

      /// \brief Publisher of resrouce paths.
      private: transport::Node::Publisher pathPub;
    };
    }
  }
}
#endif<|MERGE_RESOLUTION|>--- conflicted
+++ resolved
@@ -154,13 +154,6 @@
       /// \brief Name of environment variable holding resource paths.
       public: const std::string kResourcePathEnv{"IGN_GAZEBO_RESOURCE_PATH"};
 
-<<<<<<< HEAD
-      /// \brief Environment variable used by SDFormat to find URIs inside
-      /// <include>s.
-      public: const std::string kSdfPathEnv{"SDF_PATH"};
-
-=======
->>>>>>> d66efe21
       /// \brief List of names for all worlds loaded in this server.
       private: std::vector<std::string> worldNames;
 
