/*
 * Copyright (C) 2018 Open Source Robotics Foundation
 *
 * Licensed under the Apache License, Version 2.0 (the "License");
 * you may not use this file except in compliance with the License.
 * You may obtain a copy of the License at
 *
 *     http://www.apache.org/licenses/LICENSE-2.0
 *
 * Unless required by applicable law or agreed to in writing, software
 * distributed under the License is distributed on an "AS IS" BASIS,
 * WITHOUT WARRANTIES OR CONDITIONS OF ANY KIND, either express or implied.
 * See the License for the specific language governing permissions and
 * limitations under the License.
 *
*/
#include <signal.h>
#include <gflags/gflags.h>

#include <ignition/common/Console.hh>

#include <ignition/gui/Application.hh>
#include <ignition/gui/MainWindow.hh>

#include <iostream>

#include "ignition/gazebo/config.hh"
#include "ignition/gazebo/gui/TmpIface.hh"
#include "ignition/gazebo/Server.hh"
#include "ignition/gazebo/ServerConfig.hh"

// Gflag command line argument definitions
// This flag is an abbreviation for the longer gflags built-in help flag.
DEFINE_bool(h, false, "");
DEFINE_int32(verbose, 1, "");
DEFINE_int32(v, 1, "");
DEFINE_double(z, -1, "Update rate in Hertz.");
DEFINE_uint64(iterations, 0, "Number of iterations to execute.");
DEFINE_bool(s, false, "Run only the server (headless mode).");
DEFINE_bool(g, false, "Run only the GUI.");
DEFINE_string(f, "", "Load an SDF file on start.");
DEFINE_bool(r, false, "Run simulation on start. "
    "The default is false, which starts simulation paused.");

//////////////////////////////////////////////////
void Help()
{
  std::cout
  << "ign-gazebo -- Run the Gazebo server and GUI." << std::endl
  << std::endl
  << "`ign-gazebo` [options] <world_file>" << std::endl
  << std::endl
  << std::endl
  << "Options:" << std::endl
  << "  -h [ --help ]          Print help message."
  << std::endl
  << "  --version              Print version information."
  << std::endl
  << "  -v [--verbose] arg     Adjust the level of console output (0~4)."
  << " The default verbosity is 1"
  << std::endl
  << "  --iterations arg       Number of iterations to execute."
  << std::endl
  << "  -s                     Run only the server (headless mode). This will "
  << " override -g, if it is also present."
  << std::endl
  << "  -g                     Run only the GUI."
  << std::endl
  << "  -f                     Load an SDF file on start. "
  << std::endl
  << "  -z arg                 Update rate in Hertz."
  << std::endl
  << "  -r                     Run simulation on start."
  << " The default is false, which starts simulation paused."
  << std::endl
  << std::endl;
}

//////////////////////////////////////////////////
void Version()
{
  std::cout << IGNITION_GAZEBO_VERSION_HEADER << std::endl;
}

//////////////////////////////////////////////////
static bool VerbosityValidator(const char */*_flagname*/, int _value)
{
  return _value >= 0 && _value <= 4;
}

//////////////////////////////////////////////////
int main(int _argc, char **_argv)
{
  // Register validators
  gflags::RegisterFlagValidator(&FLAGS_verbose, &VerbosityValidator);
  gflags::RegisterFlagValidator(&FLAGS_v, &VerbosityValidator);

  // Parse command line
  gflags::ParseCommandLineNonHelpFlags(&_argc, &_argv, true);

  // Hold info as we parse it
  gflags::CommandLineFlagInfo info;

  // Help
  // Parse out the help flag in such a way that the full help text
  // is suppressed: if --help* or -h is specified, override the default
  // help behavior and turn on --helpmatch, to only shows help for the
  // current executable (instead of showing a huge list of gflags built-ins).
  gflags::GetCommandLineFlagInfo("help", &info);
  bool showHelp = FLAGS_h || (info.current_value == "true");

  // Version
  gflags::GetCommandLineFlagInfo("version", &info);
  bool showVersion = (info.current_value == "true");

  // Verbosity
  gflags::GetCommandLineFlagInfo("verbose", &info);
  if (info.is_default)
  {
    gflags::GetCommandLineFlagInfo("v", &info);
    if (!info.is_default)
      FLAGS_verbose = FLAGS_v;
    else
      FLAGS_verbose = 1;
  }

  // If help message is requested, substitute in the override help function.
  if (showHelp)
  {
    gflags::SetCommandLineOption("help", "false");
    gflags::SetCommandLineOption("helpshort", "false");
    gflags::SetCommandLineOption("helpfull", "false");
    gflags::SetCommandLineOption("helpmatch", "");
    Help();
  }
  // If version is requested, override with custom version print function.
  else if (showVersion)
  {
    gflags::SetCommandLineOption("version", "false");
    Version();
  }
  // Run Gazebo
  else
  {
    // Set verbosity
    ignition::common::Console::SetVerbosity(FLAGS_verbose);
    ignmsg << "Ignition Gazebo v" << IGNITION_GAZEBO_VERSION_FULL << std::endl;

    ignition::gazebo::ServerConfig serverConfig;
    if (!serverConfig.SetSdfFile(FLAGS_f))
    {
      ignerr << "Failed to set SDF file[" << FLAGS_f << "]" << std::endl;
      return -1;
    }

    // Set the update rate.
    if (FLAGS_z > 0.0)
      serverConfig.SetUpdateRate(FLAGS_z);

    // Run only the server (headless)
    if (FLAGS_s)
    {
      // Create the Gazebo server
      ignition::gazebo::Server server(serverConfig);

      // Run the server, and block.
      server.Run(true, FLAGS_iterations, !FLAGS_r);
    }
    // Run the GUI, or GUI+server
    else
    {
<<<<<<< HEAD
      std::unique_ptr<ignition::gazebo::Server> server;

      // Run the server along with the GUI if FLAGS_g is not set.
      if (!FLAGS_g)
      {
        // Create the server
        server.reset(new ignition::gazebo::Server(serverConfig));

        // Run the server, and don't block.
        server->Run(false, FLAGS_iterations, !FLAGS_r);
      }

=======
>>>>>>> ee42b6df
      // Temporary transport interface
      auto tmp = std::make_unique<ignition::gazebo::TmpIface>();

      // Initialize Qt app
      ignition::gui::Application app(_argc, _argv);

      // Load configuration file
      auto configPath = ignition::common::joinPaths(
          IGNITION_GAZEBO_GUI_CONFIG_PATH, "gui.config");

      if (!app.LoadConfig(configPath))
      {
        return -1;
      }

      // Customize window
      auto win = app.findChild<ignition::gui::MainWindow *>()->QuickWindow();
      win->setProperty("title", "Gazebo");

      // Let QML files use TmpIface' functions and properties
      auto context = new QQmlContext(app.Engine()->rootContext());
      context->setContextProperty("TmpIface", tmp.get());

      // Instantiate GazeboDrawer.qml file into a component
      QQmlComponent component(app.Engine(), ":/Gazebo/GazeboDrawer.qml");
      auto gzDrawerItem = qobject_cast<QQuickItem *>(component.create(context));
      if (gzDrawerItem)
      {
        // C++ ownership
        QQmlEngine::setObjectOwnership(gzDrawerItem, QQmlEngine::CppOwnership);

        // Add to main window
        auto parentDrawerItem = win->findChild<QQuickItem *>("sideDrawer");
        gzDrawerItem->setParentItem(parentDrawerItem);
        gzDrawerItem->setParent(app.Engine());
      }
      else
      {
        ignerr << "Failed to instantiate custom drawer, drawer will be empty"
               << std::endl;
      }

      // Run the server along with the GUI if FLAGS_g is not set.
      std::unique_ptr<ignition::gazebo::Server> server;
      if (!FLAGS_g)
      {
        // Create the server
        server.reset(new ignition::gazebo::Server(serverConfig));

        // Run the server, and don't block.
        server->Run(false, FLAGS_iterations);
      }


      // Run main window.
      // This blocks until the window is closed or we receive a SIGINT
      app.exec();
    }
  }

  igndbg << "Shutting down" << std::endl;
  return 0;
}<|MERGE_RESOLUTION|>--- conflicted
+++ resolved
@@ -169,21 +169,6 @@
     // Run the GUI, or GUI+server
     else
     {
-<<<<<<< HEAD
-      std::unique_ptr<ignition::gazebo::Server> server;
-
-      // Run the server along with the GUI if FLAGS_g is not set.
-      if (!FLAGS_g)
-      {
-        // Create the server
-        server.reset(new ignition::gazebo::Server(serverConfig));
-
-        // Run the server, and don't block.
-        server->Run(false, FLAGS_iterations, !FLAGS_r);
-      }
-
-=======
->>>>>>> ee42b6df
       // Temporary transport interface
       auto tmp = std::make_unique<ignition::gazebo::TmpIface>();
 
@@ -234,7 +219,7 @@
         server.reset(new ignition::gazebo::Server(serverConfig));
 
         // Run the server, and don't block.
-        server->Run(false, FLAGS_iterations);
+        server->Run(false, FLAGS_iterations, !FLAGS_r);
       }
 
 
