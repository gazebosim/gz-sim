/*
 * Copyright (C) 2018 Open Source Robotics Foundation
 *
 * Licensed under the Apache License, Version 2.0 (the "License");
 * you may not use this file except in compliance with the License.
 * You may obtain a copy of the License at
 *
 *     http://www.apache.org/licenses/LICENSE-2.0
 *
 * Unless required by applicable law or agreed to in writing, software
 * distributed under the License is distributed on an "AS IS" BASIS,
 * WITHOUT WARRANTIES OR CONDITIONS OF ANY KIND, either express or implied.
 * See the License for the specific language governing permissions and
 * limitations under the License.
 *
*/
#ifndef IGNITION_GAZEBO_SIMULATIONRUNNER_HH_
#define IGNITION_GAZEBO_SIMULATIONRUNNER_HH_

#include <ignition/msgs/gui.pb.h>
#include <ignition/msgs/log_playback_control.pb.h>
#include <ignition/msgs/sdf_generator_config.pb.h>

#include <atomic>
#include <chrono>
#include <functional>
#include <list>
#include <memory>
#include <optional>
#include <set>
#include <string>
#include <unordered_map>
#include <unordered_set>
#include <utility>
#include <vector>

#include <sdf/World.hh>

#include <ignition/common/Event.hh>
#include <ignition/common/WorkerPool.hh>
#include <ignition/math/Stopwatch.hh>
#include <ignition/msgs.hh>
#include <ignition/transport/Node.hh>

#include "ignition/gazebo/config.hh"
#include "ignition/gazebo/Conversions.hh"
#include "ignition/gazebo/EntityComponentManager.hh"
#include "ignition/gazebo/EventManager.hh"
#include "ignition/gazebo/Export.hh"
#include "ignition/gazebo/ServerConfig.hh"
#include "ignition/gazebo/SystemLoader.hh"
#include "ignition/gazebo/Types.hh"

#include "network/NetworkManager.hh"
#include "LevelManager.hh"
#include "SystemManager.hh"
#include "Barrier.hh"
#include "WorldControl.hh"

using namespace std::chrono_literals;

namespace ignition
{
  namespace gazebo
  {
    // Inline bracket to help doxygen filtering.
    inline namespace IGNITION_GAZEBO_VERSION_NAMESPACE {
    // Forward declarations.
    class SimulationRunnerPrivate;

    class IGNITION_GAZEBO_VISIBLE SimulationRunner
    {
      /// \brief Constructor
      /// \param[in] _world Pointer to the SDF world.
      /// \param[in] _systemLoader Reference to system manager.
      /// \param[in] _useLevels Whether to use levles or not. False by default.
      public: explicit SimulationRunner(const sdf::World *_world,
                                const SystemLoaderPtr &_systemLoader,
                                const ServerConfig &_config = ServerConfig());

      /// \brief Destructor.
      public: virtual ~SimulationRunner();

      /// \brief Stop running
      public: void Stop();

      /// \brief Internal method for handling stop event (to prevent recursion)
      private: void OnStop();

      /// \brief Stop and join all post update worker threads
      private: void StopWorkerThreads();

      /// \brief Run the simulationrunner.
      /// \param[in] _iterations Number of iterations.
      /// \return True if the operation completed successfully.
      public: bool Run(const uint64_t _iterations);

      /// \brief Perform a simulation step:
      /// * Publish stats and process control messages
      /// * Update levels and systems
      /// * Process entity creation / removal
      /// \param[in] _info Time information for the step.
      public: void Step(const UpdateInfo &_info);

      /// \brief Add system after the simulation runner has been instantiated
      /// \note This actually adds system to a queue. The system is added to the
      /// runner at the begining of the a simulation cycle (call to Run). It is
      /// also responsible for calling `Configure` on the system.
      /// \param[in] _system SystemPluginPtr to be added
      /// \param[in] _entity Entity that system is attached to. If nullopt,
      /// system is attached to a world.
      /// \param[in] _sdf Pointer to the SDF of the entity. Nullopt defaults to
      /// SDF of the entire world.
      public: void AddSystem(const SystemPluginPtr &_system,
          std::optional<Entity> _entity = std::nullopt,
          std::optional<std::shared_ptr<const sdf::Element>> _sdf =
              std::nullopt);

      /// \brief Add system after the simulation runner has been instantiated
      /// \note This actually adds system to a queue. The system is added to the
      /// runner at the begining of the a simulation cycle (call to Run). It is
      /// also responsible for calling `Configure` on the system.
      /// \param[in] _system System to be added
      /// \param[in] _entity Entity of system to be added. Nullopt if system
      /// doesn't connect to an entity.
      /// \param[in] _sdf Pointer to the SDF of the entity. Nullopt defaults to
      /// world.
      public: void AddSystem(const std::shared_ptr<System> &_system,
          std::optional<Entity> _entity = std::nullopt,
          std::optional<std::shared_ptr<const sdf::Element>> _sdf =
              std::nullopt);

      /// \brief Update all the systems
      public: void UpdateSystems();

      /// \brief Publish current world statistics.
      public: void PublishStats();

      /// \brief Load system plugin for a given entity.
<<<<<<< HEAD
      /// \param[in] _entity Entity
=======
      /// \param[in] _entity The plugins will be associated with this Entity
>>>>>>> f23935c3
      /// \param[in] _plugin SDF Plugin to load
      public: void LoadPlugin(const Entity _entity, const sdf::Plugin &_plugin);

      /// \brief Load system plugins for a given entity.
      /// \param[in] _entity The plugins will be associated with this Entity
      /// \param[in] _plugins SDF Plugins to load
      public: void LoadPlugins(const Entity _entity,
          const sdf::Plugins &_plugins);

      /// \brief Load server plugins for a given entity.
      /// \param[in] _config Configuration to load plugins from.
      ///     plugins based on the _config contents
      public: void LoadServerPlugins(
          const std::list<ServerConfig::PluginInfo> &_plugins);

      /// \brief Load logging/playback plugins
      /// \param[in] _config Configuration to load plugins from.
      public: void LoadLoggingPlugins(const ServerConfig &_config);

      /// \brief Get whether this is running. When running is true,
      /// then simulation is stepping forward.
      /// \return True if the server is running.
      public: bool Running() const;

      /// \brief Get whether the runner has received a stop event
      /// \return True if the event has been received.
      public: bool StopReceived() const;

      /// \brief Get whether the runner is ready to execute.
      /// \return True if the runner is ready
      public: bool Ready() const;

      /// \brief Get the number of iterations the server has executed.
      /// \return The current iteration count.
      public: uint64_t IterationCount() const;

      /// \brief Get the number of entities on the runner.
      /// \return Entity count.
      public: size_t EntityCount() const;

      /// \brief Get the number of systems on the runner.
      /// \return System count.
      public: size_t SystemCount() const;

      /// \brief Set the update period. The update period is the wall-clock
      /// time between updates of all systems. Note that even if systems
      /// are being updated, this doesn't mean sim time is increasing.
      /// \param[in] _updatePeriod Duration between updates.
      public: void SetUpdatePeriod(
                  const std::chrono::steady_clock::duration &_updatePeriod);

      /// \brief Get the update period.
      /// \return The update period.
      public: const std::chrono::steady_clock::duration &UpdatePeriod() const;

      /// \brief Set the paused state.
      /// \param[in] _paused True to pause the simulation runner.
      public: void SetPaused(const bool _paused);

      /// \brief Get the pause state.
      /// \return True if the simulation runner is paused, false otherwise.
      public: bool Paused() const;

      /// \brief Set if the simulation runner is stepping based on WorldControl
      /// info
      /// \param[in] _step True if stepping based on WorldControl info, false
      /// otherwise
      public: void SetStepping(bool _step);

      /// \brief Get if the simulation runner is stepping based on WorldControl
      /// info
      /// \return True if stepping based on WorldControl info, false otherwise
      public: bool Stepping() const;

      /// \brief Set the run to simulation time.
      /// \param[in] _time A simulation time in the future to run to and then
      /// pause. A negative number or a time less than the current simulation
      /// time disables the run-to feature.
      public: void SetRunToSimTime(
                  const std::chrono::steady_clock::duration &_time);

      /// \brief Get the EntityComponentManager
      /// \return Reference to the entity component manager.
      public: const EntityComponentManager &EntityCompMgr() const;

      /// \brief Return an entity with the provided name.
      /// \details If multiple entities with the same name exist, the first
      /// entity found will be returned.
      /// \param[in] _name Name of the entity.
      /// \return The entity, if the entity exists in the world. Otherwise
      /// std::nullopt.
      public: std::optional<Entity> EntityByName(
                  const std::string &_name) const;

      /// \brief Return true if an entity with the provided name exists.
      /// \param[in] _name Name of the entity.
      /// \return True if the entity exists in the world.
      public: bool HasEntity(const std::string &_name) const;

      /// \brief Return true if an entity exists with the
      /// provided name and the entity was queued for deletion. Note that
      /// the entity is not removed immediately. Entity deletion happens at
      /// the end of the next (or current depending on when this function is
      /// called) simulation step.
      /// \param[in] _name Name of the entity to delete.
      /// \param[in] _recursive Whether to recursively delete all child
      /// entities. True by default.
      /// \return True if the entity exists in the world and it was queued
      /// for deletion.
      public: bool RequestRemoveEntity(const std::string &_name,
          bool _recursive = true);

      /// \brief Return true if an entity exists with the
      /// provided id and the entity was queued for deletion. Note that
      /// the entity is not removed immediately. Entity deletion happens at
      /// the end of the next (or current depending on when this function is
      /// called) simulation step.
      /// \details If multiple entities with the same name exist, only the
      /// first entity found will be deleted.
      /// \param[in] _entity The entity to delete.
      /// \param[in] _recursive Whether to recursively delete all child
      /// entities. True by default.
      /// \return True if the entity exists in the world and it was queued
      /// for deletion.
      public: bool RequestRemoveEntity(const Entity _entity,
          bool _recursive = true);

      /// \brief Get the EventManager
      /// \return Reference to the event manager.
      public: EventManager &EventMgr();

      /// \brief Get the current info object.
      /// \return Current info.
      public: const UpdateInfo &CurrentInfo() const;

      /// \brief Get the step size;
      /// \return Step size.
      public: const ignition::math::clock::duration &StepSize() const;

      /// \brief Set the step size;
      /// \param[in] _step Step size.
      public: void SetStepSize(const ignition::math::clock::duration &_step);

      /// \brief World control service callback. This function stores the
      /// the request which will then be processed by the ProcessMessages
      /// function.
      /// \param[in] _req Request from client, currently handling play / pause
      /// and multistep.
      /// \param[out] _res Response to client, true if successful.
      /// \return True for success
      private: bool OnWorldControl(const msgs::WorldControl &_req,
                                         msgs::Boolean &_res);

      /// \brief World control state service callback. This function stores the
      /// the request which will then be processed by the ProcessMessages
      /// function.
      /// \param[in] _req Request from client, currently handling play / pause
      /// and multistep. This also may contain SerializedState information.
      /// \param[out] _res Response to client, true if successful.
      /// \return True for success
      private: bool OnWorldControlState(const msgs::WorldControlState &_req,
                                         msgs::Boolean &_res);

      /// \brief World control service callback. This function stores the
      /// the request which will then be processed by the ProcessMessages
      /// function.
      /// \param[in] _req Request from client, currently handling play / pause
      /// and multistep.
      /// \param[out] _res Response to client, true if successful.
      /// \return True for success
      private: bool OnPlaybackControl(const msgs::LogPlaybackControl &_req,
                                            msgs::Boolean &_res);

      /// \brief Callback for GUI info service.
      /// \param[out] _res Response containing the latest GUI message.
      /// \return True if successful.
      private: bool GuiInfoService(ignition::msgs::GUI &_res);

      /// \brief Calculate real time factor and populate currentInfo.
      private: void UpdateCurrentInfo();

      /// \brief Process all buffered messages. Ths function is called at
      /// the end of an update iteration.
      private: void ProcessMessages();

      /// \brief Process world control service messages.
      private: void ProcessWorldControl();

      /// \brief Actually add system to the runner
      /// \param[in] _system System to be added
      public: void AddSystemToRunner(SystemInternal _system);

      /// \brief Calls AddSystemToRunner to each system that is pending to be
      /// added.
      public: void ProcessSystemQueue();

      /// \brief Generate the current world's SDFormat representation.
      /// \param[in] _req Request message with options for saving a world to an
      /// SDFormat file.
      /// \param[out] _res Generated SDFormat string.
      /// \return True if successful.
      public: bool GenerateWorldSdf(const msgs::SdfGeneratorConfig &_req,
                                    msgs::StringMsg &_res);

      /// \brief Sets the file path to fuel URI map.
      /// \param[in] _map A populated map of file paths to fuel URIs.
      public: void SetFuelUriMap(
                  const std::unordered_map<std::string, std::string> &_map);

      /// \brief Add an entry to the file path to Fuel URI map
      /// \param[in] _path A file path to a resource (model.sdf, mesh, etc).
      /// \param[in] _uri A fuel URI.
      public: void AddToFuelUriMap(const std::string &_path,
                                   const std::string &_uri);

      /// \brief Get whether the next step is going to be executed as paused.
      /// \return True if the next step is being executed as paused, false
      /// otherwise.
      public: bool NextStepIsBlockingPaused() const;

      /// \brief Set the next step to be blocking and paused.
      public: void SetNextStepAsBlockingPaused(const bool value);

      /// \brief Updates the physics parameters of the simulation based on the
      /// Physics component of the world, if any.
      public: void UpdatePhysicsParams();

      /// \brief Process entities with the components::Recreate component.
      /// Put in a request to make them as removed
      private: void ProcessRecreateEntitiesRemove();

      /// \brief Process entities with the components::Recreate component.
      /// Reccreate the entities by cloning from the original ones.
      private: void ProcessRecreateEntitiesCreate();

      /// \brief Process the new world state message, if it is present.
      /// See the newWorldControlState variable below.
      private: void ProcessNewWorldControlState();

      /// \brief This is used to indicate that a stop event has been received.
      private: std::atomic<bool> stopReceived{false};

      /// \brief This is used to indicate that Run has been called, and the
      /// server is in the run state.
      private: std::atomic<bool> running{false};

      /// \brief Manager of all systems.
      /// Note: must be before EntityComponentManager
      /// Note: must be before EventMgr
      /// Because systems have access to the ECM and Events, they need to be
      /// cleanly stopped and destructed before destroying the event manager
      /// and entity component manager.
      private: std::unique_ptr<SystemManager> systemMgr;

      /// \brief Manager of all events.
      /// Note: must be before EntityComponentManager
      private: EventManager eventMgr;

      /// \brief Manager of all components.
      private: EntityComponentManager entityCompMgr;

      /// \brief Manager of all levels.
      private: std::unique_ptr<LevelManager> levelMgr;

      /// \brief Manager of distributing/receiving network work.
      private: std::unique_ptr<NetworkManager> networkMgr{nullptr};

      /// \brief A pool of worker threads.
      private: common::WorkerPool workerPool{2};

      /// \brief Wall time of the previous update.
      private: std::chrono::steady_clock::time_point prevUpdateRealTime;

      /// \brief A duration used to account for inaccuracies associated with
      /// sleep durations.
      private: std::chrono::steady_clock::duration sleepOffset{0};

      /// \brief This is the rate at which the systems are updated.
      /// The default update rate is 500hz, which is a period of 2ms.
      private: std::chrono::steady_clock::duration updatePeriod{2ms};

      /// \brief List of simulation times used to compute averages.
      private: std::list<std::chrono::steady_clock::duration> simTimes;

      /// \brief List of real times used to compute averages.
      private: std::list<std::chrono::steady_clock::duration> realTimes;

      /// \brief Node for communication.
      private: std::unique_ptr<transport::Node> node{nullptr};

      /// \brief World statistics publisher.
      private: ignition::transport::Node::Publisher statsPub;

      /// \brief Clock publisher for the root `/stats` topic.
      private: ignition::transport::Node::Publisher rootStatsPub;

      /// \brief Clock publisher.
      private: ignition::transport::Node::Publisher clockPub;

      /// \brief Clock publisher for the root `/clock` topic.
      private: ignition::transport::Node::Publisher rootClockPub;

      /// \brief Name of world being simulated.
      private: std::string worldName;

      /// \brief Stopwatch to keep track of wall time.
      private: ignition::math::Stopwatch realTimeWatch;

      /// \brief Step size
      private: ignition::math::clock::duration stepSize{10ms};

      /// \brief Desired real time factor
      private: double desiredRtf{1.0};

      /// \brief Connection to the pause event.
      private: ignition::common::ConnectionPtr pauseConn;

      /// \brief Connection to the stop event.
      private: ignition::common::ConnectionPtr stopConn;

      /// \brief Connection to the load plugins event.
      private: common::ConnectionPtr loadPluginsConn;

      /// \brief Pointer to the sdf::World object of this runner
      private: const sdf::World *sdfWorld;

      /// \brief The real time factor calculated based on sim and real time
      /// averages.
      private: double realTimeFactor{0.0};

      /// \brief Number of simulation steps requested that haven't been
      /// executed yet.
      private: unsigned int pendingSimIterations{0};

      /// \brief True if user requested to rewind simulation.
      private: bool requestedRewind{false};

      /// \brief If user asks to seek to a specific sim time, this holds the
      /// time.s A negative value means there's no request from the user.
      private: std::chrono::steady_clock::duration requestedSeek{-1};

      /// \brief A simulation time in the future to run to and then pause.
      /// A negative number indicates that this variable it not being used.
      private: std::chrono::steady_clock::duration requestedRunToSimTime{-1};

      /// \brief Keeps the latest simulation info.
      private: UpdateInfo currentInfo;

      /// \brief Buffer of world control messages.
      private: std::list<WorldControl> worldControls;

      /// \brief Mutex to protect message buffers.
      private: std::mutex msgBufferMutex;

      /// \brief Keep the latest GUI message.
      public: msgs::GUI guiMsg;

      /// \brief Copy of the server configuration.
      public: ServerConfig serverConfig;

      /// \brief Collection of threads running system PostUpdates
      private: std::vector<std::thread> postUpdateThreads;

      /// \brief Flag to indicate running status of PostUpdate threads
      private: std::atomic<bool> postUpdateThreadsRunning{false};

      /// \brief Barrier to signal beginning of PostUpdate thread execution
      private: std::unique_ptr<Barrier> postUpdateStartBarrier;

      /// \brief Barrier to signal end of PostUpdate thread execution
      private: std::unique_ptr<Barrier> postUpdateStopBarrier;

      /// \brief Map from file paths to Fuel URIs.
      private: std::unordered_map<std::string, std::string> fuelUriMap;

      /// \brief True if Server::RunOnce triggered a blocking paused step
      private: bool blockingPausedStepPending{false};

      /// \brief Whether the simulation runner is currently stepping based on
      /// WorldControl info (true) or not (false)
      private: bool stepping{false};

      /// \brief A set of entities that need to be recreated
      private: std::set<Entity> entitiesToRecreate;

      /// \brief Holds new world state information so that it can be processed
      /// at the appropriate time.
      private: std::unique_ptr<msgs::WorldControlState> newWorldControlState;

      friend class LevelManager;
    };
    }
  }
}
#endif<|MERGE_RESOLUTION|>--- conflicted
+++ resolved
@@ -137,11 +137,7 @@
       public: void PublishStats();
 
       /// \brief Load system plugin for a given entity.
-<<<<<<< HEAD
-      /// \param[in] _entity Entity
-=======
       /// \param[in] _entity The plugins will be associated with this Entity
->>>>>>> f23935c3
       /// \param[in] _plugin SDF Plugin to load
       public: void LoadPlugin(const Entity _entity, const sdf::Plugin &_plugin);
 
