--- conflicted
+++ resolved
@@ -345,13 +345,8 @@
                                    const std::string &_uri);
 
       /// \brief Get whether the next step is going to be executed as paused.
-<<<<<<< HEAD
-      /// \return True if the next step is being executed as paused,
-      /// false otherwise.
-=======
       /// \return True if the next step is being executed as paused, false
       /// otherwise.
->>>>>>> 4abd07ce
       public: bool NextStepIsBlockingPaused() const;
 
       /// \brief Set the next step to be blocking and paused.
