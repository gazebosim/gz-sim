--- conflicted
+++ resolved
@@ -185,17 +185,11 @@
   Entity boxModelEntity = kNullEntity;
   Entity cylModelEntity = kNullEntity;
   Entity sphModelEntity = kNullEntity;
-<<<<<<< HEAD
   Entity capModelEntity = kNullEntity;
   Entity ellipModelEntity = kNullEntity;
-  runner.EntityCompMgr().Each<components::Model,
-                            components::Pose,
-                            components::ParentEntity,
-=======
   runner.EntityCompMgr().Each<Model,
                             Pose,
                             ParentEntity,
->>>>>>> 784e8228
                             components::Name>(
     [&](const Entity &_entity,
         const Model *_model,
@@ -261,17 +255,11 @@
   Entity boxLinkEntity = kNullEntity;
   Entity cylLinkEntity = kNullEntity;
   Entity sphLinkEntity = kNullEntity;
-<<<<<<< HEAD
   Entity capLinkEntity = kNullEntity;
   Entity ellipLinkEntity = kNullEntity;
-  runner.EntityCompMgr().Each<components::Link,
-                            components::Pose,
-                            components::ParentEntity,
-=======
   runner.EntityCompMgr().Each<Link,
                             Pose,
                             ParentEntity,
->>>>>>> 784e8228
                             components::Name>(
     [&](const Entity &_entity,
         const Link *_link,
@@ -562,7 +550,7 @@
       }
       else if (visualCount == 4)
       {
-        EXPECT_EQ(ignition::math::Pose3d(0.52, 0.52, 0.52, 0, 0, 0),
+        EXPECT_EQ(math::Pose3d(0.52, 0.52, 0.52, 0, 0, 0),
             _pose->Data());
 
         EXPECT_EQ("capsule_visual", _name->Data());
@@ -581,7 +569,7 @@
       }
       else if (visualCount == 5)
       {
-        EXPECT_EQ(ignition::math::Pose3d(0.82, 0.82, 0.82, 0, 0, 0),
+        EXPECT_EQ(math::Pose3d(0.82, 0.82, 0.82, 0, 0, 0),
             _pose->Data());
 
         EXPECT_EQ("ellipsoid_visual", _name->Data());
@@ -590,7 +578,7 @@
 
         EXPECT_EQ(sdf::GeometryType::ELLIPSOID, _geometry->Data().Type());
         EXPECT_NE(nullptr, _geometry->Data().EllipsoidShape());
-        EXPECT_EQ(ignition::math::Vector3d(0.4, 0.6, 1.6),
+        EXPECT_EQ(math::Vector3d(0.4, 0.6, 1.6),
           _geometry->Data().EllipsoidShape()->Radii());
 
         EXPECT_EQ(math::Color(0.0f, 0.0f, 0.0f), _material->Data().Emissive());
@@ -643,12 +631,8 @@
       EXPECT_DOUBLE_EQ(0.9, _light->Data().ConstantAttenuationFactor());
       EXPECT_DOUBLE_EQ(0.01, _light->Data().LinearAttenuationFactor());
       EXPECT_DOUBLE_EQ(0.001, _light->Data().QuadraticAttenuationFactor());
-<<<<<<< HEAD
       EXPECT_DOUBLE_EQ(1.0, _light->Data().Intensity());
-      EXPECT_EQ(ignition::math::Vector3d(-0.5, 0.1, -0.9),
-=======
       EXPECT_EQ(math::Vector3d(-0.5, 0.1, -0.9),
->>>>>>> 784e8228
           _light->Data().Direction());
       return true;
     });
@@ -1200,7 +1184,7 @@
 }
 
 /////////////////////////////////////////////////
-// See https://github.com/ignitionrobotics/ign-gazebo/issues/1175
+// See https://github.com/gazebosim/gz-sim/issues/1175
 TEST_P(SimulationRunnerTest, IGN_UTILS_TEST_DISABLED_ON_WIN32(LoadPlugins) )
 {
   // Load SDF file
@@ -1252,9 +1236,9 @@
 
   // Get visual entity
   Entity visualId{kNullEntity};
-  runner.EntityCompMgr().Each<ignition::gazebo::components::Visual>([&](
-      const ignition::gazebo::Entity &_entity,
-      const ignition::gazebo::components::Visual *_visual)->bool
+  runner.EntityCompMgr().Each<components::Visual>([&](
+      const Entity &_entity,
+      const components::Visual *_visual)->bool
       {
         EXPECT_NE(nullptr, _visual);
         visualId = _entity;
@@ -1288,7 +1272,7 @@
 
   // Check component registered by visual plugin
   std::string visualComponentName{"VisualPluginComponent"};
-  auto visualComponentId = ignition::common::hash64(visualComponentName);
+  auto visualComponentId = common::hash64(visualComponentName);
 
   EXPECT_TRUE(runner.EntityCompMgr().HasComponentType(visualComponentId));
   EXPECT_TRUE(runner.EntityCompMgr().EntityHasComponentType(visualId,
@@ -1301,16 +1285,10 @@
   // reproduce? Maybe we need to test unloading plugins, but we have no API for
   // it yet.
   #if defined (__clang__)
-<<<<<<< HEAD
-    components::Factory::Instance()->Unregister(worldComponentId);
-    components::Factory::Instance()->Unregister(modelComponentId);
-    components::Factory::Instance()->Unregister(sensorComponentId);
-    components::Factory::Instance()->Unregister(visualComponentId);
-=======
     Factory::Instance()->Unregister(worldComponentId);
     Factory::Instance()->Unregister(modelComponentId);
     Factory::Instance()->Unregister(sensorComponentId);
->>>>>>> 784e8228
+    Factory::Instance()->Unregister(visualComponentId);
   #endif
 }
 
