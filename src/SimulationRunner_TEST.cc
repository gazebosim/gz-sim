/*
 * Copyright (C) 2018 Open Source Robotics Foundation
 *
 * Licensed under the Apache License, Version 2.0 (the "License");
 * you may not use this file except in compliance with the License.
 * You may obtain a copy of the License at
 *
 *     http://www.apache.org/licenses/LICENSE-2.0
 *
 * Unless required by applicable law or agreed to in writing, software
 * distributed under the License is distributed on an "AS IS" BASIS,
 * WITHOUT WARRANTIES OR CONDITIONS OF ANY KIND, either express or implied.
 * See the License for the specific language governing permissions and
 * limitations under the License.
 *
*/

#include <gtest/gtest.h>
<<<<<<< HEAD
#include <ostream>
=======

>>>>>>> 0f27ce0a
#include <tinyxml2.h>

#include <gz/msgs/clock.pb.h>
#include <gz/msgs/gui.pb.h>
#include <gz/msgs/sdf_generator_config.pb.h>
#include <gz/msgs/stringmsg.pb.h>

#include <gz/common/Console.hh>
#include <gz/common/Util.hh>
#include <gz/transport/Node.hh>
#include <gz/utils/ExtraTestMacros.hh>
#include <sdf/Box.hh>
#include <sdf/Capsule.hh>
#include <sdf/Cylinder.hh>
#include <sdf/Ellipsoid.hh>
#include <sdf/Joint.hh>
#include <sdf/JointAxis.hh>
#include <sdf/Model.hh>
#include <sdf/Root.hh>
#include <sdf/Sphere.hh>

#include "test_config.hh"

#include "gz/sim/components/CanonicalLink.hh"
#include "gz/sim/components/ChildLinkName.hh"
#include "gz/sim/components/Collision.hh"
#include "gz/sim/components/Geometry.hh"
#include "gz/sim/components/Inertial.hh"
#include "gz/sim/components/Joint.hh"
#include "gz/sim/components/JointAxis.hh"
#include "gz/sim/components/JointType.hh"
#include "gz/sim/components/Light.hh"
#include "gz/sim/components/Link.hh"
#include "gz/sim/components/Material.hh"
#include "gz/sim/components/Model.hh"
#include "gz/sim/components/Name.hh"
#include "gz/sim/components/ParentEntity.hh"
#include "gz/sim/components/ParentLinkName.hh"
#include "gz/sim/components/Pose.hh"
#include "gz/sim/components/Sensor.hh"
#include "gz/sim/components/Visual.hh"
#include "gz/sim/components/Wind.hh"
#include "gz/sim/components/World.hh"
#include "gz/sim/Events.hh"
#include "gz/sim/Util.hh"
#include "gz/sim/config.hh"

#include "../test/helpers/EnvTestFixture.hh"
#include "SimulationRunner.hh"

using namespace gz;
using namespace sim;
using namespace components;

namespace gz
{
namespace sim
{
inline namespace GZ_SIM_VERSION_NAMESPACE {
namespace components
{
using IntComponent = Component<int, class IntComponentTag>;
GZ_SIM_REGISTER_COMPONENT("gz_sim_components.IntComponent",
    IntComponent)

using DoubleComponent = Component<double, class DoubleComponentTag>;
GZ_SIM_REGISTER_COMPONENT("gz_sim_components.DoubleComponent",
    DoubleComponent)
}
}
}
}

/////////////////////////////////////////////////
class SimulationRunnerTest
  : public InternalFixture<::testing::TestWithParam<int>>
{
};

std::vector<msgs::Clock> clockMsgs;
std::vector<msgs::Clock> rootClockMsgs;

/////////////////////////////////////////////////
void clockCb(const msgs::Clock &_msg)
{
  clockMsgs.push_back(_msg);
}

/////////////////////////////////////////////////
void rootClockCb(const msgs::Clock &_msg)
{
  rootClockMsgs.push_back(_msg);
}

/////////////////////////////////////////////////
TEST_P(SimulationRunnerTest, CreateEntities)
{
  // Load SDF file
  sdf::Root root;
  root.Load(common::joinPaths(PROJECT_SOURCE_PATH,
      "test", "worlds", "shapes.sdf"));

  ASSERT_EQ(1u, root.WorldCount());

  // Create simulation runner
  auto systemLoader = std::make_shared<SystemLoader>();
  SimulationRunner runner(root.WorldByIndex(0), systemLoader);

  // Check component types
  EXPECT_TRUE(runner.EntityCompMgr().HasComponentType(
      World::typeId));
  EXPECT_TRUE(runner.EntityCompMgr().HasComponentType(
      Model::typeId));
  EXPECT_TRUE(runner.EntityCompMgr().HasComponentType(
      CanonicalLink::typeId));
  EXPECT_TRUE(runner.EntityCompMgr().HasComponentType(
      Link::typeId));
  EXPECT_TRUE(runner.EntityCompMgr().HasComponentType(
      Collision::typeId));
  EXPECT_TRUE(runner.EntityCompMgr().HasComponentType(
      Visual::typeId));
  EXPECT_TRUE(runner.EntityCompMgr().HasComponentType(
      Light::typeId));
  EXPECT_TRUE(runner.EntityCompMgr().HasComponentType(
      Name::typeId));
  EXPECT_TRUE(runner.EntityCompMgr().HasComponentType(
      ParentEntity::typeId));
  EXPECT_TRUE(runner.EntityCompMgr().HasComponentType(
      Geometry::typeId));
  EXPECT_TRUE(runner.EntityCompMgr().HasComponentType(
      components::Material::typeId));
  EXPECT_TRUE(runner.EntityCompMgr().HasComponentType(
      Inertial::typeId));
  EXPECT_TRUE(runner.EntityCompMgr().HasComponentType(
      Wind::typeId));

  // Check entities
  // 1 x world + 1 x (default) level + 1 x wind + 5 x model + 5 x link + 5 x
  // collision + 5 x visual + 1 x light (light + visual)
  EXPECT_EQ(25u, runner.EntityCompMgr().EntityCount());

  // Check worlds
  unsigned int worldCount{0};
  Entity worldEntity = kNullEntity;
  runner.EntityCompMgr().Each<World,
                            components::Name>(
    [&](const Entity &_entity,
        const World *_world,
        const components::Name *_name)->bool
    {
      EXPECT_NE(nullptr, _world);
      EXPECT_NE(nullptr, _name);

      EXPECT_EQ("default", _name->Data());

      worldCount++;

      worldEntity = _entity;
      return true;
    });

  EXPECT_EQ(1u, worldCount);
  EXPECT_NE(kNullEntity, worldEntity);

  // Test step size, real time factor is not testable since it has no public API
  auto stepSize = std::chrono::duration<double>(runner.StepSize()).count();
  EXPECT_DOUBLE_EQ(0.001, stepSize);

  // Check models
  unsigned int modelCount{0};
  Entity boxModelEntity = kNullEntity;
  Entity cylModelEntity = kNullEntity;
  Entity sphModelEntity = kNullEntity;
  Entity capModelEntity = kNullEntity;
  Entity ellipModelEntity = kNullEntity;
  runner.EntityCompMgr().Each<Model,
                            Pose,
                            ParentEntity,
                            components::Name>(
    [&](const Entity &_entity,
        const Model *_model,
        const Pose *_pose,
        const ParentEntity *_parent,
        const components::Name *_name)->bool
    {
      EXPECT_NE(nullptr, _model);
      EXPECT_NE(nullptr, _pose);
      EXPECT_NE(nullptr, _parent);
      EXPECT_NE(nullptr, _name);

      modelCount++;

      EXPECT_EQ(worldEntity, _parent->Data());
      if (modelCount == 1)
      {
        EXPECT_EQ(math::Pose3d(1, 2, 3, 0, 0, 1),
            _pose->Data());
        EXPECT_EQ("box", _name->Data());
        boxModelEntity = _entity;
      }
      else if (modelCount == 2)
      {
        EXPECT_EQ(math::Pose3d(-1, -2, -3, 0, 0, 1),
            _pose->Data());
        EXPECT_EQ("cylinder", _name->Data());
        cylModelEntity = _entity;
      }
      else if (modelCount == 3)
      {
        EXPECT_EQ(math::Pose3d(0, 0, 0, 0, 0, 1),
            _pose->Data());
        EXPECT_EQ("sphere", _name->Data());
        sphModelEntity = _entity;
      }
      else if (modelCount == 4)
      {
        EXPECT_EQ(math::Pose3d(-4, -5, -6, 0, 0, 1),
            _pose->Data());
        EXPECT_EQ("capsule", _name->Data());
        capModelEntity = _entity;
      }
      else if (modelCount == 5)
      {
        EXPECT_EQ(math::Pose3d(4, 5, 6, 0, 0, 1),
            _pose->Data());
        EXPECT_EQ("ellipsoid", _name->Data());
        ellipModelEntity = _entity;
      }
      return true;
    });

  EXPECT_EQ(5u, modelCount);
  EXPECT_NE(kNullEntity, boxModelEntity);
  EXPECT_NE(kNullEntity, cylModelEntity);
  EXPECT_NE(kNullEntity, sphModelEntity);
  EXPECT_NE(kNullEntity, capModelEntity);
  EXPECT_NE(kNullEntity, ellipModelEntity);

  // Check links
  unsigned int linkCount{0};
  Entity boxLinkEntity = kNullEntity;
  Entity cylLinkEntity = kNullEntity;
  Entity sphLinkEntity = kNullEntity;
  Entity capLinkEntity = kNullEntity;
  Entity ellipLinkEntity = kNullEntity;
  runner.EntityCompMgr().Each<Link,
                            Pose,
                            ParentEntity,
                            components::Name>(
    [&](const Entity &_entity,
        const Link *_link,
        const Pose *_pose,
        const ParentEntity *_parent,
        const components::Name *_name)->bool
    {
      EXPECT_NE(nullptr, _link);
      EXPECT_NE(nullptr, _pose);
      EXPECT_NE(nullptr, _parent);
      EXPECT_NE(nullptr, _name);

      linkCount++;

      if (linkCount == 1)
      {
        EXPECT_EQ(math::Pose3d(0.1, 0.1, 0.1, 0, 0, 0),
            _pose->Data());
        EXPECT_EQ("box_link", _name->Data());
        EXPECT_EQ(boxModelEntity, _parent->Data());
        boxLinkEntity = _entity;
      }
      else if (linkCount == 2)
      {
        EXPECT_EQ(math::Pose3d(0.2, 0.2, 0.2, 0, 0, 0),
            _pose->Data());
        EXPECT_EQ("cylinder_link", _name->Data());
        EXPECT_EQ(cylModelEntity, _parent->Data());
        cylLinkEntity = _entity;
      }
      else if (linkCount == 3)
      {
        EXPECT_EQ(math::Pose3d(0.3, 0.3, 0.3, 0, 0, 0),
            _pose->Data());
        EXPECT_EQ("sphere_link", _name->Data());
        EXPECT_EQ(sphModelEntity, _parent->Data());
        sphLinkEntity = _entity;
      }
      else if (linkCount == 4)
      {
        EXPECT_EQ(math::Pose3d(0.5, 0.5, 0.5, 0, 0, 0),
            _pose->Data());
        EXPECT_EQ("capsule_link", _name->Data());
        EXPECT_EQ(capModelEntity, _parent->Data());
        capLinkEntity = _entity;
      }
      else if (linkCount == 5)
      {
        EXPECT_EQ(math::Pose3d(0.8, 0.8, 0.8, 0, 0, 0),
            _pose->Data());
        EXPECT_EQ("ellipsoid_link", _name->Data());
        EXPECT_EQ(ellipModelEntity, _parent->Data());
        ellipLinkEntity = _entity;
      }
      return true;
    });

  EXPECT_EQ(5u, linkCount);
  EXPECT_NE(kNullEntity, boxLinkEntity);
  EXPECT_NE(kNullEntity, cylLinkEntity);
  EXPECT_NE(kNullEntity, sphLinkEntity);
  EXPECT_NE(kNullEntity, capLinkEntity);
  EXPECT_NE(kNullEntity, ellipLinkEntity);

  // Check inertials
  unsigned int inertialCount{0};
  runner.EntityCompMgr().Each<Link, Inertial>(
    [&](const Entity & _entity,
        const Link *_link,
        const Inertial *_inertial)->bool
    {
      EXPECT_NE(nullptr, _link);
      EXPECT_NE(nullptr, _inertial);

      inertialCount++;

      if (_entity == boxLinkEntity)
      {
        EXPECT_EQ(math::MassMatrix3d(1.0, math::Vector3d(1.0, 1.0, 1.0),
                                     math::Vector3d::Zero),
                  _inertial->Data().MassMatrix());
      }
      else if (_entity == cylLinkEntity)
      {
        EXPECT_EQ(math::MassMatrix3d(2.0, math::Vector3d(2.0, 2.0, 2.0),
                                     math::Vector3d::Zero),
                  _inertial->Data().MassMatrix());
      }
      else if (_entity == sphLinkEntity)
      {
        EXPECT_EQ(math::MassMatrix3d(3.0, math::Vector3d(3.0, 3.0, 3.0),
                                     math::Vector3d::Zero),
                  _inertial->Data().MassMatrix());
      }
      else if (_entity == capLinkEntity)
      {
        EXPECT_EQ(math::MassMatrix3d(2.0, math::Vector3d(2.0, 2.0, 2.0),
                                     math::Vector3d::Zero),
                  _inertial->Data().MassMatrix());
      }
      else if (_entity == ellipLinkEntity)
      {
        EXPECT_EQ(math::MassMatrix3d(3.0, math::Vector3d(3.0, 3.0, 3.0),
                                     math::Vector3d::Zero),
                  _inertial->Data().MassMatrix());
      }
      return true;
    });

  EXPECT_EQ(5u, inertialCount);

  // Check collisions
  unsigned int collisionCount{0};
  runner.EntityCompMgr().Each<Collision,
                            Geometry,
                            Pose,
                            ParentEntity,
                            components::Name>(
    [&](const Entity &/*_entity*/,
        const Collision *_collision,
        const Geometry *_geometry,
        const Pose *_pose,
        const ParentEntity *_parent,
        const components::Name *_name)->bool
    {
      EXPECT_NE(nullptr, _collision);
      EXPECT_NE(nullptr, _geometry);
      EXPECT_NE(nullptr, _pose);
      EXPECT_NE(nullptr, _parent);
      EXPECT_NE(nullptr, _name);

      collisionCount++;

      if (collisionCount == 1)
      {
        EXPECT_EQ(math::Pose3d(0.11, 0.11, 0.11, 0, 0, 0),
            _pose->Data());

        EXPECT_EQ("box_collision", _name->Data());

        EXPECT_EQ(boxLinkEntity, _parent->Data());

        EXPECT_EQ(sdf::GeometryType::BOX, _geometry->Data().Type());
        EXPECT_NE(nullptr, _geometry->Data().BoxShape());
        EXPECT_EQ(math::Vector3d(3, 4, 5),
                  _geometry->Data().BoxShape()->Size());
      }
      else if (collisionCount == 2)
      {
        EXPECT_EQ(math::Pose3d(0.21, 0.21, 0.21, 0, 0, 0),
            _pose->Data());

        EXPECT_EQ("cylinder_collision", _name->Data());

        EXPECT_EQ(cylLinkEntity, _parent->Data());

        EXPECT_EQ(sdf::GeometryType::CYLINDER, _geometry->Data().Type());
        EXPECT_NE(nullptr, _geometry->Data().CylinderShape());
        EXPECT_DOUBLE_EQ(0.2, _geometry->Data().CylinderShape()->Radius());
        EXPECT_DOUBLE_EQ(0.1, _geometry->Data().CylinderShape()->Length());
      }
      else if (collisionCount == 3)
      {
        EXPECT_EQ(math::Pose3d(0.31, 0.31, 0.31, 0, 0, 0),
            _pose->Data());

        EXPECT_EQ("sphere_collision", _name->Data());

        EXPECT_EQ(sphLinkEntity, _parent->Data());

        EXPECT_EQ(sdf::GeometryType::SPHERE, _geometry->Data().Type());
        EXPECT_NE(nullptr, _geometry->Data().SphereShape());
        EXPECT_DOUBLE_EQ(23.4, _geometry->Data().SphereShape()->Radius());
      }
      else if (collisionCount == 4)
      {
        EXPECT_EQ(math::Pose3d(0.51, 0.51, 0.51, 0, 0, 0),
            _pose->Data());

        EXPECT_EQ("capsule_collision", _name->Data());

        EXPECT_EQ(capLinkEntity, _parent->Data());

        EXPECT_EQ(sdf::GeometryType::CAPSULE, _geometry->Data().Type());
        EXPECT_NE(nullptr, _geometry->Data().CapsuleShape());
        EXPECT_DOUBLE_EQ(0.23, _geometry->Data().CapsuleShape()->Radius());
        EXPECT_DOUBLE_EQ(0.14, _geometry->Data().CapsuleShape()->Length());
      }
      else if (collisionCount == 5)
      {
        EXPECT_EQ(math::Pose3d(0.81, 0.81, 0.81, 0, 0, 0),
            _pose->Data());

        EXPECT_EQ("ellipsoid_collision", _name->Data());

        EXPECT_EQ(ellipLinkEntity, _parent->Data());

        EXPECT_EQ(sdf::GeometryType::ELLIPSOID, _geometry->Data().Type());
        EXPECT_NE(nullptr, _geometry->Data().EllipsoidShape());
        EXPECT_EQ(math::Vector3d(0.4, 0.6, 1.6),
        _geometry->Data().EllipsoidShape()->Radii());
      }
      return true;
    });

  EXPECT_EQ(5u, collisionCount);

  // Check visuals
  unsigned int visualCount{0};
  runner.EntityCompMgr().Each<Visual,
                            Geometry,
                            components::Material,
                            Pose,
                            ParentEntity,
                            components::Name>(
    [&](const Entity &/*_entity*/,
        const Visual *_visual,
        const Geometry *_geometry,
        const components::Material *_material,
        const Pose *_pose,
        const ParentEntity *_parent,
        const components::Name *_name)->bool
    {
      EXPECT_NE(nullptr, _visual);
      EXPECT_NE(nullptr, _geometry);
      EXPECT_NE(nullptr, _material);
      EXPECT_NE(nullptr, _pose);
      EXPECT_NE(nullptr, _parent);
      EXPECT_NE(nullptr, _name);

      visualCount++;

      if (visualCount == 1)
      {
        EXPECT_EQ(math::Pose3d(0.12, 0.12, 0.12, 0, 0, 0),
            _pose->Data());

        EXPECT_EQ("box_visual", _name->Data());

        EXPECT_EQ(boxLinkEntity, _parent->Data());

        EXPECT_EQ(sdf::GeometryType::BOX, _geometry->Data().Type());
        EXPECT_NE(nullptr, _geometry->Data().BoxShape());
        EXPECT_EQ(math::Vector3d(1, 2, 3),
                  _geometry->Data().BoxShape()->Size());

        EXPECT_EQ(math::Color(0, 0, 0), _material->Data().Emissive());
        EXPECT_EQ(math::Color(1, 0, 0), _material->Data().Ambient());
        EXPECT_EQ(math::Color(1, 0, 0), _material->Data().Diffuse());
        EXPECT_EQ(math::Color(1, 0, 0), _material->Data().Specular());
      }
      else if (visualCount == 2)
      {
        EXPECT_EQ(math::Pose3d(0.22, 0.22, 0.22, 0, 0, 0),
            _pose->Data());

        EXPECT_EQ("cylinder_visual", _name->Data());

        EXPECT_EQ(cylLinkEntity, _parent->Data());

        EXPECT_EQ(sdf::GeometryType::CYLINDER, _geometry->Data().Type());
        EXPECT_NE(nullptr, _geometry->Data().CylinderShape());
        EXPECT_DOUBLE_EQ(2.1, _geometry->Data().CylinderShape()->Radius());
        EXPECT_DOUBLE_EQ(10.2, _geometry->Data().CylinderShape()->Length());

        EXPECT_EQ(math::Color(0, 0, 0), _material->Data().Emissive());
        EXPECT_EQ(math::Color(0, 1, 0), _material->Data().Ambient());
        EXPECT_EQ(math::Color(0, 1, 0), _material->Data().Diffuse());
        EXPECT_EQ(math::Color(0, 1, 0), _material->Data().Specular());
      }
      else if (visualCount == 3)
      {
        EXPECT_EQ(math::Pose3d(0.32, 0.32, 0.32, 0, 0, 0),
            _pose->Data());

        EXPECT_EQ("sphere_visual", _name->Data());

        EXPECT_EQ(sphLinkEntity, _parent->Data());

        EXPECT_EQ(sdf::GeometryType::SPHERE, _geometry->Data().Type());
        EXPECT_NE(nullptr, _geometry->Data().SphereShape());
        EXPECT_DOUBLE_EQ(1.2, _geometry->Data().SphereShape()->Radius());

        EXPECT_EQ(math::Color(0, 0, 0), _material->Data().Emissive());
        EXPECT_EQ(math::Color(0, 0, 1), _material->Data().Ambient());
        EXPECT_EQ(math::Color(0, 0, 1), _material->Data().Diffuse());
        EXPECT_EQ(math::Color(0, 0, 1), _material->Data().Specular());
      }
      else if (visualCount == 4)
      {
        EXPECT_EQ(math::Pose3d(0.52, 0.52, 0.52, 0, 0, 0),
            _pose->Data());

        EXPECT_EQ("capsule_visual", _name->Data());

        EXPECT_EQ(capLinkEntity, _parent->Data());

        EXPECT_EQ(sdf::GeometryType::CAPSULE, _geometry->Data().Type());
        EXPECT_NE(nullptr, _geometry->Data().CapsuleShape());
        EXPECT_DOUBLE_EQ(2.12, _geometry->Data().CapsuleShape()->Radius());
        EXPECT_DOUBLE_EQ(1.23, _geometry->Data().CapsuleShape()->Length());

        EXPECT_EQ(math::Color(0.0f, 0.0f, 0.0f), _material->Data().Emissive());
        EXPECT_EQ(math::Color(0.0f, 0.0f, 1.0f), _material->Data().Ambient());
        EXPECT_EQ(math::Color(0.0f, 0.0f, 1.0f), _material->Data().Diffuse());
        EXPECT_EQ(math::Color(0.0f, 1.0f, 0.0f), _material->Data().Specular());
      }
      else if (visualCount == 5)
      {
        EXPECT_EQ(math::Pose3d(0.82, 0.82, 0.82, 0, 0, 0),
            _pose->Data());

        EXPECT_EQ("ellipsoid_visual", _name->Data());

        EXPECT_EQ(ellipLinkEntity, _parent->Data());

        EXPECT_EQ(sdf::GeometryType::ELLIPSOID, _geometry->Data().Type());
        EXPECT_NE(nullptr, _geometry->Data().EllipsoidShape());
        EXPECT_EQ(math::Vector3d(0.4, 0.6, 1.6),
          _geometry->Data().EllipsoidShape()->Radii());

        EXPECT_EQ(math::Color(0.0f, 0.0f, 0.0f), _material->Data().Emissive());
        EXPECT_EQ(math::Color(1.0f, 0.0f, 1.0f), _material->Data().Ambient());
        EXPECT_EQ(math::Color(1.0f, 0.0f, 1.0f), _material->Data().Diffuse());
        EXPECT_EQ(math::Color(1.0f, 0.0f, 1.0f), _material->Data().Specular());
      }
      return true;
    });

  EXPECT_EQ(5u, visualCount);

  // Check lights
  unsigned int lightCount{0};
  runner.EntityCompMgr().Each<Light,
                            Pose,
                            ParentEntity,
                            components::Name>(
    [&](const Entity &/*_entity*/,
        const Light *_light,
        const Pose *_pose,
        const ParentEntity *_parent,
        const components::Name *_name)->bool
    {
      EXPECT_NE(nullptr, _light);
      EXPECT_NE(nullptr, _pose);
      EXPECT_NE(nullptr, _parent);
      EXPECT_NE(nullptr, _name);

      lightCount++;

      EXPECT_EQ(math::Pose3d(0.0, 0.0, 10, 0, 0, 0),
          _pose->Data());

      EXPECT_EQ("sun", _name->Data());

      EXPECT_EQ(worldEntity, _parent->Data());

      EXPECT_EQ("sun", _light->Data().Name());
      EXPECT_EQ(sdf::LightType::DIRECTIONAL, _light->Data().Type());
      EXPECT_EQ(math::Pose3d(0, 0, 10, 0, 0, 0),
          _light->Data().RawPose());
      EXPECT_EQ("", _light->Data().PoseRelativeTo());
      EXPECT_TRUE(_light->Data().CastShadows());
      EXPECT_EQ(math::Color(0.8f, 0.8f, 0.8f, 1),
          _light->Data().Diffuse());
      EXPECT_EQ(math::Color(0.2f, 0.2f, 0.2f, 1),
          _light->Data().Specular());
      EXPECT_DOUBLE_EQ(1000, _light->Data().AttenuationRange());
      EXPECT_DOUBLE_EQ(0.9, _light->Data().ConstantAttenuationFactor());
      EXPECT_DOUBLE_EQ(0.01, _light->Data().LinearAttenuationFactor());
      EXPECT_DOUBLE_EQ(0.001, _light->Data().QuadraticAttenuationFactor());
      EXPECT_DOUBLE_EQ(1.0, _light->Data().Intensity());
      EXPECT_EQ(math::Vector3d(-0.5, 0.1, -0.9),
          _light->Data().Direction());
      return true;
    });

  EXPECT_EQ(1u, lightCount);
}

/////////////////////////////////////////////////
TEST_P(SimulationRunnerTest, CreateLights)
{
  // Load SDF file
  sdf::Root root;
  root.Load(common::joinPaths(PROJECT_SOURCE_PATH,
      "test", "worlds", "lights.sdf"));

  ASSERT_EQ(1u, root.WorldCount());

  // Create simulation runner
  auto systemLoader = std::make_shared<SystemLoader>();
  SimulationRunner runner(root.WorldByIndex(0), systemLoader);

  // Check entities
  // 1 x world + 1 x (default) level + 1 x wind + 1 x model + 1 x link + 1 x
  // visual + 4 x light (light + visual)
  EXPECT_EQ(14u, runner.EntityCompMgr().EntityCount());

  // Check worlds
  unsigned int worldCount{0};
  Entity worldEntity = kNullEntity;
  runner.EntityCompMgr().Each<World,
                            components::Name>(
    [&](const Entity &_entity,
        const World *_world,
        const components::Name *_name)->bool
    {
      EXPECT_NE(nullptr, _world);
      EXPECT_NE(nullptr, _name);

      EXPECT_EQ("lights", _name->Data());

      worldCount++;

      worldEntity = _entity;
      return true;
    });

  EXPECT_EQ(1u, worldCount);
  EXPECT_NE(kNullEntity, worldEntity);

  // Check model
  unsigned int modelCount{0};
  Entity sphModelEntity = kNullEntity;
  runner.EntityCompMgr().Each<Model,
                            Pose,
                            ParentEntity,
                            components::Name>(
    [&](const Entity &_entity,
        const Model *_model,
        const Pose *_pose,
        const ParentEntity *_parent,
        const components::Name *_name)->bool
    {
      EXPECT_NE(nullptr, _model);
      EXPECT_NE(nullptr, _pose);
      EXPECT_NE(nullptr, _parent);
      EXPECT_NE(nullptr, _name);

      modelCount++;

      EXPECT_EQ(worldEntity, _parent->Data());
      EXPECT_EQ(math::Pose3d(0, 0, 0, 0, 0, 0),
          _pose->Data());
      EXPECT_EQ("sphere", _name->Data());
      sphModelEntity = _entity;

      return true;
    });

  EXPECT_EQ(1u, modelCount);
  EXPECT_NE(kNullEntity, sphModelEntity);

  // Check link
  unsigned int linkCount{0};
  Entity sphLinkEntity = kNullEntity;
  runner.EntityCompMgr().Each<Link,
                            Pose,
                            ParentEntity,
                            components::Name>(
    [&](const Entity &_entity,
        const Link *_link,
        const Pose *_pose,
        const ParentEntity *_parent,
        const components::Name *_name)->bool
    {
      EXPECT_NE(nullptr, _link);
      EXPECT_NE(nullptr, _pose);
      EXPECT_NE(nullptr, _parent);
      EXPECT_NE(nullptr, _name);

      linkCount++;

      EXPECT_EQ(math::Pose3d(0.0, 0.0, 0.0, 0, 0, 0),
          _pose->Data());
      EXPECT_EQ("sphere_link", _name->Data());
      EXPECT_EQ(sphModelEntity, _parent->Data());
      sphLinkEntity = _entity;

      return true;
    });

  EXPECT_EQ(1u, linkCount);
  EXPECT_NE(kNullEntity, sphLinkEntity);

  // Check visuals
  unsigned int visualCount{0};
  runner.EntityCompMgr().Each<Visual,
                            Geometry,
                            components::Material,
                            Pose,
                            ParentEntity,
                            components::Name>(
    [&](const Entity &/*_entity*/,
        const Visual *_visual,
        const Geometry *_geometry,
        const components::Material *_material,
        const Pose *_pose,
        const ParentEntity *_parent,
        const components::Name *_name)->bool
    {
      EXPECT_NE(nullptr, _visual);
      EXPECT_NE(nullptr, _geometry);
      EXPECT_NE(nullptr, _material);
      EXPECT_NE(nullptr, _pose);
      EXPECT_NE(nullptr, _parent);
      EXPECT_NE(nullptr, _name);

      visualCount++;

      EXPECT_EQ(math::Pose3d(0.0, 0.0, 0.0, 0, 0, 0),
          _pose->Data());

      EXPECT_EQ("sphere_visual", _name->Data());

      EXPECT_EQ(sphLinkEntity, _parent->Data());

      EXPECT_EQ(sdf::GeometryType::SPHERE, _geometry->Data().Type());
      EXPECT_NE(nullptr, _geometry->Data().SphereShape());
      EXPECT_DOUBLE_EQ(0.5, _geometry->Data().SphereShape()->Radius());

      EXPECT_EQ(math::Color(0.3f, 0.3f, 0.3f), _material->Data().Ambient());
      EXPECT_EQ(math::Color(0.3f, 0.3f, 0.3f), _material->Data().Diffuse());
      EXPECT_EQ(math::Color(0.3f, 0.3f, 0.3f), _material->Data().Specular());
      return true;
    });

  EXPECT_EQ(1u, visualCount);

  // Check lights
  unsigned int lightCount{0};
  runner.EntityCompMgr().Each<Light,
                            Pose,
                            ParentEntity,
                            components::Name>(
    [&](const Entity &/*_entity*/,
        const Light *_light,
        const Pose *_pose,
        const ParentEntity *_parent,
        const components::Name *_name)->bool
    {
      EXPECT_NE(nullptr, _light);
      EXPECT_NE(nullptr, _pose);
      EXPECT_NE(nullptr, _parent);
      EXPECT_NE(nullptr, _name);

      lightCount++;

      // light attached to link
      if (lightCount == 1u)
      {
        EXPECT_EQ(math::Pose3d(0.0, 0.0, 1.0, 0, 0, 0),
            _pose->Data());
        EXPECT_EQ("link_light_point", _name->Data());
        EXPECT_EQ(sphLinkEntity, _parent->Data());
        EXPECT_EQ("link_light_point", _light->Data().Name());
        EXPECT_EQ(sdf::LightType::POINT, _light->Data().Type());
        EXPECT_EQ(math::Pose3d(0, 0, 1, 0, 0, 0),
            _light->Data().RawPose());
        EXPECT_EQ(std::string(), _light->Data().PoseRelativeTo());
        EXPECT_FALSE(_light->Data().CastShadows());
        EXPECT_EQ(math::Color(0.0f, 0.0f, 1.0f, 1),
            _light->Data().Diffuse());
        EXPECT_EQ(math::Color(0.1f, 0.1f, 0.1f, 1),
            _light->Data().Specular());
        EXPECT_DOUBLE_EQ(2, _light->Data().AttenuationRange());
        EXPECT_DOUBLE_EQ(0.05, _light->Data().ConstantAttenuationFactor());
        EXPECT_DOUBLE_EQ(0.02, _light->Data().LinearAttenuationFactor());
        EXPECT_DOUBLE_EQ(0.01, _light->Data().QuadraticAttenuationFactor());
      }
      // directional light in the world
      else if (lightCount == 2u)
      {
        EXPECT_EQ(math::Pose3d(0.0, 0.0, 10, 0, 0, 0),
            _pose->Data());
        EXPECT_EQ("directional", _name->Data());
        EXPECT_EQ(worldEntity, _parent->Data());
        EXPECT_EQ("directional", _light->Data().Name());
        EXPECT_EQ(sdf::LightType::DIRECTIONAL, _light->Data().Type());
        EXPECT_EQ(math::Pose3d(0, 0, 10, 0, 0, 0),
            _light->Data().RawPose());
        EXPECT_EQ(std::string(), _light->Data().PoseRelativeTo());
        EXPECT_TRUE(_light->Data().CastShadows());
        EXPECT_EQ(math::Color(0.8f, 0.8f, 0.8f, 1),
            _light->Data().Diffuse());
        EXPECT_EQ(math::Color(0.2f, 0.2f, 0.2f, 1),
            _light->Data().Specular());
        EXPECT_DOUBLE_EQ(100, _light->Data().AttenuationRange());
        EXPECT_DOUBLE_EQ(0.9, _light->Data().ConstantAttenuationFactor());
        EXPECT_DOUBLE_EQ(0.01, _light->Data().LinearAttenuationFactor());
        EXPECT_DOUBLE_EQ(0.001, _light->Data().QuadraticAttenuationFactor());
        EXPECT_EQ(math::Vector3d(0.5, 0.2, -0.9),
            _light->Data().Direction());
      }
      // point light in the world
      else if (lightCount == 3u)
      {
        EXPECT_EQ(math::Pose3d(0.0, -1.5, 3, 0, 0, 0),
            _pose->Data());
        EXPECT_EQ("point", _name->Data());
        EXPECT_EQ(worldEntity, _parent->Data());
        EXPECT_EQ("point", _light->Data().Name());
        EXPECT_EQ(sdf::LightType::POINT, _light->Data().Type());
        EXPECT_EQ(math::Pose3d(0, -1.5, 3, 0, 0, 0),
            _light->Data().RawPose());
        EXPECT_EQ(std::string(), _light->Data().PoseRelativeTo());
        EXPECT_FALSE(_light->Data().CastShadows());
        EXPECT_EQ(math::Color(1.0f, 0.0f, 0.0f, 1),
            _light->Data().Diffuse());
        EXPECT_EQ(math::Color(0.1f, 0.1f, 0.1f, 1),
            _light->Data().Specular());
        EXPECT_DOUBLE_EQ(4, _light->Data().AttenuationRange());
        EXPECT_DOUBLE_EQ(0.2, _light->Data().ConstantAttenuationFactor());
        EXPECT_DOUBLE_EQ(0.5, _light->Data().LinearAttenuationFactor());
        EXPECT_DOUBLE_EQ(0.01, _light->Data().QuadraticAttenuationFactor());
      }
      // spot light in the world
      else if (lightCount == 4u)
      {
        EXPECT_EQ(math::Pose3d(0.0, 1.5, 3, 0, 0, 0),
            _pose->Data());
        EXPECT_EQ("spot", _name->Data());
        EXPECT_EQ(worldEntity, _parent->Data());
        EXPECT_EQ("spot", _light->Data().Name());
        EXPECT_EQ(sdf::LightType::SPOT, _light->Data().Type());
        EXPECT_EQ(math::Pose3d(0, 1.5, 3, 0, 0, 0),
            _light->Data().RawPose());
        EXPECT_EQ(std::string(), _light->Data().PoseRelativeTo());
        EXPECT_FALSE(_light->Data().CastShadows());
        EXPECT_EQ(math::Color(0.0f, 1.0f, 0.0f, 1),
            _light->Data().Diffuse());
        EXPECT_EQ(math::Color(0.2f, 0.2f, 0.2f, 1),
            _light->Data().Specular());
        EXPECT_DOUBLE_EQ(5, _light->Data().AttenuationRange());
        EXPECT_DOUBLE_EQ(0.3, _light->Data().ConstantAttenuationFactor());
        EXPECT_DOUBLE_EQ(0.4, _light->Data().LinearAttenuationFactor());
        EXPECT_DOUBLE_EQ(0.001, _light->Data().QuadraticAttenuationFactor());
        EXPECT_EQ(math::Vector3d(0.0, 0.0, -1.0),
            _light->Data().Direction());
        EXPECT_DOUBLE_EQ(0.1, _light->Data().SpotInnerAngle().Radian());
        EXPECT_DOUBLE_EQ(0.5, _light->Data().SpotOuterAngle().Radian());
        EXPECT_DOUBLE_EQ(0.8, _light->Data().SpotFalloff());
      }
      return true;
    });

  EXPECT_EQ(4u, lightCount);
}

/////////////////////////////////////////////////
TEST_P(SimulationRunnerTest, CreateJointEntities)
{
  // Load SDF file
  sdf::Root root;
  root.Load(common::joinPaths(PROJECT_SOURCE_PATH,
      "test", "worlds", "demo_joint_types.sdf"));

  ASSERT_EQ(1u, root.WorldCount());

  // Create simulation runner
  auto systemLoader = std::make_shared<SystemLoader>();
  SimulationRunner runner(root.WorldByIndex(0), systemLoader);

  // Check component types
  EXPECT_TRUE(runner.EntityCompMgr().HasComponentType(
      World::typeId));
  EXPECT_TRUE(runner.EntityCompMgr().HasComponentType(
      CanonicalLink::typeId));
  EXPECT_TRUE(runner.EntityCompMgr().HasComponentType(
      Link::typeId));
  EXPECT_TRUE(runner.EntityCompMgr().HasComponentType(
      Joint::typeId));
  EXPECT_TRUE(runner.EntityCompMgr().HasComponentType(
      JointAxis::typeId));
  EXPECT_TRUE(runner.EntityCompMgr().HasComponentType(
      JointType::typeId));
  EXPECT_TRUE(runner.EntityCompMgr().HasComponentType(
      ChildLinkName::typeId));
  EXPECT_TRUE(runner.EntityCompMgr().HasComponentType(
      ParentLinkName::typeId));
  EXPECT_TRUE(runner.EntityCompMgr().HasComponentType(
      ParentEntity::typeId));
  EXPECT_TRUE(runner.EntityCompMgr().HasComponentType(
      Pose::typeId));
  EXPECT_TRUE(runner.EntityCompMgr().HasComponentType(
      Name::typeId));

  const sdf::Model *model = root.WorldByIndex(0)->ModelByIndex(1);

  // Check canonical links
  unsigned int canonicalLinkCount{0};
  runner.EntityCompMgr().Each<CanonicalLink>(
    [&](const Entity &, const CanonicalLink *)->bool
    {
      canonicalLinkCount++;
      return true;
    });
  // one canonical link per model
  EXPECT_EQ(root.WorldByIndex(0)->ModelCount(), canonicalLinkCount);

  auto testAxis = [](const std::string &_jointName,
                      const sdf::JointAxis *_jointAxis,
                      const auto *_axisComp)
  {
    ASSERT_TRUE(nullptr != _axisComp) << "Axis not found for " << _jointName;
    EXPECT_EQ(_jointAxis->Xyz(), _axisComp->Data().Xyz());
    EXPECT_DOUBLE_EQ(_jointAxis->Lower(), _axisComp->Data().Lower());
    EXPECT_DOUBLE_EQ(_jointAxis->Upper(), _axisComp->Data().Upper());
    EXPECT_DOUBLE_EQ(_jointAxis->Effort(), _axisComp->Data().Effort());
  };

  auto testJoint = [&testAxis](const sdf::Joint *_joint,
      const JointAxis *_axis,
      const JointAxis2 *_axis2,
      const ParentLinkName *_parentLinkName,
      const ChildLinkName *_childLinkName,
      const Pose *_pose,
      const components::Name *_name,
      bool _checkAxis = true,
      bool _checkAxis2 = false)
  {
    ASSERT_TRUE(nullptr != _joint);

    // Even if the pose element isn't explicitly set in the sdf, a default one
    // is created during parsing, so it's safe to compare here.
    EXPECT_EQ(_joint->RawPose(), _pose->Data());

    if (_checkAxis)
      testAxis(_joint->Name(), _joint->Axis(0), _axis);

    if (_checkAxis2)
      testAxis(_joint->Name(), _joint->Axis(1), _axis2);

    EXPECT_EQ(_joint->ParentName(), _parentLinkName->Data());
    EXPECT_EQ(_joint->ChildName(), _childLinkName->Data());
    EXPECT_EQ(_joint->Name(), _name->Data());
  };

  std::set<std::string> jointsToCheck {
    "revolute_demo",
    "gearbox_demo",
    "revolute2_demo",
    "prismatic_demo",
    "ball_demo",
    "screw_demo",
    "universal_demo",
    "prismatic_demo",
    "fixed_demo"
  };

  std::set<sdf::JointType> jointTypes;
  runner.EntityCompMgr().Each<Joint,
                            JointType,
                            ParentLinkName,
                            ChildLinkName,
                            Pose,
                            components::Name>(
    [&](const Entity &_entity,
        const Joint * /*_joint*/,
        const JointType *_jointType,
        const ParentLinkName *_parentLinkName,
        const ChildLinkName *_childLinkName,
        const Pose *_pose,
        const components::Name *_name)->bool
    {
      jointTypes.insert(_jointType->Data());
      auto axis =
          runner.EntityCompMgr().Component<JointAxis>(_entity);
      auto axis2 =
          runner.EntityCompMgr().Component<JointAxis2>(_entity);

      const sdf::Joint *joint = model->JointByName(_name->Data());

      if (jointsToCheck.find(_name->Data()) != jointsToCheck.end())
      {
        bool checkAxis = ("fixed_demo" != _name->Data()) &&
                         ("ball_demo" != _name->Data());
        bool checkAxis2 = ("gearbox_demo" == _name->Data()) ||
                          ("revolute2_demo" == _name->Data()) ||
                          ("universal_demo" == _name->Data());
        testJoint(joint, axis, axis2, _parentLinkName, _childLinkName, _pose,
            _name, checkAxis, checkAxis2);
      }

      return true;
    });

  EXPECT_EQ(8u, jointTypes.size());
}

/////////////////////////////////////////////////
TEST_P(SimulationRunnerTest, Time)
{
  // Load SDF file
  sdf::Root root;
  root.Load(common::joinPaths(PROJECT_SOURCE_PATH,
      "test", "worlds", "shapes.sdf"));

  ASSERT_EQ(1u, root.WorldCount());

  transport::Node node;
  node.Subscribe("/world/default/clock", &clockCb);
  node.Subscribe("/clock", &rootClockCb);

  // Create simulation runner
  auto systemLoader = std::make_shared<SystemLoader>();
  SimulationRunner runner(root.WorldByIndex(0), systemLoader);

  // Check state
  EXPECT_TRUE(runner.Paused());
  EXPECT_EQ(0u, runner.CurrentInfo().iterations);
  EXPECT_EQ(0ms, runner.CurrentInfo().simTime);
  EXPECT_EQ(0ms, runner.CurrentInfo().dt);
  EXPECT_EQ(0ms, runner.UpdatePeriod());
  EXPECT_EQ(1ms, runner.StepSize());

  runner.SetPaused(false);

  // Run
  EXPECT_TRUE(runner.Run(100));

  // Check state
  EXPECT_FALSE(runner.Paused());
  EXPECT_EQ(100u, runner.CurrentInfo().iterations);
  EXPECT_EQ(100ms, runner.CurrentInfo().simTime);
  EXPECT_EQ(1ms, runner.CurrentInfo().dt);
  EXPECT_EQ(0ms, runner.UpdatePeriod());
  EXPECT_EQ(1ms, runner.StepSize());

  int sleep = 0;
  while (clockMsgs.size() < 100 && sleep++ < 100)
    std::this_thread::sleep_for(std::chrono::milliseconds(10));

  // Verify info published to /clock topic
  auto simTime = math::durationToSecNsec(runner.CurrentInfo().simTime);
  EXPECT_EQ(clockMsgs.back().mutable_sim()->sec(), simTime.first);
  EXPECT_EQ(clockMsgs.back().mutable_sim()->nsec(), simTime.second);

  // Change step size and run
  runner.SetStepSize(2ms);
  EXPECT_TRUE(runner.Run(100));

  // Check state
  EXPECT_FALSE(runner.Paused());
  EXPECT_EQ(200u, runner.CurrentInfo().iterations);
  EXPECT_EQ(300ms, runner.CurrentInfo().simTime);
  EXPECT_EQ(2ms, runner.CurrentInfo().dt);
  EXPECT_EQ(0ms, runner.UpdatePeriod());
  EXPECT_EQ(2ms, runner.StepSize());

  sleep = 0;
  while (clockMsgs.size() < 200 && sleep++ < 100)
    std::this_thread::sleep_for(std::chrono::milliseconds(10));

  // Verify info published to /clock topic
  simTime = math::durationToSecNsec(runner.CurrentInfo().simTime);
  EXPECT_EQ(clockMsgs.back().mutable_sim()->sec(), simTime.first);
  EXPECT_EQ(clockMsgs.back().mutable_sim()->nsec(), simTime.second);

  // Set paused
  runner.SetPaused(true);
  EXPECT_TRUE(runner.Paused());
  runner.SetPaused(false);
  EXPECT_FALSE(runner.Paused());
  EXPECT_EQ(200u, runner.CurrentInfo().iterations);
  EXPECT_EQ(300ms, runner.CurrentInfo().simTime);
  EXPECT_EQ(2ms, runner.CurrentInfo().dt);
  EXPECT_EQ(0ms, runner.UpdatePeriod());
  EXPECT_EQ(2ms, runner.StepSize());

  // Verify info published to /clock topic
  simTime = math::durationToSecNsec(runner.CurrentInfo().simTime);
  EXPECT_EQ(clockMsgs.back().mutable_sim()->sec(), simTime.first);
  EXPECT_EQ(clockMsgs.back().mutable_sim()->nsec(), simTime.second);

  // Unpause and run
  runner.SetPaused(false);
  EXPECT_TRUE(runner.Run(100));

  // Check state
  EXPECT_FALSE(runner.Paused());
  EXPECT_EQ(300u, runner.CurrentInfo().iterations);
  EXPECT_EQ(500ms, runner.CurrentInfo().simTime)
    << runner.CurrentInfo().simTime.count();
  EXPECT_EQ(2ms, runner.CurrentInfo().dt);
  EXPECT_EQ(0ms, runner.UpdatePeriod());
  EXPECT_EQ(2ms, runner.StepSize());

  sleep = 0;
  while (clockMsgs.size() < 300 && sleep++ < 100)
    std::this_thread::sleep_for(std::chrono::milliseconds(10));

  // Verify info published to /clock topic
  simTime = math::durationToSecNsec(runner.CurrentInfo().simTime);
  EXPECT_EQ(clockMsgs.back().mutable_sim()->sec(), simTime.first);
  EXPECT_EQ(clockMsgs.back().mutable_sim()->nsec(), simTime.second);

  sleep = 0;
  while (clockMsgs.size() != rootClockMsgs.size() && sleep++ < 100)
    std::this_thread::sleep_for(std::chrono::milliseconds(10));

  // verify root clock
  EXPECT_EQ(clockMsgs.size(), rootClockMsgs.size());
  for (unsigned int i = 0; i < clockMsgs.size(); ++i)
  {
    EXPECT_EQ(clockMsgs[i].mutable_sim()->sec(),
        rootClockMsgs[i].mutable_sim()->sec());
    EXPECT_EQ(clockMsgs[i].mutable_sim()->nsec(),
        rootClockMsgs[i].mutable_sim()->nsec());
  }

  // Test the run to simulation time feature.
  runner.SetPaused(true);
  auto currentSimTime = runner.CurrentInfo().simTime;
  runner.SetRunToSimTime(currentSimTime + std::chrono::seconds(4));
  runner.SetPaused(false);
  runner.Run((std::chrono::seconds(4) / runner.CurrentInfo().dt));
  EXPECT_TRUE(runner.Paused());
  EXPECT_EQ((currentSimTime + std::chrono::seconds(4)).count(),
      runner.CurrentInfo().simTime.count());
}

/////////////////////////////////////////////////
// See https://github.com/gazebosim/gz-sim/issues/1175
TEST_P(SimulationRunnerTest, GZ_UTILS_TEST_DISABLED_ON_WIN32(LoadPlugins) )
{
  // Load SDF file
  sdf::Root root;
  root.Load(common::joinPaths(PROJECT_SOURCE_PATH,
      "test", "worlds", "plugins.sdf"));

  ASSERT_EQ(1u, root.WorldCount());

  // Create simulation runner
  auto systemLoader = std::make_shared<SystemLoader>();
  SimulationRunner runner(root.WorldByIndex(0), systemLoader);

  // Get world entity
  Entity worldId{kNullEntity};
  runner.EntityCompMgr().Each<World>([&](
      const Entity &_entity,
      const World *_world)->bool
      {
        EXPECT_NE(nullptr, _world);
        worldId = _entity;
        return true;
      });
  EXPECT_NE(kNullEntity, worldId);

  // Get model entity
  Entity modelId{kNullEntity};
  runner.EntityCompMgr().Each<Model>([&](
      const Entity &_entity,
      const Model *_model)->bool
      {
        EXPECT_NE(nullptr, _model);
        modelId = _entity;
        return true;
      });
  EXPECT_NE(kNullEntity, modelId);

  // Get sensor entity
  Entity sensorId{kNullEntity};
  runner.EntityCompMgr().Each<Sensor>([&](
      const Entity &_entity,
      const Sensor *_sensor)->bool
      {
        EXPECT_NE(nullptr, _sensor);
        sensorId = _entity;
        return true;
      });
  EXPECT_NE(kNullEntity, sensorId);

  // Get visual entity
  Entity visualId{kNullEntity};
  runner.EntityCompMgr().Each<components::Visual>([&](
      const Entity &_entity,
      const components::Visual *_visual)->bool
      {
        EXPECT_NE(nullptr, _visual);
        visualId = _entity;
        return true;
      });
  EXPECT_NE(kNullEntity, visualId);

  // Check component registered by world plugin
  std::string worldComponentName{"WorldPluginComponent"};
  auto worldComponentId = common::hash64(worldComponentName);

  EXPECT_TRUE(runner.EntityCompMgr().HasComponentType(worldComponentId));
  EXPECT_TRUE(runner.EntityCompMgr().EntityHasComponentType(worldId,
      worldComponentId));

  // Check component registered by model plugin
  std::string modelComponentName{"ModelPluginComponent"};
  auto modelComponentId = common::hash64(modelComponentName);

  EXPECT_TRUE(runner.EntityCompMgr().HasComponentType(modelComponentId));
  EXPECT_TRUE(runner.EntityCompMgr().EntityHasComponentType(modelId,
      modelComponentId));

  // Check component registered by sensor plugin
  std::string sensorComponentName{"SensorPluginComponent"};
  auto sensorComponentId = common::hash64(sensorComponentName);

  EXPECT_TRUE(runner.EntityCompMgr().HasComponentType(sensorComponentId));
  EXPECT_TRUE(runner.EntityCompMgr().EntityHasComponentType(sensorId,
      sensorComponentId));

  // Check component registered by visual plugin
  std::string visualComponentName{"VisualPluginComponent"};
  auto visualComponentId = common::hash64(visualComponentName);

  EXPECT_TRUE(runner.EntityCompMgr().HasComponentType(visualComponentId));
  EXPECT_TRUE(runner.EntityCompMgr().EntityHasComponentType(visualId,
      visualComponentId));
}

/////////////////////////////////////////////////
TEST_P(SimulationRunnerTest,
       GZ_UTILS_TEST_DISABLED_ON_WIN32(LoadServerNoPlugins) )
{
  sdf::Root rootWithout;
  rootWithout.Load(common::joinPaths(PROJECT_SOURCE_PATH,
      "test", "worlds", "plugins_empty.sdf"));
  ASSERT_EQ(1u, rootWithout.WorldCount());

  // ServerConfig will fall back to environment variable
  auto config = common::joinPaths(PROJECT_SOURCE_PATH,
    "test", "worlds", "server_valid2.config");
  ASSERT_EQ(true, common::setenv(kServerConfigPathEnv, config));
  ServerConfig serverConfig;

  // Create simulation runner
  auto systemLoader = std::make_shared<SystemLoader>();
  SimulationRunner runner(rootWithout.WorldByIndex(0), systemLoader,
      serverConfig);

  ASSERT_EQ(2u, runner.SystemCount());
}

/////////////////////////////////////////////////
TEST_P(SimulationRunnerTest,
       GZ_UTILS_TEST_DISABLED_ON_WIN32(LoadServerConfigPlugins) )
{
  sdf::Root rootWithout;
  rootWithout.Load(common::joinPaths(PROJECT_SOURCE_PATH,
      "test", "worlds", "plugins_empty.sdf"));
  ASSERT_EQ(1u, rootWithout.WorldCount());

  // Create a server configuration with plugins
  // No fallback expected
  auto config = common::joinPaths(PROJECT_SOURCE_PATH,
    "test", "worlds", "server_valid.config");

  auto plugins = parsePluginsFromFile(config);
  ASSERT_EQ(3u, plugins.size());

  ServerConfig serverConfig;
  for (auto plugin : plugins)
  {
    serverConfig.AddPlugin(plugin);
  }

  // Create simulation runner
  auto systemLoader = std::make_shared<SystemLoader>();
  SimulationRunner runner(rootWithout.WorldByIndex(0), systemLoader,
      serverConfig);

  // Get world entity
  Entity worldId{kNullEntity};
  runner.EntityCompMgr().Each<World>([&](
      const Entity &_entity,
      const World *_world)->bool
      {
        EXPECT_NE(nullptr, _world);
        worldId = _entity;
        return true;
      });
  EXPECT_NE(kNullEntity, worldId);

  // Get model entity
  Entity modelId{kNullEntity};
  runner.EntityCompMgr().Each<Model>([&](
      const Entity &_entity,
      const Model *_model)->bool
      {
        EXPECT_NE(nullptr, _model);
        modelId = _entity;
        return true;
      });
  EXPECT_NE(kNullEntity, modelId);

  // Get sensor entity
  Entity sensorId{kNullEntity};
  runner.EntityCompMgr().Each<Sensor>([&](
      const Entity &_entity,
      const Sensor *_sensor)->bool
      {
        EXPECT_NE(nullptr, _sensor);
        sensorId = _entity;
        return true;
      });
  EXPECT_NE(kNullEntity, sensorId);

  // Check component registered by world plugin
  std::string worldComponentName{"WorldPluginComponent"};
  auto worldComponentId = common::hash64(worldComponentName);

  EXPECT_TRUE(runner.EntityCompMgr().HasComponentType(worldComponentId));
  EXPECT_TRUE(runner.EntityCompMgr().EntityHasComponentType(worldId,
      worldComponentId));

  // Check component registered by model plugin
  std::string modelComponentName{"ModelPluginComponent"};
  auto modelComponentId = common::hash64(modelComponentName);

  EXPECT_TRUE(runner.EntityCompMgr().HasComponentType(modelComponentId));
  EXPECT_TRUE(runner.EntityCompMgr().EntityHasComponentType(modelId,
      modelComponentId));

  // Check component registered by sensor plugin
  std::string sensorComponentName{"SensorPluginComponent"};
  auto sensorComponentId = common::hash64(sensorComponentName);

  EXPECT_TRUE(runner.EntityCompMgr().HasComponentType(sensorComponentId));
  EXPECT_TRUE(runner.EntityCompMgr().EntityHasComponentType(sensorId,
      sensorComponentId));
}

/////////////////////////////////////////////////
TEST_P(SimulationRunnerTest,
       GZ_UTILS_TEST_DISABLED_ON_WIN32(LoadPluginsDefault) )
{
  sdf::Root rootWithout;
  rootWithout.Load(common::joinPaths(PROJECT_SOURCE_PATH,
      "test", "worlds", "plugins_empty.sdf"));
  ASSERT_EQ(1u, rootWithout.WorldCount());

  // Load the default config, but not through the default code path.
  // The user may have modified their local config.
  auto config = common::joinPaths(PROJECT_SOURCE_PATH,
    "include", "gz", "sim", "server.config");
  ASSERT_TRUE(common::setenv(kServerConfigPathEnv, config));

  // Create simulation runner
  auto systemLoader = std::make_shared<SystemLoader>();
  SimulationRunner runner(rootWithout.WorldByIndex(0), systemLoader);
  ASSERT_EQ(3u, runner.SystemCount());
  common::unsetenv(kServerConfigPathEnv);
}

/////////////////////////////////////////////////
TEST_P(SimulationRunnerTest,
       GZ_UTILS_TEST_DISABLED_ON_WIN32(LoadPluginsEvent) )
{
  // Load SDF file without plugins
  sdf::Root rootWithout;
  rootWithout.Load(common::joinPaths(PROJECT_SOURCE_PATH,
      "test", "worlds", "shapes.sdf"));
  ASSERT_EQ(1u, rootWithout.WorldCount());

  // Create simulation runner
  auto systemLoader = std::make_shared<SystemLoader>();
  SimulationRunner runner(rootWithout.WorldByIndex(0), systemLoader);
  runner.SetPaused(false);

  // Get model entities
  auto boxEntity = runner.EntityCompMgr().EntityByComponents(
      Model(),
      components::Name("box"));
  EXPECT_NE(kNullEntity, boxEntity);

  auto sphereEntity = runner.EntityCompMgr().EntityByComponents(
      Model(),
      components::Name("sphere"));
  EXPECT_NE(kNullEntity, sphereEntity);

  auto cylinderEntity = runner.EntityCompMgr().EntityByComponents(
      Model(),
      components::Name("cylinder"));
  EXPECT_NE(kNullEntity, cylinderEntity);

  // We can't access the type registered by the plugin unless we link against
  // it, but we know its name to check
  std::string componentName{"ModelPluginComponent"};
  auto componentId = common::hash64(componentName);

  // Check there's no double component
  EXPECT_FALSE(runner.EntityCompMgr().HasComponentType(componentId));

  // Load SDF file with plugins
  sdf::Root rootWith;
  rootWith.Load(common::joinPaths(PROJECT_SOURCE_PATH,
      "test", "worlds", "plugins.sdf"));
  ASSERT_EQ(1u, rootWith.WorldCount());

  // Emit plugin loading event
  runner.EventMgr().Emit<events::LoadSdfPlugins>(boxEntity,
      rootWith.WorldByIndex(0)->ModelByIndex(0)->Plugins());

  // Check component registered by model plugin
  EXPECT_TRUE(runner.EntityCompMgr().HasComponentType(componentId))
      << componentId;
  EXPECT_TRUE(runner.EntityCompMgr().EntityHasComponentType(boxEntity,
      componentId)) << componentId;

  // Emit plugin loading event again
  runner.EventMgr().Emit<events::LoadSdfPlugins>(sphereEntity,
      rootWith.WorldByIndex(0)->ModelByIndex(0)->Plugins());

  // Check component for the other model
  EXPECT_TRUE(runner.EntityCompMgr().HasComponentType(componentId))
      << componentId;
  EXPECT_TRUE(runner.EntityCompMgr().EntityHasComponentType(sphereEntity,
      componentId)) << componentId;

  // Remove entities that have plugin
  auto entityCount = runner.EntityCompMgr().EntityCount();
  const_cast<EntityComponentManager &>(
      runner.EntityCompMgr()).RequestRemoveEntity(boxEntity);
  const_cast<EntityComponentManager &>(
      runner.EntityCompMgr()).RequestRemoveEntity(sphereEntity);
  EXPECT_TRUE(runner.Run(100));
  EXPECT_GT(entityCount, runner.EntityCompMgr().EntityCount());

  // Check component is still registered
  EXPECT_TRUE(runner.EntityCompMgr().HasComponentType(componentId))
      << componentId;

  // Entities no longer exist
  EXPECT_FALSE(runner.EntityCompMgr().HasEntity(boxEntity));
  EXPECT_FALSE(runner.EntityCompMgr().HasEntity(sphereEntity));

  // Emit plugin loading event after all previous instances have been removed
  runner.EventMgr().Emit<events::LoadSdfPlugins>(cylinderEntity,
      rootWith.WorldByIndex(0)->ModelByIndex(0)->Plugins());

  // Check component for the other model
  EXPECT_TRUE(runner.EntityCompMgr().HasComponentType(componentId))
      << componentId;
  EXPECT_TRUE(runner.EntityCompMgr().EntityHasComponentType(cylinderEntity,
      componentId)) << componentId;
}

/////////////////////////////////////////////////
TEST_P(SimulationRunnerTest,
       GZ_UTILS_TEST_DISABLED_ON_WIN32(LoadOnlyModelPlugin) )
{
  sdf::Root rootWithout;
  rootWithout.Load(common::joinPaths(PROJECT_SOURCE_PATH,
      "test", "worlds", "model_plugin_only.sdf"));
  ASSERT_EQ(1u, rootWithout.WorldCount());

  // ServerConfig will fall back to environment variable
  auto config = common::joinPaths(PROJECT_SOURCE_PATH,
    "test", "worlds", "server_valid2.config");
  ASSERT_EQ(true, common::setenv(kServerConfigPathEnv, config));
  ServerConfig serverConfig;

  // Create simulation runner
  auto systemLoader = std::make_shared<SystemLoader>();
  SimulationRunner runner(rootWithout.WorldByIndex(0), systemLoader,
      serverConfig);

  // 1 model plugin from SDF and 1 world plugin from config
  // and 1 model plugin from theconfig
  EXPECT_EQ(3u, runner.SystemCount());
  runner.SetPaused(false);
  runner.Run(1);

  // Remove the model. Only 1 world plugin should remain.
  EXPECT_TRUE(runner.RequestRemoveEntity("box"));
  runner.Run(2);
  EXPECT_EQ(1u, runner.SystemCount());
}

/////////////////////////////////////////////////
TEST_P(SimulationRunnerTest, GuiInfo)
{
  // Load SDF file
  sdf::Root root;
  root.Load(common::joinPaths(PROJECT_SOURCE_PATH,
      "test", "worlds", "shapes.sdf"));

  ASSERT_EQ(1u, root.WorldCount());

  // Create simulation runner
  auto systemLoader = std::make_shared<SystemLoader>();
  SimulationRunner runner(root.WorldByIndex(0), systemLoader);

  // Create requester
  transport::Node node;

  bool result{false};
  unsigned int timeout{5000};
  msgs::GUI res;

  EXPECT_TRUE(node.Request("/world/default/gui/info", timeout, res, result));
  EXPECT_TRUE(result);

  ASSERT_EQ(1, res.plugin_size());

  auto plugin = res.plugin(0);
  EXPECT_EQ("3D View", plugin.name());
  EXPECT_EQ("MinimalScene", plugin.filename());
  EXPECT_NE(plugin.innerxml().find("<gz-gui>"), std::string::npos);
  EXPECT_NE(plugin.innerxml().find("<ambient_light>"), std::string::npos);
  EXPECT_EQ(plugin.innerxml().find("<service>"), std::string::npos);
  EXPECT_EQ(plugin.innerxml().find("<pose_topic>"), std::string::npos);
  EXPECT_EQ(plugin.innerxml().find("<scene_topic>"), std::string::npos);
  EXPECT_EQ(plugin.innerxml().find("<deletion_topic>"), std::string::npos);
}

/////////////////////////////////////////////////
TEST_P(SimulationRunnerTest, GenerateWorldSdf)
{
  // Load SDF file
  sdf::Root root;
  root.Load(common::joinPaths(PROJECT_SOURCE_PATH,
      "test", "worlds", "shapes.sdf"));

  ASSERT_EQ(1u, root.WorldCount());

  // Create simulation runner
  auto systemLoader = std::make_shared<SystemLoader>();
  SimulationRunner runner(root.WorldByIndex(0), systemLoader);

  msgs::SdfGeneratorConfig req;
  msgs::StringMsg genWorldSdf;
  EXPECT_TRUE(runner.GenerateWorldSdf(req, genWorldSdf));
  EXPECT_FALSE(genWorldSdf.data().empty());

  sdf::Root newRoot;
  newRoot.LoadSdfString(genWorldSdf.data());
  ASSERT_EQ(1u, newRoot.WorldCount());

  const auto* world = newRoot.WorldByIndex(0);
  EXPECT_EQ(5u, world->ModelCount());
}

/////////////////////////////////////////////////
/// Helper function to recursively check for plugins with filename and name
/// attributes set to "__default__"
testing::AssertionResult checkForSpuriousPlugins(sdf::ElementPtr _elem)
{
  auto plugin = _elem->FindElement("plugin");
  if (nullptr != plugin &&
      plugin->Get<std::string>("filename") == "__default__" &&
      plugin->Get<std::string>("name") == "__default__")
  {
    return testing::AssertionFailure() << _elem->ToString("");
  }
  for (auto child = _elem->GetFirstElement(); child;
       child = child->GetNextElement())
  {
    auto result = checkForSpuriousPlugins(child);
    if (!result)
      return result;
  }
  return testing::AssertionSuccess();
}

/////////////////////////////////////////////////
TEST_P(SimulationRunnerTest, GeneratedSdfHasNoSpuriousPlugins)
{
  // Load SDF file
  sdf::Root root;
  root.Load(common::joinPaths(PROJECT_SOURCE_PATH,
      "test", "worlds", "shapes.sdf"));

  ASSERT_EQ(1u, root.WorldCount());

  // Create simulation runner
  auto systemLoader = std::make_shared<SystemLoader>();
  SimulationRunner runner(root.WorldByIndex(0), systemLoader);

  msgs::SdfGeneratorConfig req;
  msgs::StringMsg genWorldSdf;
  EXPECT_TRUE(runner.GenerateWorldSdf(req, genWorldSdf));
  EXPECT_FALSE(genWorldSdf.data().empty());

  sdf::Root newRoot;
  newRoot.LoadSdfString(genWorldSdf.data());
  EXPECT_TRUE(checkForSpuriousPlugins(newRoot.Element()));
}

// Run multiple times. We want to make sure that static globals don't cause
// problems.
INSTANTIATE_TEST_SUITE_P(ServerRepeat, SimulationRunnerTest,
    ::testing::Range(1, 2));<|MERGE_RESOLUTION|>--- conflicted
+++ resolved
@@ -16,11 +16,6 @@
 */
 
 #include <gtest/gtest.h>
-<<<<<<< HEAD
-#include <ostream>
-=======
-
->>>>>>> 0f27ce0a
 #include <tinyxml2.h>
 
 #include <gz/msgs/clock.pb.h>
