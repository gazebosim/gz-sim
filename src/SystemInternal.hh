/*
 * Copyright (C) 2022 Open Source Robotics Foundation
 *
 * Licensed under the Apache License, Version 2.0 (the "License");
 * you may not use this file except in compliance with the License.
 * You may obtain a copy of the License at
 *
 *     http://www.apache.org/licenses/LICENSE-2.0
 *
 * Unless required by applicable law or agreed to in writing, software
 * distributed under the License is distributed on an "AS IS" BASIS,
 * WITHOUT WARRANTIES OR CONDITIONS OF ANY KIND, either express or implied.
 * See the License for the specific language governing permissions and
 * limitations under the License.
 *
*/
#ifndef GZ_SIM_SYSTEMINTERNAL_HH_
#define GZ_SIM_SYSTEMINTERNAL_HH_

#include <chrono>
#include <memory>
#include <string>
#include <utility>
#include <vector>

#include "gz/sim/config.hh"
#include "gz/sim/System.hh"
#include "gz/sim/SystemPluginPtr.hh"

namespace gz
{
  namespace sim
  {
    // Inline bracket to help doxygen filtering.
    inline namespace GZ_SIM_VERSION_NAMESPACE {

    /// \brief Class to hold systems internally. It supports systems loaded
    /// from plugins, as well as systems created at runtime.
    class SystemInternal
    {
      /// \brief Constructor
      /// \param[in] _systemPlugin A system loaded from a plugin.
      /// \param[in] _entity The entity that this system is attached to.
      public: explicit SystemInternal(SystemPluginPtr _systemPlugin,
          Entity _entity)
              : systemPlugin(std::move(_systemPlugin)),
                system(systemPlugin->QueryInterface<System>()),
                configure(systemPlugin->QueryInterface<ISystemConfigure>()),
                reset(systemPlugin->QueryInterface<ISystemReset>()),
                preupdate(systemPlugin->QueryInterface<ISystemPreUpdate>()),
                update(systemPlugin->QueryInterface<ISystemUpdate>()),
                postupdate(systemPlugin->QueryInterface<ISystemPostUpdate>()),
                parentEntity(_entity)
      {
      }

      /// \brief Constructor
      /// \param[in] _system Pointer to a system.
      /// \param[in] _entity The entity that this system is attached to.
      public: explicit SystemInternal(const std::shared_ptr<System> &_system,
          Entity _entity)
              : systemShared(_system),
                system(_system.get()),
                configure(dynamic_cast<ISystemConfigure *>(_system.get())),
                reset(dynamic_cast<ISystemReset *>(_system.get())),
                preupdate(dynamic_cast<ISystemPreUpdate *>(_system.get())),
                update(dynamic_cast<ISystemUpdate *>(_system.get())),
                postupdate(dynamic_cast<ISystemPostUpdate *>(_system.get())),
                parentEntity(_entity)
      {
      }

      /// \brief Plugin object. This manages the lifecycle of the instantiated
      /// class as well as the shared library.
      /// This will be null if the system wasn't loaded from a plugin.
      public: SystemPluginPtr systemPlugin;

      /// \brief Pointer to a system.
      /// This will be null if the system wasn't loaded from a pointer.
      public: std::shared_ptr<System> systemShared{nullptr};

      /// \brief Access this system via the `System` interface
      public: System *system = nullptr;

      /// \brief Access this system via the ISystemConfigure interface
      /// Will be nullptr if the System doesn't implement this interface.
      public: ISystemConfigure *configure = nullptr;

      /// \brief Access this system via the ISystemReset interface
      /// Will be nullptr if the System doesn't implement this interface.
      public: ISystemReset *reset = nullptr;

      /// \brief Access this system via the ISystemPreUpdate interface
      /// Will be nullptr if the System doesn't implement this interface.
      public: ISystemPreUpdate *preupdate = nullptr;

      /// \brief Access this system via the ISystemUpdate interface
      /// Will be nullptr if the System doesn't implement this interface.
      public: ISystemUpdate *update = nullptr;

      /// \brief Access this system via the ISystemPostUpdate interface
      /// Will be nullptr if the System doesn't implement this interface.
      public: ISystemPostUpdate *postupdate = nullptr;

      /// \brief Entity that the system is attached to. It's passed to the
      /// system during the `Configure` call.
      public: Entity parentEntity = {kNullEntity};

      /// \brief Cached plugin name of the plugin used when system was loaded.
      /// Used for reloading a system at runtime.
      public: std::string name = "";

      /// \brief Cached filename of the plugin used when system was loaded.
      /// Used for reloading a system at runtime.
      public: std::string fname = "";

      /// \brief Cached sdf that was used to call `Configure` on the system
      /// Useful for if a system needs to be reconfigured at runtime
      public: std::shared_ptr<const sdf::Element> configureSdf = nullptr;

      /// \brief Vector of queries and callbacks
      public: std::vector<EntityQueryCallback> updates;
    };
    }
<<<<<<< HEAD
  }  // namespace gazebo
}  // namespace ignition
#endif  // IGNITION_GAZEBO_SYSTEMINTERNAL_HH_
=======
  }  // namespace sim
}  // namespace gz
#endif  // GZ_SIM_SYSTEMINTERNAL_HH_
>>>>>>> 1c90252f
<|MERGE_RESOLUTION|>--- conflicted
+++ resolved
@@ -122,12 +122,6 @@
       public: std::vector<EntityQueryCallback> updates;
     };
     }
-<<<<<<< HEAD
-  }  // namespace gazebo
-}  // namespace ignition
-#endif  // IGNITION_GAZEBO_SYSTEMINTERNAL_HH_
-=======
   }  // namespace sim
 }  // namespace gz
-#endif  // GZ_SIM_SYSTEMINTERNAL_HH_
->>>>>>> 1c90252f
+#endif  // GZ_SIM_SYSTEMINTERNAL_HH_