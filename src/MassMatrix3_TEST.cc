/*
 * Copyright (C) 2015 Open Source Robotics Foundation
 *
 * Licensed under the Apache License, Version 2.0 (the "License");
 * you may not use this file except in compliance with the License.
 * You may obtain a copy of the License at
 *
 *     http://www.apache.org/licenses/LICENSE-2.0
 *
 * Unless required by applicable law or agreed to in writing, software
 * distributed under the License is distributed on an "AS IS" BASIS,
 * WITHOUT WARRANTIES OR CONDITIONS OF ANY KIND, either express or implied.
 * See the License for the specific language governing permissions and
 * limitations under the License.
 *
*/

#ifndef _USE_MATH_DEFINES
# define _USE_MATH_DEFINES
#endif
#include <cmath>
#include <gtest/gtest.h>

#include "ignition/math/Helpers.hh"
#include "ignition/math/MassMatrix3.hh"

using namespace ignition;

/////////////////////////////////////////////////
TEST(MassMatrix3dTest, Constructors)
{
  // Simple constructor, test default values
  {
    math::MassMatrix3d m;
    EXPECT_DOUBLE_EQ(m.Mass(), 0.0);
    EXPECT_DOUBLE_EQ(m.IXX(), 0.0);
    EXPECT_DOUBLE_EQ(m.IYY(), 0.0);
    EXPECT_DOUBLE_EQ(m.IZZ(), 0.0);
    EXPECT_DOUBLE_EQ(m.IXY(), 0.0);
    EXPECT_DOUBLE_EQ(m.IXZ(), 0.0);
    EXPECT_DOUBLE_EQ(m.IYZ(), 0.0);
    EXPECT_EQ(m.DiagonalMoments(), math::Vector3d::Zero);
    EXPECT_EQ(m.OffDiagonalMoments(), math::Vector3d::Zero);
    EXPECT_EQ(m.MOI(), math::Matrix3d::Zero);
    EXPECT_FALSE(m.IsPositive());
    EXPECT_FALSE(m.IsValid());
  }

  // Constructor with default arguments
  // Should match simple constructor and with copy constructor
  {
    math::MassMatrix3d m(0, math::Vector3d::Zero, math::Vector3d::Zero);
    EXPECT_EQ(m, math::MassMatrix3d());
    EXPECT_EQ(m, math::MassMatrix3d(m));
    EXPECT_FALSE(m.IsPositive());
    EXPECT_FALSE(m.IsValid());
  }

  // Constructor with non-default arguments
  {
    const double mass = 5.0;
    const math::Vector3d Ixxyyzz(2.0, 3.0, 4.0);
    const math::Vector3d Ixyxzyz(0.2, 0.3, 0.4);
    const math::Matrix3d MOI(2.0, 0.2, 0.3,
                             0.2, 3.0, 0.4,
                             0.3, 0.4, 4.0);
    math::MassMatrix3d m(mass, Ixxyyzz, Ixyxzyz);

    // Should not match simple constructor
    EXPECT_NE(m, math::MassMatrix3d());

    // Should match with copy constructor
    EXPECT_EQ(m, math::MassMatrix3d(m));

    // Test accessors
    EXPECT_DOUBLE_EQ(m.Mass(), mass);
    EXPECT_DOUBLE_EQ(m.IXX(), Ixxyyzz[0]);
    EXPECT_DOUBLE_EQ(m.IYY(), Ixxyyzz[1]);
    EXPECT_DOUBLE_EQ(m.IZZ(), Ixxyyzz[2]);
    EXPECT_DOUBLE_EQ(m.IXY(), Ixyxzyz[0]);
    EXPECT_DOUBLE_EQ(m.IXZ(), Ixyxzyz[1]);
    EXPECT_DOUBLE_EQ(m.IYZ(), Ixyxzyz[2]);
    EXPECT_EQ(m.DiagonalMoments(), Ixxyyzz);
    EXPECT_EQ(m.OffDiagonalMoments(), Ixyxzyz);
    EXPECT_EQ(m.MOI(), MOI);
    EXPECT_TRUE(m.IsPositive());
    EXPECT_TRUE(m.IsValid());

    // Test assignment operator
    math::MassMatrix3d m2;
    EXPECT_NE(m, m2);
    m2 = m;
    EXPECT_EQ(m, m2);
  }
}

/////////////////////////////////////////////////
TEST(MassMatrix3dTest, Setters)
{
  const double mass = 5.0;
  const math::Vector3d Ixxyyzz(2.0, 3.0, 4.0);
  const math::Vector3d Ixyxzyz(0.2, 0.3, 0.4);
  const math::Matrix3d MOI(2.0, 0.2, 0.3,
                           0.2, 3.0, 0.4,
                           0.3, 0.4, 4.0);

  // Scalar setters with simple constructor
  // MassMatrix3 won't be valid until enough properties are set
  {
    math::MassMatrix3d m;
    EXPECT_FALSE(m.IsPositive());
    EXPECT_FALSE(m.IsValid());

    // Initially invalid
    EXPECT_FALSE(m.Mass(mass));
    EXPECT_FALSE(m.IXX(Ixxyyzz[0]));
    EXPECT_FALSE(m.IYY(Ixxyyzz[1]));

    // Valid once enough properties are set
    EXPECT_TRUE(m.IZZ(Ixxyyzz[2]));
    EXPECT_TRUE(m.IXY(Ixyxzyz[0]));
    EXPECT_TRUE(m.IXZ(Ixyxzyz[1]));
    EXPECT_TRUE(m.IYZ(Ixyxzyz[2]));

    // Verify values
    EXPECT_DOUBLE_EQ(m.Mass(), mass);
    EXPECT_DOUBLE_EQ(m.IXX(), Ixxyyzz[0]);
    EXPECT_DOUBLE_EQ(m.IYY(), Ixxyyzz[1]);
    EXPECT_DOUBLE_EQ(m.IZZ(), Ixxyyzz[2]);
    EXPECT_DOUBLE_EQ(m.IXY(), Ixyxzyz[0]);
    EXPECT_DOUBLE_EQ(m.IXZ(), Ixyxzyz[1]);
    EXPECT_DOUBLE_EQ(m.IYZ(), Ixyxzyz[2]);
    EXPECT_EQ(m.DiagonalMoments(), Ixxyyzz);
    EXPECT_EQ(m.OffDiagonalMoments(), Ixyxzyz);
    EXPECT_EQ(m.MOI(), MOI);
    EXPECT_TRUE(m.IsPositive());
    EXPECT_TRUE(m.IsValid());

    // Invalid again if an invalid inertia is set
    EXPECT_FALSE(m.Mass(-1));
  }

  // Test vector setters for moment of inertia
  {
    math::MassMatrix3d m;
    EXPECT_FALSE(m.IsPositive());
    EXPECT_FALSE(m.IsValid());

    // Initially invalid
    EXPECT_FALSE(m.Mass(mass));

    // Valid once enough properties are set
    EXPECT_TRUE(m.DiagonalMoments(Ixxyyzz));
    EXPECT_TRUE(m.OffDiagonalMoments(Ixyxzyz));

    // Verify values
    EXPECT_DOUBLE_EQ(m.Mass(), mass);
    EXPECT_DOUBLE_EQ(m.IXX(), Ixxyyzz[0]);
    EXPECT_DOUBLE_EQ(m.IYY(), Ixxyyzz[1]);
    EXPECT_DOUBLE_EQ(m.IZZ(), Ixxyyzz[2]);
    EXPECT_DOUBLE_EQ(m.IXY(), Ixyxzyz[0]);
    EXPECT_DOUBLE_EQ(m.IXZ(), Ixyxzyz[1]);
    EXPECT_DOUBLE_EQ(m.IYZ(), Ixyxzyz[2]);
    EXPECT_EQ(m.DiagonalMoments(), Ixxyyzz);
    EXPECT_EQ(m.OffDiagonalMoments(), Ixyxzyz);
    EXPECT_EQ(m.MOI(), MOI);
    EXPECT_TRUE(m.IsPositive());
    EXPECT_TRUE(m.IsValid());

    // Invalid if an invalid inertia is set
    EXPECT_FALSE(m.IXX(-1));
  }

  // Test Matrix3 setter for moment of inertia
  {
    math::MassMatrix3d m;
    EXPECT_FALSE(m.IsPositive());
    EXPECT_FALSE(m.IsValid());

    // Initially invalid
    EXPECT_FALSE(m.Mass(mass));

    // Valid once enough properties are set
    EXPECT_TRUE(m.MOI(MOI));

    // Verify values
    EXPECT_DOUBLE_EQ(m.Mass(), mass);
    EXPECT_DOUBLE_EQ(m.IXX(), Ixxyyzz[0]);
    EXPECT_DOUBLE_EQ(m.IYY(), Ixxyyzz[1]);
    EXPECT_DOUBLE_EQ(m.IZZ(), Ixxyyzz[2]);
    EXPECT_DOUBLE_EQ(m.IXY(), Ixyxzyz[0]);
    EXPECT_DOUBLE_EQ(m.IXZ(), Ixyxzyz[1]);
    EXPECT_DOUBLE_EQ(m.IYZ(), Ixyxzyz[2]);
    EXPECT_EQ(m.DiagonalMoments(), Ixxyyzz);
    EXPECT_EQ(m.OffDiagonalMoments(), Ixyxzyz);
    EXPECT_EQ(m.MOI(), MOI);
    EXPECT_TRUE(m.IsPositive());
    EXPECT_TRUE(m.IsValid());

    // Invalid if an excessive off-diagonal inertia is set
    EXPECT_FALSE(m.IXY(1e3));
  }

  // // Test atomic InertiaMatrix setter
  {
    math::MassMatrix3d m;
    EXPECT_FALSE(m.IsPositive());
    EXPECT_FALSE(m.IsValid());

    // Initially invalid
    EXPECT_FALSE(m.Mass(mass));

    // Valid once enough properties are set
    EXPECT_TRUE(m.InertiaMatrix(2, 3, 4, 0.2, 0.3, 0.4));

    // Verify values
    EXPECT_DOUBLE_EQ(m.Mass(), mass);
    EXPECT_DOUBLE_EQ(m.IXX(), Ixxyyzz[0]);
    EXPECT_DOUBLE_EQ(m.IYY(), Ixxyyzz[1]);
    EXPECT_DOUBLE_EQ(m.IZZ(), Ixxyyzz[2]);
    EXPECT_DOUBLE_EQ(m.IXY(), Ixyxzyz[0]);
    EXPECT_DOUBLE_EQ(m.IXZ(), Ixyxzyz[1]);
    EXPECT_DOUBLE_EQ(m.IYZ(), Ixyxzyz[2]);
    EXPECT_EQ(m.DiagonalMoments(), Ixxyyzz);
    EXPECT_EQ(m.OffDiagonalMoments(), Ixyxzyz);
    EXPECT_EQ(m.MOI(), MOI);
    EXPECT_TRUE(m.IsPositive());
    EXPECT_TRUE(m.IsValid());
  }
}

/////////////////////////////////////////////////
TEST(MassMatrix3dTest, CoverageExtra)
{
  // getting full destructor coverage
  math::MassMatrix3d *p = new math::MassMatrix3d;
  EXPECT_TRUE(p != NULL);
  delete p;
}

/////////////////////////////////////////////////
TEST(MassMatrix3dTest, PrincipalMoments)
{
  // Diagonal inertia moments (1, 1, 1)
  {
    math::MassMatrix3d m(1.0, math::Vector3d::One, math::Vector3d::Zero);
    EXPECT_EQ(m.PrincipalMoments(), math::Vector3d::One);

    // Minor perturbations of product moments
    // shouldn't affect PrincipalMoments, given the tolerance
    // of the Vector3 equality operator
    EXPECT_TRUE(m.IXY(1e-10));
    EXPECT_TRUE(m.IXZ(2e-10));
    EXPECT_TRUE(m.IYZ(3e-10));
    EXPECT_EQ(m.PrincipalMoments(), math::Vector3d::One);
    EXPECT_TRUE(m.IsPositive());
    EXPECT_TRUE(m.IsValid());
  }

  // Non-equal eigen-moments
  {
    const math::Vector3d Ixxyyzz(2.0, 3.0, 4.0);
    math::MassMatrix3d m(1.0, Ixxyyzz, math::Vector3d::Zero);
    EXPECT_TRUE(m.DiagonalMoments(Ixxyyzz));
    EXPECT_EQ(m.PrincipalMoments(), Ixxyyzz);

    // Minor perturbation of product moments
    EXPECT_TRUE(m.IXY(1e-10));
    EXPECT_TRUE(m.IXZ(2e-10));
    EXPECT_TRUE(m.IYZ(3e-10));
    EXPECT_EQ(m.PrincipalMoments(), Ixxyyzz);
    EXPECT_TRUE(m.IsPositive());
    EXPECT_TRUE(m.IsValid());
  }

  // Non-trivial off-diagonal product moments
  // Symmetric positive definite matrix from
  // Strang's Intro to Linear Algebra textbook
  // This isn't actually a valid inertia matrix though,
  // since it doesn't satisfy the triangle inequality
  // 2-sqrt(2) + 2 ~= 2.59
  // 2+sqrt(2) ~= 3.41
  {
    const math::Vector3d Ixxyyzz(2.0, 2.0, 2.0);
    const math::Vector3d Ixyxzyz(-1.0, 0, -1.0);
    math::MassMatrix3d m(1.0, Ixxyyzz, Ixyxzyz);
    const math::Vector3d Ieigen(2-M_SQRT2, 2, 2+M_SQRT2);
    EXPECT_EQ(m.PrincipalMoments(), Ieigen);
    EXPECT_TRUE(m.IsPositive());
    EXPECT_FALSE(m.IsValid());
  }

  // Non-trivial off-diagonal product moments
  // variant of previous example that is valid inertia matrix
  {
    const math::Vector3d Ixxyyzz(4.0, 4.0, 4.0);
    const math::Vector3d Ixyxzyz(-1.0, 0, -1.0);
    math::MassMatrix3d m(1.0, Ixxyyzz, Ixyxzyz);
    const math::Vector3d Ieigen(4-M_SQRT2, 4, 4+M_SQRT2);
    EXPECT_EQ(m.PrincipalMoments(), Ieigen);
    EXPECT_TRUE(m.IsPositive());
    EXPECT_TRUE(m.IsValid());
  }
}
<<<<<<< HEAD

/////////////////////////////////////////////////
TEST(MassMatrix3dTest, PrincipalAxesOffsetIdentity)
{
  // Identity inertia matrix, expect unit quaternion
  math::MassMatrix3d m(1.0, math::Vector3d::One, math::Vector3d::Zero);
  EXPECT_EQ(m.PrincipalAxesOffset(), math::Quaterniond());

  // Scale the diagonal terms
  EXPECT_TRUE(m.DiagonalMoments(3.5 * math::Vector3d::One));
  EXPECT_TRUE(m.OffDiagonalMoments(math::Vector3d::Zero));
  EXPECT_TRUE(m.IsValid());
  EXPECT_EQ(m.PrincipalAxesOffset(), math::Quaterniond());
}

/////////////////////////////////////////////////
/// \brief Helper function for verifying principal moments
/// and axes offset by reconstructing the moment of inertia matrix
/// from the eigenvectors and diagonalized matrix.
/// \param[in] _m mass matrix to verify
void VerifyPrincipalMomentsAndAxes(const math::MassMatrix3d &_m)
{
  auto q = _m.PrincipalAxesOffset();
  auto R = math::Matrix3d(q);
  auto moments = _m.PrincipalMoments();
  math::Matrix3d L(moments[0], 0, 0,
                   0, moments[1], 0,
                   0, 0, moments[2]);
  EXPECT_EQ(_m.MOI(), R * L * R.Transposed());
}

/////////////////////////////////////////////////
/// \brief Helper function for testing diagonal inertia matrices.
/// Expect the following:
/// * that principal moments match the diagonal values,
/// * that mass matrix is valid,
/// * that principal axes have no offset (identity quaternion)
/// * that reconstructed moment of inertia matrix matches the original
/// \param[in] _moments Diagonal/principal moments of inertia.
void VerifyDiagonalMomentsAndAxes(const math::Vector3d &_moments)
{
  math::MassMatrix3d m(1.0, math::Vector3d::Zero, math::Vector3d::Zero);
  EXPECT_TRUE(m.DiagonalMoments(_moments));
  EXPECT_EQ(m.PrincipalMoments(), m.DiagonalMoments());
  EXPECT_TRUE(m.IsValid());
  // Expect unit quaternion
  EXPECT_EQ(m.PrincipalAxesOffset(), math::Quaterniond());
  VerifyPrincipalMomentsAndAxes(m);
}

/////////////////////////////////////////////////
TEST(MassMatrix3dTest, PrincipalAxesOffsetDiagonal)
{
  // repeated moments [2, 3, 3]
  VerifyDiagonalMomentsAndAxes(math::Vector3d(2.0, 3.0, 3.0));
  VerifyDiagonalMomentsAndAxes(math::Vector3d(3.0, 2.0, 3.0));
  VerifyDiagonalMomentsAndAxes(math::Vector3d(3.0, 3.0, 2.0));
  // repeated moments [2, 2, 3]
  VerifyDiagonalMomentsAndAxes(math::Vector3d(3.0, 2.0, 2.0));
  VerifyDiagonalMomentsAndAxes(math::Vector3d(2.0, 3.0, 2.0));
  VerifyDiagonalMomentsAndAxes(math::Vector3d(2.0, 2.0, 3.0));
  // non-repeated moments
  VerifyDiagonalMomentsAndAxes(math::Vector3d(2.0, 3.0, 4.0));
  VerifyDiagonalMomentsAndAxes(math::Vector3d(4.0, 2.0, 3.0));
  VerifyDiagonalMomentsAndAxes(math::Vector3d(3.0, 4.0, 2.0));
  VerifyDiagonalMomentsAndAxes(math::Vector3d(2.0, 4.0, 3.0));
  VerifyDiagonalMomentsAndAxes(math::Vector3d(3.0, 2.0, 4.0));
  VerifyDiagonalMomentsAndAxes(math::Vector3d(4.0, 3.0, 2.0));
}

/////////////////////////////////////////////////
/// \brief Helper function for testing non-diagonal inertia matrices.
/// Expect the following:
/// * that principal moments match the supplied values,
/// * that mass matrix is valid,
/// * that principal axes have an offset (non-identity quaternion)
/// * that reconstructed moment of inertia matrix matches the original
/// \param[in] _principalMoments Expected principal moments of inertia
/// \param[in] _Ixxyyzz Diagonal moments of inertia.
/// \param[in] _Ixyxzyz Off-diagonal moments of inertia.
void VerifyNondiagonalMomentsAndAxes(const math::Vector3d &_principalMoments,
                                     const math::Vector3d &_Ixxyyzz,
                                     const math::Vector3d &_Ixyxzyz,
                                     const double _tolerance = 1e-6)
{
  math::MassMatrix3d m(1.0, _Ixxyyzz, _Ixyxzyz);
  // EXPECT_EQ with default tolerance of 1e-6
  // this outputs more useful error messages
  EXPECT_EQ(m.PrincipalMoments(), _principalMoments);
  // also check equality with custom tolerance for small moments
  EXPECT_TRUE(m.PrincipalMoments().Equal(_principalMoments, _tolerance));
  EXPECT_TRUE(m.IsValid());
  // Expect non-unit quaternion
  EXPECT_NE(m.PrincipalAxesOffset(), math::Quaterniond());
  VerifyPrincipalMomentsAndAxes(m);
}

/////////////////////////////////////////////////
TEST(MassMatrix3dTest, PrincipalAxesOffsetRepeat)
{
  // Principal moments: [3, 3, 5]
  // Non-zero Ixy
  VerifyNondiagonalMomentsAndAxes(math::Vector3d(3, 3, 5),
    math::Vector3d(4, 4, 3), math::Vector3d(-1, 0, 0));
  // Non-zero Ixz
  VerifyNondiagonalMomentsAndAxes(math::Vector3d(3, 3, 5),
    math::Vector3d(4, 3, 4), math::Vector3d(0, -1, 0));
  // Non-zero Iyz
  VerifyNondiagonalMomentsAndAxes(math::Vector3d(3, 3, 5),
    math::Vector3d(3, 4, 4), math::Vector3d(0, 0, -1));

  // Principal moments: [3, 5, 5]
  // Non-zero Ixy
  VerifyNondiagonalMomentsAndAxes(math::Vector3d(3, 5, 5),
    math::Vector3d(4, 4, 5), math::Vector3d(-1, 0, 0));
  // Non-zero Ixz
  VerifyNondiagonalMomentsAndAxes(math::Vector3d(3, 5, 5),
    math::Vector3d(4, 5, 4), math::Vector3d(0, -1, 0));
  // Non-zero Iyz
  VerifyNondiagonalMomentsAndAxes(math::Vector3d(3, 5, 5),
    math::Vector3d(5, 4, 4), math::Vector3d(0, 0, -1));

  // Principal moments: [4, 5, 5]
  // Rotated by [45, 45, 0] degrees
  VerifyNondiagonalMomentsAndAxes(math::Vector3d(4, 5, 5),
    math::Vector3d(4.5, 4.75, 4.75),
    0.25*math::Vector3d(-M_SQRT2, M_SQRT2, 1));
  // Rotated by [-45, 45, 0] degrees
  VerifyNondiagonalMomentsAndAxes(math::Vector3d(4, 5, 5),
    math::Vector3d(4.5, 4.75, 4.75),
    0.25*math::Vector3d(M_SQRT2, M_SQRT2, -1));
  // Rotated by [45, -45, 0] degrees
  VerifyNondiagonalMomentsAndAxes(math::Vector3d(4, 5, 5),
    math::Vector3d(4.5, 4.75, 4.75),
    0.25*math::Vector3d(M_SQRT2, -M_SQRT2, 1));
  // Rotated by [-45, -45, 0] degrees
  VerifyNondiagonalMomentsAndAxes(math::Vector3d(4, 5, 5),
    math::Vector3d(4.5, 4.75, 4.75),
    0.25*math::Vector3d(-M_SQRT2, -M_SQRT2, -1));

  // Principal moments: [4, 4, 5]
  // Rotated by [45, 45, 45] degrees
  VerifyNondiagonalMomentsAndAxes(math::Vector3d(4, 4, 5),
    math::Vector3d(4.5, 4.25, 4.25),
    0.25*math::Vector3d(-M_SQRT2, M_SQRT2, -1));
  // different rotation
  VerifyNondiagonalMomentsAndAxes(math::Vector3d(4, 4, 5),
    math::Vector3d(4.5, 4.25, 4.25),
    0.25*math::Vector3d(M_SQRT2, M_SQRT2, 1));
  // different rotation
  VerifyNondiagonalMomentsAndAxes(math::Vector3d(4, 4, 5),
    math::Vector3d(4.5, 4.25, 4.25),
    0.25*math::Vector3d(-M_SQRT2, -M_SQRT2, 1));
  // different rotation
  VerifyNondiagonalMomentsAndAxes(math::Vector3d(4, 4, 5),
    math::Vector3d(4.5, 4.25, 4.25),
    0.25*math::Vector3d(M_SQRT2, -M_SQRT2, -1));

  // Principal moments [4e-9, 4e-9, 5e-9]
  // Rotated by [45, 45, 45] degrees
  // use tolerance of 1e-15
  VerifyNondiagonalMomentsAndAxes(1e-9 * math::Vector3d(4, 4, 5),
    1e-9 * math::Vector3d(4.5, 4.25, 4.25),
    0.25e-9*math::Vector3d(-M_SQRT2, M_SQRT2, -1), 1e-15);
  // different rotation
  VerifyNondiagonalMomentsAndAxes(1e-9 * math::Vector3d(4, 4, 5),
    1e-9 * math::Vector3d(4.5, 4.25, 4.25),
    0.25e-9*math::Vector3d(M_SQRT2, M_SQRT2, 1));
  // different rotation
  VerifyNondiagonalMomentsAndAxes(1e-9 * math::Vector3d(4, 4, 5),
    1e-9 * math::Vector3d(4.5, 4.25, 4.25),
    0.25e-9*math::Vector3d(-M_SQRT2, -M_SQRT2, 1));
  // different rotation
  VerifyNondiagonalMomentsAndAxes(1e-9 * math::Vector3d(4, 4, 5),
    1e-9 * math::Vector3d(4.5, 4.25, 4.25),
    0.25e-9*math::Vector3d(M_SQRT2, -M_SQRT2, -1), 1e-15);

  // Principal moments [4, 4, 6]
  // rotate by 30, 60, 0 degrees
  VerifyNondiagonalMomentsAndAxes(math::Vector3d(4, 4, 6),
    math::Vector3d(5.5, 4.125, 4.375),
    0.25*math::Vector3d(-sqrt(3), 3.0, -sqrt(3)/2));

  // different rotation
  VerifyNondiagonalMomentsAndAxes(math::Vector3d(4, 4, 6),
    math::Vector3d(4.125, 5.5, 4.375),
    0.25*math::Vector3d(-sqrt(3), -sqrt(3)/2, 3.0));
}

/////////////////////////////////////////////////
TEST(MassMatrix3dTest, PrincipalAxesOffsetNoRepeat)
{
  // Non-diagonal inertia matrix with f1 = 0
  VerifyNondiagonalMomentsAndAxes(math::Vector3d(3, 4, 6),
    math::Vector3d(3.0, 5.0, 5.0),
    math::Vector3d(0, 0, 1));
  // Non-diagonal inertia matrix with f1 = 0
  VerifyNondiagonalMomentsAndAxes(math::Vector3d(3, 4, 6),
    math::Vector3d(3.0, 5.0, 5.0),
    math::Vector3d(0, 0, -1));

  // Non-diagonal inertia matrix with f2 = 0
  VerifyNondiagonalMomentsAndAxes(math::Vector3d(3, 4, 6),
    math::Vector3d(5.0, 4.0, 4.0),
    math::Vector3d(-1, 1, 0));
  // Non-diagonal inertia matrix with f2 = 0
  VerifyNondiagonalMomentsAndAxes(math::Vector3d(3, 4, 6),
    math::Vector3d(5.0, 4.0, 4.0),
    math::Vector3d(1, -1, 0));
  // Non-diagonal inertia matrix with f2 = 0
  VerifyNondiagonalMomentsAndAxes(math::Vector3d(3, 4, 6),
    math::Vector3d(5.0, 4.0, 4.0),
    math::Vector3d(-1, -1, 0));
  // Non-diagonal inertia matrix with f2 = 0
  VerifyNondiagonalMomentsAndAxes(math::Vector3d(3, 4, 6),
    math::Vector3d(5.0, 4.0, 4.0),
    math::Vector3d(1, 1, 0));

  // Similar non-diagonal inertia matrix with f2 != 0
  VerifyNondiagonalMomentsAndAxes(math::Vector3d(3, 4, 6),
    math::Vector3d(4.0, 4.0, 5.0),
    math::Vector3d(0, 1, 1));
  VerifyNondiagonalMomentsAndAxes(math::Vector3d(3, 4, 6),
    math::Vector3d(4.0, 4.0, 5.0),
    math::Vector3d(0, -1, 1));
  VerifyNondiagonalMomentsAndAxes(math::Vector3d(3, 4, 6),
    math::Vector3d(4.0, 4.0, 5.0),
    math::Vector3d(0, 1, -1));
  VerifyNondiagonalMomentsAndAxes(math::Vector3d(3, 4, 6),
    math::Vector3d(4.0, 4.0, 5.0),
    math::Vector3d(0, -1, -1));

  // Tri-diagonal matrix with identical diagonal terms
  VerifyNondiagonalMomentsAndAxes(math::Vector3d(4-M_SQRT2, 4, 4+M_SQRT2),
    math::Vector3d(4.0, 4.0, 4.0),
    math::Vector3d(-1.0, 0, -1.0));
  // small magnitude, use tolerance of 1e-15
  VerifyNondiagonalMomentsAndAxes(1e-9*math::Vector3d(4-M_SQRT2, 4, 4+M_SQRT2),
    1e-9 * math::Vector3d(4.0, 4.0, 4.0),
    1e-9 * math::Vector3d(-1.0, 0, -1.0), 1e-15);

  // Tri-diagonal matrix with unique diagonal terms
  VerifyNondiagonalMomentsAndAxes(math::Vector3d(5-sqrt(3), 5, 5+sqrt(3)),
    math::Vector3d(4.0, 5.0, 6.0),
    math::Vector3d(-1.0, 0, -1.0));
  // small magnitude, use tolerance of 1e-15
  VerifyNondiagonalMomentsAndAxes(1e-9*math::Vector3d(5-sqrt(3), 5, 5+sqrt(3)),
    1e-9 * math::Vector3d(4.0, 5.0, 6.0),
    1e-9 * math::Vector3d(-1.0, 0, -1.0), 1e-15);

  // Nonzero values for all off-axis terms
  VerifyNondiagonalMomentsAndAxes(math::Vector3d(10, 12, 14),
    math::Vector3d(13, 11.75, 11.25),
    math::Vector3d(-0.5*sqrt(3), 1.5, 0.25*sqrt(3)));
}

/////////////////////////////////////////////////
TEST(MassMatrix3dTest, EquivalentBox)
{
  // Default mass matrix with non-positive inertia
  {
    math::MassMatrix3d m;
    math::Vector3d size;
    math::Quaterniond rot;
    EXPECT_FALSE(m.EquivalentBox(size, rot));
  }

  // Moment of inertia matrix that doesn't satisfy triangle inequality
  {
    const math::Vector3d Ixxyyzz(2.0, 2.0, 2.0);
    const math::Vector3d Ixyxzyz(-1.0, 0, -1.0);
    math::MassMatrix3d m(1.0, Ixxyyzz, Ixyxzyz);
    math::Vector3d size;
    math::Quaterniond rot;
    EXPECT_FALSE(m.EquivalentBox(size, rot));
  }

  // Identity inertia matrix
  // expect cube with side length sqrt(6)
  {
    math::MassMatrix3d m(1.0, math::Vector3d::One, math::Vector3d::Zero);
    math::Vector3d size;
    math::Quaterniond rot;
    EXPECT_TRUE(m.EquivalentBox(size, rot));
    EXPECT_EQ(size, sqrt(6) * math::Vector3d::One);
    EXPECT_EQ(rot, math::Quaterniond::Identity);
  }

  // unit box with mass 1.0
  {
    const double mass = 1.0;
    const math::Vector3d size(1, 1, 1);
    double Ixx = mass/12 * (std::pow(size.Y(), 2) + std::pow(size.Z(), 2));
    double Iyy = mass/12 * (std::pow(size.Z(), 2) + std::pow(size.X(), 2));
    double Izz = mass/12 * (std::pow(size.X(), 2) + std::pow(size.Y(), 2));
    math::Vector3d Ixxyyzz(Ixx, Iyy, Izz);
    math::MassMatrix3d m(mass, Ixxyyzz, math::Vector3d::Zero);
    math::Vector3d size2;
    math::Quaterniond rot;
    EXPECT_TRUE(m.EquivalentBox(size2, rot));
    EXPECT_EQ(size, size2);
    EXPECT_EQ(rot, math::Quaterniond::Identity);
  }

  // box 1x4x9
  {
    const double mass = 12.0;
    const math::Vector3d Ixxyyzz(97, 82, 17);
    math::MassMatrix3d m(mass, Ixxyyzz, math::Vector3d::Zero);
    math::Vector3d size;
    math::Quaterniond rot;
    EXPECT_TRUE(m.EquivalentBox(size, rot));
    EXPECT_EQ(size, math::Vector3d(1, 4, 9));
    EXPECT_EQ(rot, math::Quaterniond::Identity);
  }

  // long slender box
  {
    const double mass = 12.0;
    const math::Vector3d Ixxyyzz(1, 1, 2e-6);
    math::MassMatrix3d m(mass, Ixxyyzz, math::Vector3d::Zero);
    math::Vector3d size;
    math::Quaterniond rot;
    EXPECT_TRUE(m.EquivalentBox(size, rot));
    EXPECT_EQ(size, math::Vector3d(1e-3, 1e-3, 1));
    EXPECT_EQ(rot, math::Quaterniond::Identity);
  }
}
=======
>>>>>>> d89460b0
<|MERGE_RESOLUTION|>--- conflicted
+++ resolved
@@ -302,7 +302,6 @@
     EXPECT_TRUE(m.IsValid());
   }
 }
-<<<<<<< HEAD
 
 /////////////////////////////////////////////////
 TEST(MassMatrix3dTest, PrincipalAxesOffsetIdentity)
@@ -631,5 +630,3 @@
     EXPECT_EQ(rot, math::Quaterniond::Identity);
   }
 }
-=======
->>>>>>> d89460b0
