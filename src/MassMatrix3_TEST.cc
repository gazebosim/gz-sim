/*
 * Copyright (C) 2015 Open Source Robotics Foundation
 *
 * Licensed under the Apache License, Version 2.0 (the "License");
 * you may not use this file except in compliance with the License.
 * You may obtain a copy of the License at
 *
 *     http://www.apache.org/licenses/LICENSE-2.0
 *
 * Unless required by applicable law or agreed to in writing, software
 * distributed under the License is distributed on an "AS IS" BASIS,
 * WITHOUT WARRANTIES OR CONDITIONS OF ANY KIND, either express or implied.
 * See the License for the specific language governing permissions and
 * limitations under the License.
 *
*/

#include <gtest/gtest.h>
#include <cmath>

#include "ignition/math/Helpers.hh"
#include "ignition/math/MassMatrix3.hh"
#include "ignition/math/Material.hh"

using namespace ignition;

/////////////////////////////////////////////////
TEST(MassMatrix3dTest, Constructors)
{
  // Simple constructor, test default values
  {
    math::MassMatrix3d m;
    EXPECT_DOUBLE_EQ(m.Mass(), 0.0);
    EXPECT_DOUBLE_EQ(m.Ixx(), 0.0);
    EXPECT_DOUBLE_EQ(m.Iyy(), 0.0);
    EXPECT_DOUBLE_EQ(m.Izz(), 0.0);
    EXPECT_DOUBLE_EQ(m.Ixy(), 0.0);
    EXPECT_DOUBLE_EQ(m.Ixz(), 0.0);
    EXPECT_DOUBLE_EQ(m.Iyz(), 0.0);
    EXPECT_EQ(m.DiagonalMoments(), math::Vector3d::Zero);
    EXPECT_EQ(m.OffDiagonalMoments(), math::Vector3d::Zero);
    EXPECT_EQ(m.Moi(), math::Matrix3d::Zero);
    EXPECT_FALSE(m.IsPositive());
    EXPECT_FALSE(m.IsValid());
  }

  // Constructor with default arguments
  // Should match simple constructor and with copy constructor
  {
    math::MassMatrix3d m(0, math::Vector3d::Zero, math::Vector3d::Zero);
    EXPECT_EQ(m, math::MassMatrix3d());
    EXPECT_EQ(m, math::MassMatrix3d(m));
    EXPECT_FALSE(m.IsPositive());
    EXPECT_FALSE(m.IsValid());
  }

  // Constructor with non-default arguments
  {
    const double mass = 5.0;
    const math::Vector3d Ixxyyzz(2.0, 3.0, 4.0);
    const math::Vector3d Ixyxzyz(0.2, 0.3, 0.4);
    const math::Matrix3d moi(2.0, 0.2, 0.3,
                             0.2, 3.0, 0.4,
                             0.3, 0.4, 4.0);
    math::MassMatrix3d m(mass, Ixxyyzz, Ixyxzyz);

    // Should not match simple constructor
    EXPECT_NE(m, math::MassMatrix3d());

    // Should match with copy constructor
    EXPECT_EQ(m, math::MassMatrix3d(m));

    // Test accessors
    EXPECT_DOUBLE_EQ(m.Mass(), mass);
    EXPECT_DOUBLE_EQ(m.Ixx(), Ixxyyzz[0]);
    EXPECT_DOUBLE_EQ(m.Iyy(), Ixxyyzz[1]);
    EXPECT_DOUBLE_EQ(m.Izz(), Ixxyyzz[2]);
    EXPECT_DOUBLE_EQ(m.Ixy(), Ixyxzyz[0]);
    EXPECT_DOUBLE_EQ(m.Ixz(), Ixyxzyz[1]);
    EXPECT_DOUBLE_EQ(m.Iyz(), Ixyxzyz[2]);
    EXPECT_EQ(m.DiagonalMoments(), Ixxyyzz);
    EXPECT_EQ(m.OffDiagonalMoments(), Ixyxzyz);
    EXPECT_EQ(m.Moi(), moi);
    EXPECT_TRUE(m.IsPositive());
    EXPECT_TRUE(m.IsValid());

    // Test assignment operator
    math::MassMatrix3d m2;
    EXPECT_NE(m, m2);
    m2 = m;
    EXPECT_EQ(m, m2);
  }
}

/////////////////////////////////////////////////
TEST(MassMatrix3dTest, Setters)
{
  const double mass = 5.0;
  const math::Vector3d Ixxyyzz(2.0, 3.0, 4.0);
  const math::Vector3d Ixyxzyz(0.2, 0.3, 0.4);
  const math::Matrix3d moi(2.0, 0.2, 0.3,
                           0.2, 3.0, 0.4,
                           0.3, 0.4, 4.0);

  // Scalar setters with simple constructor
  // MassMatrix3 won't be valid until enough properties are set
  {
    math::MassMatrix3d m;
    EXPECT_FALSE(m.IsPositive());
    EXPECT_FALSE(m.IsValid());

<<<<<<< HEAD
    // Valid when mass is set
    EXPECT_TRUE(m.SetMass(mass));
    EXPECT_FALSE(m.SetIXX(Ixxyyzz[0]));
    EXPECT_FALSE(m.SetIYY(Ixxyyzz[1]));
=======
    // Initially invalid
    EXPECT_FALSE(m.SetMass(mass));
    EXPECT_FALSE(m.SetIxx(Ixxyyzz[0]));
    EXPECT_FALSE(m.SetIyy(Ixxyyzz[1]));
>>>>>>> b5702fbc

    // Valid once enough properties are set
    EXPECT_TRUE(m.SetIzz(Ixxyyzz[2]));
    EXPECT_TRUE(m.SetIxy(Ixyxzyz[0]));
    EXPECT_TRUE(m.SetIxz(Ixyxzyz[1]));
    EXPECT_TRUE(m.SetIyz(Ixyxzyz[2]));

    // Verify values
    EXPECT_DOUBLE_EQ(m.Mass(), mass);
    EXPECT_DOUBLE_EQ(m.Ixx(), Ixxyyzz[0]);
    EXPECT_DOUBLE_EQ(m.Iyy(), Ixxyyzz[1]);
    EXPECT_DOUBLE_EQ(m.Izz(), Ixxyyzz[2]);
    EXPECT_DOUBLE_EQ(m.Ixy(), Ixyxzyz[0]);
    EXPECT_DOUBLE_EQ(m.Ixz(), Ixyxzyz[1]);
    EXPECT_DOUBLE_EQ(m.Iyz(), Ixyxzyz[2]);
    EXPECT_EQ(m.DiagonalMoments(), Ixxyyzz);
    EXPECT_EQ(m.OffDiagonalMoments(), Ixyxzyz);
    EXPECT_EQ(m.Moi(), moi);
    EXPECT_TRUE(m.IsPositive());
    EXPECT_TRUE(m.IsValid());

    // Invalid again if an invalid inertia is set
    EXPECT_FALSE(m.SetMass(-1));
  }

  // Test vector setters for moment of inertia
  {
    math::MassMatrix3d m;
    EXPECT_FALSE(m.IsPositive());
    EXPECT_FALSE(m.IsValid());

    // Valid when mass is set
    EXPECT_TRUE(m.SetMass(mass));

    // Valid once enough properties are set
    EXPECT_TRUE(m.SetDiagonalMoments(Ixxyyzz));
    EXPECT_TRUE(m.SetOffDiagonalMoments(Ixyxzyz));

    // Verify values
    EXPECT_DOUBLE_EQ(m.Mass(), mass);
    EXPECT_DOUBLE_EQ(m.Ixx(), Ixxyyzz[0]);
    EXPECT_DOUBLE_EQ(m.Iyy(), Ixxyyzz[1]);
    EXPECT_DOUBLE_EQ(m.Izz(), Ixxyyzz[2]);
    EXPECT_DOUBLE_EQ(m.Ixy(), Ixyxzyz[0]);
    EXPECT_DOUBLE_EQ(m.Ixz(), Ixyxzyz[1]);
    EXPECT_DOUBLE_EQ(m.Iyz(), Ixyxzyz[2]);
    EXPECT_EQ(m.DiagonalMoments(), Ixxyyzz);
    EXPECT_EQ(m.OffDiagonalMoments(), Ixyxzyz);
    EXPECT_EQ(m.Moi(), moi);
    EXPECT_TRUE(m.IsPositive());
    EXPECT_TRUE(m.IsValid());

    // Invalid if an invalid inertia is set
    EXPECT_FALSE(m.SetIxx(-1));
  }

  // Test Matrix3 setter for moment of inertia
  {
    math::MassMatrix3d m;
    EXPECT_FALSE(m.IsPositive());
    EXPECT_FALSE(m.IsValid());

    // Valid when mass is set
    EXPECT_TRUE(m.SetMass(mass));

    // Valid once enough properties are set
    EXPECT_TRUE(m.SetMoi(moi));

    // Verify values
    EXPECT_DOUBLE_EQ(m.Mass(), mass);
    EXPECT_DOUBLE_EQ(m.Ixx(), Ixxyyzz[0]);
    EXPECT_DOUBLE_EQ(m.Iyy(), Ixxyyzz[1]);
    EXPECT_DOUBLE_EQ(m.Izz(), Ixxyyzz[2]);
    EXPECT_DOUBLE_EQ(m.Ixy(), Ixyxzyz[0]);
    EXPECT_DOUBLE_EQ(m.Ixz(), Ixyxzyz[1]);
    EXPECT_DOUBLE_EQ(m.Iyz(), Ixyxzyz[2]);
    EXPECT_EQ(m.DiagonalMoments(), Ixxyyzz);
    EXPECT_EQ(m.OffDiagonalMoments(), Ixyxzyz);
    EXPECT_EQ(m.Moi(), moi);
    EXPECT_TRUE(m.IsPositive());
    EXPECT_TRUE(m.IsValid());

    // Invalid if an excessive off-diagonal inertia is set
    EXPECT_FALSE(m.SetIxy(1e3));
  }

  // // Test atomic InertiaMatrix setter
  {
    math::MassMatrix3d m;
    EXPECT_FALSE(m.IsPositive());
    EXPECT_FALSE(m.IsValid());

    // Initially invalid
    EXPECT_TRUE(m.SetMass(mass));

    // Valid once enough properties are set
    EXPECT_TRUE(m.SetInertiaMatrix(2, 3, 4, 0.2, 0.3, 0.4));

    // Verify values
    EXPECT_DOUBLE_EQ(m.Mass(), mass);
    EXPECT_DOUBLE_EQ(m.Ixx(), Ixxyyzz[0]);
    EXPECT_DOUBLE_EQ(m.Iyy(), Ixxyyzz[1]);
    EXPECT_DOUBLE_EQ(m.Izz(), Ixxyyzz[2]);
    EXPECT_DOUBLE_EQ(m.Ixy(), Ixyxzyz[0]);
    EXPECT_DOUBLE_EQ(m.Ixz(), Ixyxzyz[1]);
    EXPECT_DOUBLE_EQ(m.Iyz(), Ixyxzyz[2]);
    EXPECT_EQ(m.DiagonalMoments(), Ixxyyzz);
    EXPECT_EQ(m.OffDiagonalMoments(), Ixyxzyz);
    EXPECT_EQ(m.Moi(), moi);
    EXPECT_TRUE(m.IsPositive());
    EXPECT_TRUE(m.IsValid());
  }
}

/////////////////////////////////////////////////
TEST(MassMatrix3dTest, CoverageExtra)
{
  // getting full destructor coverage
  math::MassMatrix3d *p = new math::MassMatrix3d;
  EXPECT_TRUE(p != NULL);
  delete p;
}

/////////////////////////////////////////////////
TEST(MassMatrix3dTest, PrincipalMoments)
{
  // Diagonal inertia moments (1, 1, 1)
  {
    math::MassMatrix3d m(1.0, math::Vector3d::One, math::Vector3d::Zero);
    EXPECT_EQ(m.PrincipalMoments(), math::Vector3d::One);

    // Minor perturbations of product moments
    // shouldn't affect PrincipalMoments, given the tolerance
    // of the Vector3 equality operator
    EXPECT_TRUE(m.SetIxy(1e-10));
    EXPECT_TRUE(m.SetIxz(2e-10));
    EXPECT_TRUE(m.SetIyz(3e-10));
    EXPECT_EQ(m.PrincipalMoments(), math::Vector3d::One);
    EXPECT_TRUE(m.IsPositive());
    EXPECT_TRUE(m.IsValid());
  }

  // Non-equal eigen-moments
  {
    const math::Vector3d Ixxyyzz(2.0, 3.0, 4.0);
    math::MassMatrix3d m(1.0, Ixxyyzz, math::Vector3d::Zero);
    EXPECT_TRUE(m.SetDiagonalMoments(Ixxyyzz));
    EXPECT_EQ(m.PrincipalMoments(), Ixxyyzz);

    // Minor perturbation of product moments
    EXPECT_TRUE(m.SetIxy(1e-10));
    EXPECT_TRUE(m.SetIxz(2e-10));
    EXPECT_TRUE(m.SetIyz(3e-10));
    EXPECT_EQ(m.PrincipalMoments(), Ixxyyzz);
    EXPECT_TRUE(m.IsPositive());
    EXPECT_TRUE(m.IsValid());
  }

  // Non-trivial off-diagonal product moments
  // Symmetric positive definite matrix from
  // Strang's Intro to Linear Algebra textbook
  // This isn't actually a valid inertia matrix though,
  // since it doesn't satisfy the triangle inequality
  // 2-sqrt(2) + 2 ~= 2.59
  // 2+sqrt(2) ~= 3.41
  {
    const math::Vector3d Ixxyyzz(2.0, 2.0, 2.0);
    const math::Vector3d Ixyxzyz(-1.0, 0, -1.0);
    math::MassMatrix3d m(1.0, Ixxyyzz, Ixyxzyz);
    const math::Vector3d Ieigen(2-IGN_SQRT2, 2, 2+IGN_SQRT2);
    EXPECT_EQ(m.PrincipalMoments(), Ieigen);
    EXPECT_TRUE(m.IsPositive());
    EXPECT_FALSE(m.IsValid());
  }

  // Non-trivial off-diagonal product moments
  // variant of previous example that is valid inertia matrix
  {
    const math::Vector3d Ixxyyzz(4.0, 4.0, 4.0);
    const math::Vector3d Ixyxzyz(-1.0, 0, -1.0);
    math::MassMatrix3d m(1.0, Ixxyyzz, Ixyxzyz);
    const math::Vector3d Ieigen(4-IGN_SQRT2, 4, 4+IGN_SQRT2);
    EXPECT_EQ(m.PrincipalMoments(), Ieigen);
    EXPECT_TRUE(m.IsPositive());
    EXPECT_TRUE(m.IsValid());
  }

  // Degenerate matrix with eigenvalue of 0
  // not positive definite
  {
    const math::Vector3d Ixxyyzz(1.0, 1.0, 1.0);
    const math::Vector3d Ixyxzyz(1.0, 0, 0);
    math::MassMatrix3d m(1.0, Ixxyyzz, Ixyxzyz);
    const math::Vector3d Ieigen(0, 1, 2);
    EXPECT_EQ(m.PrincipalMoments(), Ieigen);
    EXPECT_TRUE(m.IsPositive());
    EXPECT_FALSE(m.IsValid());
  }

  // Matrix with large condition number
  // barely positive definite
  // invalid inertia matrix since it doesn't satisfy triangle inequality
  // 5e-6 + 1.0 < 2+5e-6
  {
    const math::Vector3d Ixxyyzz(1.0, 1.00001, 1.0);
    const math::Vector3d Ixyxzyz(1.0, 0, 0);
    math::MassMatrix3d m(1.0, Ixxyyzz, Ixyxzyz);
    const math::Vector3d Ieigen(5e-6, 1.0, 2 + 5e-6);
    EXPECT_EQ(m.PrincipalMoments(), Ieigen);
    EXPECT_TRUE(m.IsPositive());
    EXPECT_FALSE(m.IsValid());
  }

  // Another matrix with large condition number
  // invalid inertia matrix since it doesn't satisfy triangle inequality
  // 0.98 + 1e8-1e3 < 1e8+1e3
  // 0.98 < 2e3
  {
    const math::Vector3d Ixxyyzz(1e8, 1e8, 1);
    const math::Vector3d Ixyxzyz(1e3, 1e3, 1e3);
    math::MassMatrix3d m(1.0, Ixxyyzz, Ixyxzyz);
    const math::Vector3d Ieigen(0.98, 1e8-1e3, 1e8+1e3);
    // the accuracy is approximately 2e-2
    EXPECT_TRUE(m.PrincipalMoments().Equal(Ieigen, 2.5e-2));
    EXPECT_FALSE(m.PrincipalMoments().Equal(Ieigen, 1.5e-2));
    // the default tolerance for == is 1e-6
    // so this should resolve as not equal
    EXPECT_NE(m.PrincipalMoments(), Ieigen);
    EXPECT_TRUE(m.IsPositive());
    EXPECT_FALSE(m.IsValid());
  }
}

/////////////////////////////////////////////////
TEST(MassMatrix3dTest, PrincipalAxesOffsetIdentity)
{
  // Identity inertia matrix, expect unit quaternion
  math::MassMatrix3d m(1.0, math::Vector3d::One, math::Vector3d::Zero);
  EXPECT_EQ(m.PrincipalAxesOffset(), math::Quaterniond());

  // Scale the diagonal terms
  EXPECT_TRUE(m.SetDiagonalMoments(3.5 * math::Vector3d::One));
  EXPECT_TRUE(m.SetOffDiagonalMoments(math::Vector3d::Zero));
  EXPECT_TRUE(m.IsValid());
  EXPECT_EQ(m.PrincipalAxesOffset(), math::Quaterniond::Identity);
}

/////////////////////////////////////////////////
/// \brief Helper function for verifying principal moments
/// and axes offset by reconstructing the moment of inertia matrix
/// from the eigenvectors and diagonalized matrix.
/// \param[in] _m mass matrix to verify
/// \param[in] _tolerance relative tolerance to use
void VerifyPrincipalMomentsAndAxes(const math::MassMatrix3d &_m,
                                   const double _tolerance = 1e-6)
{
  auto q = _m.PrincipalAxesOffset(_tolerance);
  auto R = math::Matrix3d(q);
  EXPECT_FALSE(math::equal(q.W(), 0.0, 1e-6) && math::equal(q.X(), 0.0, 1e-6) &&
               math::equal(q.Y(), 0.0, 1e-6) && math::equal(q.Z(), 0.0, 1e-6));
  auto moments = _m.PrincipalMoments(_tolerance);
  math::Matrix3d L(moments[0], 0, 0,
                   0, moments[1], 0,
                   0, 0, moments[2]);
  EXPECT_EQ(_m.Moi(), R * L * R.Transposed());
}

/////////////////////////////////////////////////
/// \brief Helper function for testing diagonal inertia matrices.
/// Expect the following:
/// * that principal moments match the diagonal values,
/// * that mass matrix is valid,
/// * that principal axes have no offset (identity quaternion)
/// * that reconstructed moment of inertia matrix matches the original
/// \param[in] _moments Diagonal/principal moments of inertia.
void VerifyDiagonalMomentsAndAxes(const math::Vector3d &_moments)
{
  math::MassMatrix3d m(1.0, math::Vector3d::Zero, math::Vector3d::Zero);
  EXPECT_TRUE(m.SetDiagonalMoments(_moments));
  EXPECT_EQ(m.PrincipalMoments(), m.DiagonalMoments());
  EXPECT_TRUE(m.IsValid());
  // Expect unit quaternion
  EXPECT_EQ(m.PrincipalAxesOffset(), math::Quaterniond::Identity);
  VerifyPrincipalMomentsAndAxes(m);

  // Try with negative tolerance, expect sorted principal moments
  math::Vector3d sortedMoments;
  {
    double m0 = _moments[0];
    double m1 = _moments[1];
    double m2 = _moments[2];
    math::sort3(m0, m1, m2);
    sortedMoments.Set(m0, m1, m2);
  }
  const double tolerance = -1e-6;
  EXPECT_EQ(m.PrincipalMoments(tolerance), sortedMoments);
  VerifyPrincipalMomentsAndAxes(m, tolerance);
}

/////////////////////////////////////////////////
TEST(MassMatrix3dTest, PrincipalAxesOffsetDiagonal)
{
  // all repeated moments [3, 3, 3]
  VerifyDiagonalMomentsAndAxes(math::Vector3d(3.0, 3.0, 3.0));
  // repeated moments [2, 3, 3]
  VerifyDiagonalMomentsAndAxes(math::Vector3d(2.0, 3.0, 3.0));
  VerifyDiagonalMomentsAndAxes(math::Vector3d(3.0, 2.0, 3.0));
  VerifyDiagonalMomentsAndAxes(math::Vector3d(3.0, 3.0, 2.0));
  // repeated moments [2, 2, 3]
  VerifyDiagonalMomentsAndAxes(math::Vector3d(3.0, 2.0, 2.0));
  VerifyDiagonalMomentsAndAxes(math::Vector3d(2.0, 3.0, 2.0));
  VerifyDiagonalMomentsAndAxes(math::Vector3d(2.0, 2.0, 3.0));
  // non-repeated moments
  VerifyDiagonalMomentsAndAxes(math::Vector3d(2.0, 3.0, 4.0));
  VerifyDiagonalMomentsAndAxes(math::Vector3d(4.0, 2.0, 3.0));
  VerifyDiagonalMomentsAndAxes(math::Vector3d(3.0, 4.0, 2.0));
  VerifyDiagonalMomentsAndAxes(math::Vector3d(2.0, 4.0, 3.0));
  VerifyDiagonalMomentsAndAxes(math::Vector3d(3.0, 2.0, 4.0));
  VerifyDiagonalMomentsAndAxes(math::Vector3d(4.0, 3.0, 2.0));
}

/////////////////////////////////////////////////
/// \brief Helper function for testing non-diagonal inertia matrices.
/// Expect the following:
/// * that principal moments match the supplied values,
/// * that mass matrix is valid,
/// * that principal axes have an offset (non-identity quaternion)
/// * that reconstructed moment of inertia matrix matches the original
/// \param[in] _principalMoments Expected principal moments of inertia
/// \param[in] _ixxyyzz Diagonal moments of inertia.
/// \param[in] _ixyxzyz Off-diagonal moments of inertia.
/// \param[in] _tolerance Absolute tolerance for eigenvalue expectation.
void VerifyNondiagonalMomentsAndAxes(const math::Vector3d &_principalMoments,
                                     const math::Vector3d &_ixxyyzz,
                                     const math::Vector3d &_ixyxzyz,
                                     const double _tolerance = 1e-6)
{
  math::MassMatrix3d m(1.0, _ixxyyzz, _ixyxzyz);
  // EXPECT_EQ with default tolerance of 1e-6
  // this outputs more useful error messages
  EXPECT_EQ(m.PrincipalMoments(_tolerance), _principalMoments);
  // also check equality with custom tolerance for small moments
  EXPECT_TRUE(
    m.PrincipalMoments(_tolerance).Equal(_principalMoments, _tolerance));
  EXPECT_TRUE(m.IsValid());
  // Expect non-unit quaternion
  EXPECT_NE(m.PrincipalAxesOffset(_tolerance), math::Quaterniond());
  VerifyPrincipalMomentsAndAxes(m, _tolerance);

  // Try also with negated tolerance
  EXPECT_TRUE(
    m.PrincipalMoments(-_tolerance).Equal(_principalMoments, _tolerance));
  VerifyPrincipalMomentsAndAxes(m, -_tolerance);
}

/////////////////////////////////////////////////
TEST(MassMatrix3dTest, PrincipalAxesOffsetRepeat)
{
  // Principal moments: [3, 3, 5]
  // Non-zero Ixy
  VerifyNondiagonalMomentsAndAxes(math::Vector3d(3, 3, 5),
    math::Vector3d(4, 4, 3), math::Vector3d(-1, 0, 0));
  // Non-zero Ixz
  VerifyNondiagonalMomentsAndAxes(math::Vector3d(3, 3, 5),
    math::Vector3d(4, 3, 4), math::Vector3d(0, -1, 0));
  // Non-zero Iyz
  VerifyNondiagonalMomentsAndAxes(math::Vector3d(3, 3, 5),
    math::Vector3d(3, 4, 4), math::Vector3d(0, 0, -1));

  // Principal moments: [3, 5, 5]
  // Non-zero Ixy
  VerifyNondiagonalMomentsAndAxes(math::Vector3d(3, 5, 5),
    math::Vector3d(4, 4, 5), math::Vector3d(-1, 0, 0));
  // Non-zero Ixz
  VerifyNondiagonalMomentsAndAxes(math::Vector3d(3, 5, 5),
    math::Vector3d(4, 5, 4), math::Vector3d(0, -1, 0));
  // Non-zero Iyz
  VerifyNondiagonalMomentsAndAxes(math::Vector3d(3, 5, 5),
    math::Vector3d(5, 4, 4), math::Vector3d(0, 0, -1));

  // Principal moments: [4, 5, 5]
  // Rotated by [45, 45, 0] degrees
  VerifyNondiagonalMomentsAndAxes(math::Vector3d(4, 5, 5),
    math::Vector3d(4.5, 4.75, 4.75),
    0.25*math::Vector3d(-IGN_SQRT2, IGN_SQRT2, 1));
  // Rotated by [-45, 45, 0] degrees
  VerifyNondiagonalMomentsAndAxes(math::Vector3d(4, 5, 5),
    math::Vector3d(4.5, 4.75, 4.75),
    0.25*math::Vector3d(IGN_SQRT2, IGN_SQRT2, -1));
  // Rotated by [45, -45, 0] degrees
  VerifyNondiagonalMomentsAndAxes(math::Vector3d(4, 5, 5),
    math::Vector3d(4.5, 4.75, 4.75),
    0.25*math::Vector3d(IGN_SQRT2, -IGN_SQRT2, 1));
  // Rotated by [-45, -45, 0] degrees
  VerifyNondiagonalMomentsAndAxes(math::Vector3d(4, 5, 5),
    math::Vector3d(4.5, 4.75, 4.75),
    0.25*math::Vector3d(-IGN_SQRT2, -IGN_SQRT2, -1));

  // Principal moments: [4, 4, 5]
  // Rotated by [45, 45, 45] degrees
  VerifyNondiagonalMomentsAndAxes(math::Vector3d(4, 4, 5),
    math::Vector3d(4.5, 4.25, 4.25),
    0.25*math::Vector3d(-IGN_SQRT2, IGN_SQRT2, -1));
  // different rotation
  VerifyNondiagonalMomentsAndAxes(math::Vector3d(4, 4, 5),
    math::Vector3d(4.5, 4.25, 4.25),
    0.25*math::Vector3d(IGN_SQRT2, IGN_SQRT2, 1));
  // different rotation
  VerifyNondiagonalMomentsAndAxes(math::Vector3d(4, 4, 5),
    math::Vector3d(4.5, 4.25, 4.25),
    0.25*math::Vector3d(-IGN_SQRT2, -IGN_SQRT2, 1));
  // different rotation
  VerifyNondiagonalMomentsAndAxes(math::Vector3d(4, 4, 5),
    math::Vector3d(4.5, 4.25, 4.25),
    0.25*math::Vector3d(IGN_SQRT2, -IGN_SQRT2, -1));

  // Principal moments [4e-9, 4e-9, 5e-9]
  // Rotated by [45, 45, 45] degrees
  // use tolerance of 1e-15
  VerifyNondiagonalMomentsAndAxes(1e-9 * math::Vector3d(4, 4, 5),
    1e-9 * math::Vector3d(4.5, 4.25, 4.25),
    0.25e-9*math::Vector3d(-IGN_SQRT2, IGN_SQRT2, -1), 1e-15);
  // different rotation
  VerifyNondiagonalMomentsAndAxes(1e-9 * math::Vector3d(4, 4, 5),
    1e-9 * math::Vector3d(4.5, 4.25, 4.25),
    0.25e-9*math::Vector3d(IGN_SQRT2, IGN_SQRT2, 1));
  // different rotation
  VerifyNondiagonalMomentsAndAxes(1e-9 * math::Vector3d(4, 4, 5),
    1e-9 * math::Vector3d(4.5, 4.25, 4.25),
    0.25e-9*math::Vector3d(-IGN_SQRT2, -IGN_SQRT2, 1));
  // different rotation
  VerifyNondiagonalMomentsAndAxes(1e-9 * math::Vector3d(4, 4, 5),
    1e-9 * math::Vector3d(4.5, 4.25, 4.25),
    0.25e-9*math::Vector3d(IGN_SQRT2, -IGN_SQRT2, -1), 1e-15);

  // Principal moments [4, 4, 6]
  // rotate by 30, 60, 0 degrees
  VerifyNondiagonalMomentsAndAxes(math::Vector3d(4, 4, 6),
    math::Vector3d(5.5, 4.125, 4.375),
    0.25*math::Vector3d(-sqrt(3), 3.0, -sqrt(3)/2));

  // different rotation
  VerifyNondiagonalMomentsAndAxes(math::Vector3d(4, 4, 6),
    math::Vector3d(4.125, 5.5, 4.375),
    0.25*math::Vector3d(-sqrt(3), -sqrt(3)/2, 3.0));
}

/////////////////////////////////////////////////
TEST(MassMatrix3dTest, PrincipalAxesOffsetNoRepeat)
{
  // Non-diagonal inertia matrix with f1 = 0
  VerifyNondiagonalMomentsAndAxes(math::Vector3d(3, 4, 6),
    math::Vector3d(3.0, 5.0, 5.0),
    math::Vector3d(0, 0, 1));
  // Non-diagonal inertia matrix with f1 = 0
  VerifyNondiagonalMomentsAndAxes(math::Vector3d(3, 4, 6),
    math::Vector3d(3.0, 5.0, 5.0),
    math::Vector3d(0, 0, -1));

  // Non-diagonal inertia matrix with f2 = 0
  VerifyNondiagonalMomentsAndAxes(math::Vector3d(3, 4, 6),
    math::Vector3d(5.0, 4.0, 4.0),
    math::Vector3d(-1, 1, 0));
  // Non-diagonal inertia matrix with f2 = 0
  VerifyNondiagonalMomentsAndAxes(math::Vector3d(3, 4, 6),
    math::Vector3d(5.0, 4.0, 4.0),
    math::Vector3d(1, -1, 0));
  // Non-diagonal inertia matrix with f2 = 0
  VerifyNondiagonalMomentsAndAxes(math::Vector3d(3, 4, 6),
    math::Vector3d(5.0, 4.0, 4.0),
    math::Vector3d(-1, -1, 0));
  // Non-diagonal inertia matrix with f2 = 0
  VerifyNondiagonalMomentsAndAxes(math::Vector3d(3, 4, 6),
    math::Vector3d(5.0, 4.0, 4.0),
    math::Vector3d(1, 1, 0));

  // Similar non-diagonal inertia matrix with f2 != 0
  VerifyNondiagonalMomentsAndAxes(math::Vector3d(3, 4, 6),
    math::Vector3d(4.0, 4.0, 5.0),
    math::Vector3d(0, 1, 1));
  VerifyNondiagonalMomentsAndAxes(math::Vector3d(3, 4, 6),
    math::Vector3d(4.0, 4.0, 5.0),
    math::Vector3d(0, -1, 1));
  VerifyNondiagonalMomentsAndAxes(math::Vector3d(3, 4, 6),
    math::Vector3d(4.0, 4.0, 5.0),
    math::Vector3d(0, 1, -1));
  VerifyNondiagonalMomentsAndAxes(math::Vector3d(3, 4, 6),
    math::Vector3d(4.0, 4.0, 5.0),
    math::Vector3d(0, -1, -1));

  // Test case for v = 0
  VerifyNondiagonalMomentsAndAxes(math::Vector3d(2.5, 3.5, 4.0),
    math::Vector3d(4.0, 3.0, 3.0),
    math::Vector3d(0.0, 0, -0.5));

  // Tri-diagonal matrix with identical diagonal terms
  VerifyNondiagonalMomentsAndAxes(math::Vector3d(4-IGN_SQRT2, 4, 4+IGN_SQRT2),
    math::Vector3d(4.0, 4.0, 4.0),
    math::Vector3d(-1.0, 0, -1.0));
  // small magnitude, use tolerance of 1e-15
  VerifyNondiagonalMomentsAndAxes(
    1e-9 * math::Vector3d(4-IGN_SQRT2, 4, 4+IGN_SQRT2),
    1e-9 * math::Vector3d(4.0, 4.0, 4.0),
    1e-9 * math::Vector3d(-1.0, 0, -1.0), 1e-15);

  // Tri-diagonal matrix with unique diagonal terms
  VerifyNondiagonalMomentsAndAxes(math::Vector3d(5-sqrt(3), 5, 5+sqrt(3)),
    math::Vector3d(4.0, 5.0, 6.0),
    math::Vector3d(-1.0, 0, -1.0));
  // small magnitude, use tolerance of 1e-15
  VerifyNondiagonalMomentsAndAxes(1e-9*math::Vector3d(5-sqrt(3), 5, 5+sqrt(3)),
    1e-9 * math::Vector3d(4.0, 5.0, 6.0),
    1e-9 * math::Vector3d(-1.0, 0, -1.0), 1e-15);

  // Nonzero values for all off-axis terms
  VerifyNondiagonalMomentsAndAxes(math::Vector3d(10, 12, 14),
    math::Vector3d(13, 11.75, 11.25),
    math::Vector3d(-0.5*sqrt(3), 1.5, 0.25*sqrt(3)));

  // Nonzero values for all off-axis terms
  VerifyNondiagonalMomentsAndAxes(
    math::Vector3d(6.6116, 8.2393186767, 13.983881323),
    math::Vector3d(11.6116, 8.6116, 8.6116),
    math::Vector3d(2, 2, 2));
}

/////////////////////////////////////////////////
TEST(MassMatrix3dTest, EquivalentBox)
{
  // Default mass matrix with non-positive inertia
  {
    math::MassMatrix3d m;
    math::Vector3d size;
    math::Quaterniond rot;

    // size is all zeros, so SetFromBox should fail
    EXPECT_FALSE(m.SetFromBox(0.0, size, rot));
    EXPECT_FALSE(m.SetFromBox(size, rot));

    // even if mass is valid, it should not be set if size is invalid
    EXPECT_FALSE(m.SetFromBox(1.0, size, rot));
    EXPECT_DOUBLE_EQ(m.Mass(), 0.0);

    // equivalent box should not be findable
    EXPECT_FALSE(m.EquivalentBox(size, rot));
  }

  // Moment of inertia matrix that doesn't satisfy triangle inequality
  {
    const math::Vector3d ixxyyzz(2.0, 2.0, 2.0);
    const math::Vector3d ixyxzyz(-1.0, 0, -1.0);
    math::MassMatrix3d m(1.0, ixxyyzz, ixyxzyz);
    math::Vector3d size;
    math::Quaterniond rot;
    EXPECT_FALSE(m.EquivalentBox(size, rot));
  }

  // Identity inertia matrix
  // expect cube with side length sqrt(6)
  {
    const double mass = 1.0;
    math::MassMatrix3d m(mass, math::Vector3d::One, math::Vector3d::Zero);
    math::Vector3d size;
    math::Vector3d sizeTrue(sqrt(6) * math::Vector3d::One);
    math::Quaterniond rot;
    math::Quaterniond rotTrue(math::Quaterniond::Identity);
    EXPECT_TRUE(m.EquivalentBox(size, rot));
    EXPECT_EQ(size, sizeTrue);
    EXPECT_EQ(rot, rotTrue);

    // create new MassMatrix3d
    // it initially has zero mass, so SetFromBox(size, rot) will fail
    math::MassMatrix3d m2;
    EXPECT_FALSE(m2.SetFromBox(sizeTrue, rotTrue));
    EXPECT_TRUE(m2.SetFromBox(mass, sizeTrue, rotTrue));
    EXPECT_EQ(m, m2);

    double density = mass / (sizeTrue.X() * sizeTrue.Y() * sizeTrue.Z());
    math::Material mat(density);
    EXPECT_DOUBLE_EQ(density, mat.Density());
    math::MassMatrix3d m3;
    EXPECT_TRUE(m3.SetFromBox(mat, sizeTrue, rotTrue));
    EXPECT_EQ(m2, m3);
  }

  // unit box with mass 1.0
  {
    const double mass = 1.0;
    const math::Vector3d size(1, 1, 1);
    double ixx = mass/12 * (std::pow(size.Y(), 2) + std::pow(size.Z(), 2));
    double iyy = mass/12 * (std::pow(size.Z(), 2) + std::pow(size.X(), 2));
    double izz = mass/12 * (std::pow(size.X(), 2) + std::pow(size.Y(), 2));
    math::Vector3d ixxyyzz(ixx, iyy, izz);
    math::MassMatrix3d m(mass, ixxyyzz, math::Vector3d::Zero);
    math::Vector3d size2;
    math::Quaterniond rot;
    EXPECT_TRUE(m.EquivalentBox(size2, rot));
    EXPECT_EQ(size, size2);
    EXPECT_EQ(rot, math::Quaterniond::Identity);

    math::MassMatrix3d m2;
    EXPECT_TRUE(m2.SetFromBox(mass, size, rot));
    EXPECT_EQ(m, m2);
  }

  // box 1x4x9
  {
    const double mass = 12.0;
    const math::Vector3d ixxyyzz(97, 82, 17);
    math::MassMatrix3d m(mass, ixxyyzz, math::Vector3d::Zero);
    math::Vector3d size;
    math::Quaterniond rot;
    EXPECT_TRUE(m.EquivalentBox(size, rot));
    EXPECT_EQ(size, math::Vector3d(1, 4, 9));
    EXPECT_EQ(rot, math::Quaterniond::Identity);

    math::MassMatrix3d m2;
    EXPECT_TRUE(m2.SetFromBox(mass, size, rot));
    EXPECT_EQ(m, m2);
  }

  // box 1x4x9 rotated by 90 degrees around Z
  {
    const double mass = 12.0;
    const math::Vector3d ixxyyzz(82, 17, 97);
    math::MassMatrix3d m(mass, ixxyyzz, math::Vector3d::Zero);
    math::Vector3d size;
    math::Quaterniond rot;
    EXPECT_TRUE(m.EquivalentBox(size, rot, -1e-6));
    EXPECT_EQ(size, math::Vector3d(9, 4, 1));
    EXPECT_EQ(rot, math::Quaterniond(0, 0, IGN_PI/2));

    math::MassMatrix3d m2;
    EXPECT_TRUE(m2.SetFromBox(mass, size, rot));
    EXPECT_EQ(m, m2);
  }

  // box 1x4x9 rotated by 45 degrees around Z
  {
    const double mass = 12.0;
    const math::Vector3d ixxyyzz(49.5, 49.5, 97);
    const math::Vector3d ixyxzyz(-32.5, 0.0, 0.0);
    math::MassMatrix3d m(mass, ixxyyzz, ixyxzyz);
    math::Vector3d size;
    math::Quaterniond rot;
    EXPECT_TRUE(m.EquivalentBox(size, rot));
    EXPECT_EQ(size, math::Vector3d(9, 4, 1));
    // There are multiple correct rotations due to box symmetry
    EXPECT_TRUE(rot == math::Quaterniond(0, 0, IGN_PI/4) ||
                rot == math::Quaterniond(IGN_PI, 0, IGN_PI/4));

    math::MassMatrix3d m2;
    EXPECT_TRUE(m2.SetFromBox(mass, size, rot));
    EXPECT_EQ(m, m2);
  }

  // long slender box
  {
    const double mass = 12.0;
    const math::Vector3d ixxyyzz(1, 1, 2e-6);
    math::MassMatrix3d m(mass, ixxyyzz, math::Vector3d::Zero);
    math::Vector3d size;
    math::Quaterniond rot;
    EXPECT_TRUE(m.EquivalentBox(size, rot));
    EXPECT_EQ(size, math::Vector3d(1e-3, 1e-3, 1));
    EXPECT_EQ(rot, math::Quaterniond::Identity);

    math::MassMatrix3d m2;
    EXPECT_TRUE(m2.SetFromBox(mass, size, rot));
    EXPECT_EQ(m, m2);
  }
}

/////////////////////////////////////////////////
TEST(MassMatrix3dTest, SetFromCylinderZ)
{
  const math::Quaterniond q0 = math::Quaterniond::Identity;

  // Default mass matrix with non-positive inertia
  {
    math::MassMatrix3d m;

    // input is all zeros, so SetFromCylinderZ should fail
    EXPECT_FALSE(m.SetFromCylinderZ(0, 0, 0, q0));
    EXPECT_FALSE(m.SetFromCylinderZ(0, 0, q0));

    // even if some parameters are valid, none should be set if they
    // are not all valid
    EXPECT_FALSE(m.SetFromCylinderZ(1, 0, 0, q0));
    EXPECT_FALSE(m.SetFromCylinderZ(1, 1, 0, q0));
    EXPECT_FALSE(m.SetFromCylinderZ(1, 0, 1, q0));
    EXPECT_DOUBLE_EQ(m.Mass(), 0.0);
  }

  // unit cylinder with mass 1.0
  {
    const double mass = 1.0;
    const double length = 1.0;
    const double radius = 0.5;
    math::MassMatrix3d m;
    EXPECT_TRUE(m.SetFromCylinderZ(mass, length, radius, q0));

    double ixx = mass / 12.0 * (3*std::pow(radius, 2) + std::pow(length, 2));
    double iyy = ixx;
    double izz = mass / 2.0 * std::pow(radius, 2);
    const math::Vector3d ixxyyzz(ixx, iyy, izz);
    EXPECT_EQ(m.DiagonalMoments(), ixxyyzz);
    EXPECT_EQ(m.OffDiagonalMoments(), math::Vector3d::Zero);

    double density = mass / (IGN_PI * radius * radius * length);
    math::Material mat(density);
    EXPECT_DOUBLE_EQ(density, mat.Density());
    math::MassMatrix3d m1;
    EXPECT_FALSE(m1.SetFromCylinderZ(math::Material(0), length, radius));
    EXPECT_TRUE(m1.SetFromCylinderZ(mat, length, radius));
    EXPECT_EQ(m, m1);

    // double the length and radius
    EXPECT_TRUE(m.SetFromCylinderZ(mass, 2*length, 2*radius, q0));
    EXPECT_EQ(m.DiagonalMoments(), 4*ixxyyzz);
  }
}

/////////////////////////////////////////////////
TEST(MassMatrix3dTest, SetFromSphere)
{
  // Default mass matrix with non-positive inertia
  {
    math::MassMatrix3d m;

    // input is all zeros, so SetFromSphere should fail
    EXPECT_FALSE(m.SetFromSphere(0.0, 0.0));
    EXPECT_FALSE(m.SetFromSphere(0.0));

    // even if mass is valid, it should not be set if radius is invalid
    EXPECT_FALSE(m.SetFromSphere(1.0, 0.0));
    EXPECT_DOUBLE_EQ(m.Mass(), 0.0);
  }

  // unit sphere with mass 1.0
  {
    const double mass = 1.0;
    const double radius = 0.5;
    math::MassMatrix3d m;
    EXPECT_TRUE(m.SetFromSphere(mass, radius));

    double ixx = 0.4 * mass * std::pow(radius, 2);
    double iyy = ixx;
    double izz = ixx;
    const math::Vector3d ixxyyzz(ixx, iyy, izz);
    EXPECT_EQ(m.DiagonalMoments(), ixxyyzz);
    EXPECT_EQ(m.OffDiagonalMoments(), math::Vector3d::Zero);

    double density = mass / ((4.0/3.0) * IGN_PI * std::pow(radius, 3));
    math::Material mat(density);
    EXPECT_DOUBLE_EQ(density, mat.Density());
    math::MassMatrix3d m1;
    EXPECT_FALSE(m1.SetFromSphere(mat, 0));
    EXPECT_FALSE(m1.SetFromSphere(math::Material(0), 0));
    EXPECT_TRUE(m1.SetFromSphere(mat, radius));
    EXPECT_EQ(m, m1);

    // double the radius
    EXPECT_TRUE(m.SetFromSphere(mass, 2*radius));
    EXPECT_EQ(m.DiagonalMoments(), 4*ixxyyzz);
  }
<<<<<<< HEAD
}

/////////////////////////////////////////////////
TEST(MassMatrix3dTest, ValidMomentsTolerance)
{
  math::Vector3d moments;
  EXPECT_TRUE(math::MassMatrix3d::ValidMoments(moments, 0));
  EXPECT_TRUE(math::MassMatrix3d::ValidMoments(moments));

  math::MassMatrix3d massMatrix;
  EXPECT_FALSE(massMatrix.IsValid(0));
  EXPECT_FALSE(massMatrix.IsValid(10));
  massMatrix.SetMass(0.1);
  EXPECT_TRUE(massMatrix.IsValid());
=======
>>>>>>> b5702fbc
}<|MERGE_RESOLUTION|>--- conflicted
+++ resolved
@@ -109,17 +109,10 @@
     EXPECT_FALSE(m.IsPositive());
     EXPECT_FALSE(m.IsValid());
 
-<<<<<<< HEAD
     // Valid when mass is set
     EXPECT_TRUE(m.SetMass(mass));
-    EXPECT_FALSE(m.SetIXX(Ixxyyzz[0]));
-    EXPECT_FALSE(m.SetIYY(Ixxyyzz[1]));
-=======
-    // Initially invalid
-    EXPECT_FALSE(m.SetMass(mass));
     EXPECT_FALSE(m.SetIxx(Ixxyyzz[0]));
     EXPECT_FALSE(m.SetIyy(Ixxyyzz[1]));
->>>>>>> b5702fbc
 
     // Valid once enough properties are set
     EXPECT_TRUE(m.SetIzz(Ixxyyzz[2]));
@@ -886,7 +879,6 @@
     EXPECT_TRUE(m.SetFromSphere(mass, 2*radius));
     EXPECT_EQ(m.DiagonalMoments(), 4*ixxyyzz);
   }
-<<<<<<< HEAD
 }
 
 /////////////////////////////////////////////////
@@ -901,6 +893,4 @@
   EXPECT_FALSE(massMatrix.IsValid(10));
   massMatrix.SetMass(0.1);
   EXPECT_TRUE(massMatrix.IsValid());
-=======
->>>>>>> b5702fbc
 }