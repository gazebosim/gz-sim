# Create model executable
set(model_executable gz-sim-model)
add_executable(${model_executable} model_main.cc ModelCommandAPI.cc)
target_link_libraries(${model_executable}
  gz-utils${GZ_UTILS_VER}::cli
  ${PROJECT_LIBRARY_TARGET_NAME}
)

install(
  TARGETS ${model_executable}
  DESTINATION ${CMAKE_INSTALL_LIBEXECDIR}/gz/${GZ_DESIGNATION}${PROJECT_VERSION_MAJOR}/
)

# Create sim utilies library
add_library(gz STATIC gz.cc)
target_link_libraries(gz
  ${PROJECT_LIBRARY_TARGET_NAME}
  gz-common${GZ_COMMON_VER}::gz-common${GZ_COMMON_VER}
  gz-utils${GZ_UTILS_VER}::cli
  gz-sim
)

# Create GUI executable if enabled
if(ENABLE_GUI)
  target_link_libraries(gz gz-sim-gui)

  add_executable(gz-sim-gui-client gui_main.cc)
  target_link_libraries(gz-sim-gui-client PRIVATE gz)

  install(
    TARGETS gz-sim-gui-client
    DESTINATION ${CMAKE_INSTALL_LIBEXECDIR}/gz/${GZ_DESIGNATION}${PROJECT_VERSION_MAJOR}/
  )
endif()

# Create sim main executable
set(sim_executable gz-sim-main)
add_executable(${sim_executable} sim_main.cc)
target_link_libraries(${sim_executable} PRIVATE gz)

install(
  TARGETS ${sim_executable}
  DESTINATION ${CMAKE_INSTALL_LIBEXECDIR}/gz/${GZ_DESIGNATION}${PROJECT_VERSION_MAJOR}/
)

if(ENABLE_GUI)
  target_compile_definitions(gz-sim-main
    PRIVATE
      "GZ_SIM_GUI_EXE=\"${CMAKE_INSTALL_PREFIX}/${CMAKE_INSTALL_LIBEXECDIR}/gz/${GZ_DESIGNATION}${PROJECT_VERSION_MAJOR}/$<TARGET_FILE_NAME:gz-sim-gui-client>\""
  )
endif()

# Build the unit tests.
set(test_sources gz_TEST.cc)

# Add systems that need a valid display here.
# \todo(anyone) Find a way to run these tests with a virtual display such Xvfb
# or Xdummy instead of skipping them
if(VALID_DISPLAY AND VALID_DRI_DISPLAY)
  list(APPEND test_sources ModelCommandAPI_TEST.cc)
else()
  message(STATUS
    "Skipping ModelCommandAPI tests because a valid display was not found")
endif()

# Build unit tests if Gazebo tools is installed
if(BUILD_TESTING AND GZ_TOOLS_PROGRAM)
  gz_build_tests(TYPE UNIT
    SOURCES
      ${test_sources}
    LIB_DEPS
      gz-utils${GZ_UTILS_VER}::gz-utils${GZ_UTILS_VER}
      ${PROJECT_LIBRARY_TARGET_NAME}
    ENVIRONMENT
        GZ_SIM_INSTALL_PREFIX=${CMAKE_INSTALL_PREFIX}
  )
endif()

foreach(CMD_TEST
  UNIT_gz_TEST UNIT_ModelCommandAPI_TEST)

  if(NOT TARGET ${CMD_TEST})
    continue()
  endif()

  add_dependencies(${CMD_TEST}
    TestModelSystem
    TestSensorSystem
    TestWorldSystem
  )

  target_compile_definitions(${CMD_TEST}
    PRIVATE
      "GZ_PATH=\"${GZ_TOOLS_PROGRAM}\""
  )

<<<<<<< HEAD
  set_tests_properties(${CMD_TEST} PROPERTIES
    ENVIRONMENT "GZ_CONFIG_PATH=${CMAKE_BINARY_DIR}/test/conf/$<CONFIG>")
=======
  if(${CMD_TEST} STREQUAL UNIT_ModelCommandAPI_TEST)
    set(_env_vars)
    list(APPEND _env_vars "GZ_CONFIG_PATH=${CMAKE_BINARY_DIR}/test/conf/$<CONFIG>")
    list(APPEND _env_vars "GZ_IP=127.0.0.1")
    set_tests_properties(${CMD_TEST} PROPERTIES
      ENVIRONMENT "${_env_vars}")
  endif()

  if(${CMD_TEST} STREQUAL UNIT_gz_TEST)
    # Running `gz sim` on macOS has problems when run with /usr/bin/ruby
    # due to System Integrity Protection (SIP). Try to find ruby from
    # homebrew as a workaround.
    if(APPLE)
      find_program(BREW_RUBY ruby HINTS /usr/local/opt/ruby/bin)
    endif()

    target_compile_definitions(${CMD_TEST}
      PRIVATE
        "BREW_RUBY=\"${BREW_RUBY} \""
    )

    set(_env_vars)
    list(APPEND _env_vars "GZ_CONFIG_PATH=${CMAKE_BINARY_DIR}/test/conf")
    list(APPEND _env_vars "GZ_IP=127.0.0.1")
    list(APPEND _env_vars "GZ_SIM_SYSTEM_PLUGIN_PATH=$<TARGET_FILE_DIR:TestModelSystem>")

    set_tests_properties(${CMD_TEST} PROPERTIES
      ENVIRONMENT "${_env_vars}")
  endif()
>>>>>>> 3fa5abe3

  # On Windows there is no RPATH, so an alternative way for tests for finding .dll libraries
  # in build directory in necessary. For regular tests, the trick is to place all libraries
  # and executables in a common CMAKE_RUNTIME_OUTPUT_DIRECTORY, so that the .dll are found
  # as they are in the same directory where the executable is loaded. For tests that are
  # launched via Ruby, this does not work, so we need to manually add CMAKE_RUNTIME_OUTPUT_DIRECTORY
  # to the PATH. This is done via the ENVIRONMENT_MODIFICATION that was added in CMake 3.22.
  if (WIN32)
    set_tests_properties(${CMD_TEST} PROPERTIES
      ENVIRONMENT_MODIFICATION "PATH=path_list_prepend:${CMAKE_RUNTIME_OUTPUT_DIRECTORY}")
  endif()
endforeach()

#===============================================================================
# Generate the ruby script for internal testing of model command.
# Note that the major version of the library is included in the name.
# Ex: cmdmodel0.rb
set(gz_model_ruby_path
  "${CMAKE_BINARY_DIR}/test/lib/$<CONFIG>/ruby/gz/cmdmodel${PROJECT_VERSION_MAJOR}")
set(cmd_model_script_generated_test "${gz_model_ruby_path}.rb")
set(cmd_model_script_configured_test
  "${CMAKE_CURRENT_BINARY_DIR}/test_cmdmodel${PROJECT_VERSION_MAJOR}.rb.configured")

# Set the library_location variable to the full path of the library file within
# the build directory.
set(model_exe_location "$<TARGET_FILE:${model_executable}>")

configure_file(
  "cmdmodel.rb.in"
  "${cmd_model_script_configured_test}"
  @ONLY
)

file(GENERATE
  OUTPUT "${cmd_model_script_generated_test}"
  INPUT "${cmd_model_script_configured_test}"
)

# Generate a configuration file for internal testing.
# Note that the major version of the library is included in the name.
# Ex: model0.yaml
configure_file(
  "model.yaml.in"
  "${CMAKE_CURRENT_BINARY_DIR}/model${PROJECT_VERSION_MAJOR}.yaml.configured"
  @ONLY
)

file(GENERATE
  OUTPUT "${CMAKE_BINARY_DIR}/test/conf/$<CONFIG>/model${PROJECT_VERSION_MAJOR}.yaml"
  INPUT "${CMAKE_CURRENT_BINARY_DIR}/model${PROJECT_VERSION_MAJOR}.yaml.configured"
)

#===============================================================================
# Generate the ruby script for internal testing of sim command.
# Note that the major version of the library is included in the name.
# Ex: cmdsim0.rb
set(gz_sim_ruby_path
  "${CMAKE_BINARY_DIR}/test/lib/$<CONFIG>/ruby/gz/cmdsim${PROJECT_VERSION_MAJOR}")
set(cmd_sim_script_generated_test "${gz_sim_ruby_path}.rb")
set(cmd_sim_script_configured_test
  "${CMAKE_CURRENT_BINARY_DIR}/test_cmdsim${PROJECT_VERSION_MAJOR}.rb.configured")

# Set the library_location variable to the full path of the library file within
# the build directory.
set(sim_exe_location "$<TARGET_FILE:${sim_executable}>")

configure_file(
  "cmdsim.rb.in"
  "${cmd_sim_script_configured_test}"
  @ONLY
)

file(GENERATE
  OUTPUT "${cmd_sim_script_generated_test}"
  INPUT "${cmd_sim_script_configured_test}"
)

# Generate a configuration file for internal testing.
# Note that the major version of the library is included in the name.
# Ex: sim0.yaml
configure_file(
  "sim.yaml.in"
  "${CMAKE_CURRENT_BINARY_DIR}/sim${PROJECT_VERSION_MAJOR}.yaml.configured"
  @ONLY
)

file(GENERATE
  OUTPUT "${CMAKE_BINARY_DIR}/test/conf/$<CONFIG>/sim${PROJECT_VERSION_MAJOR}.yaml"
  INPUT "${CMAKE_CURRENT_BINARY_DIR}/sim${PROJECT_VERSION_MAJOR}.yaml.configured"
)


#===============================================================================
# Used for the installed model command version.
# Generate the ruby script that gets installed.
# Note that the major version of the library is included in the name.
# Ex: cmdmodel0.rb
set(cmd_model_script_generated "${CMAKE_CURRENT_BINARY_DIR}/cmdmodel${PROJECT_VERSION_MAJOR}.rb")
set(cmd_model_script_configured "${cmd_model_script_generated}.configured")

# Set the library_location variable to the relative path to the library file
# within the install directory structure.
set(model_exe_location "../../../${CMAKE_INSTALL_LIBEXECDIR}/gz/${GZ_DESIGNATION}${PROJECT_VERSION_MAJOR}/$<TARGET_FILE_NAME:${model_executable}>")

configure_file(
  "cmdmodel.rb.in"
  "${cmd_model_script_configured}"
  @ONLY
)

file(GENERATE
  OUTPUT "${cmd_model_script_generated}"
  INPUT "${cmd_model_script_configured}"
)
# Install the ruby command line library in an unversioned location.
install(FILES ${cmd_model_script_generated} DESTINATION lib/ruby/gz)

# Used for the installed version.
set(gz_model_ruby_path "${CMAKE_INSTALL_PREFIX}/lib/ruby/gz/cmdmodel${PROJECT_VERSION_MAJOR}")

set(model_configured "${CMAKE_CURRENT_BINARY_DIR}/model${PROJECT_VERSION_MAJOR}.yaml")
configure_file(
  "model.yaml.in"
  ${model_configured}
  @ONLY)

install(FILES ${model_configured} DESTINATION ${CMAKE_INSTALL_DATAROOTDIR}/gz/)

#===============================================================================
# Used for the installed sim command version.
# Generate the ruby script that gets installed.
# Note that the major version of the library is included in the name.
# Ex: cmdsim0.rb
set(cmd_sim_script_generated "${CMAKE_CURRENT_BINARY_DIR}/cmdsim${PROJECT_VERSION_MAJOR}.rb")
set(cmd_sim_script_configured "${cmd_sim_script_generated}.configured")

# Set the library_location variable to the relative path to the library file
# within the install directory structure.
set(sim_exe_location "../../../${CMAKE_INSTALL_LIBEXECDIR}/gz/${GZ_DESIGNATION}${PROJECT_VERSION_MAJOR}/$<TARGET_FILE_NAME:${sim_executable}>")

configure_file(
  "cmdsim.rb.in"
  "${cmd_sim_script_configured}"
  @ONLY
)

file(GENERATE
  OUTPUT "${cmd_sim_script_generated}"
  INPUT "${cmd_sim_script_configured}"
)
# Install the ruby command line library in an unversioned location.
install(FILES ${cmd_sim_script_generated} DESTINATION lib/ruby/gz)

# Used for the installed version.
set(gz_sim_ruby_path "${CMAKE_INSTALL_PREFIX}/lib/ruby/gz/cmdsim${PROJECT_VERSION_MAJOR}")

set(sim_configured "${CMAKE_CURRENT_BINARY_DIR}/sim${PROJECT_VERSION_MAJOR}.yaml")
configure_file(
  "sim.yaml.in"
  ${sim_configured}
  @ONLY)

install(FILES ${sim_configured} DESTINATION ${CMAKE_INSTALL_DATAROOTDIR}/gz/)

#===============================================================================
# Bash completion

# Tack version onto and install the bash completion script
configure_file(
  "sim.bash_completion.sh"
    "${CMAKE_CURRENT_BINARY_DIR}/sim${PROJECT_VERSION_MAJOR}.bash_completion.sh" @ONLY)
install(
  FILES
    ${CMAKE_CURRENT_BINARY_DIR}/sim${PROJECT_VERSION_MAJOR}.bash_completion.sh
  DESTINATION
    ${CMAKE_INSTALL_DATAROOTDIR}/gz/gz${GZ_TOOLS_VER}.completion.d)

configure_file(
  "model.bash_completion.sh"
    "${CMAKE_CURRENT_BINARY_DIR}/model${PROJECT_VERSION_MAJOR}.bash_completion.sh" @ONLY)
install(
  FILES
    ${CMAKE_CURRENT_BINARY_DIR}/model${PROJECT_VERSION_MAJOR}.bash_completion.sh
  DESTINATION
    ${CMAKE_INSTALL_DATAROOTDIR}/gz/gz${GZ_TOOLS_VER}.completion.d)<|MERGE_RESOLUTION|>--- conflicted
+++ resolved
@@ -94,10 +94,6 @@
       "GZ_PATH=\"${GZ_TOOLS_PROGRAM}\""
   )
 
-<<<<<<< HEAD
-  set_tests_properties(${CMD_TEST} PROPERTIES
-    ENVIRONMENT "GZ_CONFIG_PATH=${CMAKE_BINARY_DIR}/test/conf/$<CONFIG>")
-=======
   if(${CMD_TEST} STREQUAL UNIT_ModelCommandAPI_TEST)
     set(_env_vars)
     list(APPEND _env_vars "GZ_CONFIG_PATH=${CMAKE_BINARY_DIR}/test/conf/$<CONFIG>")
@@ -127,7 +123,6 @@
     set_tests_properties(${CMD_TEST} PROPERTIES
       ENVIRONMENT "${_env_vars}")
   endif()
->>>>>>> 3fa5abe3
 
   # On Windows there is no RPATH, so an alternative way for tests for finding .dll libraries
   # in build directory in necessary. For regular tests, the trick is to place all libraries
