#!/usr/bin/ruby

# Copyright (C) 2019 Open Source Robotics Foundation
#
# Licensed under the Apache License, Version 2.0 (the "License");
# you may not use this file except in compliance with the License.
# You may obtain a copy of the License at
#
#     http://www.apache.org/licenses/LICENSE-2.0
#
# Unless required by applicable law or agreed to in writing, software
# distributed under the License is distributed on an "AS IS" BASIS,
# WITHOUT WARRANTIES OR CONDITIONS OF ANY KIND, either express or implied.
# See the License for the specific language governing permissions and
# limitations under the License.

# We use 'dl' for Ruby <= 1.9.x and 'fiddle' for Ruby >= 2.0.x
if RUBY_VERSION.split('.')[0] < '2'
  require 'dl'
  require 'dl/import'
  include DL
else
  require 'fiddle'
  require 'fiddle/import'
  include Fiddle
end

require 'optparse'
require 'erb'

# Constants.
LIBRARY_NAME = '@library_location@'
LIBRARY_VERSION = '@PROJECT_VERSION_FULL@'

COMMON_OPTIONS =
               "  -h [--help]                Print this help message.\n"\
               "                                                    \n"        +
               "  --force-version <VERSION>  Use a specific library version.\n"\
               "                                                    \n"        +
               '  --versions                 Show the available versions.'

COMMANDS = { 'gazebo' =>
  "Run and manage Gazebo simulations.                                              \n"\
  "                                                                                \n"\
  "  ign gazebo [options] [file]                                                   \n"\
  "                                                                                \n"\
  "                                                                                \n"\
  "Available Options:                                                              \n"\
  "  -g                           Run only the GUI.                                \n"\
  "\n"\
  "  --iterations [arg]           Number of iterations to execute.                 \n"\
  "\n"\
  "  --levels                     Use the level system. The default is false,      \n"\
  "                               which loads all models. It's always true         \n"\
  "                               with --network-role.                             \n"\
  "\n"\
  "  --network-role [arg]         Participant role used in a distributed           \n"\
  "                               simulation environment. Role is one of           \n"\
  "                               [primary, secondary]. It implies --levels.       \n"\
  "\n"\
  "  --network-secondaries [arg]  Number of secondary participants expected        \n"\
  "                               to join a distributed simulation                 \n"\
  "                               environment. (Primary only).                     \n"\
  "\n"\
  "  --record                     Use logging system to record states and          \n"\
  "                               console messages to the default location,        \n"\
  "                               in ~/.ignition/gazebo/log.                       \n"\
  "\n"\
  "  --record-path [arg]          Implicitly invokes --record, and specifies       \n"\
  "                               custom path to put recorded files. Argument      \n"\
  "                               is path to record states and console             \n"\
  "                               messages. Specifying this argument will          \n"\
  "                               enable console logging to a console.log          \n"\
  "                               file in the specified path.                      \n"\
  "\n"\
  "  --record-resources           Implicitly invokes --record, and records         \n"\
  "                               meshes and material files, in addition to        \n"\
  "                               states and console messages.                     \n"\
  "\n"\
  "  --record-topic [arg]         Specify the name of an additional topic to       \n"\
  "                               record. Implicitly invokes --record.             \n"\
  "                               Zero or more topics can be specified by          \n"\
  "                               using multiple --record-topic options.           \n"\
  "                               Regular expressions can be used, which           \n"\
  "                               likely requires quotes. A default set of         \n"\
  "                               topics are also recorded, which support          \n"\
  "                               simulation state playback. Enable debug          \n"\
  "                               console output with the -v 4 option              \n"\
  "                               and look for 'Recording default topic' in        \n"\
  "                               order to determine the default set of            \n"\
  "                               topics.                                          \n"\
  "                               Examples:                                        \n"\
  "                                 1. Record all topics.                          \n"\
  "                                     --record-topic \".*\"                      \n"\
  "                                 2. Record only the /stats topic.               \n"\
  "                                     --record-topic /stats                      \n"\
  "                                 3. Record the /stats and /clock topics.        \n"\
  "                                     --record-topic /stats \                    \n"\
  "                                     --record-topic /clock                      \n"\
  "\n"\
  "  --log-overwrite              When recording, overwrite existing files.        \n"\
  "                               Only valid if recording is enabled.              \n"\
  "\n"\
  "  --log-compress               When recording, compress final log files.        \n"\
  "                               Only valid if recording is enabled.              \n"\
  "\n"\
  "  --playback [arg]             Use logging system to play back states.          \n"\
  "                               Argument is path to recorded states.             \n"\
  "\n"\
  "  --headless-rendering         Run rendering in headless mode                   \n"\
  "\n"\
  "  -r                           Run simulation on start.                         \n"\
  "\n"\
  "  -s                           Run only the server (headless mode). This        \n"\
  "                               overrides -g, if it is also present.             \n"\
  "\n"\
  "  -v [ --verbose ] [arg]       Adjust the level of console output (0~4).        \n"\
  "                               The default verbosity is 1, use -v without       \n"\
  "                               arguments for level 3.                           \n"\
  "\n"\
  "  --gui-config [arg]           Ignition GUI configuration file to load.         \n"\
  "                               If no config is given, the configuration in      \n"\
  "                               the SDF file is used. And if that's not          \n"\
  "                               provided, the default installed config is        \n"\
  "                               used.                                            \n"\
  "\n"\
  "  --physics-engine [arg]       Ignition Physics engine plugin to load.          \n"\
  "                               Gazebo will use DART by default.                 \n"\
  "                               (ignition-physics-dartsim-plugin)                \n"\
  "                               Make sure custom plugins are in                  \n"\
  "                               IGN_GAZEBO_PHYSICS_ENGINE_PATH.                  \n"\
  "\n"\
  "  --render-engine [arg]        Ignition Rendering engine plugin to load for     \n"\
  "                               both the server and the GUI. Gazebo will use     \n"\
  "                               OGRE2 by default. (ogre2)                        \n"\
  "                               Make sure custom plugins are in                  \n"\
  "                               IGN_GAZEBO_RENDER_ENGINE_PATH.                   \n"\
  "\n"\
  "  --render-engine-gui [arg]    Ignition Rendering engine plugin to load for     \n"\
  "                               the GUI. Gazebo will use OGRE2 by default.       \n"\
  "                               (ogre2)                                          \n"\
  "                               Make sure custom plugins are in                  \n"\
  "                               IGN_GAZEBO_RENDER_ENGINE_PATH.                   \n"\
  "\n"\
  "  --render-engine-server [arg] Ignition Rendering engine plugin to load for     \n"\
  "                               the server. Gazebo will use OGRE2 by default.    \n"\
  "                               (ogre2)                                          \n"\
  "                               Make sure custom plugins are in                  \n"\
  "                               IGN_GAZEBO_RENDER_ENGINE_PATH.                   \n"\
  "\n"\
  "  --version                    Print Gazebo version information.                \n"\
  "\n"\
  "  -z [arg]                     Update rate in Hertz.                            \n"\
  "\n"+
  COMMON_OPTIONS + "\n\n" +
  "Environment variables:                                                  \n"\
  "  IGN_GAZEBO_RESOURCE_PATH    Colon separated paths used to locate      \n"\
  " resources such as worlds and models.                                 \n\n"\
  "  IGN_GAZEBO_SYSTEM_PLUGIN_PATH    Colon separated paths used to        \n"\
  " locate system plugins.                                               \n\n"\
  "  IGN_GAZEBO_SERVER_CONFIG_PATH    Path to server configuration file. \n\n"\
  "  IGN_GUI_PLUGIN_PATH    Colon separated paths used to locate GUI       \n"\
  " plugins.                                                             \n\n"\
  "  GZ_GUI_RESOURCE_PATH    Colon separated paths used to locate GUI      \n"\
  " resources such as configuration files.                               \n\n"
}

#
# Class for the Ignition Gazebo command line tools.
#
class Cmd

  def killProcess(pid, name, timeout)
    Process.kill("-INT", pid)

    sleepSecs = 0.001
    iterations = (timeout / sleepSecs).to_i
    i = 0
    killedPid = 0
    while killedPid != pid && i < iterations
      begin
        killedPid = Process.waitpid(pid, Process::WNOHANG)
      rescue
        # The process has exited, so return.
        return
      end

      break if killedPid == pid

      sleep sleepSecs
      i = i + 1
    end

    if killedPid != pid
      puts "Escalating to SIGKILL on [#{name}]"
      Process.kill("-KILL", pid)
    end
  end

  #
  # Return a structure describing the options.
  #
  def parse(args)
    options = {
      'file' => '',
      'gui' => 0,
      'hz' => -1,
      'iterations' => 0,
      'levels' => 0,
      'network_role' => '',
      'network_secondaries' => 0,
      'record' => 0,
      'record-path' => '',
      'record-resources' => 0,
      'record-topics' => [],
      'log-overwrite' => 0,
      'log-compress' => 0,
      'playback' => '',
      'run' => 0,
      'server' => 0,
      'verbose' => '1',
      'gui_config' => '',
      'physics_engine' => '',
<<<<<<< HEAD
      'render_engine_gui' => '',
      'render_engine_server' => '',
      'headless-rendering' => 0
=======
      'rendering_engine_gui' => '',
      'rendering_engine_server' => '',
      'wait_gui' => 1
>>>>>>> 1cf75f3c
    }

    usage = COMMANDS[args[0]]

    opt_parser = OptionParser.new do |opts|
      opts.banner = usage

      opts.on('-h', '--help') do
        puts usage
        exit
      end
      opts.on('--iterations [arg]', Integer,
              'Number of iterations to execute') do |i|
        options['iterations'] = i
      end
      opts.on('--network-role [arg]', String) do |role|
        options['network_role'] = role
      end
      opts.on('--network-secondaries [arg]', Integer) do |i|
        options['network_secondaries'] = i
      end
      opts.on('-z [arg]', Float, 'Update rate in Hertz') do |h|
        options['hz'] = h
      end
      opts.on('-r') do
        options['run'] = 1
      end
      opts.on('-g') do
        options['gui'] = 1
        # Runing the Gui only, don't show world loading menu
        options['wait_gui'] = 0
      end
      opts.on('-s') do
        options['server'] = 1
        # Runing the server only, don't wait for starting world from Gui
        options['wait_gui'] = 0
      end
      opts.on('--levels') do
        options['levels'] = 1
      end
      opts.on('--record') do
        options['record'] = 1
      end
      opts.on('--record-path [arg]', String) do |r|
        options['record-path'] = r
      end
      opts.on('--record-resources') do
        options['record-resources'] = 1
      end
      opts.on('--record-topic [arg]', String) do |t|
        options['record-topics'].append(t)
      end
      opts.on('--log-overwrite') do
        options['log-overwrite'] = 1
      end
      opts.on('--log-compress') do
        options['log-compress'] = 1
      end
      opts.on('--playback [arg]', String) do |p|
        options['playback'] = p
      end
      opts.on('-v [verbose]', '--verbose [verbose]', String) do |v|
        options['verbose'] = v || '3'
      end
      opts.on('--gui-config [arg]', String) do |c|
        options['gui_config'] = c
      end
      opts.on('--physics-engine [arg]', String) do |e|
        options['physics_engine'] = e
      end
      opts.on('--headless-rendering') do
        options['headless-rendering'] = 1
      end
      opts.on('--render-engine-gui [arg]', String) do |g|
        options['render_engine_gui'] = g
      end
      opts.on('--render-engine-server [arg]', String) do |k|
        options['render_engine_server'] = k
      end
      opts.on('--render-engine [arg]', String) do |f|
        options['render_engine_gui'] = f
        options['render_engine_server'] = f
      end
      opts.on('--version') do
        options['version'] = '1'
      end

    end # opt_parser do

    opt_parser.parse!(args)

    # SDF file as positional argument
    filename = args.pop
    if filename and filename != 'gazebo'
      options['file'] = filename
    end

    options['command'] = args[0]

    options
  end # parse()

  def execute(args)
    options = parse(args)

    if LIBRARY_NAME[0] == '/'
      # If the first character is a slash, we'll assume that we've been given an
      # absolute path to the library. This is only used during test mode.
      plugin = LIBRARY_NAME
    else
      # We're assuming that the library path is relative to the current
      # location of this script.
      plugin = File.expand_path(File.join(File.dirname(__FILE__), LIBRARY_NAME))
    end
    conf_version = LIBRARY_VERSION

    begin
      Importer.dlload plugin
    rescue DLError => e
      puts "Library error for [#{plugin}]: #{e.to_s}"
      if plugin.end_with? ".dylib"
        puts "
If this script was executed with /usr/bin/ruby, this error may be caused by
macOS System Integrity Protection. One workaround is to use a different
version of ruby, for example:
    brew install ruby
and add the following line to your shell profile:
    export PATH=/usr/local/opt/ruby/bin:$PATH
If you are using a colcon workspace, please ensure that the setup script
has properly set the DYLD_LIBRARY_PATH environment variables."
      end
      exit(-1)
    end

    # Read the library version.
    Importer.extern 'char *ignitionGazeboVersion()'
    begin
      plugin_version = Importer.ignitionGazeboVersion.to_s
    rescue DLError
      puts "Library error: Problem running 'ignitionGazeboVersion()' from #{plugin}."
      exit(-1)
    end

    # Sanity check: Verify that the version of the yaml file matches the version
    # of the library that we are using.
    unless plugin_version.eql? conf_version
      puts "Error: Version mismatch. Your configuration file version is
            [#{conf_version}] but #{plugin} version is [#{plugin_version}]."
      exit(-1)
    end

    usage = COMMANDS[args[0]]

    begin

      # Import the findFuelResource function
      Importer.extern 'const char *findFuelResource(const char *)'

      if options.key?('version')
        Importer.extern 'char *gazeboVersionHeader()'
        puts Importer.gazeboVersionHeader.to_s
        exit
      end

      # Global configurations
      if options.key?('verbose')
        Importer.extern 'void cmdVerbosity(const char *)'
        Importer.cmdVerbosity(options['verbose'])
      end

      parsed = ''
      if options['file'] != ''
        # Check if the passed in file exists.
        if File.exists?(options['file'])
          path = options['file']
        # If not, then first check the IGN_GAZEBO_RESOURCE_PATH environment
        # variable, then the configuration path from the launch library.
        else
          resourcePathEnv = ENV['IGN_GAZEBO_RESOURCE_PATH']
          if !resourcePathEnv.nil?
            resourcePaths = resourcePathEnv.split(':')
            for resourcePath in resourcePaths
              filePath = File.join(resourcePath, options['file'])
              if File.exists?(filePath)
                path = filePath
                break
              end
            end
          end

          if path.nil?
            Importer.extern 'char *worldInstallDir()'
            path = File.join(Importer.worldInstallDir().to_s, options['file'])
            if !File.exists?(path)
              path = Importer.findFuelResource(options['file']).to_s
              options['file'] = path
              if path == ""
                puts "Unable to find or download file " + options['file']
                exit(-1)
              end
            end
          end
        end

        # ERB parse the file, and then run the result
        parsed = ERB.new(File.read(path)).result()
      end

      # Import the runServer function
      Importer.extern 'int runServer(const char *, int, int, float, int,
                               const char *, int, int, const char *,
                               int, int, int, const char *, const char *,
                               const char *, const char *, const char *,
                               const char *, int)'

      # Import the runGui function
<<<<<<< HEAD
      Importer.extern 'int runGui(const char *, const char *)'
=======
      Importer.extern 'int runGui(const char *, const char *, int)'
>>>>>>> 1cf75f3c

      # If playback is specified, and the user has not specified a
      # custom gui config, set the gui config to load the playback
      # gui config
      if (options['playback'] != '' and options['gui_config'] == '')
        options['gui_config'] = "_playback_"
      end

      # Neither the -s nor -g options were used, so run both the server
      # and gui.
      if options['server'] == 0 && options['gui'] == 0

        if plugin.end_with? ".dylib"
          puts "`ign gazebo` currently only works with the -s argument on macOS.
See https://github.com/ignitionrobotics/ign-gazebo/issues/44 for more info."
          exit(-1)
        end

        serverPid = Process.fork do
          ENV['RMT_PORT'] = '1500'
          Process.setpgid(0, 0)
          Process.setproctitle('ign gazebo server')
          Importer.runServer(parsed, options['iterations'], options['run'],
            options['hz'], options['levels'], options['network_role'],
            options['network_secondaries'], options['record'],
            options['record-path'], options['record-resources'],
            options['log-overwrite'], options['log-compress'],
            options['playback'], options['physics_engine'],
            options['render_engine_server'], options['render_engine_gui'],
<<<<<<< HEAD
            options['file'], options['record-topics'].join(':'),
            options['headless-rendering'])
=======
            options['file'], options['record-topics'].join(':'), options['wait_gui'])
>>>>>>> 1cf75f3c
        end

        guiPid = Process.fork do
          ENV['RMT_PORT'] = '1501'
          Process.setpgid(0, 0)
          Process.setproctitle('ign gazebo gui')
<<<<<<< HEAD
          Importer.runGui(options['gui_config'], options['render_engine_gui'])
=======
          Importer.runGui(options['gui_config'], options['file'], options['wait_gui'])
>>>>>>> 1cf75f3c
        end

        Signal.trap("INT") {
          self.killProcess(guiPid, "Ignition Gazebo GUI", 5.0)
          self.killProcess(serverPid, "Ignition Gazebo Server", 5.0)
          return 1
        }

        # Wait for a child process to end
        pid, status = Process.wait2

        if pid == serverPid
          self.killProcess(guiPid, "Ignition Gazebo GUI", 5.0)
        else
          self.killProcess(serverPid, "Ignition Gazebo Server", 5.0)
        end

      # If the -s option was specified, then run only the server
      elsif options['server'] == 1
        ENV['RMT_PORT'] = '1500'
        Importer.runServer(parsed, options['iterations'], options['run'],
            options['hz'], options['levels'], options['network_role'],
            options['network_secondaries'], options['record'],
            options['record-path'], options['record-resources'],
            options['log-overwrite'], options['log-compress'],
            options['playback'], options['physics_engine'],
            options['render_engine_server'], options['render_engine_gui'],
<<<<<<< HEAD
            options['file'], options['record-topics'].join(':'),
            options['headless-rendering'])
      # Otherwise run the gui
=======
            options['file'], options['record-topics'].join(':'), options['wait_gui'])
            # Otherwise run the gui
>>>>>>> 1cf75f3c
      else options['gui']
        if plugin.end_with? ".dylib"
          puts "`ign gazebo` currently only works with the -s argument on macOS.
See https://github.com/ignitionrobotics/ign-gazebo/issues/44 for more info."
          exit(-1)
        end

        ENV['RMT_PORT'] = '1501'
<<<<<<< HEAD
        Importer.runGui(options['gui_config'], options['render_engine_gui'])
=======
        Importer.runGui(options['gui_config'], options['file'], options['wait_gui'])
>>>>>>> 1cf75f3c
      end
    rescue
      puts "Library error: Problem running [#{options['command']}]() "\
        "from #{plugin}."
    # begin
    end
  # execute
  end
# class
end<|MERGE_RESOLUTION|>--- conflicted
+++ resolved
@@ -221,15 +221,10 @@
       'verbose' => '1',
       'gui_config' => '',
       'physics_engine' => '',
-<<<<<<< HEAD
       'render_engine_gui' => '',
       'render_engine_server' => '',
+      'wait_gui' => 1,
       'headless-rendering' => 0
-=======
-      'rendering_engine_gui' => '',
-      'rendering_engine_server' => '',
-      'wait_gui' => 1
->>>>>>> 1cf75f3c
     }
 
     usage = COMMANDS[args[0]]
@@ -443,14 +438,10 @@
                                const char *, int, int, const char *,
                                int, int, int, const char *, const char *,
                                const char *, const char *, const char *,
-                               const char *, int)'
+                               const char *, int, int)'
 
       # Import the runGui function
-<<<<<<< HEAD
-      Importer.extern 'int runGui(const char *, const char *)'
-=======
-      Importer.extern 'int runGui(const char *, const char *, int)'
->>>>>>> 1cf75f3c
+      Importer.extern 'int runGui(const char *, const char *, int, const char *)'
 
       # If playback is specified, and the user has not specified a
       # custom gui config, set the gui config to load the playback
@@ -480,23 +471,17 @@
             options['log-overwrite'], options['log-compress'],
             options['playback'], options['physics_engine'],
             options['render_engine_server'], options['render_engine_gui'],
-<<<<<<< HEAD
             options['file'], options['record-topics'].join(':'),
+            options['wait_gui'],
             options['headless-rendering'])
-=======
-            options['file'], options['record-topics'].join(':'), options['wait_gui'])
->>>>>>> 1cf75f3c
         end
 
         guiPid = Process.fork do
           ENV['RMT_PORT'] = '1501'
           Process.setpgid(0, 0)
           Process.setproctitle('ign gazebo gui')
-<<<<<<< HEAD
-          Importer.runGui(options['gui_config'], options['render_engine_gui'])
-=======
-          Importer.runGui(options['gui_config'], options['file'], options['wait_gui'])
->>>>>>> 1cf75f3c
+          Importer.runGui(options['gui_config'], options['file'],
+              options['wait_gui'], options['render_engine_gui'])
         end
 
         Signal.trap("INT") {
@@ -524,14 +509,9 @@
             options['log-overwrite'], options['log-compress'],
             options['playback'], options['physics_engine'],
             options['render_engine_server'], options['render_engine_gui'],
-<<<<<<< HEAD
             options['file'], options['record-topics'].join(':'),
-            options['headless-rendering'])
-      # Otherwise run the gui
-=======
-            options['file'], options['record-topics'].join(':'), options['wait_gui'])
+            options['wait_gui'], options['headless-rendering'])
             # Otherwise run the gui
->>>>>>> 1cf75f3c
       else options['gui']
         if plugin.end_with? ".dylib"
           puts "`ign gazebo` currently only works with the -s argument on macOS.
@@ -540,11 +520,8 @@
         end
 
         ENV['RMT_PORT'] = '1501'
-<<<<<<< HEAD
-        Importer.runGui(options['gui_config'], options['render_engine_gui'])
-=======
-        Importer.runGui(options['gui_config'], options['file'], options['wait_gui'])
->>>>>>> 1cf75f3c
+        Importer.runGui(options['gui_config'], options['file'],
+            options['wait_gui'], options['render_engine_gui'])
       end
     rescue
       puts "Library error: Problem running [#{options['command']}]() "\
