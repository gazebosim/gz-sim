/*
 * Copyright (C) 2021 Open Source Robotics Foundation
 *
 * Licensed under the Apache License, Version 2.0 (the "License");
 * you may not use this file except in compliance with the License.
 * You may obtain a copy of the License at
 *
 *     http://www.apache.org/licenses/LICENSE-2.0
 *
 * Unless required by applicable law or agreed to in writing, software
 * distributed under the License is distributed on an "AS IS" BASIS,
 * WITHOUT WARRANTIES OR CONDITIONS OF ANY KIND, either express or implied.
 * See the License for the specific language governing permissions and
 * limitations under the License.
 *
*/

#include "ModelCommandAPI.hh"

#include <string>
#include <vector>
#include <map>

#include <sdf/Altimeter.hh>
#include <sdf/Camera.hh>
#include <sdf/Imu.hh>
#include <sdf/Magnetometer.hh>
#include <sdf/Noise.hh>
#include <sdf/Sensor.hh>

#include <ignition/msgs/serialized.pb.h>
#include <ignition/msgs/stringmsg.pb.h>

#include <ignition/common/Console.hh>
#include <ignition/common/Filesystem.hh>
#include <ignition/gazebo/EntityComponentManager.hh>
#include <ignition/gazebo/components/Altimeter.hh>
#include <ignition/gazebo/components/Camera.hh>
#include <ignition/gazebo/components/ChildLinkName.hh>
#include <ignition/gazebo/components/Imu.hh>
#include <ignition/gazebo/components/Inertial.hh>
#include <ignition/gazebo/components/Joint.hh>
#include <ignition/gazebo/components/JointAxis.hh>
#include <ignition/gazebo/components/JointType.hh>
#include <ignition/gazebo/components/Link.hh>
#include <ignition/gazebo/components/Magnetometer.hh>
#include <ignition/gazebo/components/Model.hh>
#include <ignition/gazebo/components/Name.hh>
#include <ignition/gazebo/components/ParentEntity.hh>
#include <ignition/gazebo/components/ParentLinkName.hh>
#include <ignition/gazebo/components/Pose.hh>
#include <ignition/gazebo/components/RgbdCamera.hh>
#include <ignition/gazebo/components/Sensor.hh>
#include <ignition/gazebo/components/World.hh>
#include <ignition/transport/Node.hh>

using namespace ignition;
using namespace gazebo;

//////////////////////////////////////////////////
/// \brief Get the name of the world being used by calling
/// `/gazebo/worlds` service.
/// \return The name of the world if service is available,
/// an empty string otherwise.
std::string getWorldName()
{
  // Create a transport node.
  transport::Node node;

  bool result{false};
  const unsigned int timeout{5000};
  const std::string service{"/gazebo/worlds"};

  // Request and block
  msgs::StringMsg_V res;

  if (!node.Request(service, timeout, res, result))
  {
    std::cerr << std::endl << "Service call to [" << service << "] timed out"
              << std::endl;
    return "";
  }

  if (!result)
  {
    std::cerr << std::endl << "Service call to [" << service << "] failed"
              << std::endl;
    return "";
  }

  return res.data().Get(0);
}

//////////////////////////////////////////////////
/// \brief Get entity info: name and entity ID
/// \param[in] _entity Entity to get info
/// \param[in] _ecm Entity component manager
/// \return "<entity name> [<entity ID>]"
std::string entityInfo(Entity _entity, const EntityComponentManager &_ecm)
{
  std::string info;

  const auto nameComp = _ecm.Component<components::Name>( _entity);
  if (nameComp)
  {
    info += nameComp->Data() + " ";
  }
  info += "[" + std::to_string(_entity) + "]";
  return info;
}

//////////////////////////////////////////////////
/// \brief Get entity info: name and entity ID
/// \param[in] _entity Name of entity to get info
/// \param[in] _ecm Entity component manager
/// \return "<entity name> [<entity ID>]"
std::string entityInfo(const std::string &_name,
    const EntityComponentManager &_ecm)
{
  std::string info{_name};

  auto entity = _ecm.EntityByComponents(components::Name(_name));
  if (kNullEntity != entity)
  {
    info += " [" + std::to_string(entity) + "]";
  }
  return info;
}

//////////////////////////////////////////////////
/// \brief Get pose info in a standard way
/// \param[in] _pose Pose to print
/// \param[in] _spaces Number of spaces to indent for every line
/// \return Pose formatted in a standard way
std::string poseInfo(math::Pose3d _pose, int _spaces)
{
  return
    std::string(_spaces, ' ') + "[" + std::to_string(_pose.X()) + " "
                  + std::to_string(_pose.Y()) + " "
                  + std::to_string(_pose.Z()) + "]\n" +
    std::string(_spaces, ' ') + "[" + std::to_string(_pose.Roll()) + " "
                  + std::to_string(_pose.Pitch()) + " "
                  + std::to_string(_pose.Yaw()) + "]";
}

//////////////////////////////////////////////////
/// \brief Print pose info about an entity.
/// \param[in] _entity Entity to print pose information for. Nothing is
/// printed if the entity lack a pose component.
/// \param[in] _ecm The entity component manager.
/// \param[in] _spaces Number of spaces to indent for every line
void printPose(const uint64_t _entity, const EntityComponentManager &_ecm,
    int _spaces)
{
  const auto poseComp = _ecm.Component<components::Pose>(_entity);
  if (poseComp)
  {
    std::cout << std::string(_spaces, ' ')
      << "- Pose [ XYZ (m) ] [ RPY (rad) ]:" << std::endl
      << poseInfo(poseComp->Data(), _spaces + 2) << std::endl;
  }
}

//////////////////////////////////////////////////
/// \brief Print noise information.
/// \param[in] _noise Noise to print.
/// \param[in] _spaces Number of spaces to indent for every line.
void printNoise(const sdf::Noise &_noise, int _spaces)
{
  std::cout << std::string(_spaces, ' ') << "- Mean: " << _noise.Mean() << "\n"
    << std::string(_spaces, ' ') << "- Bias mean: "
    << _noise.BiasMean() << "\n"
    << std::string(_spaces, ' ') << "- Standard deviation: "
    << _noise.StdDev() << "\n"
    << std::string(_spaces, ' ') << "- Bias standard deviation: "
    << _noise.BiasStdDev() << "\n"
    << std::string(_spaces, ' ') << "- Precision: "
    << _noise.Precision() << "\n"
    << std::string(_spaces, ' ') << "- Dynamic bias standard deviation: "
    << _noise.DynamicBiasStdDev() << "\n"
    << std::string(_spaces, ' ') << "- Dynamic bias correlation time: "
    << _noise.DynamicBiasCorrelationTime() << std::endl;
}

//////////////////////////////////////////////////
/// \brief Print info about an altimeter sensor.
/// \param[in] _entity Entity to print information for. Nothing is
/// printed if the entity is not an altimeter.
/// \param[in] _ecm The entity component manager.
/// \param[in] _spaces Number of spaces to indent for every line
void printAltimeter(const uint64_t _entity, const EntityComponentManager &_ecm,
    int _spaces)
{
  // Get the type and return if the _entity does not have the correct
  // component.
  auto comp = _ecm.Component<components::Altimeter>(_entity);
  if (!comp)
    return;

  const sdf::Sensor &sensor = comp->Data();
  const sdf::Altimeter *altimeter = sensor.AltimeterSensor();

  std::cout << std::string(_spaces, ' ') << "- Vertical position noise:\n";
  printNoise(altimeter->VerticalPositionNoise(), _spaces + 2);

  std::cout << std::string(_spaces, ' ') << "- Vertical velocity noise:\n";
  printNoise(altimeter->VerticalVelocityNoise(), _spaces + 2);
}

//////////////////////////////////////////////////
/// \brief Print info about an SDF camera.
<<<<<<< HEAD
/// \param[in] _camera The camera to output
=======
/// \param[in] _camera The camera to output.
/// \param[in] _spaces Number of spaces to indent for every line.
>>>>>>> 827fc3f8
void printCamera(const sdf::Camera *_camera, int _spaces)
{
  std::cout << std::string(_spaces, ' ')
    << "- Horizontal field of view (rad): " << _camera->HorizontalFov()
    << std::endl;
  std::cout << std::string(_spaces, ' ')
    << "- Image width (px): " << _camera->ImageWidth()
    << std::endl;
  std::cout << std::string(_spaces, ' ')
    << "- Image height (px): " << _camera->ImageHeight()
    << std::endl;
  std::cout << std::string(_spaces, ' ')
    << "- Near clip (m): " << _camera->NearClip()
    << std::endl;
  std::cout << std::string(_spaces, ' ')
    << "- Far clip (m): " << _camera->FarClip()
    << std::endl;
  std::cout << std::string(_spaces, ' ')
    << "- Pixel format: " << _camera->PixelFormatStr()
    << std::endl;

  if (_camera->HasDepthCamera())
  {
    std::cout << std::string(_spaces, ' ')
      << "- Depth near clip (m): " << _camera->DepthNearClip()
      << std::endl;
    std::cout << std::string(_spaces, ' ')
      << "- Depth far clip (m): " << _camera->DepthFarClip()
      << std::endl;
  }

  if (_camera->HasSegmentationType())
  {
    std::cout << std::string(_spaces, ' ')
      << "- Segmentation type: " << _camera->SegmentationType()
      << std::endl;
  }

  if (_camera->HasBoundingBoxType())
  {
    std::cout << std::string(_spaces, ' ')
      << "- Bounding box type: " << _camera->BoundingBoxType()
      << std::endl;
  }

  std::cout << std::string(_spaces, ' ')
    << "- Save frames: " << _camera->SaveFrames()
    << std::endl;
  std::cout << std::string(_spaces, ' ')
    << "- Save frames path: " << _camera->SaveFramesPath()
    << std::endl;

  std::cout << std::string(_spaces, ' ')
    << "- Image noise:\n";
  printNoise(_camera->ImageNoise(), _spaces + 2);

  std::cout << std::string(_spaces, ' ')
    << "- Distortion K1: " << _camera->DistortionK1()
    << std::endl;
  std::cout << std::string(_spaces, ' ')
    << "- Distortion K2: " << _camera->DistortionK2()
    << std::endl;
  std::cout << std::string(_spaces, ' ')
    << "- Distortion K3: " << _camera->DistortionK3()
    << std::endl;
  std::cout << std::string(_spaces, ' ')
    << "- Distortion P1: " << _camera->DistortionP1()
    << std::endl;
  std::cout << std::string(_spaces, ' ')
    << "- Distortion P2: " << _camera->DistortionP2()
    << std::endl;
  std::cout << std::string(_spaces, ' ')
    << "- Distortion center: " << _camera->DistortionCenter()
    << std::endl;
  std::cout << std::string(_spaces, ' ')
    << "- Lens type: " << _camera->LensType()
    << std::endl;
  std::cout << std::string(_spaces, ' ')
    << "- Lens scale to horizontal field of view (rad): "
    << _camera->LensScaleToHfov()
    << std::endl;
  std::cout << std::string(_spaces, ' ')
    << "- Lens C1: " << _camera->LensC1()
    << std::endl;
  std::cout << std::string(_spaces, ' ')
    << "- Lens C2: " << _camera->LensC2()
    << std::endl;
  std::cout << std::string(_spaces, ' ')
    << "- Lens C3: " << _camera->LensC3()
    << std::endl;
  std::cout << std::string(_spaces, ' ')
    << "- Lens focal length (m): " << _camera->LensFocalLength()
    << std::endl;
  std::cout << std::string(_spaces, ' ')
    << "- Lens function: " << _camera->LensFunction()
    << std::endl;
  std::cout << std::string(_spaces, ' ')
    << "- Lens cutoff angle (rad): " << _camera->LensCutoffAngle()
    << std::endl;
  std::cout << std::string(_spaces, ' ')
    << "- Lens texture size: " << _camera->LensEnvironmentTextureSize()
    << std::endl;
  std::cout << std::string(_spaces, ' ')
    << "- Lens intrinsics Fx: " << _camera->LensIntrinsicsFx()
    << std::endl;
  std::cout << std::string(_spaces, ' ')
    << "- Lens intrinsics Fy: " << _camera->LensIntrinsicsFy()
    << std::endl;
  std::cout << std::string(_spaces, ' ')
    << "- Lens intrinsics Cx: " << _camera->LensIntrinsicsCx()
    << std::endl;
  std::cout << std::string(_spaces, ' ')
    << "- Lens intrinsics Cy: " << _camera->LensIntrinsicsCy()
    << std::endl;
  std::cout << std::string(_spaces, ' ')
    << "- Lens intrinsics skew: " << _camera->LensIntrinsicsSkew()
    << std::endl;
  std::cout << std::string(_spaces, ' ')
    << "- Visibility mask: " << _camera->VisibilityMask()
    << std::endl;
}

//////////////////////////////////////////////////
<<<<<<< HEAD
/// \brief Print info about a camera sensor.
/// \param[in] _entity Entity to print information for. Nothing is
/// printed if the entity is not a camera.
=======
/// \brief Print info about an RGBD camera sensor.
/// \param[in] _entity Entity to print information for. Nothing is
/// printed if the entity is not an RGBD camera.
>>>>>>> 827fc3f8
/// \param[in] _ecm The entity component manager.
/// \param[in] _spaces Number of spaces to indent for every line
void printRgbdCamera(const uint64_t _entity, const EntityComponentManager &_ecm,
    int _spaces)
{
  // Get the type and return if the _entity does not have the correct
  // component.
  auto comp = _ecm.Component<components::RgbdCamera>(_entity);
  if (!comp)
    return;

  const sdf::Sensor &sensor = comp->Data();
  const sdf::Camera *camera = sensor.CameraSensor();

  printCamera(camera, _spaces);
}

//////////////////////////////////////////////////
/// \brief Print info about a camera sensor.
/// \param[in] _entity Entity to print information for. Nothing is
/// printed if the entity is not a camera.
/// \param[in] _ecm The entity component manager.
/// \param[in] _spaces Number of spaces to indent for every line
void printCamera(const uint64_t _entity, const EntityComponentManager &_ecm,
    int _spaces)
{
  // Get the type and return if the _entity does not have the correct
  // component.
  auto comp = _ecm.Component<components::Camera>(_entity);
  if (!comp)
    return;

  const sdf::Sensor &sensor = comp->Data();
  const sdf::Camera *camera = sensor.CameraSensor();

  printCamera(camera, _spaces);
}

//////////////////////////////////////////////////
/// \brief Print info about an imu sensor.
/// \param[in] _entity Entity to print information for. Nothing is
/// printed if the entity is not an IMU.
/// \param[in] _ecm The entity component manager.
/// \param[in] _spaces Number of spaces to indent for every line
void printImu(const uint64_t _entity, const EntityComponentManager &_ecm,
    int _spaces)
{
  // Get the type and return if the _entity does not have the correct
  // component.
  auto comp = _ecm.Component<components::Imu>(_entity);
  if (!comp)
    return;

  const sdf::Sensor &sensor = comp->Data();
  const sdf::Imu *imu = sensor.ImuSensor();

  std::cout << std::string(_spaces, ' ')
    << "- Linear acceleration X-axis noise:\n";
  printNoise(imu->LinearAccelerationXNoise(), _spaces + 2);
  std::cout << std::string(_spaces, ' ')
    << "- Linear acceleration Y-axis noise:\n";
  printNoise(imu->LinearAccelerationYNoise(), _spaces + 2);
  std::cout << std::string(_spaces, ' ')
    << "- Linear acceleration Z-axis noise:\n";
  printNoise(imu->LinearAccelerationZNoise(), _spaces + 2);

  std::cout << std::string(_spaces, ' ')
    << "- Angular velocity X-axis noise:\n";
  printNoise(imu->AngularVelocityXNoise(), _spaces + 2);
  std::cout << std::string(_spaces, ' ')
    << "- Angular velocity Y-axis noise:\n";
  printNoise(imu->AngularVelocityYNoise(), _spaces + 2);
  std::cout << std::string(_spaces, ' ')
    << "- Angular velocity Z-axis noise:\n";
  printNoise(imu->AngularVelocityZNoise(), _spaces + 2);

  std::cout << std::string(_spaces, ' ')
    << "- Gravity direction X [XYZ]: "
    << imu->GravityDirX() << std::endl;
  std::cout << std::string(_spaces, ' ')
    << "- Gravity direction X parent frame:" << imu->GravityDirXParentFrame()
    << std::endl;

  std::cout << std::string(_spaces, ' ')
    << "- Localization:" << imu->Localization() << std::endl;

  std::cout << std::string(_spaces, ' ')
    << "- Custom RPY: " << imu->CustomRpy() << std::endl;
  std::cout << std::string(_spaces, ' ')
    << "- Custom RPY parent frame:" << imu->CustomRpyParentFrame() << std::endl;

  std::cout << std::string(_spaces, ' ')
    << "- Orientation enabled:" << imu->OrientationEnabled() << std::endl;
}

//////////////////////////////////////////////////
void printMagnetometer(const uint64_t _entity,
    const EntityComponentManager &_ecm, int _spaces)
{
  // Get the type and return if the _entity does not have the correct
  // component.
  auto comp = _ecm.Component<components::Magnetometer>(_entity);
  if (!comp)
    return;

  const sdf::Sensor &sensor = comp->Data();
  const sdf::Magnetometer *mag = sensor.MagnetometerSensor();

  std::cout << std::string(_spaces, ' ') << "- X-axis noise:\n";
  printNoise(mag->XNoise(), _spaces + 2);
  std::cout << std::string(_spaces, ' ') << "- Y-axis noise:\n";
  printNoise(mag->YNoise(), _spaces + 2);
  std::cout << std::string(_spaces, ' ') << "- Z-axis noise:\n";
  printNoise(mag->ZNoise(), _spaces + 2);
}

//////////////////////////////////////////////////
// \brief Set the state of a ECM instance with a world snapshot.
// \param _ecm ECM instance to be populated.
// \return boolean indicating if it was able to populate the ECM.
bool populateECM(EntityComponentManager &_ecm)
{
  const std::string world = getWorldName();
  if (world.empty())
  {
    std::cerr << "Command failed when trying to get the world name of "
              << "the running simulation." << std::endl;
    return false;
  }
  // Create a transport node.
  transport::Node node;
  bool result{false};
  const unsigned int timeout{5000};
  const std::string service{"/world/" + world + "/state"};

  std::cout << std::endl << "Requesting state for world [" << world
            << "]..." << std::endl << std::endl;

  // Request and block
  msgs::SerializedStepMap res;

  if (!node.Request(service, timeout, res, result))
  {
    std::cerr << std::endl << "Service call to [" << service << "] timed out"
              << std::endl;
    return false;
  }

  if (!result)
  {
    std::cerr << std::endl << "Service call to [" << service << "] failed"
              << std::endl;
    return false;
  }

  // Instantiate an ECM and populate with data from message
  _ecm.SetState(res.state());
  return true;
}


//////////////////////////////////////////////////
// \brief Print the model information.
// \param[in] _entity Entity of the model requested.
// \param[in] _ecm ECM ready for requests.
void printModelInfo(const uint64_t _entity,
               const EntityComponentManager &_ecm)
{
  const auto poseComp =
      _ecm.Component<components::Pose>(_entity);
  const auto nameComp =
      _ecm.Component<components::Name>(_entity);
  if (poseComp && nameComp)
  {
    std::cout << "Model: [" << _entity << "]" << std::endl
              << "  - Name: " << nameComp->Data() << std::endl;
    printPose(_entity, _ecm, 2);
  }
}

//////////////////////////////////////////////////
// \brief Print the model links information.
// \param[in] _modelEntity Entity of the model requested.
// \param[in] _ecm ECM ready for requests.
// \param[in] _linkName Link to be printed, if empty, print all links.
void printLinks(const uint64_t _modelEntity,
                const EntityComponentManager &_ecm,
                const std::string &_linkName,
                const std::string &_sensorName,
                int _spaces)
{
  const auto links = _ecm.EntitiesByComponents(
      components::ParentEntity(_modelEntity), components::Link());
  for (const auto &entity : links)
  {
    const auto nameComp = _ecm.Component<components::Name>(entity);

    int spaces = _spaces;

    if (_linkName.length() && _linkName != nameComp->Data())
        continue;

    if (_sensorName.empty())
    {
      std::cout << std::string(spaces, ' ')
        << "- Link [" << entity << "]" << std::endl
        << std::string(spaces + 2, ' ')
        << "- Name: " << nameComp->Data() << std::endl
        << std::string(spaces + 2, ' ')
        << "- Parent: " << entityInfo(_modelEntity, _ecm)
        << std::endl;

      const auto inertialComp = _ecm.Component<components::Inertial>(entity);

      if (inertialComp)
      {
        const auto inertialMatrix = inertialComp->Data().MassMatrix();
        const auto mass = inertialComp->Data().MassMatrix().Mass();

        std::cout << std::string(spaces + 2, ' ')
          << "- Mass (kg): " << std::to_string(mass) << std::endl
          << std::string(spaces + 2, ' ')
          << "- Inertial Pose [ XYZ (m) ] [ RPY (rad) ]:"
          << std::endl
          << poseInfo(inertialComp->Data().Pose(), spaces + 4)
          << std::endl
          << std::string(spaces + 2, ' ')
          << "- Inertial Matrix (kg.m^2):\n"
          << std::string(spaces + 4, ' ') << "["
          << std::to_string(inertialMatrix.Ixx()) << " "
          << std::to_string(inertialMatrix.Ixy()) << " "
          << std::to_string(inertialMatrix.Ixz()) << "]\n"
          << std::string(spaces + 4, ' ') << "["
          << std::to_string(inertialMatrix.Ixy()) << " "
          << std::to_string(inertialMatrix.Iyy()) << " "
          << std::to_string(inertialMatrix.Iyz()) << "]\n"
          << std::string(spaces + 4, ' ') << "["
          << std::to_string(inertialMatrix.Ixz()) << " "
          << std::to_string(inertialMatrix.Iyz()) << " "
          << std::to_string(inertialMatrix.Izz()) << "]"
          << std::endl;
      }

      printPose(entity, _ecm, spaces + 2);

      spaces += 2;
    }

    const auto sensors = _ecm.EntitiesByComponents(
      components::ParentEntity(entity), components::Sensor());
    for (const auto &sensor : sensors)
    {
      const auto sensorNameComp = _ecm.Component<components::Name>(sensor);
      if (!_sensorName.empty() && _sensorName != sensorNameComp->Data())
        continue;

      std::cout << std::string(spaces, ' ')
        << "- Sensor [" << sensor << "]\n";
      std::cout << std::string(spaces + 2, ' ')
        << "- Name: " << sensorNameComp->Data() << "\n"
        << std::string(spaces + 2, ' ')
        << "- Parent: " << entityInfo(_modelEntity, _ecm) << std::endl;
      printPose(sensor, _ecm, spaces + 2);

      // Run through all the sensor print statements. Each function will
      // exit early if the the sensor is the wrong type.
      printAltimeter(sensor, _ecm, spaces + 2);
      printCamera(sensor, _ecm, spaces + 2);
      printImu(sensor, _ecm, spaces + 2);
      printRgbdCamera(sensor, _ecm, spaces + 2);
    }
  }
}

//////////////////////////////////////////////////
// \brief Print the model joints information.
// \param[in] _modelEntity Entity of the model requested.
// \param[in] _ecm ECM ready for requests.
// \param[in] _jointName Joint to be printed, if nullptr, print all joints.
void printJoints(const uint64_t _modelEntity,
                const EntityComponentManager &_ecm,
                const std::string &_jointName,
                int _spaces)
{
  static const std::map<sdf::JointType, std::string> jointTypes =
  {
    {sdf::JointType::REVOLUTE, "revolute"},
    {sdf::JointType::BALL, "ball"},
    {sdf::JointType::CONTINUOUS, "continuous"},
    {sdf::JointType::FIXED, "fixed"},
    {sdf::JointType::GEARBOX, "gearbox"},
    {sdf::JointType::PRISMATIC,  "prismatic"},
    {sdf::JointType::REVOLUTE2, "revolute2"},
    {sdf::JointType::SCREW, "screw"},
    {sdf::JointType::UNIVERSAL, "universal"}
  };

  const auto joints = _ecm.EntitiesByComponents(
      components::ParentEntity(_modelEntity), components::Joint());

  for (const auto &entity : joints)
  {
    const auto nameComp = _ecm.Component<components::Name>(entity);

    if (_jointName.length() && _jointName != nameComp->Data())
      continue;

    int spaces = _spaces;
    std::cout << std::string(_spaces, ' ')
      << "- Joint [" << entity << "]" << std::endl;
    spaces += 2;

    std::cout << std::string(spaces, ' ')
      << "- Name: " << nameComp->Data() << std::endl
      << std::string(spaces, ' ')
      << "- Parent: " << entityInfo(_modelEntity, _ecm)
      << std::endl;

    const auto jointTypeComp = _ecm.Component<components::JointType>(entity);
    if (jointTypeComp)
    {
      std::cout << std::string(spaces, ' ')
        << "- Type: " << jointTypes.at(jointTypeComp->Data()) << std::endl;
    }

    const auto childLinkComp =
        _ecm.Component<components::ChildLinkName>(entity);
    const auto parentLinkComp =
        _ecm.Component<components::ParentLinkName>(entity);

    if (childLinkComp && parentLinkComp)
    {
      std::cout << std::string(spaces, ' ') << "- Parent Link: "
                << entityInfo(parentLinkComp->Data(), _ecm) << "\n"
                << std::string(spaces, ' ') << "- Child Link: "
                << entityInfo(childLinkComp->Data(), _ecm) << "\n";
    }

    const auto poseComp = _ecm.Component<components::Pose>(entity);
    if (poseComp)
    {
      std::cout << std::string(spaces, ' ')
        << "- Pose [ XYZ (m) ] [ RPY (rad) ]:" << std::endl
        << poseInfo(poseComp->Data(), spaces + 2) << std::endl;
    }

    const auto axisComp = _ecm.Component<components::JointAxis>(entity);
    if (axisComp)
    {
      std::cout << std::string(spaces, ' ') << "- Axis unit vector [ XYZ ]:\n"
        << std::string(spaces + 2, ' ') << "[" << axisComp->Data().Xyz()
        << "]\n";
    }
  }
}

//////////////////////////////////////////////////
extern "C" void cmdModelList()
{
  EntityComponentManager ecm{};
  if (!populateECM(ecm))
  {
    return;
  }

  auto world = ecm.EntityByComponents(components::World());
  if (kNullEntity == world)
  {
    std::cout << "No world found." << std::endl;
    return;
  }

  const auto models = ecm.EntitiesByComponents(
    components::ParentEntity(world), components::Model());

  if (models.size() == 0)
  {
    std::cout << "No models in world [" << world << "]" << std::endl;
    return;
  }

  std::cout << "Available models:" << std::endl;

  for (const auto &m : models)
  {
    const auto nameComp = ecm.Component<components::Name>(m);
    std::cout << "    - " << nameComp->Data() << std::endl;
  }
}

//////////////////////////////////////////////////
extern "C" void cmdModelInfo(
    const char *_modelName, int _pose, const char *_linkName,
    const char *_jointName, const char *_sensorName)
{
  std::string linkName{""};
  if (_linkName)
    linkName = _linkName;
  std::string jointName{""};
  if (_jointName)
    jointName = _jointName;
  std::string sensorName{""};
  if (_sensorName)
    sensorName = _sensorName;
  bool printAll{false};
  if (!_pose && !_linkName && !_jointName && !_sensorName)
    printAll = true;

  if (!_modelName)
  {
    std::cerr << std::endl << "Model name not found" << std::endl;
    return;
  }

  EntityComponentManager ecm{};
  if (!populateECM(ecm))
    return;

  // Get the desired model entity.
  auto entity = ecm.EntityByComponents(components::Name(_modelName),
      components::Model());

  if (entity == kNullEntity)
    std::cout << "No model named <" << _modelName << "> was found" << std::endl;

  int spaces = 0;
  // Get the pose of the model
  if (printAll || _pose)
  {
    printModelInfo(entity, ecm);
    spaces += 2;
  }

  // Get the links information
  if (printAll || _linkName != nullptr || _sensorName != nullptr)
    printLinks(entity, ecm, linkName, sensorName, spaces);

  // Get the joints information
  if (printAll || (_jointName != nullptr))
    printJoints(entity, ecm, jointName, spaces);
}<|MERGE_RESOLUTION|>--- conflicted
+++ resolved
@@ -209,12 +209,8 @@
 
 //////////////////////////////////////////////////
 /// \brief Print info about an SDF camera.
-<<<<<<< HEAD
-/// \param[in] _camera The camera to output
-=======
 /// \param[in] _camera The camera to output.
 /// \param[in] _spaces Number of spaces to indent for every line.
->>>>>>> 827fc3f8
 void printCamera(const sdf::Camera *_camera, int _spaces)
 {
   std::cout << std::string(_spaces, ' ')
@@ -338,15 +334,9 @@
 }
 
 //////////////////////////////////////////////////
-<<<<<<< HEAD
-/// \brief Print info about a camera sensor.
-/// \param[in] _entity Entity to print information for. Nothing is
-/// printed if the entity is not a camera.
-=======
 /// \brief Print info about an RGBD camera sensor.
 /// \param[in] _entity Entity to print information for. Nothing is
 /// printed if the entity is not an RGBD camera.
->>>>>>> 827fc3f8
 /// \param[in] _ecm The entity component manager.
 /// \param[in] _spaces Number of spaces to indent for every line
 void printRgbdCamera(const uint64_t _entity, const EntityComponentManager &_ecm,
