#!/usr/bin/ruby

# Copyright (C) 2019 Open Source Robotics Foundation
#
# Licensed under the Apache License, Version 2.0 (the "License");
# you may not use this file except in compliance with the License.
# You may obtain a copy of the License at
#
#     http://www.apache.org/licenses/LICENSE-2.0
#
# Unless required by applicable law or agreed to in writing, software
# distributed under the License is distributed on an "AS IS" BASIS,
# WITHOUT WARRANTIES OR CONDITIONS OF ANY KIND, either express or implied.
# See the License for the specific language governing permissions and
# limitations under the License.

# We use 'dl' for Ruby <= 1.9.x and 'fiddle' for Ruby >= 2.0.x
if RUBY_VERSION.split('.')[0] < '2'
  require 'dl'
  require 'dl/import'
  include DL
else
  require 'fiddle'
  require 'fiddle/import'
  include Fiddle
end

require 'optparse'
require 'erb'
require 'pathname'

# Constants.
LIBRARY_NAME = '@library_location@'
LIBRARY_VERSION = '@PROJECT_VERSION_FULL@'

COMMON_OPTIONS =
               "  -h [--help]                Print this help message.\n"\
               "                                                    \n"        +
               "  --force-version <VERSION>  Use a specific library version.\n"\
               "                                                    \n"        +
               '  --versions                 Show the available versions.'

COMMANDS = { 'sim' =>
  "Run and manage Gazebo simulations.                                              \n"\
  "                                                                                \n"\
  "  gz sim [options] [file]                                                       \n"\
  "                                                                                \n"\
  "                                                                                \n"\
  "Available Options:                                                              \n"\
  "  -g                           Run only the GUI.                                \n"\
  "\n"\
  "  --initial-sim-time [arg]     Initial simulation time, in seconds.             \n"\
  "\n"\
  "  --iterations [arg]           Number of iterations to execute.                 \n"\
  "\n"\
  "  --levels                     Use the level system. The default is false,      \n"\
  "                               which loads all models. It's always true         \n"\
  "                               with --network-role.                             \n"\
  "\n"\
  "  --network-role [arg]         Participant role used in a distributed           \n"\
  "                               simulation environment. Role is one of           \n"\
  "                               [primary, secondary]. It implies --levels.       \n"\
  "\n"\
  "  --network-secondaries [arg]  Number of secondary participants expected        \n"\
  "                               to join a distributed simulation                 \n"\
  "                               environment. (Primary only).                     \n"\
  "\n"\
  "  --record                     Use logging system to record states and          \n"\
  "                               console messages to the default location,        \n"\
  "                               in ~/.gz/sim/log.                       \n"\
  "\n"\
  "  --record-path [arg]          Implicitly invokes --record, and specifies       \n"\
  "                               custom path to put recorded files. Argument      \n"\
  "                               is path to record states and console             \n"\
  "                               messages. Specifying this argument will          \n"\
  "                               enable console logging to a console.log          \n"\
  "                               file in the specified path.                      \n"\
  "\n"\
  "  --record-resources           Implicitly invokes --record, and records         \n"\
  "                               meshes and material files, in addition to        \n"\
  "                               states and console messages.                     \n"\
  "\n"\
  "  --record-topic [arg]         Specify the name of an additional topic to       \n"\
  "                               record. Implicitly invokes --record.             \n"\
  "                               Zero or more topics can be specified by          \n"\
  "                               using multiple --record-topic options.           \n"\
  "                               Regular expressions can be used, which           \n"\
  "                               likely requires quotes. A default set of         \n"\
  "                               topics are also recorded, which support          \n"\
  "                               simulation state playback. Enable debug          \n"\
  "                               console output with the -v 4 option              \n"\
  "                               and look for 'Recording default topic' in        \n"\
  "                               order to determine the default set of            \n"\
  "                               topics.                                          \n"\
  "                               Examples:                                        \n"\
  "                                 1. Record all topics.                          \n"\
  "                                     --record-topic \".*\"                      \n"\
  "                                 2. Record only the /stats topic.               \n"\
  "                                     --record-topic /stats                      \n"\
  "                                 3. Record the /stats and /clock topics.        \n"\
  "                                     --record-topic /stats \                    \n"\
  "                                     --record-topic /clock                      \n"\
  "\n"\
  "  --record-period [arg]        Specify the time period (seconds) between        \n"\
  "                               state recording.                                 \n"\
  "\n"\
  "  --log-overwrite              When recording, overwrite existing files.        \n"\
  "                               Only valid if recording is enabled.              \n"\
  "\n"\
  "  --log-compress               When recording, compress final log files.        \n"\
  "                               Only valid if recording is enabled.              \n"\
  "\n"\
  "  --seed [arg]                 Pass a custom seed value to the random           \n"\
  "                               number generator.                                \n"\
  "\n"\
  "  --playback [arg]             Use logging system to play back states.          \n"\
  "                               Argument is path to recorded states.             \n"\
  "\n"\
  "  --headless-rendering         Run rendering in headless mode                   \n"\
  "\n"\
  "  --wait-for-assets            Wait for simulation assets to download before   \n"\
  "                               starting.                                       \n"\
  "\n"\
  "  -r                           Run simulation on start.                         \n"\
  "\n"\
  "  -s                           Run only the server (headless mode). This        \n"\
  "                               overrides -g, if it is also present.             \n"\
  "\n"\
  "  -v [ --verbose ] [arg]       Adjust the level of console output (0~4).        \n"\
  "                               The default verbosity is 1, use -v without       \n"\
  "                               arguments for level 3.                           \n"\
  "\n"\
  "  --gui-config [arg]           Gazebo GUI configuration file to load.           \n"\
  "                               If no config is given, the configuration in      \n"\
  "                               the SDF file is used. And if that's not          \n"\
  "                               provided, the default installed config is        \n"\
  "                               used.                                            \n"\
  "\n"\
  "  --physics-engine [arg]       Gazebo Physics engine plugin to load.            \n"\
  "                               Gazebo will use DART by default.                 \n"\
  "                               (gz-physics-dartsim-plugin)                \n"\
  "                               Make sure custom plugins are in                  \n"\
  "                               GZ_SIM_PHYSICS_ENGINE_PATH.                      \n"\
  "\n"\
  "  --render-engine [arg]        Gazebo Rendering engine plugin to load for       \n"\
  "                               both the server and the GUI. Gazebo will use     \n"\
  "                               OGRE2 by default. (ogre2)                        \n"\
  "                               Make sure custom plugins are in                  \n"\
  "                               GZ_SIM_RENDER_ENGINE_PATH.                       \n"\
  "\n"\
  "  --render-engine-api-backend [arg]                                             \n"\
  "                               API to use for both the Server & GUI.            \n"\
  "                               Possible values for ogre2:                       \n"\
  "                                 - opengl (default)                             \n"\
  "                                 - vulkan (beta)                                \n"\
  "                                 - metal (Apple only, default for Apple)        \n"\
  "                               Note: If using Vulkan in the GUI and gz-gui      \n"\
  "                               was built against Qt < 5.15.2, it may be very    \n"\
  "                               slow.                                            \n"\
  "\n"\
  "  --render-engine-gui [arg]    Gazebo Rendering engine plugin to load for       \n"\
  "                               the GUI. Gazebo will use OGRE2 by default.       \n"\
  "                               (ogre2)                                          \n"\
  "                               Make sure custom plugins are in                  \n"\
  "                               GZ_SIM_RENDER_ENGINE_PATH.                       \n"\
  "\n"\
  "  --render-engine-gui-api-backend [arg]                                         \n"\
  "                               Same as --render-engine-api-backend but only     \n"\
  "                               for the GUI.                                     \n"\
  "\n"\
  "  --render-engine-server [arg] Gazebo Rendering engine plugin to load for       \n"\
  "                               the server. Gazebo will use OGRE2 by default.    \n"\
  "                               (ogre2)                                          \n"\
  "                               Make sure custom plugins are in                  \n"\
  "                               GZ_SIM_RENDER_ENGINE_PATH.                       \n"\
  "\n"\
  "  --render-engine-server-api-backend [arg]                                      \n"\
  "                               Same as --render-engine-api-backend but only     \n"\
  "                               for the server.                                  \n"\
  "\n"\
  "  --version                    Print Gazebo version information.                \n"\
  "\n"\
  "  -z [arg]                     Update rate in Hertz.                            \n"\
  "\n"+
  COMMON_OPTIONS + "\n\n" +
  "Environment variables:                                                          \n"\
  "  GZ_SIM_RESOURCE_PATH         Colon separated paths used to locate             \n"\
  " resources such as worlds and models.                                         \n\n"\
  "  GZ_SIM_SYSTEM_PLUGIN_PATH    Colon separated paths used to                    \n"\
  " locate system plugins.                                                       \n\n"\
  "  GZ_SIM_SERVER_CONFIG_PATH    Path to server configuration file.             \n\n"\
  "  GZ_GUI_PLUGIN_PATH           Colon separated paths used to locate GUI         \n"\
  " plugins.                                                                       \n"\
  "  GZ_GUI_RESOURCE_PATH    Colon separated paths used to locate GUI              \n"\
  " resources such as configuration files.                                       \n\n"
}

#
# Class for the Gazebo command line tools.
#
class Cmd

  def killProcess(pid, name, timeout)
    Process.kill("-INT", pid)

    sleepSecs = 0.001
    iterations = (timeout / sleepSecs).to_i
    i = 0
    killedPid = 0
    while killedPid != pid && i < iterations
      begin
        killedPid = Process.waitpid(pid, Process::WNOHANG)
      rescue
        # The process has exited, so return.
        return
      end

      break if killedPid == pid

      sleep sleepSecs
      i = i + 1
    end

    if killedPid != pid
      puts "Escalating to SIGKILL on [#{name}]"
      Process.kill("-KILL", pid)
    end
  end

  #
  # Return a structure describing the options.
  #
  def parse(args)
    options = {
      'file' => '',
      'gui' => 0,
      'hz' => -1,
      'initial_sim_time' => 0,
      'iterations' => 0,
      'levels' => 0,
      'network_role' => '',
      'network_secondaries' => 0,
      'record' => 0,
      'record-path' => '',
      'record-resources' => 0,
      'record-topics' => [],
      'record-period' => -1,
      'log-overwrite' => 0,
      'log-compress' => 0,
      'playback' => '',
      'run' => 0,
      'server' => 0,
      'verbose' => '1',
      'gui_config' => '',
      'physics_engine' => '',
      'render_engine_gui' => '',
      'render_engine_gui_api_backend' => '',
      'render_engine_server' => '',
      'render_engine_server_api_backend' => '',
      'headless-rendering' => 0,
      'wait_gui' => 1,
<<<<<<< HEAD
      'seed' => 0,
      'wait-for-assets' => 0
=======
      'seed' => 0
>>>>>>> d6620002
    }

    usage = COMMANDS[args[0]]

    opt_parser = OptionParser.new do |opts|
      opts.banner = usage

      opts.on('-h', '--help') do
        puts usage
        exit
      end
      opts.on('--iterations [arg]', Integer,
              'Number of iterations to execute') do |i|
        options['iterations'] = i
      end
      opts.on('--network-role [arg]', String) do |role|
        options['network_role'] = role
      end
      opts.on('--network-secondaries [arg]', Integer) do |i|
        options['network_secondaries'] = i
      end
      opts.on('-z [arg]', Float, 'Update rate in Hertz') do |h|
        options['hz'] = h
      end
      opts.on('--initial-sim-time [arg]', Float,
              'Initial simulation time, in seconds.') do |t|
        options['initial_sim_time'] = t
      end
      opts.on('-r') do
        options['run'] = 1
      end
      opts.on('-g') do
        options['gui'] = 1
        # Runing the Gui only, don't show world loading menu
        options['wait_gui'] = 0
      end
      opts.on('-s') do
        options['server'] = 1
        # Runing the server only, don't wait for starting world from Gui
        options['wait_gui'] = 0
      end
      opts.on('--levels') do
        options['levels'] = 1
      end
      opts.on('--record') do
        options['record'] = 1
      end
      opts.on('--record-path [arg]', String) do |r|
        options['record-path'] = r
      end
      opts.on('--record-resources') do
        options['record-resources'] = 1
      end
      opts.on('--record-topic [arg]', String) do |t|
        options['record-topics'].append(t)
      end
      opts.on('--record-period [arg]', Float) do |d|
        options['record-period'] = d
      end
      opts.on('--log-overwrite') do
        options['log-overwrite'] = 1
      end
      opts.on('--log-compress') do
        options['log-compress'] = 1
      end
      opts.on('--playback [arg]', String) do |p|
        options['playback'] = p
      end
      opts.on('-v [verbose]', '--verbose [verbose]', String) do |v|
        options['verbose'] = v || '3'
      end
      opts.on('--gui-config [arg]', String) do |c|
        options['gui_config'] = c
      end
      opts.on('--physics-engine [arg]', String) do |e|
        options['physics_engine'] = e
      end
      opts.on('--headless-rendering') do
        options['headless-rendering'] = 1
      end
      opts.on('--wait-for-assets') do
        options['wait-for-assets'] = 1
      end
      opts.on('--render-engine-gui [arg]', String) do |g|
        options['render_engine_gui'] = g
      end
      opts.on('--render-engine-gui-api-backend [arg]', String) do |a|
        options['render_engine_gui_api_backend'] = a
      end
      opts.on('--render-engine-server [arg]', String) do |k|
        options['render_engine_server'] = k
      end
      opts.on('--render-engine-server-api-backend [arg]', String) do |a|
        options['render_engine_server_api_backend'] = a
      end
      opts.on('--render-engine [arg]', String) do |f|
        options['render_engine_gui'] = f
        options['render_engine_server'] = f
      end
      opts.on('--render-engine-api-backend [arg]', String) do |a|
        options['render_engine_gui_api_backend'] = a
        options['render_engine_server_api_backend'] = a
      end
      opts.on('--version') do
        options['version'] = '1'
      end
      opts.on('--seed [arg]', Integer) do |i|
        options['seed'] = i
      end

    end # opt_parser do

    opt_parser.parse!(args)

    # SDF file as positional argument
    filename = args.pop
    if filename and filename != 'sim' and filename != 'gazebo'
      options['file'] = filename
    end

    options['command'] = args[0]

    options
  end # parse()

  def execute(args)
    options = parse(args)

    library_name_path = Pathname.new(LIBRARY_NAME)
    if library_name_path.absolute?
      # If the first character is a slash, we'll assume that we've been given an
      # absolute path to the library. This is only used during test mode.
      plugin = LIBRARY_NAME
    else
      # We're assuming that the library path is relative to the current
      # location of this script.
      plugin = File.expand_path(File.join(File.dirname(__FILE__), LIBRARY_NAME))
    end
    conf_version = LIBRARY_VERSION

    begin
      Importer.dlload plugin
    rescue DLError => e
      puts "Library error for [#{plugin}]: #{e.to_s}"
      if plugin.end_with? ".dylib"
        puts "
If this script was executed with /usr/bin/ruby, this error may be caused by
macOS System Integrity Protection. One workaround is to use a different
version of ruby, for example:
    brew install ruby
and add the following line to your shell profile:
    export PATH=/usr/local/opt/ruby/bin:$PATH
If you are using a colcon workspace, please ensure that the setup script
has properly set the DYLD_LIBRARY_PATH environment variables."
      end
      exit(-1)
    end

    # Read the library version.
    Importer.extern 'char *gzSimVersion()'
    begin
      plugin_version = Importer.gzSimVersion.to_s
    rescue DLError
      puts "Library error: Problem running 'gzSimVersion()' from #{plugin}."
      exit(-1)
    end

    # Sanity check: Verify that the version of the yaml file matches the version
    # of the library that we are using.
    unless plugin_version.eql? conf_version
      puts "Error: Version mismatch. Your configuration file version is
            [#{conf_version}] but #{plugin} version is [#{plugin_version}]."
      exit(-1)
    end

    usage = COMMANDS[args[0]]

    begin

      # Import the findFuelResource function
      Importer.extern 'const char *findFuelResource(const char *)'

      if options.key?('version')
        Importer.extern 'char *simVersionHeader()'
        puts Importer.simVersionHeader.to_s
        exit
      end

      # Global configurations
      if options.key?('verbose')
        Importer.extern 'void cmdVerbosity(const char *)'
        Importer.cmdVerbosity(options['verbose'])
      end

      parsed = ''
      if options['file'] != ''
        # Check if the passed in file exists.
        if File.exist?(options['file'])
          path = options['file']
        # If not, then first check the GZ_SIM_RESOURCE_PATH environment
        # variable, then the configuration path from the launch library.
        else
          resourcePathEnv = ENV['GZ_SIM_RESOURCE_PATH']

          if resourcePathEnv.nil?
            resourcePathEnv = ENV['IGN_GAZEBO_RESOURCE_PATH']

            if !resourcePathEnv.nil?
              puts "
Using deprecated environment variable [IGN_GAZEBO_RESOURCE_PATH].
Please use [GZ_SIM_RESOURCE_PATH] instead."
            end
          end

          if !resourcePathEnv.nil?
            resourcePaths = resourcePathEnv.split(':')
            for resourcePath in resourcePaths
              filePath = File.join(resourcePath, options['file'])
              if File.exist?(filePath)
                path = filePath
                break
              end
            end
          end

          if path.nil?
            Importer.extern 'char *worldInstallDir()'
            path = File.join(Importer.worldInstallDir().to_s, options['file'])
            if !File.exist?(path)
              path = Importer.findFuelResource(options['file']).to_s
              options['file'] = path
              if path == ""
                puts "Unable to find or download file " + options['file']
                exit(-1)
              end
            end
          end
        end

        # ERB parse the file, and then run the result
        parsed = ERB.new(File.read(path)).result()
      end

      # Import the runServer function
      Importer.extern 'int runServer(const char *, int, int, float, double, int,
                               const char *, int, int, const char *,
                               int, int, int, const char *, const char *,
                               const char *, const char *, const char *,
                               const char *, const char *,
<<<<<<< HEAD
                               const char *, int, int, float, int, int)'
=======
                               const char *, int, int, float, int)'
>>>>>>> d6620002

      # Import the runGui function
      Importer.extern 'int runGui(const char *, const char *, int,
                                  const char *, const char *)'

      # If playback is specified, and the user has not specified a
      # custom gui config, set the gui config to load the playback
      # gui config
      if (options['playback'] != '' and options['gui_config'] == '')
        options['gui_config'] = "_playback_"
      end

      # Neither the -s nor -g options were used, so run both the server
      # and gui.
      if options['server'] == 0 && options['gui'] == 0

        if plugin.end_with? ".dylib"
          puts "On macOS `gz sim` currently only works with either the -s argument
or the -g argument, you cannot run both server and gui in one terminal.
See https://github.com/gazebosim/gz-sim/issues/44 for more info."
          exit(-1)
        end

        if plugin.end_with? ".dll"
          puts "`ign gazebo` currently only works with the -s argument on Windows.
See https://github.com/gazebosim/gz-sim/issues/168 for more info."
          exit(-1)
        end

        serverPid = Process.fork do
          ENV['RMT_PORT'] = '1500'
          Process.setpgid(0, 0)
          Process.setproctitle('gz sim server')
          Importer.runServer(parsed,
            options['iterations'], options['run'], options['hz'],
            options['initial_sim_time'], options['levels'],
            options['network_role'], options['network_secondaries'],
            options['record'], options['record-path'],
            options['record-resources'], options['log-overwrite'],
            options['log-compress'], options['playback'],
            options['physics_engine'],
            options['render_engine_server'],
            options['render_engine_server_api_backend'],
            options['render_engine_gui'],
            options['render_engine_gui_api_backend'],
            options['file'], options['record-topics'].join(':'),
            options['wait_gui'],
            options['headless-rendering'], options['record-period'],
<<<<<<< HEAD
            options['seed'], options['wait-for-assets'])
=======
            options['seed'])
>>>>>>> d6620002
        end

        guiPid = Process.fork do
          ENV['RMT_PORT'] = '1501'
          Process.setpgid(0, 0)
          Process.setproctitle('gz sim gui')
          Importer.runGui(options['gui_config'], options['file'],
                          options['wait_gui'], options['render_engine_gui'],
                          options['render_engine_gui_api_backend'])
        end

        Signal.trap("INT") {
          self.killProcess(guiPid, "Gazebo Sim GUI", 5.0)
          self.killProcess(serverPid, "Gazebo Sim Server", 5.0)
          return 1
        }

        # Wait for a child process to end
        pid, status = Process.wait2

        if pid == serverPid
          self.killProcess(guiPid, "Gazebo Sim GUI", 5.0)
        else
          self.killProcess(serverPid, "Gazebo Sim Server", 5.0)
        end

      # If the -s option was specified, then run only the server
      elsif options['server'] == 1
        ENV['RMT_PORT'] = '1500'
        Importer.runServer(parsed, options['iterations'], options['run'],
            options['hz'], options['initial_sim_time'], options['levels'],
            options['network_role'], options['network_secondaries'],
            options['record'], options['record-path'],
            options['record-resources'], options['log-overwrite'],
            options['log-compress'], options['playback'],
            options['physics_engine'],
            options['render_engine_server'],
            options['render_engine_server_api_backend'],
            options['render_engine_gui'],
            options['render_engine_gui_api_backend'],
            options['file'], options['record-topics'].join(':'),
            options['wait_gui'], options['headless-rendering'],
<<<<<<< HEAD
            options['record-period'], options['seed'], options['wait-for-assets'])
=======
            options['record-period'], options['seed'])
>>>>>>> d6620002
            # Otherwise run the gui
      else options['gui']
        ENV['RMT_PORT'] = '1501'
        Importer.runGui(options['gui_config'], options['file'],
                        options['wait_gui'], options['render_engine_gui'],
                        options['render_engine_gui_api_backend'])
      end
    rescue
      puts "Library error: Problem running [#{options['command']}]() "\
        "from #{plugin}."
    end
  # execute
  end
# class
end<|MERGE_RESOLUTION|>--- conflicted
+++ resolved
@@ -259,12 +259,8 @@
       'render_engine_server_api_backend' => '',
       'headless-rendering' => 0,
       'wait_gui' => 1,
-<<<<<<< HEAD
       'seed' => 0,
       'wait-for-assets' => 0
-=======
-      'seed' => 0
->>>>>>> d6620002
     }
 
     usage = COMMANDS[args[0]]
@@ -514,11 +510,7 @@
                                int, int, int, const char *, const char *,
                                const char *, const char *, const char *,
                                const char *, const char *,
-<<<<<<< HEAD
                                const char *, int, int, float, int, int)'
-=======
-                               const char *, int, int, float, int)'
->>>>>>> d6620002
 
       # Import the runGui function
       Importer.extern 'int runGui(const char *, const char *, int,
@@ -567,11 +559,7 @@
             options['file'], options['record-topics'].join(':'),
             options['wait_gui'],
             options['headless-rendering'], options['record-period'],
-<<<<<<< HEAD
             options['seed'], options['wait-for-assets'])
-=======
-            options['seed'])
->>>>>>> d6620002
         end
 
         guiPid = Process.fork do
@@ -614,11 +602,7 @@
             options['render_engine_gui_api_backend'],
             options['file'], options['record-topics'].join(':'),
             options['wait_gui'], options['headless-rendering'],
-<<<<<<< HEAD
             options['record-period'], options['seed'], options['wait-for-assets'])
-=======
-            options['record-period'], options['seed'])
->>>>>>> d6620002
             # Otherwise run the gui
       else options['gui']
         ENV['RMT_PORT'] = '1501'
