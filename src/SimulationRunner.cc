/*
 * Copyright (C) 2018 Open Source Robotics Foundation
 *
 * Licensed under the Apache License, Version 2.0 (the "License");
 * you may not use this file except in compliance with the License.
 * You may obtain a copy of the License at
 *
 *     http://www.apache.org/licenses/LICENSE-2.0
 *
 * Unless required by applicable law or agreed to in writing, software
 * distributed under the License is distributed on an "AS IS" BASIS,
 * WITHOUT WARRANTIES OR CONDITIONS OF ANY KIND, either express or implied.
 * See the License for the specific language governing permissions and
 * limitations under the License.
 *
*/

#include "SimulationRunner.hh"

#include <algorithm>

#include <sdf/Root.hh>

#include "ignition/common/Profiler.hh"
#include "ignition/gazebo/components/Model.hh"
#include "ignition/gazebo/components/Name.hh"
#include "ignition/gazebo/components/Sensor.hh"
#include "ignition/gazebo/components/Visual.hh"
#include "ignition/gazebo/components/World.hh"
#include "ignition/gazebo/components/ParentEntity.hh"
#include "ignition/gazebo/components/Physics.hh"
#include "ignition/gazebo/components/PhysicsCmd.hh"
#include "ignition/gazebo/components/Recreate.hh"
#include "ignition/gazebo/Events.hh"
#include "ignition/gazebo/SdfEntityCreator.hh"
#include "ignition/gazebo/Util.hh"

#include "network/NetworkManagerPrimary.hh"
#include "SdfGenerator.hh"

using namespace ignition;
using namespace gazebo;

using StringSet = std::unordered_set<std::string>;


//////////////////////////////////////////////////
SimulationRunner::SimulationRunner(const sdf::World *_world,
                                   const SystemLoaderPtr &_systemLoader,
                                   const ServerConfig &_config)
    // \todo(nkoenig) Either copy the world, or add copy constructor to the
    // World and other elements.
    : sdfWorld(_world), serverConfig(_config)
{
  if (nullptr == _world)
  {
    ignerr << "Can't start simulation runner with null world." << std::endl;
    return;
  }

  // Keep world name
  this->worldName = _world->Name();

  // Get the physics profile
  // TODO(luca): remove duplicated logic in SdfEntityCreator and LevelManager
  auto physics = _world->PhysicsByIndex(0);
  if (!physics)
  {
    physics = _world->PhysicsDefault();
  }

  // Step size
  auto dur = std::chrono::duration<double>(physics->MaxStepSize());

  this->stepSize =
      std::chrono::duration_cast<std::chrono::steady_clock::duration>(
      dur);

  // Desired real time factor
  this->desiredRtf = physics->RealTimeFactor();

  // The instantaneous real time factor is given as:
  //
  // RTF = sim_time / real_time
  //
  // Where the sim time is the step size times the number of sim iterations:
  //
  // sim_time = sim_it * step_size
  //
  // And the real time is the period times the number of iterations:
  //
  // real_time = it * period
  //
  // So we have:
  //
  // RTF = sim_it * step_size / it * period
  //
  // Considering no pause, sim_it equals it, so:
  //
  // RTF = step_size / period
  //
  // So to get a given RTF, our desired period is:
  //
  // period = step_size / RTF
  if (this->desiredRtf < 1e-9)
  {
    this->updatePeriod = 0ms;
  }
  else
  {
    this->updatePeriod = std::chrono::nanoseconds(
        static_cast<int>(this->stepSize.count() / this->desiredRtf));
  }

  // World control
  transport::NodeOptions opts;
  std::string ns{"/world/" + this->worldName};
  if (this->networkMgr)
  {
    ns = this->networkMgr->Namespace() + ns;
  }

  auto validNs = transport::TopicUtils::AsValidTopic(ns);
  if (validNs.empty())
  {
    ignerr << "Invalid namespace [" << ns
           << "], not initializing runner transport." << std::endl;
    return;
  }
  opts.SetNameSpace(validNs);

  this->node = std::make_unique<transport::Node>(opts);

  // Create the system manager
  this->systemMgr = std::make_unique<SystemManager>(_systemLoader,
      &this->entityCompMgr, &this->eventMgr, validNs);

  this->pauseConn = this->eventMgr.Connect<events::Pause>(
      std::bind(&SimulationRunner::SetPaused, this, std::placeholders::_1));

  this->stopConn = this->eventMgr.Connect<events::Stop>(
      std::bind(&SimulationRunner::OnStop, this));

  this->loadPluginsConn = this->eventMgr.Connect<events::LoadSdfPlugins>(
      std::bind(&SimulationRunner::LoadPlugins, this, std::placeholders::_1,
      std::placeholders::_2));

  // Create the level manager
  this->levelMgr = std::make_unique<LevelManager>(this, _config.UseLevels());

  // Check if this is going to be a distributed runner
  // Attempt to create the manager based on environment variables.
  // If the configuration is invalid, then networkMgr will be `nullptr`.
  if (_config.UseDistributedSimulation())
  {
    if (_config.NetworkRole().empty())
    {
      /// \todo(nkoenig) Remove part of the 'if' statement in ign-gazebo3.
      this->networkMgr = NetworkManager::Create(
          std::bind(&SimulationRunner::Step, this, std::placeholders::_1),
          this->entityCompMgr, &this->eventMgr);
    }
    else
    {
      this->networkMgr = NetworkManager::Create(
          std::bind(&SimulationRunner::Step, this, std::placeholders::_1),
          this->entityCompMgr, &this->eventMgr,
          NetworkConfig::FromValues(
            _config.NetworkRole(), _config.NetworkSecondaries()));
    }

    if (this->networkMgr)
    {
      if (this->networkMgr->IsPrimary())
      {
        ignmsg << "Network Primary, expects ["
          << this->networkMgr->Config().numSecondariesExpected
          << "] secondaries." << std::endl;
      }
      else if (this->networkMgr->IsSecondary())
      {
        ignmsg << "Network Secondary, with namespace ["
          << this->networkMgr->Namespace() << "]." << std::endl;
      }
    }
  }

  // Load the active levels
  this->levelMgr->UpdateLevelsState();

  // Load any additional plugins from the Server Configuration
  this->LoadServerPlugins(this->serverConfig.Plugins());

  // If we have reached this point and no world systems have been loaded, then
  // load a default set of systems.
  if (this->systemMgr->TotalByEntity(
      worldEntity(this->entityCompMgr)).empty())
  {
    ignmsg << "No systems loaded from SDF, loading defaults" << std::endl;
    bool isPlayback = !this->serverConfig.LogPlaybackPath().empty();
    auto plugins = gazebo::loadPluginInfo(isPlayback);
    this->LoadServerPlugins(plugins);
  }

  this->LoadLoggingPlugins(this->serverConfig);

  // TODO(louise) Combine both messages into one.
  this->node->Advertise("control", &SimulationRunner::OnWorldControl, this);
  this->node->Advertise("control/state", &SimulationRunner::OnWorldControlState,
      this);
  this->node->Advertise("playback/control",
      &SimulationRunner::OnPlaybackControl, this);

  ignmsg << "Serving world controls on [" << opts.NameSpace()
         << "/control], [" << opts.NameSpace() << "/control/state] and ["
         << opts.NameSpace() << "/playback/control]" << std::endl;

  // Publish empty GUI messages for worlds that have no GUI in the beginning.
  // In the future, support modifying GUI from the server at runtime.
  if (_world->Gui())
  {
    this->guiMsg = convert<msgs::GUI>(*_world->Gui());
  }

  std::string infoService{"gui/info"};
  this->node->Advertise(infoService, &SimulationRunner::GuiInfoService, this);

  ignmsg << "Serving GUI information on [" << opts.NameSpace() << "/"
         << infoService << "]" << std::endl;

  ignmsg << "World [" << _world->Name() << "] initialized with ["
         << physics->Name() << "] physics profile." << std::endl;

  std::string genWorldSdfService{"generate_world_sdf"};
  this->node->Advertise(
      genWorldSdfService, &SimulationRunner::GenerateWorldSdf, this);

  ignmsg << "Serving world SDF generation service on [" << opts.NameSpace()
         << "/" << genWorldSdfService << "]" << std::endl;
}

//////////////////////////////////////////////////
SimulationRunner::~SimulationRunner()
{
  this->StopWorkerThreads();
}

/////////////////////////////////////////////////
void SimulationRunner::UpdateCurrentInfo()
{
  IGN_PROFILE("SimulationRunner::UpdateCurrentInfo");

  // Rewind
  if (this->requestedRewind)
  {
    igndbg << "Rewinding simulation back to time zero." << std::endl;
    this->realTimes.clear();
    this->simTimes.clear();
    this->realTimeFactor = 0;

    this->currentInfo.dt = -this->currentInfo.simTime;
    this->currentInfo.simTime = std::chrono::steady_clock::duration::zero();
    this->currentInfo.realTime = std::chrono::steady_clock::duration::zero();
    this->currentInfo.iterations = 0;
    this->realTimeWatch.Reset();
    if (!this->currentInfo.paused)
      this->realTimeWatch.Start();

    this->requestedRewind = false;

    return;
  }

  // Seek
  if (this->requestedSeek >= std::chrono::steady_clock::duration::zero())
  {
    igndbg << "Seeking to " << std::chrono::duration_cast<std::chrono::seconds>(
        this->requestedSeek).count() << "s." << std::endl;

    this->realTimes.clear();
    this->simTimes.clear();
    this->realTimeFactor = 0;

    this->currentInfo.dt = this->requestedSeek - this->currentInfo.simTime;
    this->currentInfo.simTime = this->requestedSeek;
    this->currentInfo.iterations = 0;

    this->currentInfo.realTime = this->realTimeWatch.ElapsedRunTime();

    this->requestedSeek = std::chrono::steady_clock::duration{-1};

    return;
  }

  // Regular time flow

  // Store the real time and sim time only if not paused.
  if (this->realTimeWatch.Running())
  {
    this->realTimes.push_back(this->realTimeWatch.ElapsedRunTime());
    this->simTimes.push_back(this->currentInfo.simTime);
  }

  // Maintain a window size of 20 for realtime and simtime.
  if (this->realTimes.size() > 20)
    this->realTimes.pop_front();
  if (this->simTimes.size() > 20)
    this->simTimes.pop_front();

  // Compute the average sim and real times.
  std::chrono::steady_clock::duration simAvg{0}, realAvg{0};
  std::list<std::chrono::steady_clock::duration>::iterator simIter,
    realIter;

  simIter = ++(this->simTimes.begin());
  realIter = ++(this->realTimes.begin());
  while (simIter != this->simTimes.end() && realIter != this->realTimes.end())
  {
    simAvg += ((*simIter) - this->simTimes.front());
    realAvg += ((*realIter) - this->realTimes.front());
    ++simIter;
    ++realIter;
  }

  // RTF, only compute this if the realTime count is greater than zero. The
  // realtTime count could be zero if simulation was started paused.
  if (realAvg.count() > 0)
  {
    this->realTimeFactor = math::precision(
          static_cast<double>(simAvg.count()) / realAvg.count(), 4);
  }

  // Fill the current update info
  this->currentInfo.realTime = this->realTimeWatch.ElapsedRunTime();
  this->currentInfo.dt = std::chrono::steady_clock::duration::zero();

  // In the case that networking is not running, or this is a primary.
  // If this is a network secondary, this data is populated via the network.
  if (!this->currentInfo.paused &&
      (!this->networkMgr || this->networkMgr->IsPrimary()))
  {
    this->currentInfo.simTime += this->stepSize;
    ++this->currentInfo.iterations;
    this->currentInfo.dt = this->stepSize;
  }
}

/////////////////////////////////////////////////
void SimulationRunner::UpdatePhysicsParams()
{
  auto worldEntity =
    this->entityCompMgr.EntityByComponents(components::World());
  const auto physicsCmdComp =
    this->entityCompMgr.Component<components::PhysicsCmd>(worldEntity);
  if (!physicsCmdComp)
  {
    return;
  }
  auto physicsComp =
    this->entityCompMgr.Component<components::Physics>(worldEntity);

  const auto& physicsParams = physicsCmdComp->Data();
  const auto newStepSize =
    std::chrono::duration<double>(physicsParams.max_step_size());
  const double newRTF = physicsParams.real_time_factor();

  const double eps = 0.00001;
  if (newStepSize != this->stepSize ||
      std::abs(newRTF - this->desiredRtf) > eps)
  {
    bool updated = false;
    // Make sure the values are valid before setting them
    if (newStepSize.count() > 0.0)
    {
      this->SetStepSize(
        std::chrono::duration_cast<std::chrono::steady_clock::duration>(
          newStepSize));
      physicsComp->Data().SetMaxStepSize(physicsParams.max_step_size());
      updated = true;
    }
    if (newRTF > 0.0)
    {
      this->desiredRtf = newRTF;
      this->updatePeriod = std::chrono::nanoseconds(
          static_cast<int>(this->stepSize.count() / this->desiredRtf));
      physicsComp->Data().SetRealTimeFactor(newRTF);
      updated = true;
    }
    if (updated)
    {
      this->simTimes.clear();
      this->realTimes.clear();
      // Set as OneTimeChange to make sure the update is not missed
      this->entityCompMgr.SetChanged(worldEntity, components::Physics::typeId,
          ComponentState::OneTimeChange);
    }
  }
  this->entityCompMgr.RemoveComponent<components::PhysicsCmd>(worldEntity);
}

/////////////////////////////////////////////////
void SimulationRunner::PublishStats()
{
  IGN_PROFILE("SimulationRunner::PublishStats");

  // Create the world statistics message.
  msgs::WorldStatistics msg;
  msg.set_real_time_factor(this->realTimeFactor);

  auto realTimeSecNsec =
    math::durationToSecNsec(this->currentInfo.realTime);

  auto simTimeSecNsec =
    math::durationToSecNsec(this->currentInfo.simTime);

  msg.mutable_real_time()->set_sec(realTimeSecNsec.first);
  msg.mutable_real_time()->set_nsec(realTimeSecNsec.second);

  msg.mutable_sim_time()->set_sec(simTimeSecNsec.first);
  msg.mutable_sim_time()->set_nsec(simTimeSecNsec.second);

  msg.set_iterations(this->currentInfo.iterations);

  msg.set_paused(this->currentInfo.paused);

  if (this->Stepping())
  {
    auto headerData = msg.mutable_header()->add_data();
    headerData->set_key("step");
  }

  // Publish the stats message. The stats message is throttled.
  this->statsPub.Publish(msg);

  if (this->rootStatsPub.Valid())
    this->rootStatsPub.Publish(msg);

  // Create and publish the clock message. The clock message is not
  // throttled.
  msgs::Clock clockMsg;
  clockMsg.mutable_real()->set_sec(realTimeSecNsec.first);
  clockMsg.mutable_real()->set_nsec(realTimeSecNsec.second);
  clockMsg.mutable_sim()->set_sec(simTimeSecNsec.first);
  clockMsg.mutable_sim()->set_nsec(simTimeSecNsec.second);
  clockMsg.mutable_system()->set_sec(IGN_SYSTEM_TIME_S());
  clockMsg.mutable_system()->set_nsec(
      IGN_SYSTEM_TIME_NS() - IGN_SYSTEM_TIME_S() * IGN_SEC_TO_NANO);
  this->clockPub.Publish(clockMsg);

  // Only publish to root topic if no others are.
  if (this->rootClockPub.Valid())
    this->rootClockPub.Publish(clockMsg);
}

//////////////////////////////////////////////////
void SimulationRunner::AddSystem(const SystemPluginPtr &_system,
      std::optional<Entity> _entity,
      std::optional<std::shared_ptr<const sdf::Element>> _sdf)
{
  auto entity = _entity.value_or(worldEntity(this->entityCompMgr));
  auto sdf = _sdf.value_or(this->sdfWorld->Element());
  this->systemMgr->AddSystem(_system, entity, sdf);
}

//////////////////////////////////////////////////
void SimulationRunner::AddSystem(
      const std::shared_ptr<System> &_system,
      std::optional<Entity> _entity,
      std::optional<std::shared_ptr<const sdf::Element>> _sdf)
{
  auto entity = _entity.value_or(worldEntity(this->entityCompMgr));
  auto sdf = _sdf.value_or(this->sdfWorld->Element());
  this->systemMgr->AddSystem(_system, entity, sdf);
}

/////////////////////////////////////////////////
void SimulationRunner::ProcessSystemQueue()
{
  auto pending = this->systemMgr->PendingCount();

  if (0 == pending)
    return;

  // If additional systems are to be added, stop the existing threads.
  this->StopWorkerThreads();

  this->systemMgr->ActivatePendingSystems();

  auto threadCount = this->systemMgr->SystemsPostUpdate().size() + 1u;

  igndbg << "Creating PostUpdate worker threads: "
    << threadCount << std::endl;

  this->postUpdateStartBarrier = std::make_unique<Barrier>(threadCount);
  this->postUpdateStopBarrier = std::make_unique<Barrier>(threadCount);

  this->postUpdateThreadsRunning = true;
  int id = 0;

  for (auto &system : this->systemMgr->SystemsPostUpdate())
  {
    igndbg << "Creating postupdate worker thread (" << id << ")" << std::endl;

    this->postUpdateThreads.push_back(std::thread([&, id]()
    {
      std::stringstream ss;
      ss << "PostUpdateThread: " << id;
      IGN_PROFILE_THREAD_NAME(ss.str().c_str());
      while (this->postUpdateThreadsRunning)
      {
        this->postUpdateStartBarrier->Wait();
        if (this->postUpdateThreadsRunning)
        {
          system->PostUpdate(this->currentInfo, this->entityCompMgr);
        }
        this->postUpdateStopBarrier->Wait();
      }
      igndbg << "Exiting postupdate worker thread ("
        << id << ")" << std::endl;
    }));
    id++;
  }
}

/////////////////////////////////////////////////
void SimulationRunner::UpdateSystems()
{
  IGN_PROFILE("SimulationRunner::UpdateSystems");
  // \todo(nkoenig)  Systems used to be updated in parallel using
  // an common::WorkerPool. There is overhead associated with
  // this, most notably the creation and destruction of WorkOrders (see
  // WorkerPool.cc). We could turn on parallel updates in the future, and/or
  // turn it on if there are sufficient systems. More testing is required.

  {
    IGN_PROFILE("PreUpdate");
    for (auto& system : this->systemMgr->SystemsPreUpdate())
      system->PreUpdate(this->currentInfo, this->entityCompMgr);
  }

  {
    IGN_PROFILE("Update");
    for (auto& system : this->systemMgr->SystemsUpdate())
      system->Update(this->currentInfo, this->entityCompMgr);
  }

  {
    IGN_PROFILE("PostUpdate");
    this->entityCompMgr.LockAddingEntitiesToViews(true);
    // If no systems implementing PostUpdate have been added, then
    // the barriers will be uninitialized, so guard against that condition.
    if (this->postUpdateStartBarrier && this->postUpdateStopBarrier)
    {
      this->postUpdateStartBarrier->Wait();
      this->postUpdateStopBarrier->Wait();
    }
    this->entityCompMgr.LockAddingEntitiesToViews(false);
  }
}

/////////////////////////////////////////////////
void SimulationRunner::Stop()
{
  this->eventMgr.Emit<events::Stop>();
}

/////////////////////////////////////////////////
void SimulationRunner::OnStop()
{
  this->stopReceived = true;
  this->running = false;
}

/////////////////////////////////////////////////
void SimulationRunner::StopWorkerThreads()
{
  this->postUpdateThreadsRunning = false;
  if (this->postUpdateStartBarrier)
  {
    this->postUpdateStartBarrier->Cancel();
  }
  if (this->postUpdateStopBarrier)
  {
    this->postUpdateStopBarrier->Cancel();
  }
  for (auto &thread : this->postUpdateThreads)
  {
    thread.join();
  }
  this->postUpdateThreads.clear();
}

/////////////////////////////////////////////////
bool SimulationRunner::Run(const uint64_t _iterations)
{
  // \todo(nkoenig) Systems will need a an update structure, such as
  // priorties, or a dependency chain.
  //
  // \todo(nkoenig) We should implement the two-phase update detailed
  // in the design.
  IGN_PROFILE_THREAD_NAME("SimulationRunner");

  // Initialize network communications.
  if (this->networkMgr)
  {
    igndbg << "Initializing network configuration" << std::endl;
    this->networkMgr->Handshake();

    // Secondaries are stepped through the primary, just keep alive until
    // simulation is over
    if (this->networkMgr->IsSecondary())
    {
      igndbg << "Secondary running." << std::endl;
      while (!this->stopReceived)
      {
        std::this_thread::sleep_for(std::chrono::milliseconds(100));
      }
      igndbg << "Secondary finished run." << std::endl;
      return true;
    }
  }
  // Keep track of wall clock time. Only start the realTimeWatch if this
  // runner is not paused.
  if (!this->currentInfo.paused)
    this->realTimeWatch.Start();

  // Variables for time keeping.
  std::chrono::steady_clock::time_point startTime;
  std::chrono::steady_clock::duration sleepTime;
  std::chrono::steady_clock::duration actualSleep;

  this->running = true;

  // Create the world statistics publisher.
  if (!this->statsPub.Valid())
  {
    transport::AdvertiseMessageOptions advertOpts;
<<<<<<< HEAD
    // publish 10 world statistics msgs/second. A smaller number isn't used
    // because the GUI listens to these msgs to receive confirmation that
    // pause/play GUI requests have been processed by the server, so we want to
    // make sure that GUI requests are acknowledged quickly (see
    // https://github.com/ignitionrobotics/ign-gui/pull/306 and
    // https://github.com/ignitionrobotics/ign-gazebo/pull/1163)
    advertOpts.SetMsgsPerSec(10);
    this->statsPub = this->node->Advertise<ignition::msgs::WorldStatistics>(
=======
    advertOpts.SetMsgsPerSec(5);
    this->statsPub = this->node->Advertise<msgs::WorldStatistics>(
>>>>>>> 784e8228
        "stats", advertOpts);
  }

  if (!this->rootStatsPub.Valid())
  {
    // Check for the existence of other publishers on `/stats`
    std::vector<transport::MessagePublisher> publishers;
    this->node->TopicInfo("/stats", publishers);

    if (!publishers.empty())
    {
      ignwarn << "Found additional publishers on /stats," <<
                 " using namespaced stats topic only" << std::endl;
      igndbg << "Publishers [Address, Message Type]:\n";

      /// List the publishers
      for (auto & pub : publishers)
      {
        igndbg << "  " << pub.Addr() << ", "
          << pub.MsgTypeName() << std::endl;
      }
    }
    else
    {
      ignmsg << "Found no publishers on /stats, adding root stats topic"
             << std::endl;
      this->rootStatsPub = this->node->Advertise<msgs::WorldStatistics>(
          "/stats");
    }
  }

  // Create the clock publisher.
  if (!this->clockPub.Valid())
    this->clockPub = this->node->Advertise<msgs::Clock>("clock");

  // Create the global clock publisher.
  if (!this->rootClockPub.Valid())
  {
    // Check for the existence of other publishers on `/clock`
    std::vector<transport::MessagePublisher> publishers;
    this->node->TopicInfo("/clock", publishers);

    if (!publishers.empty())
    {
      ignwarn << "Found additional publishers on /clock," <<
                 " using namespaced clock topic only" << std::endl;
      igndbg << "Publishers [Address, Message Type]:\n";

      /// List the publishers
      for (auto & pub : publishers)
      {
        igndbg << "  " << pub.Addr() << ", "
          << pub.MsgTypeName() << std::endl;
      }
    }
    else
    {
      ignmsg << "Found no publishers on /clock, adding root clock topic"
             << std::endl;
      this->rootClockPub = this->node->Advertise<msgs::Clock>(
          "/clock");
    }
  }

  // Keep number of iterations requested by caller
  uint64_t processedIterations{0};

  // Execute all the systems until we are told to stop, or the number of
  // iterations is reached.
  while (this->running && (_iterations == 0 ||
       processedIterations < _iterations))
  {
    IGN_PROFILE("SimulationRunner::Run - Iteration");

    // Update the step size and desired rtf
    this->UpdatePhysicsParams();

    // Compute the time to sleep in order to match, as closely as possible,
    // the update period.
    sleepTime = 0ns;
    actualSleep = 0ns;

    sleepTime = std::max(0ns, this->prevUpdateRealTime +
        this->updatePeriod - std::chrono::steady_clock::now() -
        this->sleepOffset);

    // Only sleep if needed.
    if (sleepTime > 0ns)
    {
      IGN_PROFILE("Sleep");
      // Get the current time, sleep for the duration needed to match the
      // updatePeriod, and then record the actual time slept.
      startTime = std::chrono::steady_clock::now();
      std::this_thread::sleep_for(sleepTime);
      actualSleep = std::chrono::steady_clock::now() - startTime;
    }

    // Exponentially average out the difference between expected sleep time
    // and actual sleep time.
    this->sleepOffset =
      std::chrono::duration_cast<std::chrono::nanoseconds>(
          (actualSleep - sleepTime) * 0.01 + this->sleepOffset * 0.99);

    // Update time information. This will update the iteration count, RTF,
    // and other values.
    this->UpdateCurrentInfo();
    if (!this->currentInfo.paused)
    {
      processedIterations++;
    }

    // If network, wait for network step, otherwise do our own step
    if (this->networkMgr)
    {
      auto netPrimary =
          dynamic_cast<NetworkManagerPrimary *>(this->networkMgr.get());
      netPrimary->Step(this->currentInfo);
    }
    else
    {
      this->Step(this->currentInfo);
    }

    // Handle Server::RunOnce(false) in which a single paused run is executed
    if (this->currentInfo.paused && this->blockingPausedStepPending)
    {
      processedIterations++;
      this->currentInfo.iterations++;
      this->blockingPausedStepPending = false;
    }
  }

  this->running = false;

  return true;
}

/////////////////////////////////////////////////
void SimulationRunner::Step(const UpdateInfo &_info)
{
  IGN_PROFILE("SimulationRunner::Step");
  this->currentInfo = _info;

  // Process new ECM state information, typically sent from the GUI after
  // a change was made to the GUI's ECM.
  this->ProcessNewWorldControlState();

  // Publish info
  this->PublishStats();

  // Record when the update step starts.
  this->prevUpdateRealTime = std::chrono::steady_clock::now();

  this->levelMgr->UpdateLevelsState();

  // Handle pending systems
  this->ProcessSystemQueue();

  // Handle entities that need to be recreated.
  // Put in a request to mark them as removed so that in the UpdateSystem call
  // the systems can remove them first before new ones are created. This is
  // so that we can recreate entities with the same name.
  this->ProcessRecreateEntitiesRemove();

  // handle systems that need to be added
  this->systemMgr->ProcessPendingEntitySystems();

  // Update all the systems.
  this->UpdateSystems();

  if (!this->Paused() &&
       this->requestedRunToSimTime >
       std::chrono::steady_clock::duration::zero() &&
       this->currentInfo.simTime >= this->requestedRunToSimTime)
  {
    this->SetPaused(true);
    this->requestedRunToSimTime = std::chrono::steady_clock::duration{-1};
  }

  if (!this->Paused() && this->pendingSimIterations > 0)
  {
    // Decrement the pending sim iterations, if there are any.
    --this->pendingSimIterations;

    // If this is was the last sim iterations, then re-pause simulation.
    if (this->pendingSimIterations <= 0)
    {
      this->SetPaused(true);
    }
  }

  // Process world control messages.
  this->ProcessMessages();

  // Clear all new entities
  this->entityCompMgr.ClearNewlyCreatedEntities();

  // Recreate any entities that have the Recreate component
  // The entities will have different Entity ids but keep the same name
  // Make sure this happens after ClearNewlyCreatedEntities, otherwise the
  // cloned entities will loose their "New" state.
  this->ProcessRecreateEntitiesCreate();

  // Process entity removals.
  this->entityCompMgr.ProcessRemoveEntityRequests();

  // Process components removals
  this->entityCompMgr.ClearRemovedComponents();

  // Each network manager takes care of marking its components as unchanged
  if (!this->networkMgr)
    this->entityCompMgr.SetAllComponentsUnchanged();
}

//////////////////////////////////////////////////
void SimulationRunner::LoadPlugin(const Entity _entity,
                                  const sdf::Plugin &_plugin)
{
  this->systemMgr->LoadPlugin(_entity, _plugin);
}

//////////////////////////////////////////////////
void SimulationRunner::LoadServerPlugins(
    const std::list<ServerConfig::PluginInfo> &_plugins)
{
  // \todo(nkoenig) Remove plugins from the server config after they have
  // been added. We might not want to do this if we want to support adding
  // the same plugin to multiple entities, for example via a regex
  // expression.
  //
  // Check plugins from the ServerConfig for matching entities.

  for (const ServerConfig::PluginInfo &plugin : _plugins)
  {
    // \todo(anyone) Type + name is not enough to uniquely identify an entity
    // \todo(louise) The runner shouldn't care about specific components, this
    // logic should be moved somewhere else.
    Entity entity{kNullEntity};

    if ("model" == plugin.EntityType())
    {
      entity = this->entityCompMgr.EntityByComponents(
          components::Name(plugin.EntityName()), components::Model());
    }
    else if ("world" == plugin.EntityType())
    {
      // Allow wildcard for world name
      if (plugin.EntityName() == "*")
      {
        entity = this->entityCompMgr.EntityByComponents(components::World());
      }
      else
      {
        entity = this->entityCompMgr.EntityByComponents(
            components::Name(plugin.EntityName()), components::World());
      }
    }
    else if ("sensor" == plugin.EntityType())
    {
      // TODO(louise) Use scoped names for models and worlds too
      auto sensors = this->entityCompMgr.EntitiesByComponents(
          components::Sensor());

      for (auto sensor : sensors)
      {
        if (scopedName(sensor, this->entityCompMgr, "::", false) ==
            plugin.EntityName())
        {
          entity = sensor;
          break;
        }
      }
    }
    else if ("visual" == plugin.EntityType())
    {
      // TODO(anyone) Use scoped names for models and worlds too
      auto visuals = this->entityCompMgr.EntitiesByComponents(
          components::Visual());

      for (auto visual : visuals)
      {
        if (scopedName(visual, this->entityCompMgr, "::", false) ==
            plugin.EntityName())
        {
          entity = visual;
          break;
        }
      }
    }
    else
    {
      ignwarn << "No support for attaching plugins to entity of type ["
              << plugin.EntityType() << "]" << std::endl;
    }


    if (kNullEntity != entity)
    {
      this->LoadPlugin(entity, plugin.Plugin());
    }
  }
}

//////////////////////////////////////////////////
void SimulationRunner::LoadLoggingPlugins(const ServerConfig &_config)
{
  std::list<ServerConfig::PluginInfo> plugins;

  if (_config.UseLogRecord() && !_config.LogPlaybackPath().empty())
  {
    ignwarn <<
      "Both recording and playback are specified, defaulting to playback\n";
  }

  if (!_config.LogPlaybackPath().empty())
  {
    auto playbackPlugin = _config.LogPlaybackPlugin();
    plugins.push_back(playbackPlugin);
  }
  else if (_config.UseLogRecord())
  {
    auto recordPlugin = _config.LogRecordPlugin();
    plugins.push_back(recordPlugin);
  }

  this->LoadServerPlugins(plugins);
}

//////////////////////////////////////////////////
void SimulationRunner::LoadPlugins(const Entity _entity,
    const sdf::Plugins &_plugins)
{
  for (const sdf::Plugin &plugin : _plugins)
  {
    // No error message for the 'else' case of the following 'if' statement
    // because SDF create a default <plugin> element even if it's not
    // specified. An error message would result in spamming
    // the console.
    if (plugin.Filename() != "__default__" && plugin.Name() != "__default__")
    {
      this->LoadPlugin(_entity, plugin);
    }
  }
}

/////////////////////////////////////////////////
bool SimulationRunner::Running() const
{
  return this->running;
}

/////////////////////////////////////////////////
bool SimulationRunner::StopReceived() const
{
  return this->stopReceived;
}

/////////////////////////////////////////////////
bool SimulationRunner::Ready() const
{
  bool ready = true;
  if (this->networkMgr && !this->networkMgr->Ready())
  {
    ready = false;
  }
  return ready;
}

/////////////////////////////////////////////////
uint64_t SimulationRunner::IterationCount() const
{
  return this->currentInfo.iterations;
}

/////////////////////////////////////////////////
size_t SimulationRunner::EntityCount() const
{
  return this->entityCompMgr.EntityCount();
}

/////////////////////////////////////////////////
size_t SimulationRunner::SystemCount() const
{
  return this->systemMgr->TotalCount();
}

/////////////////////////////////////////////////
void SimulationRunner::SetUpdatePeriod(
    const std::chrono::steady_clock::duration &_updatePeriod)
{
  this->updatePeriod = _updatePeriod;
}

/////////////////////////////////////////////////
void SimulationRunner::SetPaused(const bool _paused)
{
  // Only update the realtime clock if Run() has been called.
  if (this->running)
  {
    // Start or stop the realtime stopwatch based on _paused. We don't need to
    // check the stopwatch state here since the stopwatch class checks its
    // running state inside Stop() and Start().
    if (_paused)
    {
      this->realTimeWatch.Stop();
    }
    else
      this->realTimeWatch.Start();
  }

  // Store the pause state
  this->currentInfo.paused = _paused;
}

/////////////////////////////////////////////////
void SimulationRunner::SetStepping(bool _stepping)
{
  this->stepping = _stepping;
}

/////////////////////////////////////////////////
bool SimulationRunner::Stepping() const
{
  return this->stepping;
}

/////////////////////////////////////////////////
void SimulationRunner::SetRunToSimTime(
    const std::chrono::steady_clock::duration &_time)
{
  if (_time >= std::chrono::steady_clock::duration::zero() &&
      _time > this->currentInfo.simTime)
  {
    this->requestedRunToSimTime = _time;
  }
  else
  {
    this->requestedRunToSimTime = std::chrono::seconds(-1);
  }
}

/////////////////////////////////////////////////
bool SimulationRunner::OnWorldControl(const msgs::WorldControl &_req,
    msgs::Boolean &_res)
{
  msgs::WorldControlState req;
  req.mutable_world_control()->CopyFrom(_req);

  return this->OnWorldControlState(req, _res);
}

/////////////////////////////////////////////////
bool SimulationRunner::OnWorldControlState(const msgs::WorldControlState &_req,
    msgs::Boolean &_res)
{
  std::lock_guard<std::mutex> lock(this->msgBufferMutex);

  // Copy the state information if it exists
  if (_req.has_state())
  {
    if (this->newWorldControlState == nullptr)
      this->newWorldControlState.reset(_req.New());
    this->newWorldControlState->CopyFrom(_req);
  }

  WorldControl control;
  control.pause = _req.world_control().pause();

  if (_req.world_control().multi_step() != 0)
    control.multiStep = _req.world_control().multi_step();
  else if (_req.world_control().step())
    control.multiStep = 1;

  if (_req.world_control().has_reset())
  {
    control.rewind = _req.world_control().reset().all() ||
      _req.world_control().reset().time_only();

    if (_req.world_control().reset().model_only())
    {
      ignwarn << "Model only reset is not supported." << std::endl;
    }
  }

  if (_req.world_control().seed() != 0)
  {
    ignwarn << "Changing seed is not supported." << std::endl;
  }

  if (_req.world_control().has_run_to_sim_time())
  {
    control.runToSimTime = std::chrono::seconds(
        _req.world_control().run_to_sim_time().sec()) +
      std::chrono::nanoseconds(_req.world_control().run_to_sim_time().nsec());
  }

  this->worldControls.push_back(control);

  _res.set_data(true);
  return true;
}

/////////////////////////////////////////////////
void SimulationRunner::ProcessNewWorldControlState()
{
  std::lock_guard<std::mutex> lock(this->msgBufferMutex);
  // update the server ECM if the request contains SerializedState information
  if (this->newWorldControlState && this->newWorldControlState->has_state())
  {
    this->entityCompMgr.SetState(this->newWorldControlState->state());

    this->newWorldControlState.reset();
  }
  // TODO(anyone) notify server systems of changes made to the ECM, if there
  // were any?
}

/////////////////////////////////////////////////
bool SimulationRunner::OnPlaybackControl(const msgs::LogPlaybackControl &_req,
    msgs::Boolean &_res)
{
  std::lock_guard<std::mutex> lock(this->msgBufferMutex);

  WorldControl control;
  control.pause = _req.pause();
  control.multiStep = _req.multi_step();
  control.rewind = _req.rewind();

  if (_req.has_seek())
  {
    control.seek = std::chrono::seconds(_req.seek().sec()) +
                   std::chrono::nanoseconds(_req.seek().nsec());
  }

  if (_req.forward())
  {
    ignwarn << "Log forwarding is not supported, use seek." << std::endl;
  }

  this->worldControls.push_back(control);

  _res.set_data(true);
  return true;
}

/////////////////////////////////////////////////
void SimulationRunner::ProcessMessages()
{
  IGN_PROFILE("SimulationRunner::ProcessMessages");
  std::lock_guard<std::mutex> lock(this->msgBufferMutex);
  this->ProcessWorldControl();
}

/////////////////////////////////////////////////
void SimulationRunner::ProcessWorldControl()
{
  IGN_PROFILE("SimulationRunner::ProcessWorldControl");

  // assume no stepping unless WorldControl msgs say otherwise
  this->SetStepping(false);

  for (const auto &control : this->worldControls)
  {
    // Play / pause
    this->SetPaused(control.pause);

    // Step, only if we are paused.
    if (this->Paused() && control.multiStep > 0)
    {
      this->pendingSimIterations += control.multiStep;
      // Unpause so that stepping can occur.
      this->SetPaused(false);
      this->SetStepping(true);
    }

    // Rewind / reset
    this->requestedRewind = control.rewind;

    // Seek
    if (control.seek >= std::chrono::steady_clock::duration::zero())
    {
      this->requestedSeek = control.seek;
    }

    this->SetRunToSimTime(control.runToSimTime);
  }

  this->worldControls.clear();
}

/////////////////////////////////////////////////
void SimulationRunner::ProcessRecreateEntitiesRemove()
{
  IGN_PROFILE("SimulationRunner::ProcessRecreateEntitiesRemove");

  // store the original entities to recreate and put in request to remove them
  this->entityCompMgr.EachNoCache<components::Model,
                           components::Recreate>(
      [&](const Entity &_entity,
          const components::Model *,
          const components::Recreate *)->bool
      {
        this->entitiesToRecreate.insert(_entity);
        this->entityCompMgr.RequestRemoveEntity(_entity, true);
        return true;
      });
}

/////////////////////////////////////////////////
void SimulationRunner::ProcessRecreateEntitiesCreate()
{
  IGN_PROFILE("SimulationRunner::ProcessRecreateEntitiesCreate");

  // clone the original entities
  for (auto & ent : this->entitiesToRecreate)
  {
    auto nameComp = this->entityCompMgr.Component<components::Name>(ent);
    auto parentComp =
        this->entityCompMgr.Component<components::ParentEntity>(ent);
    if (nameComp  && parentComp)
    {
      // set allowRenaming to false so the entities keep their original name
      Entity clonedEntity = this->entityCompMgr.Clone(ent,
         parentComp->Data(), nameComp->Data(), false);

      // remove the Recreate component so they do not get recreated again in the
      // next iteration
      if (!this->entityCompMgr.RemoveComponent<components::Recreate>(ent))
      {
        ignerr << "Failed to remove Recreate component from entity["
          << ent << "]" << std::endl;
      }

      if (!this->entityCompMgr.RemoveComponent<components::Recreate>(
            clonedEntity))
      {
        ignerr << "Failed to remove Recreate component from entity["
          << clonedEntity << "]" << std::endl;
      }
    }
    else if (!nameComp)
    {
      ignerr << "Missing name component for entity[" << ent << "]. "
        << "The entity will not be cloned during the recreation process."
        << std::endl;
    }
    else if (!parentComp)
    {
      ignerr << "Missing parent component for entity[" << ent << "]. "
        << "The entity will not be cloned during the recreation process."
         << std::endl;
    }
  }

  this->entitiesToRecreate.clear();
}

/////////////////////////////////////////////////
bool SimulationRunner::Paused() const
{
  return this->currentInfo.paused;
}

/////////////////////////////////////////////////
const EntityComponentManager &SimulationRunner::EntityCompMgr() const
{
  return this->entityCompMgr;
}

/////////////////////////////////////////////////
EventManager &SimulationRunner::EventMgr()
{
  return this->eventMgr;
}

/////////////////////////////////////////////////
const UpdateInfo &SimulationRunner::CurrentInfo() const
{
  return this->currentInfo;
}

/////////////////////////////////////////////////
const std::chrono::steady_clock::duration &
SimulationRunner::UpdatePeriod() const
{
  return this->updatePeriod;
}

/////////////////////////////////////////////////
const math::clock::duration &SimulationRunner::StepSize() const
{
  return this->stepSize;
}

/////////////////////////////////////////////////
void SimulationRunner::SetStepSize(const math::clock::duration &_step)
{
  this->stepSize = _step;
}

/////////////////////////////////////////////////
bool SimulationRunner::HasEntity(const std::string &_name) const
{
  bool result = false;
  this->entityCompMgr.Each<components::Name>([&](const Entity,
        const components::Name *_entityName)->bool
    {
      if (_entityName->Data() == _name)
      {
        result = true;
        return false;
      }
      return true;
    });

  return result;
}

/////////////////////////////////////////////////
bool SimulationRunner::RequestRemoveEntity(const std::string &_name,
    bool _recursive)
{
  bool result = false;
  this->entityCompMgr.Each<components::Name>([&](const Entity _entity,
        const components::Name *_entityName)->bool
    {
      if (_entityName->Data() == _name)
      {
        this->entityCompMgr.RequestRemoveEntity(_entity, _recursive);
        result = true;
        return false;
      }
      return true;
    });

  return result;
}

/////////////////////////////////////////////////
std::optional<Entity> SimulationRunner::EntityByName(
    const std::string &_name) const
{
  std::optional<Entity> entity;
  this->entityCompMgr.Each<components::Name>([&](const Entity _entity,
        const components::Name *_entityName)->bool
    {
      if (_entityName->Data() == _name)
      {
        entity = _entity;
        return false;
      }
      return true;
    });

  return entity;
}

/////////////////////////////////////////////////
bool SimulationRunner::RequestRemoveEntity(const Entity _entity,
    bool _recursive)
{
  if (this->entityCompMgr.HasEntity(_entity))
  {
    this->entityCompMgr.RequestRemoveEntity(_entity, _recursive);
    return true;
  }

  return false;
}

//////////////////////////////////////////////////
bool SimulationRunner::GuiInfoService(msgs::GUI &_res)
{
  _res.Clear();

  _res.CopyFrom(this->guiMsg);

  return true;
}

//////////////////////////////////////////////////
bool SimulationRunner::GenerateWorldSdf(const msgs::SdfGeneratorConfig &_req,
                                        msgs::StringMsg &_res)
{
  // TODO(addisu) This is not thread-safe. Wait until it is safe to access the
  // ECM.
  Entity world = this->entityCompMgr.EntityByComponents(components::World());
  std::optional<std::string> genString = sdf_generator::generateWorld(
      this->entityCompMgr, world, this->fuelUriMap, _req);
  if (genString.has_value())
  {
    _res.set_data(*genString);
    return true;
  }
  return false;
}

//////////////////////////////////////////////////
void SimulationRunner::SetFuelUriMap(
    const std::unordered_map<std::string, std::string> &_map)
{
  this->fuelUriMap = _map;
}

//////////////////////////////////////////////////
void SimulationRunner::AddToFuelUriMap(const std::string &_path,
                                       const std::string &_uri)
{
  this->fuelUriMap[_path] = _uri;
}

//////////////////////////////////////////////////
bool SimulationRunner::NextStepIsBlockingPaused() const
{
  return this->blockingPausedStepPending;
}

//////////////////////////////////////////////////
void SimulationRunner::SetNextStepAsBlockingPaused(const bool value)
{
  this->blockingPausedStepPending = value;
}<|MERGE_RESOLUTION|>--- conflicted
+++ resolved
@@ -635,7 +635,6 @@
   if (!this->statsPub.Valid())
   {
     transport::AdvertiseMessageOptions advertOpts;
-<<<<<<< HEAD
     // publish 10 world statistics msgs/second. A smaller number isn't used
     // because the GUI listens to these msgs to receive confirmation that
     // pause/play GUI requests have been processed by the server, so we want to
@@ -643,11 +642,7 @@
     // https://github.com/ignitionrobotics/ign-gui/pull/306 and
     // https://github.com/ignitionrobotics/ign-gazebo/pull/1163)
     advertOpts.SetMsgsPerSec(10);
-    this->statsPub = this->node->Advertise<ignition::msgs::WorldStatistics>(
-=======
-    advertOpts.SetMsgsPerSec(5);
     this->statsPub = this->node->Advertise<msgs::WorldStatistics>(
->>>>>>> 784e8228
         "stats", advertOpts);
   }
 
