/*
 * Copyright (C) 2018 Open Source Robotics Foundation
 *
 * Licensed under the Apache License, Version 2.0 (the "License");
 * you may not use this file except in compliance with the License.
 * You may obtain a copy of the License at
 *
 *     http://www.apache.org/licenses/LICENSE-2.0
 *
 * Unless required by applicable law or agreed to in writing, software
 * distributed under the License is distributed on an "AS IS" BASIS,
 * WITHOUT WARRANTIES OR CONDITIONS OF ANY KIND, either express or implied.
 * See the License for the specific language governing permissions and
 * limitations under the License.
 *
*/

#include "SimulationRunner.hh"

<<<<<<< HEAD
#include <ignition/fuel_tools.hh>
#include <sdf/Geometry.hh>
#include <sdf/Mesh.hh>

#include <ignition/math/Helpers.hh>
=======
#include "ignition/common/Profiler.hh"

>>>>>>> 4a9e5339
#include "ignition/gazebo/Events.hh"

#include "ignition/gazebo/components/Camera.hh"
#include "ignition/gazebo/components/CanonicalLink.hh"
#include "ignition/gazebo/components/Collision.hh"
#include "ignition/gazebo/components/ChildLinkName.hh"
#include "ignition/gazebo/components/Geometry.hh"
#include "ignition/gazebo/components/Inertial.hh"
#include "ignition/gazebo/components/Joint.hh"
#include "ignition/gazebo/components/JointAxis.hh"
#include "ignition/gazebo/components/JointType.hh"
#include "ignition/gazebo/components/Light.hh"
#include "ignition/gazebo/components/Link.hh"
#include "ignition/gazebo/components/Material.hh"
#include "ignition/gazebo/components/Model.hh"
#include "ignition/gazebo/components/Name.hh"
#include "ignition/gazebo/components/ParentLinkName.hh"
#include "ignition/gazebo/components/ParentEntity.hh"
#include "ignition/gazebo/components/Pose.hh"
#include "ignition/gazebo/components/Sensor.hh"
#include "ignition/gazebo/components/Static.hh"
#include "ignition/gazebo/components/ThreadPitch.hh"
#include "ignition/gazebo/components/Visual.hh"
#include "ignition/gazebo/components/World.hh"

using namespace ignition;
using namespace gazebo;

using StringSet = std::unordered_set<std::string>;

//////////////////////////////////////////////////
SimulationRunner::SimulationRunner(const sdf::World *_world,
                                   const SystemLoaderPtr &_systemLoader)
{
  // Keep world name
  this->worldName = _world->Name();

  // Keep system loader to plugins can be loaded at runtime
  this->systemLoader = _systemLoader;

  // Get the first physics profile
  // \todo(louise) Support picking a specific profile
  auto physics = _world->PhysicsByIndex(0);
  if (!physics)
  {
    physics = _world->PhysicsDefault();
  }

  // Step size
  auto dur = std::chrono::duration<double>(physics->MaxStepSize());

  this->stepSize =
      std::chrono::duration_cast<std::chrono::steady_clock::duration>(
      dur);

  // Desired real time factor
  double desiredRtf = _world->PhysicsDefault()->RealTimeFactor();

  // The instantaneous real time factor is given as:
  //
  // RTF = sim_time / real_time
  //
  // Where the sim time is the step size times the number of sim iterations:
  //
  // sim_time = sim_it * step_size
  //
  // And the real time is the period times the number of iterations:
  //
  // real_time = it * period
  //
  // So we have:
  //
  // RTF = sim_it * step_size / it * period
  //
  // Considering no pause, sim_it equals it, so:
  //
  // RTF = step_size / period
  //
  // So to get a given RTF, our desired period is:
  //
  // period = step_size / RTF
  this->updatePeriod = std::chrono::nanoseconds(
      static_cast<int>(this->stepSize.count() / desiredRtf));

  // Create entities and components
  this->CreateEntities(_world);

  this->pauseConn = this->eventMgr.Connect<events::Pause>(
      std::bind(&SimulationRunner::SetPaused, this, std::placeholders::_1));

  // World control
  transport::NodeOptions opts;
  opts.SetNameSpace("/world/" + this->worldName);
  this->node = std::make_unique<transport::Node>(opts);

  this->node->Advertise("control", &SimulationRunner::OnWorldControl, this);

  // Publish empty GUI messages for worlds that have no GUI in the beginning.
  // In the future, support modifying GUI from the server at runtime.
  if (_world->Gui())
  {
    this->guiMsg = Convert<msgs::GUI>(*_world->Gui());
  }

  std::string infoService{"gui/info"};
  this->node->Advertise(infoService, &SimulationRunner::GuiInfoService, this);

  ignmsg << "Serving GUI information on [" << opts.NameSpace() << "/"
         << infoService << "]" << std::endl;

  ignmsg << "World [" << _world->Name() << "] initialized with ["
         << physics->Name() << "] physics profile." << std::endl;
}

//////////////////////////////////////////////////
SimulationRunner::~SimulationRunner()
{
}

/////////////////////////////////////////////////
void SimulationRunner::UpdateCurrentInfo()
{
  IGN_PROFILE("SimulationRunner::UpdateCurrentInfo");

  // Store the real time and sim time only if not paused.
  if (this->realTimeWatch.Running())
  {
    this->realTimes.push_back(this->realTimeWatch.ElapsedRunTime());
    this->simTimes.push_back(this->currentInfo.simTime);
  }

  // Maintain a window size of 20 for realtime and simtime.
  if (this->realTimes.size() > 20)
    this->realTimes.pop_front();
  if (this->simTimes.size() > 20)
    this->simTimes.pop_front();

  // Compute the average sim and real times.
  std::chrono::steady_clock::duration simAvg{0}, realAvg{0};
  std::list<std::chrono::steady_clock::duration>::iterator simIter,
    realIter;

  simIter = ++(this->simTimes.begin());
  realIter = ++(this->realTimes.begin());
  while (simIter != this->simTimes.end() && realIter != this->realTimes.end())
  {
    simAvg += ((*simIter) - this->simTimes.front());
    realAvg += ((*realIter) - this->realTimes.front());
    ++simIter;
    ++realIter;
  }

  // RTF, only compute this if the realTime count is greater than zero. The
  // realtTime count could be zero if simulation was started paused.
  if (realAvg.count() > 0)
  {
    this->realTimeFactor = math::precision(
          static_cast<double>(simAvg.count()) / realAvg.count(), 4);
  }

  // Fill the current update info
  this->currentInfo.realTime = this->realTimeWatch.ElapsedRunTime();
  if (!this->currentInfo.paused)
  {
    this->currentInfo.simTime += this->stepSize;
    ++this->currentInfo.iterations;
    this->currentInfo.dt = this->stepSize;
  }
  else
  {
    this->currentInfo.dt = std::chrono::steady_clock::duration::zero();
  }
}

/////////////////////////////////////////////////
void SimulationRunner::PublishStats()
{
  IGN_PROFILE("SimulationRunner::PublishStats");
  // Create the world statistics publisher.
  if (!this->statsPub.Valid())
  {
    transport::AdvertiseMessageOptions advertOpts;
    advertOpts.SetMsgsPerSec(5);
    this->statsPub = this->node->Advertise<ignition::msgs::WorldStatistics>(
        "stats", advertOpts);
  }

  // Create the world statistics message.
  ignition::msgs::WorldStatistics msg;
  msg.set_real_time_factor(this->realTimeFactor);

  auto realTimeSecNsec =
    ignition::math::durationToSecNsec(this->currentInfo.realTime);

  auto simTimeSecNsec =
    ignition::math::durationToSecNsec(this->currentInfo.simTime);

  msg.mutable_real_time()->set_sec(realTimeSecNsec.first);
  msg.mutable_real_time()->set_nsec(realTimeSecNsec.second);

  msg.mutable_sim_time()->set_sec(simTimeSecNsec.first);
  msg.mutable_sim_time()->set_nsec(simTimeSecNsec.second);

  msg.set_iterations(this->currentInfo.iterations);

  msg.set_paused(this->currentInfo.paused);

  // Publish the message
  this->statsPub.Publish(msg);
}

/////////////////////////////////////////////////
void SimulationRunner::AddSystem(const SystemPluginPtr &_system)
{
  this->systems.push_back(SystemInternal(_system));

  const auto &system = this->systems.back();

  if (system.preupdate)
    this->systemsPreupdate.push_back(system.preupdate);

  if (system.update)
    this->systemsUpdate.push_back(system.update);

  if (system.postupdate)
    this->systemsPostupdate.push_back(system.postupdate);
}

/////////////////////////////////////////////////
void SimulationRunner::UpdateSystems()
{
  IGN_PROFILE("SimulationRunner::UpdateSystems");
  // \todo(nkoenig)  Systems used to be updated in parallel using
  // an ignition::common::WorkerPool. There is overhead associated with
  // this, most notably the creation and destruction of WorkOrders (see
  // WorkerPool.cc). We could turn on parallel updates in the future, and/or
  // turn it on if there are sufficient systems. More testing is required.

  {
    IGN_PROFILE("PreUpdate");
    for (auto& system : this->systemsPreupdate)
      system->PreUpdate(this->currentInfo, this->entityCompMgr);
  }

  {
    IGN_PROFILE("Update");
    for (auto& system : this->systemsUpdate)
      system->Update(this->currentInfo, this->entityCompMgr);
  }

  {
    IGN_PROFILE("PostUpdate");
    for (auto& system : this->systemsPostupdate)
      system->PostUpdate(this->currentInfo, this->entityCompMgr);
  }
}

/////////////////////////////////////////////////
void SimulationRunner::Stop()
{
  this->running = false;
}

/////////////////////////////////////////////////
bool SimulationRunner::Run(const uint64_t _iterations)
{
  // \todo(nkoenig) Systems will need a an update structure, such as
  // priorties, or a dependency chain.
  //
  // \todo(nkoenig) We should implement the two-phase update detailed
  // in the design.

  IGN_PROFILE_THREAD_NAME("SimulationRunner");

  // Keep track of wall clock time. Only start the realTimeWatch if this
  // runner is not paused.
  if (!this->currentInfo.paused)
    this->realTimeWatch.Start();

  // Variables for time keeping.
  std::chrono::steady_clock::time_point startTime;
  std::chrono::steady_clock::duration sleepTime;
  std::chrono::steady_clock::duration actualSleep;

  this->running = true;

  // Execute all the systems until we are told to stop, or the number of
  // iterations is reached.
  for (uint64_t startingIterations = this->currentInfo.iterations;
       this->running && (_iterations == 0 ||
         this->currentInfo.iterations < _iterations + startingIterations);)
  {
    IGN_PROFILE("SimulationRunner::Run - Iteration");
    // Compute the time to sleep in order to match, as closely as possible,
    // the update period.
    sleepTime = std::max(0ns, this->prevUpdateRealTime +
        this->updatePeriod - std::chrono::steady_clock::now() -
        this->sleepOffset);
    actualSleep = 0ns;

    // Only sleep if needed.
    if (sleepTime > 0ns)
    {
      IGN_PROFILE("Sleep");
      // Get the current time, sleep for the duration needed to match the
      // updatePeriod, and then record the actual time slept.
      startTime = std::chrono::steady_clock::now();
      std::this_thread::sleep_for(sleepTime);
      actualSleep = std::chrono::steady_clock::now() - startTime;
    }

    // Exponentially average out the difference between expected sleep time
    // and actual sleep time.
    this->sleepOffset =
      std::chrono::duration_cast<std::chrono::nanoseconds>(
          (actualSleep - sleepTime) * 0.01 + this->sleepOffset * 0.99);

    // Update time information. This will update the iteration count, RTF,
    // and other values.
    this->UpdateCurrentInfo();

    // Publish info
    this->PublishStats();

    // Record when the update step starts.
    this->prevUpdateRealTime = std::chrono::steady_clock::now();

    // Update all the systems.
    this->UpdateSystems();

    if (!this->Paused() && this->pendingSimIterations > 0)
    {
      // Decrement the pending sim iterations, if there are any.
      --this->pendingSimIterations;
      // If this is was the last sim iterations, then re-pause simulation.
      if (this->pendingSimIterations <= 0)
      {
        this->SetPaused(true);
      }
    }

    // Process world control messages.
    this->ProcessMessages();

    // Clear all new entities
    this->entityCompMgr.ClearNewlyCreatedEntities();

    // Process entity erasures.
    this->entityCompMgr.ProcessEraseEntityRequests();
  }

  this->running = false;
  return true;
}

//////////////////////////////////////////////////
Entity SimulationRunner::CreateEntities(const sdf::World *_world)
{
  IGN_PROFILE("SimulationRunner::CreateEntities(sdf::World)");
  // World entity
  Entity worldEntity = this->entityCompMgr.CreateEntity();

  // World components
  this->entityCompMgr.CreateComponent(worldEntity, components::World());
  this->entityCompMgr.CreateComponent(worldEntity,
      components::Name(_world->Name()));

  // Models
  for (uint64_t modelIndex = 0; modelIndex < _world->ModelCount();
      ++modelIndex)
  {
    const sdf::Model *model = _world->ModelByIndex(modelIndex);
    EntityId modelEntity = this->CreateEntities(model);

    this->entityCompMgr.CreateComponent(modelEntity,
        components::ParentEntity(worldEntity));
  }

  // Lights
  for (uint64_t lightIndex = 0; lightIndex < _world->LightCount();
      ++lightIndex)
  {
    const sdf::Light *light = _world->LightByIndex(lightIndex);
    EntityId lightEntity = this->CreateEntities(light);

    this->entityCompMgr.CreateComponent(lightEntity,
        components::ParentEntity(worldEntity));
  }

  this->LoadPlugins(_world->Element(), worldEntity);

  return worldEntity;
}

//////////////////////////////////////////////////
Entity SimulationRunner::CreateEntities(const sdf::Model *_model)
{
  IGN_PROFILE("SimulationRunner::CreateEntities(sdf::Model)");
  // Entity
  Entity modelEntity = this->entityCompMgr.CreateEntity();

  // Components
  this->entityCompMgr.CreateComponent(modelEntity, components::Model());
  this->entityCompMgr.CreateComponent(modelEntity,
      components::Pose(_model->Pose()));
  this->entityCompMgr.CreateComponent(modelEntity,
      components::Name(_model->Name()));
  this->entityCompMgr.CreateComponent(modelEntity,
      components::Static(_model->Static()));

  // NOTE: Pose components of links, visuals, and collisions are expressed in
  // the parent frame until we get frames working.

  // Links
  for (uint64_t linkIndex = 0; linkIndex < _model->LinkCount();
      ++linkIndex)
  {
    const sdf::Link *link = _model->LinkByIndex(linkIndex);
    EntityId linkEntity = this->CreateEntities(link);

    this->entityCompMgr.CreateComponent(linkEntity,
        components::ParentEntity(modelEntity));
    if (linkIndex == 0)
    {
      this->entityCompMgr.CreateComponent(linkEntity,
          components::CanonicalLink());
    }
  }

  // Joints
  for (uint64_t jointIndex = 0; jointIndex < _model->JointCount();
      ++jointIndex)
  {
    const sdf::Joint *joint = _model->JointByIndex(jointIndex);
    auto linkEntity = this->CreateEntities(joint);

    this->entityCompMgr.CreateComponent(linkEntity,
        components::ParentEntity(modelEntity));
  }

  // Model plugins
  this->LoadPlugins(_model->Element(), modelEntity);

  return modelEntity;
}

//////////////////////////////////////////////////
Entity SimulationRunner::CreateEntities(const sdf::Light *_light)
{
  IGN_PROFILE("SimulationRunner::CreateEntities(sdf::Light)");
  // Entity
  Entity lightEntity = this->entityCompMgr.CreateEntity();

  // Components
  this->entityCompMgr.CreateComponent(lightEntity, components::Light(*_light));
  this->entityCompMgr.CreateComponent(lightEntity,
      components::Pose(_light->Pose()));
  this->entityCompMgr.CreateComponent(lightEntity,
      components::Name(_light->Name()));

  return lightEntity;
}

//////////////////////////////////////////////////
Entity SimulationRunner::CreateEntities(const sdf::Link *_link)
{
  IGN_PROFILE("SimulationRunner::CreateEntities(sdf::Link)");
  // Entity
  Entity linkEntity = this->entityCompMgr.CreateEntity();

  // Components
  this->entityCompMgr.CreateComponent(linkEntity, components::Link());
  this->entityCompMgr.CreateComponent(linkEntity,
      components::Pose(_link->Pose()));
  this->entityCompMgr.CreateComponent(linkEntity,
      components::Name(_link->Name()));
  this->entityCompMgr.CreateComponent(linkEntity,
      components::Inertial(_link->Inertial()));

  // Visuals
  for (uint64_t visualIndex = 0; visualIndex < _link->VisualCount();
      ++visualIndex)
  {
    const sdf::Visual *visual = _link->VisualByIndex(visualIndex);
    EntityId visualEntity = this->CreateEntities(visual);

    this->entityCompMgr.CreateComponent(visualEntity,
        components::ParentEntity(linkEntity));
  }

  // Collisions
  for (uint64_t collisionIndex = 0; collisionIndex < _link->CollisionCount();
      ++collisionIndex)
  {
    const sdf::Collision *collision = _link->CollisionByIndex(collisionIndex);
    EntityId collisionEntity = this->CreateEntities(collision);

    this->entityCompMgr.CreateComponent(collisionEntity,
        components::ParentEntity(linkEntity));
  }

  // Lights
  for (uint64_t lightIndex = 0; lightIndex < _link->LightCount();
      ++lightIndex)
  {
    const sdf::Light *light = _link->LightByIndex(lightIndex);
    EntityId lightEntity = this->CreateEntities(light);

    this->entityCompMgr.CreateComponent(lightEntity,
        components::ParentEntity(linkEntity));
  }

  // Sensors
  for (uint64_t sensorIndex = 0; sensorIndex < _link->SensorCount();
      ++sensorIndex)
  {
    auto sensor = _link->SensorByIndex(sensorIndex);
    auto sensorEntity = this->CreateEntities(sensor);

    this->entityCompMgr.CreateComponent(sensorEntity,
        components::ParentEntity(linkEntity));
  }

  return linkEntity;
}

//////////////////////////////////////////////////
Entity SimulationRunner::CreateEntities(const sdf::Joint *_joint)
{
  IGN_PROFILE("SimulationRunner::CreateEntities(sdf::Joint)");
  // Entity
  Entity jointEntity = this->entityCompMgr.CreateEntity();

  // Components
  this->entityCompMgr.CreateComponent(jointEntity,
      components::Joint());
  this->entityCompMgr.CreateComponent(jointEntity,
      components::JointType(_joint->Type()));

  if (_joint->Axis(0))
  {
    this->entityCompMgr.CreateComponent(jointEntity,
        components::JointAxis(*_joint->Axis(0)));
  }

  if (_joint->Axis(1))
  {
    this->entityCompMgr.CreateComponent(jointEntity,
        components::JointAxis2(*_joint->Axis(1)));
  }

  this->entityCompMgr.CreateComponent(jointEntity,
      components::Pose(_joint->Pose()));
  this->entityCompMgr.CreateComponent(jointEntity ,
      components::Name(_joint->Name()));
  this->entityCompMgr.CreateComponent(jointEntity ,
      components::ThreadPitch(_joint->ThreadPitch()));
  this->entityCompMgr.CreateComponent(jointEntity,
      components::ParentLinkName(_joint->ParentLinkName()));
  this->entityCompMgr.CreateComponent(jointEntity,
      components::ChildLinkName(_joint->ChildLinkName()));

  return jointEntity;
}

//////////////////////////////////////////////////
Entity SimulationRunner::CreateEntities(const sdf::Visual *_visual)
{
  IGN_PROFILE("SimulationRunner::CreateEntities(sdf::Visual)");
  // Entity
  Entity visualEntity = this->entityCompMgr.CreateEntity();

  // Components
  this->entityCompMgr.CreateComponent(visualEntity, components::Visual());
  this->entityCompMgr.CreateComponent(visualEntity,
      components::Pose(_visual->Pose()));
  this->entityCompMgr.CreateComponent(visualEntity,
      components::Name(_visual->Name()));

  if (_visual->Geom())
  {
    const sdf::Geometry *geom = _visual->Geom();

    this->entityCompMgr.CreateComponent(visualEntity,
        components::Geometry(*geom));
  }

  // \todo(louise) Populate with default material if undefined
  if (_visual->Material())
  {
    this->entityCompMgr.CreateComponent(visualEntity,
        components::Material(*_visual->Material()));
  }

  return visualEntity;
}

//////////////////////////////////////////////////
Entity SimulationRunner::CreateEntities(const sdf::Collision *_collision)
{
  // Entity
  Entity collisionEntity = this->entityCompMgr.CreateEntity();

  // Components
  this->entityCompMgr.CreateComponent(collisionEntity,
      components::Collision());
  this->entityCompMgr.CreateComponent(collisionEntity,
      components::Pose(_collision->Pose()));
  this->entityCompMgr.CreateComponent(collisionEntity,
      components::Name(_collision->Name()));

  if (_collision->Geom())
  {
    this->entityCompMgr.CreateComponent(collisionEntity,
        components::Geometry(*_collision->Geom()));
  }

  return collisionEntity;
}

//////////////////////////////////////////////////
Entity SimulationRunner::CreateEntities(const sdf::Sensor *_sensor)
{
  // Entity
  Entity sensorEntity = this->entityCompMgr.CreateEntity();

  // Components
  this->entityCompMgr.CreateComponent(sensorEntity,
      components::Sensor());
  this->entityCompMgr.CreateComponent(sensorEntity,
      components::Pose(_sensor->Pose()));
  this->entityCompMgr.CreateComponent(sensorEntity,
      components::Name(_sensor->Name()));

  if (_sensor->Type() == sdf::SensorType::CAMERA)
  {
    auto elem = _sensor->Element();

    this->entityCompMgr.CreateComponent(sensorEntity,
        components::Camera(elem));
  }
  else
  {
    ignwarn << "Sensor type [" << static_cast<int>(_sensor->Type())
            << "] not supported yet." << std::endl;
  }

  return sensorEntity;
}

//////////////////////////////////////////////////
void SimulationRunner::LoadPlugins(const sdf::ElementPtr &_sdf,
    const Entity _entity)
{
  if (!_sdf->HasElement("plugin"))
    return;

  sdf::ElementPtr pluginElem = _sdf->GetElement("plugin");
  while (pluginElem)
  {
    auto system = this->systemLoader->LoadPlugin(pluginElem);
    if (system)
    {
      auto systemConfig = system.value()->QueryInterface<ISystemConfigure>();
      if (systemConfig != nullptr)
      {
        systemConfig->Configure(_entity, pluginElem,
                                this->entityCompMgr,
                                this->eventMgr);
      }
      this->AddSystem(system.value());
    }
    pluginElem = pluginElem->GetNextElement("plugin");
  }
}

/////////////////////////////////////////////////
bool SimulationRunner::Running() const
{
  return this->running;
}

/////////////////////////////////////////////////
uint64_t SimulationRunner::IterationCount() const
{
  return this->currentInfo.iterations;
}

/////////////////////////////////////////////////
size_t SimulationRunner::EntityCount() const
{
  return this->entityCompMgr.EntityCount();
}

/////////////////////////////////////////////////
size_t SimulationRunner::SystemCount() const
{
  return this->systems.size();
}

/////////////////////////////////////////////////
void SimulationRunner::SetUpdatePeriod(
    const std::chrono::steady_clock::duration &_updatePeriod)
{
  this->updatePeriod = _updatePeriod;
}

/////////////////////////////////////////////////
void SimulationRunner::SetPaused(const bool _paused)
{
  // Only update the realtime clock if Run() has been called.
  if (this->running)
  {
    // Start or stop the realtime stopwatch based on _paused. We don't need to
    // check the stopwatch state here since the stopwatch class checks its
    // running state inside Stop() and Start().
    if (_paused)
    {
      this->realTimeWatch.Stop();
    }
    else
      this->realTimeWatch.Start();
  }

  // Store the pause state
  this->currentInfo.paused = _paused;
}

/////////////////////////////////////////////////
bool SimulationRunner::OnWorldControl(const msgs::WorldControl &_req,
    msgs::Boolean &_res)
{
  std::lock_guard<std::mutex> lock(this->msgBufferMutex);
  this->worldControlMsgs.push_back(_req);
  _res.set_data(true);
  return true;
}

/////////////////////////////////////////////////
void SimulationRunner::ProcessMessages()
{
  IGN_PROFILE("SimulationRunner::ProcessMessages");
  std::lock_guard<std::mutex> lock(this->msgBufferMutex);
  this->ProcessWorldControl();
}

/////////////////////////////////////////////////
void SimulationRunner::ProcessWorldControl()
{
  IGN_PROFILE("SimulationRunner::ProcessWorldControl");
  for (const msgs::WorldControl &msg : this->worldControlMsgs)
  {
    // Play / pause
    this->SetPaused(msg.pause());

    // Step, only if we are paused.
    if (this->Paused() && msg.multi_step() > 0)
    {
      this->pendingSimIterations += msg.multi_step();
      // Unpause so that stepping can occur.
      this->SetPaused(false);
    }
  }

  this->worldControlMsgs.clear();
}

/////////////////////////////////////////////////
bool SimulationRunner::Paused() const
{
  return this->currentInfo.paused;
}

/////////////////////////////////////////////////
const EntityComponentManager &SimulationRunner::EntityCompMgr() const
{
  return this->entityCompMgr;
}

/////////////////////////////////////////////////
const UpdateInfo &SimulationRunner::CurrentInfo() const
{
  return this->currentInfo;
}

/////////////////////////////////////////////////
const std::chrono::steady_clock::duration &
SimulationRunner::UpdatePeriod() const
{
  return this->updatePeriod;
}

/////////////////////////////////////////////////
const ignition::math::clock::duration &SimulationRunner::StepSize() const
{
  return this->stepSize;
}

/////////////////////////////////////////////////
void SimulationRunner::SetStepSize(const ignition::math::clock::duration &_step)
{
  this->stepSize = _step;
}

/////////////////////////////////////////////////
bool SimulationRunner::HasEntity(const std::string &_name) const
{
  bool result = false;
  this->entityCompMgr.Each<components::Name>([&](const Entity,
        const components::Name *_entityName)->bool
    {
      if (_entityName->Data() == _name)
      {
        result = true;
        return false;
      }
      return true;
    });

  return result;
}

/////////////////////////////////////////////////
bool SimulationRunner::RequestEraseEntity(const std::string &_name)
{
  bool result = false;
  this->entityCompMgr.Each<components::Name>([&](const Entity _entity,
        const components::Name *_entityName)->bool
    {
      if (_entityName->Data() == _name)
      {
        this->entityCompMgr.RequestEraseEntity(_entity);
        result = true;
        return false;
      }
      return true;
    });

  return result;
}

/////////////////////////////////////////////////
std::optional<Entity> SimulationRunner::EntityByName(
    const std::string &_name) const
{
  std::optional<Entity> entity;
  this->entityCompMgr.Each<components::Name>([&](const Entity _entity,
        const components::Name *_entityName)->bool
    {
      if (_entityName->Data() == _name)
      {
        entity = _entity;
        return false;
      }
      return true;
    });

  return entity;
}

/////////////////////////////////////////////////
bool SimulationRunner::RequestEraseEntity(const Entity _entity)
{
  if (this->entityCompMgr.HasEntity(_entity))
  {
    this->entityCompMgr.RequestEraseEntity(_entity);
    return true;
  }

  return false;
}

//////////////////////////////////////////////////
bool SimulationRunner::GuiInfoService(ignition::msgs::GUI &_res)
{
  _res.Clear();

  _res.CopyFrom(this->guiMsg);

  return true;
}<|MERGE_RESOLUTION|>--- conflicted
+++ resolved
@@ -17,16 +17,8 @@
 
 #include "SimulationRunner.hh"
 
-<<<<<<< HEAD
-#include <ignition/fuel_tools.hh>
-#include <sdf/Geometry.hh>
-#include <sdf/Mesh.hh>
-
-#include <ignition/math/Helpers.hh>
-=======
 #include "ignition/common/Profiler.hh"
 
->>>>>>> 4a9e5339
 #include "ignition/gazebo/Events.hh"
 
 #include "ignition/gazebo/components/Camera.hh"
@@ -398,8 +390,8 @@
   for (uint64_t modelIndex = 0; modelIndex < _world->ModelCount();
       ++modelIndex)
   {
-    const sdf::Model *model = _world->ModelByIndex(modelIndex);
-    EntityId modelEntity = this->CreateEntities(model);
+    auto model = _world->ModelByIndex(modelIndex);
+    auto modelEntity = this->CreateEntities(model);
 
     this->entityCompMgr.CreateComponent(modelEntity,
         components::ParentEntity(worldEntity));
@@ -409,8 +401,8 @@
   for (uint64_t lightIndex = 0; lightIndex < _world->LightCount();
       ++lightIndex)
   {
-    const sdf::Light *light = _world->LightByIndex(lightIndex);
-    EntityId lightEntity = this->CreateEntities(light);
+    auto light = _world->LightByIndex(lightIndex);
+    auto lightEntity = this->CreateEntities(light);
 
     this->entityCompMgr.CreateComponent(lightEntity,
         components::ParentEntity(worldEntity));
@@ -444,8 +436,8 @@
   for (uint64_t linkIndex = 0; linkIndex < _model->LinkCount();
       ++linkIndex)
   {
-    const sdf::Link *link = _model->LinkByIndex(linkIndex);
-    EntityId linkEntity = this->CreateEntities(link);
+    auto link = _model->LinkByIndex(linkIndex);
+    auto linkEntity = this->CreateEntities(link);
 
     this->entityCompMgr.CreateComponent(linkEntity,
         components::ParentEntity(modelEntity));
@@ -460,7 +452,7 @@
   for (uint64_t jointIndex = 0; jointIndex < _model->JointCount();
       ++jointIndex)
   {
-    const sdf::Joint *joint = _model->JointByIndex(jointIndex);
+    auto joint = _model->JointByIndex(jointIndex);
     auto linkEntity = this->CreateEntities(joint);
 
     this->entityCompMgr.CreateComponent(linkEntity,
@@ -510,8 +502,8 @@
   for (uint64_t visualIndex = 0; visualIndex < _link->VisualCount();
       ++visualIndex)
   {
-    const sdf::Visual *visual = _link->VisualByIndex(visualIndex);
-    EntityId visualEntity = this->CreateEntities(visual);
+    auto visual = _link->VisualByIndex(visualIndex);
+    auto visualEntity = this->CreateEntities(visual);
 
     this->entityCompMgr.CreateComponent(visualEntity,
         components::ParentEntity(linkEntity));
@@ -521,8 +513,8 @@
   for (uint64_t collisionIndex = 0; collisionIndex < _link->CollisionCount();
       ++collisionIndex)
   {
-    const sdf::Collision *collision = _link->CollisionByIndex(collisionIndex);
-    EntityId collisionEntity = this->CreateEntities(collision);
+    auto collision = _link->CollisionByIndex(collisionIndex);
+    auto collisionEntity = this->CreateEntities(collision);
 
     this->entityCompMgr.CreateComponent(collisionEntity,
         components::ParentEntity(linkEntity));
@@ -532,8 +524,8 @@
   for (uint64_t lightIndex = 0; lightIndex < _link->LightCount();
       ++lightIndex)
   {
-    const sdf::Light *light = _link->LightByIndex(lightIndex);
-    EntityId lightEntity = this->CreateEntities(light);
+    auto light = _link->LightByIndex(lightIndex);
+    auto lightEntity = this->CreateEntities(light);
 
     this->entityCompMgr.CreateComponent(lightEntity,
         components::ParentEntity(linkEntity));
