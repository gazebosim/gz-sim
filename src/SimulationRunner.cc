--- conflicted
+++ resolved
@@ -243,10 +243,9 @@
     }
   }
 
-<<<<<<< HEAD
-  // Load the active levels
-  this->levelMgr->UpdateLevelsState();
-
+  // Create the level manager
+  this->levelMgr = std::make_unique<LevelManager>(this,
+      this->serverConfig.UseLevels());
   auto worldElem = this->sdfWorld->Element();
   bool includeDefaultServerPlugins = true;
   bool includeDefaultGuiPlugins = true;
@@ -264,7 +263,6 @@
               .first;
     }
   }
-
   auto getUserPlugins = [&]()
   {
     std::list<ServerConfig::PluginInfo> userPlugins;
@@ -274,7 +272,6 @@
     }
     return userPlugins;
   };
-
   auto combineUserAndDefaultPlugins =
       [](const auto &_userPlugins, const auto &_defaultPlugins, bool _includeDefaultPlugins)
   {
@@ -331,18 +328,11 @@
     /* gzdbg << plugin.Plugin().Element()->ToString("\t"); */
   }
 
+  this->CreateEntities(_world);
   this->LoadServerPlugins(pluginsToLoad);
   // Store the initial state of the ECM;
   this->initialEntityCompMgr.CopyFrom(this->entityCompMgr);
 
-  this->LoadLoggingPlugins(this->serverConfig);
-=======
-  // Create the level manager
-  this->levelMgr = std::make_unique<LevelManager>(this,
-      this->serverConfig.UseLevels());
-
-  this->CreateEntities(_world);
->>>>>>> 19801c8d
 
   // TODO(louise) Combine both messages into one.
   this->node->Advertise("control", &SimulationRunner::OnWorldControl, this);
@@ -359,8 +349,7 @@
   // In the future, support modifying GUI from the server at runtime.
   if (_world.Gui())
   {
-<<<<<<< HEAD
-    this->guiMsg = convert<msgs::GUI>(*_world->Gui());
+    this->guiMsg = convert<msgs::GUI>(*_world.Gui());
     if (worldElem)
     {
       auto policies = worldElem->FindElement("gz:policies");
@@ -371,9 +360,6 @@
         headerData->add_value(policies->ToString(""));
       }
     }
-=======
-    this->guiMsg = convert<msgs::GUI>(*_world.Gui());
->>>>>>> 19801c8d
   }
 
   std::string infoService{"gui/info"};
