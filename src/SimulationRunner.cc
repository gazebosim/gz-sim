--- conflicted
+++ resolved
@@ -227,64 +227,9 @@
     }
   }
 
-<<<<<<< HEAD
   // Create the level manager
   this->levelMgr = std::make_unique<LevelManager>(this,
       this->serverConfig.UseLevels());
-=======
-  // Load the active levels
-  this->levelMgr->UpdateLevelsState();
-
-  // Store the initial state of the ECM;
-  this->initialEntityCompMgr.CopyFrom(this->entityCompMgr);
-
-  // Load any additional plugins from the Server Configuration
-  this->LoadServerPlugins(this->serverConfig.Plugins());
-
-  // If we have reached this point and no world systems have been loaded, then
-  // load a default set of systems.
-  if (this->systemMgr->TotalByEntity(
-      worldEntity(this->entityCompMgr)).empty())
-  {
-    gzmsg << "No systems loaded from SDF, loading defaults" << std::endl;
-    bool isPlayback = !this->serverConfig.LogPlaybackPath().empty();
-    auto plugins = sim::loadPluginInfo(isPlayback);
-    this->LoadServerPlugins(plugins);
-  }
-
-  this->LoadLoggingPlugins(this->serverConfig);
-
-  // TODO(louise) Combine both messages into one.
-  this->node->Advertise("control", &SimulationRunner::OnWorldControl, this);
-  this->node->Advertise("control/state", &SimulationRunner::OnWorldControlState,
-      this);
-  this->node->Advertise("playback/control",
-      &SimulationRunner::OnPlaybackControl, this);
-
-  gzmsg << "Serving world controls on [" << opts.NameSpace()
-         << "/control], [" << opts.NameSpace() << "/control/state] and ["
-         << opts.NameSpace() << "/playback/control]" << std::endl;
-
-  // Publish empty GUI messages for worlds that have no GUI in the beginning.
-  // In the future, support modifying GUI from the server at runtime.
-  if (_world->Gui())
-  {
-    this->guiMsg = convert<msgs::GUI>(*_world->Gui());
-  }
-
-  std::string infoService{"gui/info"};
-  this->node->Advertise(infoService, &SimulationRunner::GuiInfoService, this);
-
-  gzmsg << "Serving GUI information on [" << opts.NameSpace() << "/"
-         << infoService << "]" << std::endl;
-
-  gzmsg << "World [" << _world->Name() << "] initialized with ["
-         << physics->Name() << "] physics profile." << std::endl;
-
-  std::string genWorldSdfService{"generate_world_sdf"};
-  this->node->Advertise(
-      genWorldSdfService, &SimulationRunner::GenerateWorldSdf, this);
->>>>>>> 001dd9b8
 
   if (_createEntities)
     this->CreateEntities(_world);
