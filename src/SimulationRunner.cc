/*
 * Copyright (C) 2018 Open Source Robotics Foundation
 *
 * Licensed under the Apache License, Version 2.0 (the "License");
 * you may not use this file except in compliance with the License.
 * You may obtain a copy of the License at
 *
 *     http://www.apache.org/licenses/LICENSE-2.0
 *
 * Unless required by applicable law or agreed to in writing, software
 * distributed under the License is distributed on an "AS IS" BASIS,
 * WITHOUT WARRANTIES OR CONDITIONS OF ANY KIND, either express or implied.
 * See the License for the specific language governing permissions and
 * limitations under the License.
 *
*/

#include "SimulationRunner.hh"

#include <algorithm>
#ifdef HAVE_PYBIND11
#include <pybind11/pybind11.h>
#endif

#include <gz/msgs/boolean.pb.h>
#include <gz/msgs/clock.pb.h>
#include <gz/msgs/gui.pb.h>
#include <gz/msgs/log_playback_control.pb.h>
#include <gz/msgs/sdf_generator_config.pb.h>
#include <gz/msgs/stringmsg.pb.h>
#include <gz/msgs/world_control.pb.h>
#include <gz/msgs/world_control_state.pb.h>
#include <gz/msgs/world_stats.pb.h>

#include <sdf/Root.hh>
#include <vector>

#include "gz/common/Profiler.hh"
#include "gz/sim/components/Model.hh"
#include "gz/sim/components/Name.hh"
#include "gz/sim/components/Sensor.hh"
#include "gz/sim/components/Visual.hh"
#include "gz/sim/components/World.hh"
#include "gz/sim/components/ParentEntity.hh"
#include "gz/sim/components/Physics.hh"
#include "gz/sim/components/PhysicsCmd.hh"
#include "gz/sim/components/PhysicsEnginePlugin.hh"
#include "gz/sim/components/Recreate.hh"
#include "gz/sim/components/RenderEngineGuiPlugin.hh"
#include "gz/sim/components/RenderEngineServerHeadless.hh"
#include "gz/sim/components/RenderEngineServerPlugin.hh"
#include "gz/sim/Events.hh"
#include "gz/sim/SdfEntityCreator.hh"
#include "gz/sim/Util.hh"
#include "gz/transport/TopicUtils.hh"
#include "network/NetworkManagerPrimary.hh"
#include "SdfGenerator.hh"

using namespace gz;
using namespace sim;

using StringSet = std::unordered_set<std::string>;

namespace {
#ifdef HAVE_PYBIND11
// Helper struct to maybe do a scoped release of the Python GIL. There are a
// number of ways where releasing and acquiring the GIL is not necessary:
// 1. Gazebo is built without Pybind11
// 2. The python interpreter is not initialized. This could happen in tests that
//    create a SimulationRunner without sim::Server where the interpreter is
//    intialized.
// 3. sim::Server was instantiated by a Python module. In this case, there's a
//    chance that this would be called with the GIL already released.
struct MaybeGilScopedRelease
{
  MaybeGilScopedRelease()
  {
    if (Py_IsInitialized() != 0 && PyGILState_Check() == 1)
    {
      this->release.emplace();
    }
  }
  std::optional<pybind11::gil_scoped_release> release;
};
#else
  struct MaybeGilScopedRelease
  {
    // The empty constructor is needed to avoid an "unused variable" warning
    // when an instance of this class is used.
    MaybeGilScopedRelease(){}
  };
#endif
}


//////////////////////////////////////////////////
SimulationRunner::SimulationRunner(const sdf::World &_world,
                                   const SystemLoaderPtr &_systemLoader,
                                   const ServerConfig &_config,
                                   const bool _createEntities)
  : sdfWorld(_world), serverConfig(_config)
{
  // Keep world name
  this->worldName = transport::TopicUtils::AsValidTopic(_world.Name());

<<<<<<< HEAD
  auto validWorldName = transport::TopicUtils::AsValidTopic(worldName);
  if (this->worldName.empty())
  {
    gzerr << "Can't start simulation runner with this world name ["
          << worldName << "]." << std::endl;
=======
  if (this->worldName.empty())
  {
    gzerr << "Can't start simulation runner with this world name ["
          << _world.Name() << "]." << std::endl;
>>>>>>> d6620002
    return;
  }

  this->parametersRegistry = std::make_unique<
    gz::transport::parameters::ParametersRegistry>(
      std::string{"world/"} + this->worldName);

  // Get the physics profile
  // TODO(luca): remove duplicated logic in SdfEntityCreator and LevelManager
  const sdf::Physics *physics = _world.PhysicsByIndex(0);
  if (!physics)
  {
    physics = _world.PhysicsDefault();
  }

  // Step size
  auto dur = std::chrono::duration<double>(physics->MaxStepSize());

  this->stepSize =
      std::chrono::duration_cast<std::chrono::steady_clock::duration>(
      dur);

  // Desired real time factor
  this->desiredRtf = physics->RealTimeFactor();

  // The instantaneous real time factor is given as:
  //
  // RTF = sim_time / real_time
  //
  // Where the sim time is the step size times the number of sim iterations:
  //
  // sim_time = sim_it * step_size
  //
  // And the real time is the period times the number of iterations:
  //
  // real_time = it * period
  //
  // So we have:
  //
  // RTF = sim_it * step_size / it * period
  //
  // Considering no pause, sim_it equals it, so:
  //
  // RTF = step_size / period
  //
  // So to get a given RTF, our desired period is:
  //
  // period = step_size / RTF
  if (this->desiredRtf < 1e-9)
  {
    this->updatePeriod = 0ms;
  }
  else
  {
    this->updatePeriod = std::chrono::nanoseconds(
        static_cast<int>(this->stepSize.count() / this->desiredRtf));
  }

  // Epoch
  this->simTimeEpoch = std::chrono::round<std::chrono::nanoseconds>(
    std::chrono::duration<double>{_config.InitialSimTime()}
  );
  this->currentInfo.simTime = this->simTimeEpoch;

  // World control
  transport::NodeOptions opts;
  std::string ns{"/world/" + this->worldName};
  if (this->networkMgr)
  {
    ns = this->networkMgr->Namespace() + ns;
  }

  auto validNs = transport::TopicUtils::AsValidTopic(ns);
  if (validNs.empty())
  {
    gzerr << "Invalid namespace [" << ns
           << "], not initializing runner transport." << std::endl;
    return;
  }
  opts.SetNameSpace(validNs);

  this->node = std::make_unique<transport::Node>(opts);

  // Create the system manager
  this->systemMgr = std::make_unique<SystemManager>(
      _systemLoader, &this->entityCompMgr, &this->eventMgr, validNs,
      this->parametersRegistry.get());

  this->pauseConn = this->eventMgr.Connect<events::Pause>(
      std::bind(&SimulationRunner::SetPaused, this, std::placeholders::_1));

  this->stopConn = this->eventMgr.Connect<events::Stop>(
      std::bind(&SimulationRunner::OnStop, this));

  this->loadPluginsConn = this->eventMgr.Connect<events::LoadSdfPlugins>(
      std::bind(&SimulationRunner::LoadPlugins, this, std::placeholders::_1,
      std::placeholders::_2));

  // Check if this is going to be a distributed runner
  // Attempt to create the manager based on environment variables.
  // If the configuration is invalid, then networkMgr will be `nullptr`.
  if (_config.UseDistributedSimulation())
  {
    if (_config.NetworkRole().empty())
    {
      /// \todo(nkoenig) Remove part of the 'if' statement in gz-sim3.
      this->networkMgr = NetworkManager::Create(
          std::bind(&SimulationRunner::Step, this, std::placeholders::_1),
          this->entityCompMgr, &this->eventMgr);
    }
    else
    {
      this->networkMgr = NetworkManager::Create(
          std::bind(&SimulationRunner::Step, this, std::placeholders::_1),
          this->entityCompMgr, &this->eventMgr,
          NetworkConfig::FromValues(
            _config.NetworkRole(), _config.NetworkSecondaries()));
    }

    if (this->networkMgr)
    {
      if (this->networkMgr->IsPrimary())
      {
        gzmsg << "Network Primary, expects ["
          << this->networkMgr->Config().numSecondariesExpected
          << "] secondaries." << std::endl;
      }
      else if (this->networkMgr->IsSecondary())
      {
        gzmsg << "Network Secondary, with namespace ["
          << this->networkMgr->Namespace() << "]." << std::endl;
      }
    }
  }

  // Create the level manager
  this->levelMgr = std::make_unique<LevelManager>(this,
      this->serverConfig.UseLevels());

  if (_createEntities)
    this->CreateEntities(_world);

  // TODO(louise) Combine both messages into one.
  this->node->Advertise("control", &SimulationRunner::OnWorldControl, this);
  this->node->Advertise("control/state", &SimulationRunner::OnWorldControlState,
      this);
  this->node->Advertise("playback/control",
      &SimulationRunner::OnPlaybackControl, this);

  gzmsg << "Serving world controls on [" << opts.NameSpace()
         << "/control], [" << opts.NameSpace() << "/control/state] and ["
         << opts.NameSpace() << "/playback/control]" << std::endl;

  // Publish empty GUI messages for worlds that have no GUI in the beginning.
  // In the future, support modifying GUI from the server at runtime.
  if (_world.Gui())
  {
    this->guiMsg = convert<msgs::GUI>(*_world.Gui());
  }

  std::string infoService{"gui/info"};
  this->node->Advertise(infoService, &SimulationRunner::GuiInfoService, this);

  gzmsg << "Serving GUI information on [" << opts.NameSpace() << "/"
         << infoService << "]" << std::endl;

  gzmsg << "World [" << this->worldName << "] initialized with ["
         << physics->Name() << "] physics profile." << std::endl;

  std::string genWorldSdfService{"generate_world_sdf"};
  this->node->Advertise(
      genWorldSdfService, &SimulationRunner::GenerateWorldSdf, this);

  gzmsg << "Serving world SDF generation service on [" << opts.NameSpace()
         << "/" << genWorldSdfService << "]" << std::endl;
}

//////////////////////////////////////////////////
SimulationRunner::~SimulationRunner()
{
  this->StopWorkerThreads();
}

/////////////////////////////////////////////////
void SimulationRunner::UpdateCurrentInfo()
{
  GZ_PROFILE("SimulationRunner::UpdateCurrentInfo");

  // Rewind
  if (this->requestedRewind)
  {
    gzdbg << "Rewinding simulation back to initial time." << std::endl;
    this->realTimeFactor = 0;

    this->currentInfo.dt = this->simTimeEpoch - this->currentInfo.simTime;
    this->currentInfo.simTime = this->simTimeEpoch;
    this->currentInfo.realTime = std::chrono::steady_clock::duration::zero();
    this->currentInfo.iterations = 0;
    this->realTimeWatch.Reset();
    if (!this->currentInfo.paused)
      this->realTimeWatch.Start();
    this->resetInitiated = true;
    this->requestedRewind = false;

    return;
  }

  // Seek
  if (this->requestedSeek && this->requestedSeek.value() >= this->simTimeEpoch)
  {
    gzdbg << "Seeking to " << std::chrono::duration_cast<std::chrono::seconds>(
        this->requestedSeek.value()).count() << "s." << std::endl;

    this->realTimeFactor = 0;

    this->currentInfo.dt = this->requestedSeek.value() -
      this->currentInfo.simTime;
    this->currentInfo.simTime = this->requestedSeek.value();
    this->currentInfo.iterations = 0;

    this->currentInfo.realTime = this->realTimeWatch.ElapsedRunTime();

    this->requestedSeek = {};

    return;
  }

  // Regular time flow

  const double simTimeCount =
      static_cast<double>(this->currentInfo.simTime.count());
  const double realTimeCount =
      static_cast<double>(this->currentInfo.realTime.count());


  // Fill the current update info
  this->currentInfo.realTime = this->realTimeWatch.ElapsedRunTime();
  this->currentInfo.dt = std::chrono::steady_clock::duration::zero();

  // In the case that networking is not running, or this is a primary.
  // If this is a network secondary, this data is populated via the network.
  if (!this->currentInfo.paused &&
      (!this->networkMgr || this->networkMgr->IsPrimary()))
  {
    this->currentInfo.simTime += this->stepSize;
    ++this->currentInfo.iterations;
    this->currentInfo.dt = this->stepSize;
  }
  const double simTimeDiff =
      static_cast<double>(this->currentInfo.simTime.count()) - simTimeCount;
  const double realTimeDiff =
      static_cast<double>(this->currentInfo.realTime.count()) - realTimeCount;

  if (realTimeDiff > 0)
  {
    this->realTimeFactor = simTimeDiff / realTimeDiff;
  }
}

/////////////////////////////////////////////////
void SimulationRunner::UpdatePhysicsParams()
{
  auto worldEntity =
    this->entityCompMgr.EntityByComponents(components::World());
  const auto physicsCmdComp =
    this->entityCompMgr.Component<components::PhysicsCmd>(worldEntity);
  if (!physicsCmdComp)
  {
    return;
  }
  auto physicsComp =
    this->entityCompMgr.Component<components::Physics>(worldEntity);

  const auto& physicsParams = physicsCmdComp->Data();
  const auto newStepSize =
    std::chrono::duration<double>(physicsParams.max_step_size());
  const double newRTF = physicsParams.real_time_factor();

  const double eps = 0.00001;
  if (newStepSize != this->stepSize ||
      std::abs(newRTF - this->desiredRtf) > eps)
  {
    bool updated = false;
    // Make sure the values are valid before setting them
    if (newStepSize.count() > 0.0)
    {
      this->SetStepSize(
        std::chrono::duration_cast<std::chrono::steady_clock::duration>(
          newStepSize));
      physicsComp->Data().SetMaxStepSize(physicsParams.max_step_size());
      updated = true;
    }
    if (newRTF > 0.0)
    {
      this->desiredRtf = newRTF;
      this->updatePeriod = std::chrono::nanoseconds(
          static_cast<int>(this->stepSize.count() / this->desiredRtf));
      physicsComp->Data().SetRealTimeFactor(newRTF);
      updated = true;
    }
    if (updated)
    {
      // Set as OneTimeChange to make sure the update is not missed
      this->entityCompMgr.SetChanged(worldEntity, components::Physics::typeId,
          ComponentState::OneTimeChange);
    }
  }
  this->entityCompMgr.RemoveComponent<components::PhysicsCmd>(worldEntity);
}

/////////////////////////////////////////////////
void SimulationRunner::PublishStats()
{
  GZ_PROFILE("SimulationRunner::PublishStats");

  // Create the world statistics message.
  msgs::WorldStatistics msg;
  msg.set_real_time_factor(this->realTimeFactor);

  auto realTimeSecNsec =
    math::durationToSecNsec(this->currentInfo.realTime);

  auto simTimeSecNsec =
    math::durationToSecNsec(this->currentInfo.simTime);

  msg.mutable_real_time()->set_sec(realTimeSecNsec.first);
  msg.mutable_real_time()->set_nsec(realTimeSecNsec.second);

  msg.mutable_sim_time()->set_sec(simTimeSecNsec.first);
  msg.mutable_sim_time()->set_nsec(simTimeSecNsec.second);

  msg.set_iterations(this->currentInfo.iterations);

  msg.set_paused(this->currentInfo.paused);

  msgs::Set(msg.mutable_step_size(), this->currentInfo.dt);

  if (this->Stepping())
  {
    // (deprecated) Remove this header in Gazebo H
    auto headerData = msg.mutable_header()->add_data();
    headerData->set_key("step");

    msg.set_stepping(true);
  }

  // Publish the stats message. The stats message is throttled.
  this->statsPub.Publish(msg);

  if (this->rootStatsPub.Valid())
    this->rootStatsPub.Publish(msg);

  // Create and publish the clock message. The clock message is not
  // throttled.
  msgs::Clock clockMsg;
  clockMsg.mutable_real()->set_sec(realTimeSecNsec.first);
  clockMsg.mutable_real()->set_nsec(realTimeSecNsec.second);
  clockMsg.mutable_sim()->set_sec(simTimeSecNsec.first);
  clockMsg.mutable_sim()->set_nsec(simTimeSecNsec.second);
  clockMsg.mutable_system()->set_sec(GZ_SYSTEM_TIME_S());
  clockMsg.mutable_system()->set_nsec(
      GZ_SYSTEM_TIME_NS() - GZ_SYSTEM_TIME_S() * GZ_SEC_TO_NANO);
  this->clockPub.Publish(clockMsg);

  // Only publish to root topic if no others are.
  if (this->rootClockPub.Valid())
    this->rootClockPub.Publish(clockMsg);
}

namespace {

// Create an sdf::ElementPtr that corresponds to an empty `<plugin>` element.
sdf::ElementPtr createEmptyPluginElement()
{
  auto plugin = std::make_shared<sdf::Element>();
  sdf::initFile("plugin.sdf", plugin);
  return plugin;
}
}
//////////////////////////////////////////////////
void SimulationRunner::AddSystem(const SystemPluginPtr &_system,
      std::optional<Entity> _entity,
      std::optional<std::shared_ptr<const sdf::Element>> _sdf)
{
  auto entity = _entity.value_or(worldEntity(this->entityCompMgr));
  auto sdf = _sdf.value_or(createEmptyPluginElement());
  this->systemMgr->AddSystem(_system, entity, sdf);
}

//////////////////////////////////////////////////
void SimulationRunner::AddSystem(
      const std::shared_ptr<System> &_system,
      std::optional<Entity> _entity,
      std::optional<std::shared_ptr<const sdf::Element>> _sdf)
{
  auto entity = _entity.value_or(worldEntity(this->entityCompMgr));
  auto sdf = _sdf.value_or(createEmptyPluginElement());
  this->systemMgr->AddSystem(_system, entity, sdf);
}

/////////////////////////////////////////////////
void SimulationRunner::ProcessSystemQueue()
{
  auto pending = this->systemMgr->PendingCount();

  if (0 == pending && !this->threadsNeedCleanUp)
    return;

  // If additional systems are to be added or have been removed,
  // stop the existing threads.
  this->StopWorkerThreads();

  this->threadsNeedCleanUp = false;

  this->systemMgr->ActivatePendingSystems();

  unsigned int threadCount =
    static_cast<unsigned int>(this->systemMgr->SystemsPostUpdate().size() + 1u);

  gzdbg << "Creating PostUpdate worker threads: "
    << threadCount << std::endl;

  this->postUpdateStartBarrier = std::make_unique<Barrier>(threadCount);
  this->postUpdateStopBarrier = std::make_unique<Barrier>(threadCount);

  this->postUpdateThreadsRunning = true;
  int id = 0;

  for (auto &system : this->systemMgr->SystemsPostUpdate())
  {
    gzdbg << "Creating postupdate worker thread (" << id << ")" << std::endl;

    this->postUpdateThreads.push_back(std::thread([&, id]()
    {
      std::stringstream ss;
      ss << "PostUpdateThread: " << id;
      GZ_PROFILE_THREAD_NAME(ss.str().c_str());
      while (this->postUpdateThreadsRunning)
      {
        this->postUpdateStartBarrier->Wait();
        if (this->postUpdateThreadsRunning)
        {
          system->PostUpdate(this->currentInfo, this->entityCompMgr);
        }
        this->postUpdateStopBarrier->Wait();
      }
      gzdbg << "Exiting postupdate worker thread ("
        << id << ")" << std::endl;
    }));
    id++;
  }
}

/////////////////////////////////////////////////
void SimulationRunner::UpdateSystems()
{
  GZ_PROFILE("SimulationRunner::UpdateSystems");
  // \todo(nkoenig)  Systems used to be updated in parallel using
  // a common::WorkerPool. There is overhead associated with
  // this, most notably the creation and destruction of WorkOrders (see
  // WorkerPool.cc). We could turn on parallel updates in the future, and/or
  // turn it on if there are sufficient systems. More testing is required.

  if (this->resetInitiated)
  {
    GZ_PROFILE("Reset");
    this->systemMgr->Reset(this->currentInfo, this->entityCompMgr);
    return;
  }

  this->UpdateAssetCreation();

  {
    GZ_PROFILE("PreUpdate");
    for (auto& [priority, systems] : this->systemMgr->SystemsPreUpdate())
    {
      for (auto& system : systems)
      {
        system->PreUpdate(this->currentInfo, this->entityCompMgr);
      }
    }
  }

  {
    GZ_PROFILE("Update");
    for (auto& [priority, systems] : this->systemMgr->SystemsUpdate())
    {
      for (auto& system : systems)
      {
        system->Update(this->currentInfo, this->entityCompMgr);
      }
    }
  }

  {
    GZ_PROFILE("PostUpdate");
    this->entityCompMgr.LockAddingEntitiesToViews(true);
    // If no systems implementing PostUpdate have been added, then
    // the barriers will be uninitialized, so guard against that condition.
    if (this->postUpdateStartBarrier && this->postUpdateStopBarrier)
    {
      // Release the GIL from the main thread to run PostUpdate threads which
      // might be calling into python. The system that does call into python
      // needs to lock the GIL from its thread.
      MaybeGilScopedRelease release;
      this->postUpdateStartBarrier->Wait();
      this->postUpdateStopBarrier->Wait();
    }
    this->entityCompMgr.LockAddingEntitiesToViews(false);
  }
}

/////////////////////////////////////////////////
void SimulationRunner::Stop()
{
  this->eventMgr.Emit<events::Stop>();
}

/////////////////////////////////////////////////
void SimulationRunner::OnStop()
{
  this->stopReceived = true;
  this->running = false;
}

/////////////////////////////////////////////////
void SimulationRunner::StopWorkerThreads()
{
  this->postUpdateThreadsRunning = false;
  if (this->postUpdateStartBarrier)
  {
    this->postUpdateStartBarrier->Cancel();
  }
  if (this->postUpdateStopBarrier)
  {
    this->postUpdateStopBarrier->Cancel();
  }
  for (auto &thread : this->postUpdateThreads)
  {
    thread.join();
  }
  this->postUpdateThreads.clear();
}

/////////////////////////////////////////////////
bool SimulationRunner::Run(const uint64_t _iterations)
{
  // \todo(nkoenig) Systems will need a an update structure, such as
  // priorties, or a dependency chain.
  //
  // \todo(nkoenig) We should implement the two-phase update detailed
  // in the design.
  GZ_PROFILE_THREAD_NAME("SimulationRunner");

  // Initialize network communications.
  if (this->networkMgr)
  {
    gzdbg << "Initializing network configuration" << std::endl;
    this->networkMgr->Handshake();

    // Secondaries are stepped through the primary, just keep alive until
    // simulation is over
    if (this->networkMgr->IsSecondary())
    {
      gzdbg << "Secondary running." << std::endl;
      while (!this->stopReceived)
      {
        std::this_thread::sleep_for(std::chrono::milliseconds(100));
      }
      gzdbg << "Secondary finished run." << std::endl;
      return true;
    }
  }
  // Keep track of wall clock time. Only start the realTimeWatch if this
  // runner is not paused.
  if (!this->currentInfo.paused)
    this->realTimeWatch.Start();

  // Variables for time keeping.
  std::chrono::steady_clock::time_point startTime;
  std::chrono::steady_clock::duration sleepTime;
  std::chrono::steady_clock::duration actualSleep;

  this->running = true;

  // Create the world statistics publisher.
  if (!this->statsPub.Valid())
  {
    transport::AdvertiseMessageOptions advertOpts;
    // publish 10 world statistics msgs/second. A smaller number isn't used
    // because the GUI listens to these msgs to receive confirmation that
    // pause/play GUI requests have been processed by the server, so we want to
    // make sure that GUI requests are acknowledged quickly (see
    // https://github.com/gazebosim/gz-gui/pull/306 and
    // https://github.com/gazebosim/gz-sim/pull/1163)
    advertOpts.SetMsgsPerSec(10);
    this->statsPub = this->node->Advertise<msgs::WorldStatistics>(
        "stats", advertOpts);
  }

  if (!this->rootStatsPub.Valid())
  {
    // Check for the existence of other publishers on `/stats`
    std::vector<transport::MessagePublisher> publishers;
    std::vector<transport::MessagePublisher> subscribers;
    this->node->TopicInfo("/stats", publishers, subscribers);

    if (!publishers.empty())
    {
      gzwarn << "Found additional publishers on /stats," <<
                 " using namespaced stats topic only" << std::endl;
      gzdbg << "Publishers [Address, Message Type]:\n";

      /// List the publishers
      for (auto & pub : publishers)
      {
        gzdbg << "  " << pub.Addr() << ", "
          << pub.MsgTypeName() << std::endl;
      }
    }
    else
    {
      gzmsg << "Found no publishers on /stats, adding root stats topic"
             << std::endl;
      this->rootStatsPub = this->node->Advertise<msgs::WorldStatistics>(
          "/stats");
    }
  }

  // Create the clock publisher.
  if (!this->clockPub.Valid())
    this->clockPub = this->node->Advertise<msgs::Clock>("clock");

  // Create the global clock publisher.
  if (!this->rootClockPub.Valid())
  {
    // Check for the existence of other publishers on `/clock`
    std::vector<transport::MessagePublisher> publishers;
    std::vector<transport::MessagePublisher> subscribers;
    this->node->TopicInfo("/clock", publishers, subscribers);

    if (!publishers.empty())
    {
      gzwarn << "Found additional publishers on /clock," <<
                 " using namespaced clock topic only" << std::endl;
      gzdbg << "Publishers [Address, Message Type]:\n";

      /// List the publishers
      for (auto & pub : publishers)
      {
        gzdbg << "  " << pub.Addr() << ", "
          << pub.MsgTypeName() << std::endl;
      }
    }
    else
    {
      gzmsg << "Found no publishers on /clock, adding root clock topic"
             << std::endl;
      this->rootClockPub = this->node->Advertise<msgs::Clock>(
          "/clock");
    }
  }

  // Keep number of iterations requested by caller
  uint64_t processedIterations{0};

  // Force a wait on asset creation.
  {
    std::unique_lock<std::mutex> createLock(this->assetCreationMutex);
    if (_iterations > 0 && this->forcedPause)
    {
      this->creationCv.wait(createLock);
    }
  }

  // Execute all the systems until we are told to stop, or the number of
  // iterations is reached.
  while (this->running && (_iterations == 0 ||
       processedIterations < _iterations))
  {
    GZ_PROFILE("SimulationRunner::Run - Iteration");

    // Update the step size and desired rtf
    this->UpdatePhysicsParams();

    // Compute the time to sleep in order to match, as closely as possible,
    // the update period.
    sleepTime = 0ns;
    actualSleep = 0ns;

    sleepTime = std::max(0ns, this->prevUpdateRealTime +
        this->updatePeriod - std::chrono::steady_clock::now() -
        this->sleepOffset);

    // Only sleep if needed.
    if (sleepTime > 0ns)
    {
      GZ_PROFILE("Sleep");
      // Get the current time, sleep for the duration needed to match the
      // updatePeriod, and then record the actual time slept.
      startTime = std::chrono::steady_clock::now();
      std::this_thread::sleep_for(sleepTime);
      actualSleep = std::chrono::steady_clock::now() - startTime;
    }

    // Exponentially average out the difference between expected sleep time
    // and actual sleep time.
    this->sleepOffset =
      std::chrono::duration_cast<std::chrono::nanoseconds>(
          (actualSleep - sleepTime) * 0.01 + this->sleepOffset * 0.99);

    // Update time information. This will update the iteration count, RTF,
    // and other values.
    this->UpdateCurrentInfo();
    if (this->resetInitiated)
    {
      this->entityCompMgr.ResetTo(this->initialEntityCompMgr);
    }

    if (!this->currentInfo.paused)
    {
      processedIterations++;
    }

    {
      std::scoped_lock stepLock(this->stepMutex);
      // If network, wait for network step, otherwise do our own step
      if (this->networkMgr)
      {
        auto netPrimary =
            dynamic_cast<NetworkManagerPrimary *>(this->networkMgr.get());
        netPrimary->Step(this->currentInfo);
      }
      else
      {
        this->Step(this->currentInfo);
      }
    }

    // Handle Server::RunOnce(false) in which a single paused run is executed
    if (this->currentInfo.paused && this->blockingPausedStepPending)
    {
      processedIterations++;
      this->currentInfo.iterations++;
      this->blockingPausedStepPending = false;
    }

    this->resetInitiated = false;
  }

  this->running = false;

  return true;
}

/////////////////////////////////////////////////
void SimulationRunner::Step(const UpdateInfo &_info)
{
  GZ_PROFILE("SimulationRunner::Step");
  this->currentInfo = _info;

  // Process new ECM state information, typically sent from the GUI after
  // a change was made to the GUI's ECM.
  this->ProcessNewWorldControlState();

  // Publish info
  this->PublishStats();

  // Record when the update step starts.
  this->prevUpdateRealTime = std::chrono::steady_clock::now();

  this->levelMgr->UpdateLevelsState();

  // Handle pending systems
  this->ProcessSystemQueue();

  // Handle entities that need to be recreated.
  // Put in a request to mark them as removed so that in the UpdateSystem call
  // the systems can remove them first before new ones are created. This is
  // so that we can recreate entities with the same name.
  this->ProcessRecreateEntitiesRemove();

  // handle systems that need to be added
  this->systemMgr->ProcessPendingEntitySystems();

  // Update all the systems.
  this->UpdateSystems();

  if (!this->Paused() && this->requestedRunToSimTime &&
       this->requestedRunToSimTime.value() > this->simTimeEpoch &&
       this->currentInfo.simTime >= this->requestedRunToSimTime.value())
  {
    this->SetPaused(true);
    this->requestedRunToSimTime = {};
  }

  if (!this->Paused() && this->pendingSimIterations > 0)
  {
    // Decrement the pending sim iterations, if there are any.
    --this->pendingSimIterations;

    // If this is was the last sim iterations, then re-pause simulation.
    if (this->pendingSimIterations <= 0)
    {
      this->SetPaused(true);
    }
  }

  // Process world control messages.
  this->ProcessMessages();

  // Clear all new entities
  this->entityCompMgr.ClearNewlyCreatedEntities();

  // Recreate any entities that have the Recreate component
  // The entities will have different Entity ids but keep the same name
  // Make sure this happens after ClearNewlyCreatedEntities, otherwise the
  // cloned entities will loose their "New" state.
  this->ProcessRecreateEntitiesCreate();

  // Process entity removals.
  this->systemMgr->ProcessRemovedEntities(this->entityCompMgr,
    this->threadsNeedCleanUp);
  this->entityCompMgr.ProcessRemoveEntityRequests();

  // Process components removals
  this->entityCompMgr.ClearRemovedComponents();

  // Each network manager takes care of marking its components as unchanged
  if (!this->networkMgr)
    this->entityCompMgr.SetAllComponentsUnchanged();
}

//////////////////////////////////////////////////
void SimulationRunner::LoadPlugin(const Entity _entity,
                                  const sdf::Plugin &_plugin)
{
  this->systemMgr->LoadPlugin(_entity, _plugin);
}

//////////////////////////////////////////////////
void SimulationRunner::LoadServerPlugins(
    const std::list<ServerConfig::PluginInfo> &_plugins)
{
  // \todo(nkoenig) Remove plugins from the server config after they have
  // been added. We might not want to do this if we want to support adding
  // the same plugin to multiple entities, for example via a regex
  // expression.
  //
  // Check plugins from the ServerConfig for matching entities.

  for (const ServerConfig::PluginInfo &plugin : _plugins)
  {
    // \todo(anyone) Type + name is not enough to uniquely identify an entity
    // \todo(louise) The runner shouldn't care about specific components, this
    // logic should be moved somewhere else.
    Entity entity{kNullEntity};

    if ("model" == plugin.EntityType())
    {
      entity = this->entityCompMgr.EntityByComponents(
          components::Name(plugin.EntityName()), components::Model());
    }
    else if ("world" == plugin.EntityType())
    {
      // Allow wildcard for world name
      if (plugin.EntityName() == "*")
      {
        entity = this->entityCompMgr.EntityByComponents(components::World());
      }
      else
      {
        entity = this->entityCompMgr.EntityByComponents(
            components::Name(plugin.EntityName()), components::World());
      }
    }
    else if ("sensor" == plugin.EntityType())
    {
      // TODO(louise) Use scoped names for models and worlds too
      auto sensors = this->entityCompMgr.EntitiesByComponents(
          components::Sensor());

      for (auto sensor : sensors)
      {
        if (scopedName(sensor, this->entityCompMgr, "::", false) ==
            plugin.EntityName())
        {
          entity = sensor;
          break;
        }
      }
    }
    else if ("visual" == plugin.EntityType())
    {
      // TODO(anyone) Use scoped names for models and worlds too
      auto visuals = this->entityCompMgr.EntitiesByComponents(
          components::Visual());

      for (auto visual : visuals)
      {
        if (scopedName(visual, this->entityCompMgr, "::", false) ==
            plugin.EntityName())
        {
          entity = visual;
          break;
        }
      }
    }
    else
    {
      gzwarn << "No support for attaching plugins to entity of type ["
              << plugin.EntityType() << "]" << std::endl;
    }


    if (kNullEntity != entity)
    {
      this->LoadPlugin(entity, plugin.Plugin());
    }
  }
}

//////////////////////////////////////////////////
void SimulationRunner::LoadLoggingPlugins(const ServerConfig &_config)
{
  std::list<ServerConfig::PluginInfo> plugins;

  if (_config.UseLogRecord() && !_config.LogPlaybackPath().empty())
  {
    gzwarn <<
      "Both recording and playback are specified, defaulting to playback\n";
  }

  if (!_config.LogPlaybackPath().empty())
  {
    auto playbackPlugin = _config.LogPlaybackPlugin();
    plugins.push_back(playbackPlugin);
  }
  else if (_config.UseLogRecord())
  {
    auto recordPlugin = _config.LogRecordPlugin();
    plugins.push_back(recordPlugin);
  }

  this->LoadServerPlugins(plugins);
}

//////////////////////////////////////////////////
void SimulationRunner::LoadPlugins(const Entity _entity,
    const sdf::Plugins &_plugins)
{
  for (const sdf::Plugin &plugin : _plugins)
  {
    // No error message for the 'else' case of the following 'if' statement
    // because SDF create a default <plugin> element even if it's not
    // specified. An error message would result in spamming
    // the console.
    if (plugin.Filename() != "__default__" && plugin.Name() != "__default__")
    {
      this->LoadPlugin(_entity, plugin);
    }
  }
}

/////////////////////////////////////////////////
bool SimulationRunner::Running() const
{
  return this->running;
}

/////////////////////////////////////////////////
bool SimulationRunner::StopReceived() const
{
  return this->stopReceived;
}

/////////////////////////////////////////////////
bool SimulationRunner::Ready() const
{
  bool ready = true;
  if (this->networkMgr && !this->networkMgr->Ready())
  {
    ready = false;
  }
  return ready;
}

/////////////////////////////////////////////////
uint64_t SimulationRunner::IterationCount() const
{
  return this->currentInfo.iterations;
}

/////////////////////////////////////////////////
size_t SimulationRunner::EntityCount() const
{
  return this->entityCompMgr.EntityCount();
}

/////////////////////////////////////////////////
size_t SimulationRunner::SystemCount() const
{
  return this->systemMgr->TotalCount();
}

/////////////////////////////////////////////////
void SimulationRunner::SetUpdatePeriod(
    const std::chrono::steady_clock::duration &_updatePeriod)
{
  this->updatePeriod = _updatePeriod;
}

/////////////////////////////////////////////////
void SimulationRunner::SetPaused(const bool _paused)
{
  // Skip if attempting to unpause while initial set of models are being
  // downloaded in the background. We must remain paused while downloading.
  if (!_paused && this->forcedPause)
  {
    gzmsg << "Received run request while simulation assets are downloading. "
      << "Simulation will start running once all the assets are downloaded.\n";
    this->requestedPause = _paused;
    return;
  }

  // Only update the realtime clock if Run() has been called.
  if (this->running)
  {
    // Start or stop the realtime stopwatch based on _paused. We don't need to
    // check the stopwatch state here since the stopwatch class checks its
    // running state inside Stop() and Start().
    if (_paused)
    {
      this->realTimeWatch.Stop();
    }
    else
      this->realTimeWatch.Start();
  }

  // Store the pause state
  this->currentInfo.paused = _paused;
}

/////////////////////////////////////////////////
void SimulationRunner::SetStepping(bool _stepping)
{
  this->stepping = _stepping;
}

/////////////////////////////////////////////////
bool SimulationRunner::Stepping() const
{
  return this->stepping;
}

/////////////////////////////////////////////////
void SimulationRunner::SetRunToSimTime(
    const std::chrono::steady_clock::duration &_time)
{
  if (_time >= this->simTimeEpoch && _time > this->currentInfo.simTime)
  {
    this->requestedRunToSimTime = _time;
  }
  else
  {
    this->requestedRunToSimTime = {};
  }
}

/////////////////////////////////////////////////
bool SimulationRunner::OnWorldControl(const msgs::WorldControl &_req,
    msgs::Boolean &_res)
{
  msgs::WorldControlState req;
  req.mutable_world_control()->CopyFrom(_req);

  return this->OnWorldControlState(req, _res);
}

/////////////////////////////////////////////////
bool SimulationRunner::OnWorldControlState(const msgs::WorldControlState &_req,
    msgs::Boolean &_res)
{
  std::lock_guard<std::mutex> lock(this->msgBufferMutex);

  // Copy the state information if it exists
  if (_req.has_state())
  {
    if (this->newWorldControlState == nullptr)
      this->newWorldControlState.reset(_req.New());
    this->newWorldControlState->CopyFrom(_req);
  }

  WorldControl control;
  control.pause = _req.world_control().pause();

  if (_req.world_control().multi_step() != 0)
    control.multiStep = _req.world_control().multi_step();
  else if (_req.world_control().step())
    control.multiStep = 1;

  if (_req.world_control().has_reset())
  {
    control.rewind = _req.world_control().reset().all() ||
      _req.world_control().reset().time_only();

    if (_req.world_control().reset().model_only())
    {
      gzwarn << "Model only reset is not supported." << std::endl;
    }
  }

  if (_req.world_control().seed() != 0)
  {
    gzwarn << "Changing seed is not supported." << std::endl;
  }

  if (_req.world_control().has_run_to_sim_time())
  {
    control.runToSimTime = std::chrono::seconds(
        _req.world_control().run_to_sim_time().sec()) +
      std::chrono::nanoseconds(_req.world_control().run_to_sim_time().nsec());
  }

  this->worldControls.push_back(control);

  _res.set_data(true);
  return true;
}

/////////////////////////////////////////////////
void SimulationRunner::ProcessNewWorldControlState()
{
  std::lock_guard<std::mutex> lock(this->msgBufferMutex);
  // update the server ECM if the request contains SerializedState information
  if (this->newWorldControlState && this->newWorldControlState->has_state())
  {
    this->entityCompMgr.SetState(this->newWorldControlState->state());

    this->newWorldControlState.reset();
  }
  // TODO(anyone) notify server systems of changes made to the ECM, if there
  // were any?
}

/////////////////////////////////////////////////
bool SimulationRunner::OnPlaybackControl(const msgs::LogPlaybackControl &_req,
    msgs::Boolean &_res)
{
  std::lock_guard<std::mutex> lock(this->msgBufferMutex);

  WorldControl control;
  control.pause = _req.pause();
  control.multiStep = _req.multi_step();
  control.rewind = _req.rewind();

  if (_req.has_seek())
  {
    control.seek = std::chrono::seconds(_req.seek().sec()) +
                   std::chrono::nanoseconds(_req.seek().nsec());
  }

  if (_req.forward())
  {
    gzwarn << "Log forwarding is not supported, use seek." << std::endl;
  }

  this->worldControls.push_back(control);

  _res.set_data(true);
  return true;
}

/////////////////////////////////////////////////
void SimulationRunner::ProcessMessages()
{
  GZ_PROFILE("SimulationRunner::ProcessMessages");
  std::lock_guard<std::mutex> lock(this->msgBufferMutex);
  this->ProcessWorldControl();
}

/////////////////////////////////////////////////
void SimulationRunner::ProcessWorldControl()
{
  GZ_PROFILE("SimulationRunner::ProcessWorldControl");

  // assume no stepping unless WorldControl msgs say otherwise
  this->SetStepping(false);

  for (const auto &control : this->worldControls)
  {
    // Play / pause
    this->SetPaused(control.pause);

    // Step, only if we are paused.
    if (this->Paused() && control.multiStep > 0)
    {
      this->pendingSimIterations += control.multiStep;
      // Unpause so that stepping can occur.
      this->SetPaused(false);
      this->SetStepping(true);
    }

    // Rewind / reset
    this->requestedRewind = control.rewind;

    // Seek
    if (control.seek >= this->simTimeEpoch)
    {
      this->requestedSeek = control.seek;
    }

    this->SetRunToSimTime(control.runToSimTime);
  }

  this->worldControls.clear();
}

/////////////////////////////////////////////////
void SimulationRunner::ProcessRecreateEntitiesRemove()
{
  GZ_PROFILE("SimulationRunner::ProcessRecreateEntitiesRemove");

  // store the original entities to recreate and put in request to remove them
  this->entityCompMgr.EachNoCache<components::Model,
                           components::Recreate>(
      [&](const Entity &_entity,
          const components::Model *,
          const components::Recreate *)->bool
      {
        this->entitiesToRecreate.insert(_entity);
        this->entityCompMgr.RequestRemoveEntity(_entity, true);
        return true;
      });
}

/////////////////////////////////////////////////
void SimulationRunner::ProcessRecreateEntitiesCreate()
{
  GZ_PROFILE("SimulationRunner::ProcessRecreateEntitiesCreate");

  // clone the original entities
  for (auto & ent : this->entitiesToRecreate)
  {
    auto nameComp = this->entityCompMgr.Component<components::Name>(ent);
    auto parentComp =
        this->entityCompMgr.Component<components::ParentEntity>(ent);
    if (nameComp  && parentComp)
    {
      // set allowRenaming to false so the entities keep their original name
      Entity clonedEntity = this->entityCompMgr.Clone(ent,
         parentComp->Data(), nameComp->Data(), false);

      // remove the Recreate component so they do not get recreated again in the
      // next iteration
      if (!this->entityCompMgr.RemoveComponent<components::Recreate>(ent))
      {
        gzerr << "Failed to remove Recreate component from entity["
          << ent << "]" << std::endl;
      }

      if (!this->entityCompMgr.RemoveComponent<components::Recreate>(
            clonedEntity))
      {
        gzerr << "Failed to remove Recreate component from entity["
          << clonedEntity << "]" << std::endl;
      }
    }
    else if (!nameComp)
    {
      gzerr << "Missing name component for entity[" << ent << "]. "
        << "The entity will not be cloned during the recreation process."
        << std::endl;
    }
    else if (!parentComp)
    {
      gzerr << "Missing parent component for entity[" << ent << "]. "
        << "The entity will not be cloned during the recreation process."
         << std::endl;
    }
  }

  this->entitiesToRecreate.clear();
}

/////////////////////////////////////////////////
bool SimulationRunner::Paused() const
{
  return this->currentInfo.paused;
}

/////////////////////////////////////////////////
const EntityComponentManager &SimulationRunner::EntityCompMgr() const
{
  return this->entityCompMgr;
}

/////////////////////////////////////////////////
EventManager &SimulationRunner::EventMgr()
{
  return this->eventMgr;
}

/////////////////////////////////////////////////
const UpdateInfo &SimulationRunner::CurrentInfo() const
{
  return this->currentInfo;
}

/////////////////////////////////////////////////
const std::chrono::steady_clock::duration &
  SimulationRunner::SimTimeEpoch() const
{
  return this->simTimeEpoch;
}

/////////////////////////////////////////////////
const std::chrono::steady_clock::duration &
SimulationRunner::UpdatePeriod() const
{
  return this->updatePeriod;
}

/////////////////////////////////////////////////
const std::chrono::steady_clock::duration &SimulationRunner::StepSize() const
{
  return this->stepSize;
}

/////////////////////////////////////////////////
void SimulationRunner::SetStepSize(
    const std::chrono::steady_clock::duration &_step)
{
  this->stepSize = _step;
}

/////////////////////////////////////////////////
bool SimulationRunner::HasEntity(const std::string &_name) const
{
  bool result = false;
  this->entityCompMgr.Each<components::Name>([&](const Entity,
        const components::Name *_entityName)->bool
    {
      if (_entityName->Data() == _name)
      {
        result = true;
        return false;
      }
      return true;
    });

  return result;
}

/////////////////////////////////////////////////
bool SimulationRunner::RequestRemoveEntity(const std::string &_name,
    bool _recursive)
{
  bool result = false;
  this->entityCompMgr.Each<components::Name>([&](const Entity _entity,
        const components::Name *_entityName)->bool
    {
      if (_entityName->Data() == _name)
      {
        this->entityCompMgr.RequestRemoveEntity(_entity, _recursive);
        result = true;
        return false;
      }
      return true;
    });

  return result;
}

/////////////////////////////////////////////////
std::optional<Entity> SimulationRunner::EntityByName(
    const std::string &_name) const
{
  return this->entityCompMgr.EntityByName(_name);
}

/////////////////////////////////////////////////
bool SimulationRunner::RequestRemoveEntity(const Entity _entity,
    bool _recursive)
{
  if (this->entityCompMgr.HasEntity(_entity))
  {
    this->entityCompMgr.RequestRemoveEntity(_entity, _recursive);
    return true;
  }

  return false;
}

//////////////////////////////////////////////////
bool SimulationRunner::GuiInfoService(msgs::GUI &_res)
{
  _res.Clear();

  _res.CopyFrom(this->guiMsg);

  return true;
}

//////////////////////////////////////////////////
bool SimulationRunner::GenerateWorldSdf(const msgs::SdfGeneratorConfig &_req,
                                        msgs::StringMsg &_res)
{
  // TODO(addisu) This is not thread-safe. Wait until it is safe to access the
  // ECM.
  Entity world = this->entityCompMgr.EntityByComponents(components::World());
  std::optional<std::string> genString = sdf_generator::generateWorld(
      this->entityCompMgr, world, this->fuelUriMap, _req);
  if (genString.has_value())
  {
    _res.set_data(*genString);
    return true;
  }
  return false;
}

//////////////////////////////////////////////////
void SimulationRunner::SetFuelUriMap(
    const std::unordered_map<std::string, std::string> &_map)
{
  this->fuelUriMap = _map;
}

//////////////////////////////////////////////////
void SimulationRunner::AddToFuelUriMap(const std::string &_path,
                                       const std::string &_uri)
{
  this->fuelUriMap[_path] = _uri;
}

//////////////////////////////////////////////////
bool SimulationRunner::NextStepIsBlockingPaused() const
{
  return this->blockingPausedStepPending;
}

//////////////////////////////////////////////////
void SimulationRunner::SetNextStepAsBlockingPaused(const bool value)
{
  this->blockingPausedStepPending = value;
}

//////////////////////////////////////////////////
void SimulationRunner::CreateEntity(const std::variant<
                     sdf::Actor, sdf::Light, sdf::Model> &_asset)
{
  std::lock_guard<std::mutex> lock(this->assetCreationMutex);
  this->assetsToCreate.push_back(_asset);
}

//////////////////////////////////////////////////
void SimulationRunner::SetForcedPause(bool _p)
{
  bool setRequested = this->forcedPause && !_p;
  bool setPaused = !this->forcedPause && _p;

  this->forcedPause = _p;

  if (setRequested)
    this->SetPaused(this->requestedPause);
  else if (setPaused)
    this->SetPaused(setPaused);
}

//////////////////////////////////////////////////
const sdf::World &SimulationRunner::WorldSdf() const
{
  return this->sdfWorld;
}

//////////////////////////////////////////////////
void SimulationRunner::UpdateAssetCreation()
{
  // Add assets, if any exist.
  if (!this->assetsToCreate.empty())
  {
    std::lock_guard<std::mutex> lock(this->assetCreationMutex);
    auto creator = std::make_unique<SdfEntityCreator>(this->entityCompMgr,
        this->eventMgr);

    // Create the asset
    for (const auto &variant : this->assetsToCreate)
    {
      std::visit([&](auto &&arg) {
          Entity entity = creator->CreateEntities(&arg);
          creator->SetParent(entity, worldEntity(this->entityCompMgr));
          }, variant);
    }
    this->assetsToCreate.clear();
  }
}

//////////////////////////////////////////////////
void SimulationRunner::CreateEntities(const sdf::World &_world)
{
  std::scoped_lock<std::mutex> createLock(this->assetCreationMutex);
  std::scoped_lock<std::mutex> stepLock(this->stepMutex);

  this->sdfWorld = _world;

  // Instantiate the SDF creator
  auto creator = std::make_unique<SdfEntityCreator>(this->entityCompMgr,
      this->eventMgr);

  // We create the world entity so that the simulation runner can inject
  // some components
  Entity worldEntity = this->entityCompMgr.CreateEntity();
  this->entityCompMgr.CreateComponent(worldEntity, components::World());

  // 1. Level manager read performers and levels. Add components to the
  // performers and levels so that the SdfEntityCreator knows whether to
  // create them or not. Make sure to set parents properly
  // 2. Create entities.

  // Read the level information. This will create components containing
  // information about which entities should be created for the current
  // level.
  this->levelMgr->ReadLevelPerformerInfo(this->sdfWorld);

  // Configure the default level
  this->levelMgr->ConfigureDefaultLevel();

  // Create components based on the contents of the server configuration.
  this->entityCompMgr.CreateComponent(worldEntity,
      components::PhysicsEnginePlugin(this->serverConfig.PhysicsEngine()));

  this->entityCompMgr.CreateComponent(worldEntity,
      components::RenderEngineServerPlugin(
        this->serverConfig.RenderEngineServer()));

  this->entityCompMgr.CreateComponent(worldEntity,
      components::RenderEngineServerHeadless(
      this->serverConfig.HeadlessRendering()));

  this->entityCompMgr.CreateComponent(worldEntity,
      components::RenderEngineGuiPlugin(
      this->serverConfig.RenderEngineGui()));

  // Load the world entities from SDF
  creator->CreateEntities(&this->sdfWorld, worldEntity);

  // Load the active levels
  this->levelMgr->UpdateLevelsState();

  // Some entities and component should be removed based on the levels.
  this->entityCompMgr.ProcessRemoveEntityRequests();
  this->entityCompMgr.ClearRemovedComponents();

  this->LoadLoggingPlugins(this->serverConfig);

  // Load any additional plugins from the Server Configuration
  this->LoadServerPlugins(this->serverConfig.Plugins());

  // If we have reached this point and no world systems have been loaded, then
  // load a default set of systems.
  if (this->systemMgr->TotalByEntity(worldEntity).empty())
  {
    gzmsg << "No systems loaded from SDF, loading defaults" << std::endl;
    bool isPlayback = !this->serverConfig.LogPlaybackPath().empty();
    auto plugins = gz::sim::loadPluginInfo(isPlayback);
    this->LoadServerPlugins(plugins);
  }

  // Store the initial state of the ECM;
  this->initialEntityCompMgr.CopyFrom(this->entityCompMgr);

  // Publish empty GUI messages for worlds that have no GUI in the beginning.
  // In the future, support modifying GUI from the server at runtime.
  if (_world.Gui())
    this->guiMsg = convert<msgs::GUI>(*_world.Gui());

  // Allow the runner to resume normal operations.
  this->SetForcedPause(false);
  this->creationCv.notify_all();
}<|MERGE_RESOLUTION|>--- conflicted
+++ resolved
@@ -103,18 +103,10 @@
   // Keep world name
   this->worldName = transport::TopicUtils::AsValidTopic(_world.Name());
 
-<<<<<<< HEAD
-  auto validWorldName = transport::TopicUtils::AsValidTopic(worldName);
-  if (this->worldName.empty())
-  {
-    gzerr << "Can't start simulation runner with this world name ["
-          << worldName << "]." << std::endl;
-=======
   if (this->worldName.empty())
   {
     gzerr << "Can't start simulation runner with this world name ["
           << _world.Name() << "]." << std::endl;
->>>>>>> d6620002
     return;
   }
 
