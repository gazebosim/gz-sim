/*
 * Copyright (C) 2018 Open Source Robotics Foundation
 *
 * Licensed under the Apache License, Version 2.0 (the "License");
 * you may not use this file except in compliance with the License.
 * You may obtain a copy of the License at
 *
 *     http://www.apache.org/licenses/LICENSE-2.0
 *
 * Unless required by applicable law or agreed to in writing, software
 * distributed under the License is distributed on an "AS IS" BASIS,
 * WITHOUT WARRANTIES OR CONDITIONS OF ANY KIND, either express or implied.
 * See the License for the specific language governing permissions and
 * limitations under the License.
 *
*/

#include "SimulationRunner.hh"

#include <algorithm>

#include <sdf/Root.hh>

#include "gz/common/Profiler.hh"
#include "gz/sim/components/Model.hh"
#include "gz/sim/components/Name.hh"
#include "gz/sim/components/Sensor.hh"
#include "gz/sim/components/Visual.hh"
#include "gz/sim/components/World.hh"
#include "gz/sim/components/ParentEntity.hh"
#include "gz/sim/components/Physics.hh"
#include "gz/sim/components/PhysicsCmd.hh"
#include "gz/sim/components/Recreate.hh"
#include "gz/sim/Events.hh"
#include "gz/sim/SdfEntityCreator.hh"
#include "gz/sim/Util.hh"

#include "network/NetworkManagerPrimary.hh"
#include "SdfGenerator.hh"

using namespace gz;
using namespace sim;

using StringSet = std::unordered_set<std::string>;


//////////////////////////////////////////////////
SimulationRunner::SimulationRunner(const sdf::World *_world,
                                   const SystemLoaderPtr &_systemLoader,
                                   const ServerConfig &_config)
    // \todo(nkoenig) Either copy the world, or add copy constructor to the
    // World and other elements.
    : sdfWorld(_world), serverConfig(_config)
{
  if (nullptr == _world)
  {
    gzerr << "Can't start simulation runner with null world." << std::endl;
    return;
  }

  // Keep world name
  this->worldName = _world->Name();

  // Get the physics profile
  // TODO(luca): remove duplicated logic in SdfEntityCreator and LevelManager
  auto physics = _world->PhysicsByIndex(0);
  if (!physics)
  {
    physics = _world->PhysicsDefault();
  }

  // Step size
  auto dur = std::chrono::duration<double>(physics->MaxStepSize());

  this->stepSize =
      std::chrono::duration_cast<std::chrono::steady_clock::duration>(
      dur);

  // Desired real time factor
  this->desiredRtf = physics->RealTimeFactor();

  // The instantaneous real time factor is given as:
  //
  // RTF = sim_time / real_time
  //
  // Where the sim time is the step size times the number of sim iterations:
  //
  // sim_time = sim_it * step_size
  //
  // And the real time is the period times the number of iterations:
  //
  // real_time = it * period
  //
  // So we have:
  //
  // RTF = sim_it * step_size / it * period
  //
  // Considering no pause, sim_it equals it, so:
  //
  // RTF = step_size / period
  //
  // So to get a given RTF, our desired period is:
  //
  // period = step_size / RTF
  if (this->desiredRtf < 1e-9)
  {
    this->updatePeriod = 0ms;
  }
  else
  {
    this->updatePeriod = std::chrono::nanoseconds(
        static_cast<int>(this->stepSize.count() / this->desiredRtf));
  }

  // Create the system manager
  this->systemMgr = std::make_unique<SystemManager>(_systemLoader,
      &this->entityCompMgr, &this->eventMgr);

  this->pauseConn = this->eventMgr.Connect<events::Pause>(
      std::bind(&SimulationRunner::SetPaused, this, std::placeholders::_1));

  this->stopConn = this->eventMgr.Connect<events::Stop>(
      std::bind(&SimulationRunner::OnStop, this));

  this->loadPluginsConn = this->eventMgr.Connect<events::LoadPlugins>(
      std::bind(&SimulationRunner::LoadPlugins, this, std::placeholders::_1,
      std::placeholders::_2));

  // Create the level manager
  this->levelMgr = std::make_unique<LevelManager>(this, _config.UseLevels());

  // Check if this is going to be a distributed runner
  // Attempt to create the manager based on environment variables.
  // If the configuration is invalid, then networkMgr will be `nullptr`.
  if (_config.UseDistributedSimulation())
  {
    if (_config.NetworkRole().empty())
    {
      /// \todo(nkoenig) Remove part of the 'if' statement in ign-gazebo3.
      this->networkMgr = NetworkManager::Create(
          std::bind(&SimulationRunner::Step, this, std::placeholders::_1),
          this->entityCompMgr, &this->eventMgr);
    }
    else
    {
      this->networkMgr = NetworkManager::Create(
          std::bind(&SimulationRunner::Step, this, std::placeholders::_1),
          this->entityCompMgr, &this->eventMgr,
          NetworkConfig::FromValues(
            _config.NetworkRole(), _config.NetworkSecondaries()));
    }

    if (this->networkMgr)
    {
      if (this->networkMgr->IsPrimary())
      {
        gzmsg << "Network Primary, expects ["
          << this->networkMgr->Config().numSecondariesExpected
          << "] secondaries." << std::endl;
      }
      else if (this->networkMgr->IsSecondary())
      {
        gzmsg << "Network Secondary, with namespace ["
          << this->networkMgr->Namespace() << "]." << std::endl;
      }
    }
  }

  // Load the active levels
  this->levelMgr->UpdateLevelsState();

  // Store the initial state of the ECM;
  this->initialEntityCompMgr.CopyFrom(this->entityCompMgr);

  // Load any additional plugins from the Server Configuration
  this->LoadServerPlugins(this->serverConfig.Plugins());

  // If we have reached this point and no world systems have been loaded, then
  // load a default set of systems.
  if (this->systemMgr->TotalByEntity(
      worldEntity(this->entityCompMgr)).empty())
  {
    gzmsg << "No systems loaded from SDF, loading defaults" << std::endl;
    bool isPlayback = !this->serverConfig.LogPlaybackPath().empty();
    auto plugins = gz::sim::loadPluginInfo(isPlayback);
    this->LoadServerPlugins(plugins);
  }

  this->LoadLoggingPlugins(this->serverConfig);

  // World control
  transport::NodeOptions opts;
  std::string ns{"/world/" + this->worldName};
  if (this->networkMgr)
  {
    ns = this->networkMgr->Namespace() + ns;
  }

  auto validNs = transport::TopicUtils::AsValidTopic(ns);
  if (validNs.empty())
  {
    gzerr << "Invalid namespace [" << ns
           << "], not initializing runner transport." << std::endl;
    return;
  }
  opts.SetNameSpace(validNs);

  this->node = std::make_unique<transport::Node>(opts);

  // TODO(louise) Combine both messages into one.
  this->node->Advertise("control", &SimulationRunner::OnWorldControl, this);
  this->node->Advertise("control/state", &SimulationRunner::OnWorldControlState,
      this);
  this->node->Advertise("playback/control",
      &SimulationRunner::OnPlaybackControl, this);

  gzmsg << "Serving world controls on [" << opts.NameSpace()
         << "/control], [" << opts.NameSpace() << "/control/state] and ["
         << opts.NameSpace() << "/playback/control]" << std::endl;

  // Publish empty GUI messages for worlds that have no GUI in the beginning.
  // In the future, support modifying GUI from the server at runtime.
  if (_world->Gui())
  {
    this->guiMsg = convert<msgs::GUI>(*_world->Gui());
  }

  std::string infoService{"gui/info"};
  this->node->Advertise(infoService, &SimulationRunner::GuiInfoService, this);

  gzmsg << "Serving GUI information on [" << opts.NameSpace() << "/"
         << infoService << "]" << std::endl;

  gzmsg << "World [" << _world->Name() << "] initialized with ["
         << physics->Name() << "] physics profile." << std::endl;

  std::string genWorldSdfService{"generate_world_sdf"};
  this->node->Advertise(
      genWorldSdfService, &SimulationRunner::GenerateWorldSdf, this);

  gzmsg << "Serving world SDF generation service on [" << opts.NameSpace()
         << "/" << genWorldSdfService << "]" << std::endl;
}

//////////////////////////////////////////////////
SimulationRunner::~SimulationRunner()
{
  this->StopWorkerThreads();
}

/////////////////////////////////////////////////
void SimulationRunner::UpdateCurrentInfo()
{
  GZ_PROFILE("SimulationRunner::UpdateCurrentInfo");

  // Rewind
  if (this->requestedRewind)
  {
    gzdbg << "Rewinding simulation back to time zero." << std::endl;
    this->realTimes.clear();
    this->simTimes.clear();
    this->realTimeFactor = 0;

    this->currentInfo.dt = -this->currentInfo.simTime;
    this->currentInfo.simTime = std::chrono::steady_clock::duration::zero();
    this->currentInfo.realTime = std::chrono::steady_clock::duration::zero();
    this->currentInfo.iterations = 0;
    this->realTimeWatch.Reset();
    if (!this->currentInfo.paused)
      this->realTimeWatch.Start();
    this->resetInitiated = true;
    this->requestedRewind = false;

    return;
  }

  // Seek
  if (this->requestedSeek >= std::chrono::steady_clock::duration::zero())
  {
    gzdbg << "Seeking to " << std::chrono::duration_cast<std::chrono::seconds>(
        this->requestedSeek).count() << "s." << std::endl;

    this->realTimes.clear();
    this->simTimes.clear();
    this->realTimeFactor = 0;

    this->currentInfo.dt = this->requestedSeek - this->currentInfo.simTime;
    this->currentInfo.simTime = this->requestedSeek;
    this->currentInfo.iterations = 0;

    this->currentInfo.realTime = this->realTimeWatch.ElapsedRunTime();

    this->requestedSeek = std::chrono::steady_clock::duration{-1};

    return;
  }

  // Regular time flow

  // Store the real time and sim time only if not paused.
  if (this->realTimeWatch.Running())
  {
    this->realTimes.push_back(this->realTimeWatch.ElapsedRunTime());
    this->simTimes.push_back(this->currentInfo.simTime);
  }

  // Maintain a window size of 20 for realtime and simtime.
  if (this->realTimes.size() > 20)
    this->realTimes.pop_front();
  if (this->simTimes.size() > 20)
    this->simTimes.pop_front();

  // Compute the average sim and real times.
  std::chrono::steady_clock::duration simAvg{0}, realAvg{0};
  std::list<std::chrono::steady_clock::duration>::iterator simIter,
    realIter;

  simIter = ++(this->simTimes.begin());
  realIter = ++(this->realTimes.begin());
  while (simIter != this->simTimes.end() && realIter != this->realTimes.end())
  {
    simAvg += ((*simIter) - this->simTimes.front());
    realAvg += ((*realIter) - this->realTimes.front());
    ++simIter;
    ++realIter;
  }

  // RTF, only compute this if the realTime count is greater than zero. The
  // realtTime count could be zero if simulation was started paused.
  if (realAvg.count() > 0)
  {
    this->realTimeFactor = math::precision(
          static_cast<double>(simAvg.count()) / realAvg.count(), 4);
  }

  // Fill the current update info
  this->currentInfo.realTime = this->realTimeWatch.ElapsedRunTime();
  this->currentInfo.dt = std::chrono::steady_clock::duration::zero();

  // In the case that networking is not running, or this is a primary.
  // If this is a network secondary, this data is populated via the network.
  if (!this->currentInfo.paused &&
      (!this->networkMgr || this->networkMgr->IsPrimary()))
  {
    this->currentInfo.simTime += this->stepSize;
    ++this->currentInfo.iterations;
    this->currentInfo.dt = this->stepSize;
  }
}

/////////////////////////////////////////////////
void SimulationRunner::UpdatePhysicsParams()
{
  auto worldEntity =
    this->entityCompMgr.EntityByComponents(components::World());
  const auto physicsCmdComp =
    this->entityCompMgr.Component<components::PhysicsCmd>(worldEntity);
  if (!physicsCmdComp)
  {
    return;
  }
  auto physicsComp =
    this->entityCompMgr.Component<components::Physics>(worldEntity);

  const auto& physicsParams = physicsCmdComp->Data();
  const auto newStepSize =
    std::chrono::duration<double>(physicsParams.max_step_size());
  const double newRTF = physicsParams.real_time_factor();

  const double eps = 0.00001;
  if (newStepSize != this->stepSize ||
      std::abs(newRTF - this->desiredRtf) > eps)
  {
    bool updated = false;
    // Make sure the values are valid before setting them
    if (newStepSize.count() > 0.0)
    {
      this->SetStepSize(
        std::chrono::duration_cast<std::chrono::steady_clock::duration>(
          newStepSize));
      physicsComp->Data().SetMaxStepSize(physicsParams.max_step_size());
      updated = true;
    }
    if (newRTF > 0.0)
    {
      this->desiredRtf = newRTF;
      this->updatePeriod = std::chrono::nanoseconds(
          static_cast<int>(this->stepSize.count() / this->desiredRtf));
      physicsComp->Data().SetRealTimeFactor(newRTF);
      updated = true;
    }
    if (updated)
    {
      this->simTimes.clear();
      this->realTimes.clear();
      // Set as OneTimeChange to make sure the update is not missed
      this->entityCompMgr.SetChanged(worldEntity, components::Physics::typeId,
          ComponentState::OneTimeChange);
    }
  }
  this->entityCompMgr.RemoveComponent<components::PhysicsCmd>(worldEntity);
}

/////////////////////////////////////////////////
void SimulationRunner::PublishStats()
{
  GZ_PROFILE("SimulationRunner::PublishStats");

  // Create the world statistics message.
  gz::msgs::WorldStatistics msg;
  msg.set_real_time_factor(this->realTimeFactor);

  auto realTimeSecNsec =
    gz::math::durationToSecNsec(this->currentInfo.realTime);

  auto simTimeSecNsec =
    gz::math::durationToSecNsec(this->currentInfo.simTime);

  msg.mutable_real_time()->set_sec(realTimeSecNsec.first);
  msg.mutable_real_time()->set_nsec(realTimeSecNsec.second);

  msg.mutable_sim_time()->set_sec(simTimeSecNsec.first);
  msg.mutable_sim_time()->set_nsec(simTimeSecNsec.second);

  msg.set_iterations(this->currentInfo.iterations);

  msg.set_paused(this->currentInfo.paused);

  if (this->Stepping())
  {
    auto headerData = msg.mutable_header()->add_data();
    headerData->set_key("step");
  }

  // Publish the stats message. The stats message is throttled.
  this->statsPub.Publish(msg);

  if (this->rootStatsPub.Valid())
    this->rootStatsPub.Publish(msg);

  // Create and publish the clock message. The clock message is not
  // throttled.
  gz::msgs::Clock clockMsg;
  clockMsg.mutable_real()->set_sec(realTimeSecNsec.first);
  clockMsg.mutable_real()->set_nsec(realTimeSecNsec.second);
  clockMsg.mutable_sim()->set_sec(simTimeSecNsec.first);
  clockMsg.mutable_sim()->set_nsec(simTimeSecNsec.second);
  clockMsg.mutable_system()->set_sec(GZ_SYSTEM_TIME_S());
  clockMsg.mutable_system()->set_nsec(
      GZ_SYSTEM_TIME_NS() - GZ_SYSTEM_TIME_S() * GZ_SEC_TO_NANO);
  this->clockPub.Publish(clockMsg);

  // Only publish to root topic if no others are.
  if (this->rootClockPub.Valid())
    this->rootClockPub.Publish(clockMsg);
}

//////////////////////////////////////////////////
void SimulationRunner::AddSystem(const SystemPluginPtr &_system,
      std::optional<Entity> _entity,
      std::optional<std::shared_ptr<const sdf::Element>> _sdf)
{
  auto entity = _entity.value_or(worldEntity(this->entityCompMgr));
  auto sdf = _sdf.value_or(this->sdfWorld->Element());
  this->systemMgr->AddSystem(_system, entity, sdf);
}

//////////////////////////////////////////////////
void SimulationRunner::AddSystem(
      const std::shared_ptr<System> &_system,
      std::optional<Entity> _entity,
      std::optional<std::shared_ptr<const sdf::Element>> _sdf)
{
  auto entity = _entity.value_or(worldEntity(this->entityCompMgr));
  auto sdf = _sdf.value_or(this->sdfWorld->Element());
  this->systemMgr->AddSystem(_system, entity, sdf);
}

/////////////////////////////////////////////////
void SimulationRunner::ProcessSystemQueue()
{
  auto pending = this->systemMgr->PendingCount();

  if (0 == pending)
    return;

  // If additional systems are to be added, stop the existing threads.
  this->StopWorkerThreads();

  this->systemMgr->ActivatePendingSystems();

  auto threadCount = this->systemMgr->SystemsPostUpdate().size() + 1u;

  gzdbg << "Creating PostUpdate worker threads: "
    << threadCount << std::endl;

  this->postUpdateStartBarrier = std::make_unique<Barrier>(threadCount);
  this->postUpdateStopBarrier = std::make_unique<Barrier>(threadCount);

  this->postUpdateThreadsRunning = true;
  int id = 0;

  for (auto &system : this->systemMgr->SystemsPostUpdate())
  {
    gzdbg << "Creating postupdate worker thread (" << id << ")" << std::endl;

    this->postUpdateThreads.push_back(std::thread([&, id]()
    {
      std::stringstream ss;
      ss << "PostUpdateThread: " << id;
      GZ_PROFILE_THREAD_NAME(ss.str().c_str());
      while (this->postUpdateThreadsRunning)
      {
        this->postUpdateStartBarrier->Wait();
        if (this->postUpdateThreadsRunning)
        {
          system->PostUpdate(this->currentInfo, this->entityCompMgr);
        }
        this->postUpdateStopBarrier->Wait();
      }
      gzdbg << "Exiting postupdate worker thread ("
        << id << ")" << std::endl;
    }));
    id++;
  }
}

/////////////////////////////////////////////////
void SimulationRunner::UpdateSystems()
{
  GZ_PROFILE("SimulationRunner::UpdateSystems");
  // \todo(nkoenig)  Systems used to be updated in parallel using
  // an gz::common::WorkerPool. There is overhead associated with
  // this, most notably the creation and destruction of WorkOrders (see
  // WorkerPool.cc). We could turn on parallel updates in the future, and/or
  // turn it on if there are sufficient systems. More testing is required.

  if (this->resetInitiated)
  {
<<<<<<< HEAD
    IGN_PROFILE("Reset");
    // this->systemMgr->Reset(this->currentInfo, this->entityCompMgr);
=======
    GZ_PROFILE("Reset");
    for (auto &system : this->systemMgr->SystemsReset())
      system->Reset(this->currentInfo, this->entityCompMgr);
>>>>>>> 940bce8e
    return;
  }

  {
    GZ_PROFILE("PreUpdate");
    for (auto& system : this->systemMgr->SystemsPreUpdate())
      system->PreUpdate(this->currentInfo, this->entityCompMgr);
  }

  {
    GZ_PROFILE("Update");
    for (auto& system : this->systemMgr->SystemsUpdate())
      system->Update(this->currentInfo, this->entityCompMgr);
  }

  {
    GZ_PROFILE("PostUpdate");
    this->entityCompMgr.LockAddingEntitiesToViews(true);
    // If no systems implementing PostUpdate have been added, then
    // the barriers will be uninitialized, so guard against that condition.
    if (this->postUpdateStartBarrier && this->postUpdateStopBarrier)
    {
      this->postUpdateStartBarrier->Wait();
      this->postUpdateStopBarrier->Wait();
    }
    this->entityCompMgr.LockAddingEntitiesToViews(false);
  }
}

/////////////////////////////////////////////////
void SimulationRunner::Stop()
{
  this->eventMgr.Emit<events::Stop>();
}

/////////////////////////////////////////////////
void SimulationRunner::OnStop()
{
  this->stopReceived = true;
  this->running = false;
}

/////////////////////////////////////////////////
void SimulationRunner::StopWorkerThreads()
{
  this->postUpdateThreadsRunning = false;
  if (this->postUpdateStartBarrier)
  {
    this->postUpdateStartBarrier->Cancel();
  }
  if (this->postUpdateStopBarrier)
  {
    this->postUpdateStopBarrier->Cancel();
  }
  for (auto &thread : this->postUpdateThreads)
  {
    thread.join();
  }
  this->postUpdateThreads.clear();
}

/////////////////////////////////////////////////
bool SimulationRunner::Run(const uint64_t _iterations)
{
  // \todo(nkoenig) Systems will need a an update structure, such as
  // priorties, or a dependency chain.
  //
  // \todo(nkoenig) We should implement the two-phase update detailed
  // in the design.
  GZ_PROFILE_THREAD_NAME("SimulationRunner");

  // Initialize network communications.
  if (this->networkMgr)
  {
    gzdbg << "Initializing network configuration" << std::endl;
    this->networkMgr->Handshake();

    // Secondaries are stepped through the primary, just keep alive until
    // simulation is over
    if (this->networkMgr->IsSecondary())
    {
      gzdbg << "Secondary running." << std::endl;
      while (!this->stopReceived)
      {
        std::this_thread::sleep_for(std::chrono::milliseconds(100));
      }
      gzdbg << "Secondary finished run." << std::endl;
      return true;
    }
  }
  // Keep track of wall clock time. Only start the realTimeWatch if this
  // runner is not paused.
  if (!this->currentInfo.paused)
    this->realTimeWatch.Start();

  // Variables for time keeping.
  std::chrono::steady_clock::time_point startTime;
  std::chrono::steady_clock::duration sleepTime;
  std::chrono::steady_clock::duration actualSleep;

  this->running = true;

  // Create the world statistics publisher.
  if (!this->statsPub.Valid())
  {
    transport::AdvertiseMessageOptions advertOpts;
    // publish 10 world statistics msgs/second. A smaller number isn't used
    // because the GUI listens to these msgs to receive confirmation that
    // pause/play GUI requests have been processed by the server, so we want to
    // make sure that GUI requests are acknowledged quickly (see
    // https://github.com/gazebosim/gz-gui/pull/306 and
    // https://github.com/gazebosim/gz-sim/pull/1163)
    advertOpts.SetMsgsPerSec(10);
    this->statsPub = this->node->Advertise<gz::msgs::WorldStatistics>(
        "stats", advertOpts);
  }

  if (!this->rootStatsPub.Valid())
  {
    // Check for the existence of other publishers on `/stats`
    std::vector<gz::transport::MessagePublisher> publishers;
    this->node->TopicInfo("/stats", publishers);

    if (!publishers.empty())
    {
      gzwarn << "Found additional publishers on /stats," <<
                 " using namespaced stats topic only" << std::endl;
      gzdbg << "Publishers [Address, Message Type]:\n";

      /// List the publishers
      for (auto & pub : publishers)
      {
        gzdbg << "  " << pub.Addr() << ", "
          << pub.MsgTypeName() << std::endl;
      }
    }
    else
    {
      gzmsg << "Found no publishers on /stats, adding root stats topic"
             << std::endl;
      this->rootStatsPub = this->node->Advertise<msgs::WorldStatistics>(
          "/stats");
    }
  }

  // Create the clock publisher.
  if (!this->clockPub.Valid())
    this->clockPub = this->node->Advertise<gz::msgs::Clock>("clock");

  // Create the global clock publisher.
  if (!this->rootClockPub.Valid())
  {
    // Check for the existence of other publishers on `/clock`
    std::vector<gz::transport::MessagePublisher> publishers;
    this->node->TopicInfo("/clock", publishers);

    if (!publishers.empty())
    {
      gzwarn << "Found additional publishers on /clock," <<
                 " using namespaced clock topic only" << std::endl;
      gzdbg << "Publishers [Address, Message Type]:\n";

      /// List the publishers
      for (auto & pub : publishers)
      {
        gzdbg << "  " << pub.Addr() << ", "
          << pub.MsgTypeName() << std::endl;
      }
    }
    else
    {
      gzmsg << "Found no publishers on /clock, adding root clock topic"
             << std::endl;
      this->rootClockPub = this->node->Advertise<gz::msgs::Clock>(
          "/clock");
    }
  }

  // Keep number of iterations requested by caller
  uint64_t processedIterations{0};

  bool isInitialRunOfSimulationSet = false;

  // Execute all the systems until we are told to stop, or the number of
  // iterations is reached.
  while (this->running && (_iterations == 0 ||
       processedIterations < _iterations))
  {
    GZ_PROFILE("SimulationRunner::Run - Iteration");

    std::lock_guard<std::mutex> lock(this->mutexDownloadParallel);

    // If the models are still being downloaded, it doesn't allow to start
    // the simulation
    if (this->serverConfig.DownloadInParallel() && !this->FetchedAllIncludes())
    {
        this->SetPaused(true);
    }
    else
    {
      // when the models are downloaded we should set which is the run option
      // used by the user.
      if (!isInitialRunOfSimulationSet)
      {
        isInitialRunOfSimulationSet = true;

        this->initialEntityCompMgr.CopyFrom(this->entityCompMgr);

        WorldControl control;
        control.rewind = true;
        control.pause = !this->serverConfig.RunOption();
        {
          std::lock_guard<std::mutex> lockBuffer(this->msgBufferMutex);
          this->worldControls.push_back(control);
        }
      }
    }

    // Update the step size and desired rtf
    this->UpdatePhysicsParams();

    // Compute the time to sleep in order to match, as closely as possible,
    // the update period.
    sleepTime = 0ns;
    actualSleep = 0ns;

    sleepTime = std::max(0ns, this->prevUpdateRealTime +
        this->updatePeriod - std::chrono::steady_clock::now() -
        this->sleepOffset);

    // Only sleep if needed.
    if (sleepTime > 0ns)
    {
      GZ_PROFILE("Sleep");
      // Get the current time, sleep for the duration needed to match the
      // updatePeriod, and then record the actual time slept.
      startTime = std::chrono::steady_clock::now();
      std::this_thread::sleep_for(sleepTime);
      actualSleep = std::chrono::steady_clock::now() - startTime;
    }

    // Exponentially average out the difference between expected sleep time
    // and actual sleep time.
    this->sleepOffset =
      std::chrono::duration_cast<std::chrono::nanoseconds>(
          (actualSleep - sleepTime) * 0.01 + this->sleepOffset * 0.99);

    // Update time information. This will update the iteration count, RTF,
    // and other values.
    this->UpdateCurrentInfo();
    if (this->resetInitiated)
    {
      this->entityCompMgr.ResetTo(this->initialEntityCompMgr);
    }

    if (!this->currentInfo.paused)
    {
      processedIterations++;
    }

    // If network, wait for network step, otherwise do our own step
    if (this->networkMgr)
    {
      auto netPrimary =
          dynamic_cast<NetworkManagerPrimary *>(this->networkMgr.get());
      netPrimary->Step(this->currentInfo);
    }
    else
    {
      this->Step(this->currentInfo);
    }

    // Handle Server::RunOnce(false) in which a single paused run is executed
    if (this->currentInfo.paused && this->blockingPausedStepPending)
    {
      processedIterations++;
      this->currentInfo.iterations++;
      this->blockingPausedStepPending = false;
    }

    this->resetInitiated = false;
  }

  this->running = false;

  return true;
}

/////////////////////////////////////////////////
void SimulationRunner::Step(const UpdateInfo &_info)
{
  GZ_PROFILE("SimulationRunner::Step");
  this->currentInfo = _info;

  // Process new ECM state information, typically sent from the GUI after
  // a change was made to the GUI's ECM.
  this->ProcessNewWorldControlState();

  // Publish info
  this->PublishStats();

  // Record when the update step starts.
  this->prevUpdateRealTime = std::chrono::steady_clock::now();

  this->levelMgr->UpdateLevelsState();

  // Handle pending systems
  this->ProcessSystemQueue();

  // Handle entities that need to be recreated.
  // Put in a request to mark them as removed so that in the UpdateSystem call
  // the systems can remove them first before new ones are created. This is
  // so that we can recreate entities with the same name.
  this->ProcessRecreateEntitiesRemove();

  // Update all the systems.
  this->UpdateSystems();

  if (!this->Paused() &&
       this->requestedRunToSimTime >
       std::chrono::steady_clock::duration::zero() &&
       this->currentInfo.simTime >= this->requestedRunToSimTime)
  {
    this->SetPaused(true);
    this->requestedRunToSimTime = std::chrono::steady_clock::duration{-1};
  }

  if (!this->Paused() && this->pendingSimIterations > 0)
  {
    // Decrement the pending sim iterations, if there are any.
    --this->pendingSimIterations;

    // If this is was the last sim iterations, then re-pause simulation.
    if (this->pendingSimIterations <= 0)
    {
      this->SetPaused(true);
    }
  }

  // Process world control messages.
  this->ProcessMessages();

  // Clear all new entities
  this->entityCompMgr.ClearNewlyCreatedEntities();

  // Recreate any entities that have the Recreate component
  // The entities will have different Entity ids but keep the same name
  // Make sure this happens after ClearNewlyCreatedEntities, otherwise the
  // cloned entities will loose their "New" state.
  this->ProcessRecreateEntitiesCreate();

  // Process entity removals.
  this->entityCompMgr.ProcessRemoveEntityRequests();

  // Process components removals
  this->entityCompMgr.ClearRemovedComponents();

  // Each network manager takes care of marking its components as unchanged
  if (!this->networkMgr)
    this->entityCompMgr.SetAllComponentsUnchanged();
}

//////////////////////////////////////////////////
void SimulationRunner::LoadPlugin(const Entity _entity,
                                  const std::string &_fname,
                                  const std::string &_name,
                                  const sdf::ElementPtr &_sdf)
{
  this->systemMgr->LoadPlugin(_entity, _fname, _name, _sdf);
}

//////////////////////////////////////////////////
void SimulationRunner::LoadServerPlugins(
    const std::list<ServerConfig::PluginInfo> &_plugins)
{
  // \todo(nkoenig) Remove plugins from the server config after they have
  // been added. We might not want to do this if we want to support adding
  // the same plugin to multiple entities, for example via a regex
  // expression.
  //
  // Check plugins from the ServerConfig for matching entities.

  for (const ServerConfig::PluginInfo &plugin : _plugins)
  {
    // \todo(anyone) Type + name is not enough to uniquely identify an entity
    // \todo(louise) The runner shouldn't care about specific components, this
    // logic should be moved somewhere else.
    Entity entity{kNullEntity};

    if ("model" == plugin.EntityType())
    {
      entity = this->entityCompMgr.EntityByComponents(
          components::Name(plugin.EntityName()), components::Model());
    }
    else if ("world" == plugin.EntityType())
    {
      // Allow wildcard for world name
      if (plugin.EntityName() == "*")
      {
        entity = this->entityCompMgr.EntityByComponents(components::World());
      }
      else
      {
        entity = this->entityCompMgr.EntityByComponents(
            components::Name(plugin.EntityName()), components::World());
      }
    }
    else if ("sensor" == plugin.EntityType())
    {
      // TODO(louise) Use scoped names for models and worlds too
      auto sensors = this->entityCompMgr.EntitiesByComponents(
          components::Sensor());

      for (auto sensor : sensors)
      {
        if (scopedName(sensor, this->entityCompMgr, "::", false) ==
            plugin.EntityName())
        {
          entity = sensor;
          break;
        }
      }
    }
    else if ("visual" == plugin.EntityType())
    {
      // TODO(anyone) Use scoped names for models and worlds too
      auto visuals = this->entityCompMgr.EntitiesByComponents(
          components::Visual());

      for (auto visual : visuals)
      {
        if (scopedName(visual, this->entityCompMgr, "::", false) ==
            plugin.EntityName())
        {
          entity = visual;
          break;
        }
      }
    }
    else
    {
      gzwarn << "No support for attaching plugins to entity of type ["
              << plugin.EntityType() << "]" << std::endl;
    }


    if (kNullEntity != entity)
    {
      this->LoadPlugin(entity, plugin.Filename(), plugin.Name(), plugin.Sdf());
    }
  }
}

//////////////////////////////////////////////////
void SimulationRunner::LoadLoggingPlugins(const ServerConfig &_config)
{
  std::list<ServerConfig::PluginInfo> plugins;

  if (_config.UseLogRecord() && !_config.LogPlaybackPath().empty())
  {
    gzwarn <<
      "Both recording and playback are specified, defaulting to playback\n";
  }

  if (!_config.LogPlaybackPath().empty())
  {
    auto playbackPlugin = _config.LogPlaybackPlugin();
    plugins.push_back(playbackPlugin);
  }
  else if (_config.UseLogRecord())
  {
    auto recordPlugin = _config.LogRecordPlugin();
    plugins.push_back(recordPlugin);
  }

  this->LoadServerPlugins(plugins);
}

//////////////////////////////////////////////////
void SimulationRunner::LoadPlugins(const Entity _entity,
    const sdf::ElementPtr &_sdf)
{
  sdf::ElementPtr pluginElem = _sdf->FindElement("plugin");
  while (pluginElem)
  {
    auto filename = pluginElem->Get<std::string>("filename");
    auto name = pluginElem->Get<std::string>("name");
    // No error message for the 'else' case of the following 'if' statement
    // because SDF create a default <plugin> element even if it's not
    // specified. An error message would result in spamming
    // the console.
    if (filename != "__default__" && name != "__default__")
    {
      this->LoadPlugin(_entity, filename, name, pluginElem);
    }

    pluginElem = pluginElem->GetNextElement("plugin");
  }
}

/////////////////////////////////////////////////
bool SimulationRunner::Running() const
{
  return this->running;
}

/////////////////////////////////////////////////
bool SimulationRunner::StopReceived() const
{
  return this->stopReceived;
}

/////////////////////////////////////////////////
bool SimulationRunner::Ready() const
{
  bool ready = true;
  if (this->networkMgr && !this->networkMgr->Ready())
  {
    ready = false;
  }
  return ready;
}

/////////////////////////////////////////////////
uint64_t SimulationRunner::IterationCount() const
{
  return this->currentInfo.iterations;
}

/////////////////////////////////////////////////
size_t SimulationRunner::EntityCount() const
{
  return this->entityCompMgr.EntityCount();
}

/////////////////////////////////////////////////
size_t SimulationRunner::SystemCount() const
{
  return this->systemMgr->TotalCount();
}

/////////////////////////////////////////////////
void SimulationRunner::SetUpdatePeriod(
    const std::chrono::steady_clock::duration &_updatePeriod)
{
  this->updatePeriod = _updatePeriod;
}

/////////////////////////////////////////////////
void SimulationRunner::SetPaused(const bool _paused)
{
  // Only update the realtime clock if Run() has been called.
  if (this->running)
  {
    // Start or stop the realtime stopwatch based on _paused. We don't need to
    // check the stopwatch state here since the stopwatch class checks its
    // running state inside Stop() and Start().
    if (_paused)
    {
      this->realTimeWatch.Stop();
    }
    else
      this->realTimeWatch.Start();
  }

  // Store the pause state
  this->currentInfo.paused = _paused;
}

/////////////////////////////////////////////////
void SimulationRunner::SetStepping(bool _stepping)
{
  this->stepping = _stepping;
}

/////////////////////////////////////////////////
bool SimulationRunner::Stepping() const
{
  return this->stepping;
}

/////////////////////////////////////////////////
void SimulationRunner::SetRunToSimTime(
    const std::chrono::steady_clock::duration &_time)
{
  if (_time >= std::chrono::steady_clock::duration::zero() &&
      _time > this->currentInfo.simTime)
  {
    this->requestedRunToSimTime = _time;
  }
  else
  {
    this->requestedRunToSimTime = std::chrono::seconds(-1);
  }
}

/////////////////////////////////////////////////
bool SimulationRunner::OnWorldControl(const msgs::WorldControl &_req,
    msgs::Boolean &_res)
{
  msgs::WorldControlState req;
  req.mutable_world_control()->CopyFrom(_req);

  return this->OnWorldControlState(req, _res);
}

/////////////////////////////////////////////////
bool SimulationRunner::OnWorldControlState(const msgs::WorldControlState &_req,
    msgs::Boolean &_res)
{
  std::lock_guard<std::mutex> lock(this->msgBufferMutex);

  // Copy the state information if it exists
  if (_req.has_state())
  {
    if (this->newWorldControlState == nullptr)
      this->newWorldControlState.reset(_req.New());
    this->newWorldControlState->CopyFrom(_req);
  }

  WorldControl control;
  control.pause = _req.world_control().pause();

  if (_req.world_control().multi_step() != 0)
    control.multiStep = _req.world_control().multi_step();
  else if (_req.world_control().step())
    control.multiStep = 1;

  if (_req.world_control().has_reset())
  {
    control.rewind = _req.world_control().reset().all() ||
      _req.world_control().reset().time_only();

    if (_req.world_control().reset().model_only())
    {
      gzwarn << "Model only reset is not supported." << std::endl;
    }
  }

  if (_req.world_control().seed() != 0)
  {
    gzwarn << "Changing seed is not supported." << std::endl;
  }

  if (_req.world_control().has_run_to_sim_time())
  {
    control.runToSimTime = std::chrono::seconds(
        _req.world_control().run_to_sim_time().sec()) +
      std::chrono::nanoseconds(_req.world_control().run_to_sim_time().nsec());
  }

  this->worldControls.push_back(control);

  _res.set_data(true);
  return true;
}

/////////////////////////////////////////////////
void SimulationRunner::ProcessNewWorldControlState()
{
  std::lock_guard<std::mutex> lock(this->msgBufferMutex);
  // update the server ECM if the request contains SerializedState information
  if (this->newWorldControlState && this->newWorldControlState->has_state())
  {
    this->entityCompMgr.SetState(this->newWorldControlState->state());

    this->newWorldControlState.reset();
  }
  // TODO(anyone) notify server systems of changes made to the ECM, if there
  // were any?
}

/////////////////////////////////////////////////
bool SimulationRunner::OnPlaybackControl(const msgs::LogPlaybackControl &_req,
    msgs::Boolean &_res)
{
  std::lock_guard<std::mutex> lock(this->msgBufferMutex);

  WorldControl control;
  control.pause = _req.pause();
  control.multiStep = _req.multi_step();
  control.rewind = _req.rewind();

  if (_req.has_seek())
  {
    control.seek = std::chrono::seconds(_req.seek().sec()) +
                   std::chrono::nanoseconds(_req.seek().nsec());
  }

  if (_req.forward())
  {
    gzwarn << "Log forwarding is not supported, use seek." << std::endl;
  }

  this->worldControls.push_back(control);

  _res.set_data(true);
  return true;
}

/////////////////////////////////////////////////
void SimulationRunner::ProcessMessages()
{
  GZ_PROFILE("SimulationRunner::ProcessMessages");
  std::lock_guard<std::mutex> lock(this->msgBufferMutex);
  this->ProcessWorldControl();
}

/////////////////////////////////////////////////
void SimulationRunner::ProcessWorldControl()
{
  GZ_PROFILE("SimulationRunner::ProcessWorldControl");

  // assume no stepping unless WorldControl msgs say otherwise
  this->SetStepping(false);

  for (const auto &control : this->worldControls)
  {
    // Play / pause
    this->SetPaused(control.pause);

    // Step, only if we are paused.
    if (this->Paused() && control.multiStep > 0)
    {
      this->pendingSimIterations += control.multiStep;
      // Unpause so that stepping can occur.
      this->SetPaused(false);
      this->SetStepping(true);
    }

    // Rewind / reset
    this->requestedRewind = control.rewind;

    // Seek
    if (control.seek >= std::chrono::steady_clock::duration::zero())
    {
      this->requestedSeek = control.seek;
    }

    this->SetRunToSimTime(control.runToSimTime);
  }

  this->worldControls.clear();
}

/////////////////////////////////////////////////
void SimulationRunner::ProcessRecreateEntitiesRemove()
{
  GZ_PROFILE("SimulationRunner::ProcessRecreateEntitiesRemove");

  // store the original entities to recreate and put in request to remove them
  this->entityCompMgr.EachNoCache<components::Model,
                           components::Recreate>(
      [&](const Entity &_entity,
          const components::Model *,
          const components::Recreate *)->bool
      {
        this->entitiesToRecreate.insert(_entity);
        this->entityCompMgr.RequestRemoveEntity(_entity, true);
        return true;
      });
}

/////////////////////////////////////////////////
void SimulationRunner::ProcessRecreateEntitiesCreate()
{
  GZ_PROFILE("SimulationRunner::ProcessRecreateEntitiesCreate");

  // clone the original entities
  for (auto & ent : this->entitiesToRecreate)
  {
    auto nameComp = this->entityCompMgr.Component<components::Name>(ent);
    auto parentComp =
        this->entityCompMgr.Component<components::ParentEntity>(ent);
    if (nameComp  && parentComp)
    {
      // set allowRenaming to false so the entities keep their original name
      Entity clonedEntity = this->entityCompMgr.Clone(ent,
         parentComp->Data(), nameComp->Data(), false);

      // remove the Recreate component so they do not get recreated again in the
      // next iteration
      if (!this->entityCompMgr.RemoveComponent<components::Recreate>(ent))
      {
        gzerr << "Failed to remove Recreate component from entity["
          << ent << "]" << std::endl;
      }

      if (!this->entityCompMgr.RemoveComponent<components::Recreate>(
            clonedEntity))
      {
        gzerr << "Failed to remove Recreate component from entity["
          << clonedEntity << "]" << std::endl;
      }
    }
    else if (!nameComp)
    {
      gzerr << "Missing name component for entity[" << ent << "]. "
        << "The entity will not be cloned during the recreation process."
        << std::endl;
    }
    else if (!parentComp)
    {
      gzerr << "Missing parent component for entity[" << ent << "]. "
        << "The entity will not be cloned during the recreation process."
         << std::endl;
    }
  }

  this->entitiesToRecreate.clear();
}

/////////////////////////////////////////////////
bool SimulationRunner::Paused() const
{
  return this->currentInfo.paused;
}

/////////////////////////////////////////////////
const EntityComponentManager &SimulationRunner::EntityCompMgr() const
{
  return this->entityCompMgr;
}

/////////////////////////////////////////////////
EventManager &SimulationRunner::EventMgr()
{
  return this->eventMgr;
}

/////////////////////////////////////////////////
const UpdateInfo &SimulationRunner::CurrentInfo() const
{
  return this->currentInfo;
}

/////////////////////////////////////////////////
const std::chrono::steady_clock::duration &
SimulationRunner::UpdatePeriod() const
{
  return this->updatePeriod;
}

/////////////////////////////////////////////////
const std::chrono::steady_clock::duration &SimulationRunner::StepSize() const
{
  return this->stepSize;
}

/////////////////////////////////////////////////
void SimulationRunner::SetStepSize(
    const std::chrono::steady_clock::duration &_step)
{
  this->stepSize = _step;
}

/////////////////////////////////////////////////
bool SimulationRunner::HasEntity(const std::string &_name) const
{
  bool result = false;
  this->entityCompMgr.Each<components::Name>([&](const Entity,
        const components::Name *_entityName)->bool
    {
      if (_entityName->Data() == _name)
      {
        result = true;
        return false;
      }
      return true;
    });

  return result;
}

/////////////////////////////////////////////////
bool SimulationRunner::RequestRemoveEntity(const std::string &_name,
    bool _recursive)
{
  bool result = false;
  this->entityCompMgr.Each<components::Name>([&](const Entity _entity,
        const components::Name *_entityName)->bool
    {
      if (_entityName->Data() == _name)
      {
        this->entityCompMgr.RequestRemoveEntity(_entity, _recursive);
        result = true;
        return false;
      }
      return true;
    });

  return result;
}

/////////////////////////////////////////////////
std::optional<Entity> SimulationRunner::EntityByName(
    const std::string &_name) const
{
  std::optional<Entity> entity;
  this->entityCompMgr.Each<components::Name>([&](const Entity _entity,
        const components::Name *_entityName)->bool
    {
      if (_entityName->Data() == _name)
      {
        entity = _entity;
        return false;
      }
      return true;
    });

  return entity;
}

/////////////////////////////////////////////////
bool SimulationRunner::RequestRemoveEntity(const Entity _entity,
    bool _recursive)
{
  if (this->entityCompMgr.HasEntity(_entity))
  {
    this->entityCompMgr.RequestRemoveEntity(_entity, _recursive);
    return true;
  }

  return false;
}

//////////////////////////////////////////////////
bool SimulationRunner::GuiInfoService(gz::msgs::GUI &_res)
{
  _res.Clear();

  _res.CopyFrom(this->guiMsg);

  return true;
}

//////////////////////////////////////////////////
bool SimulationRunner::GenerateWorldSdf(const msgs::SdfGeneratorConfig &_req,
                                        msgs::StringMsg &_res)
{
  // TODO(addisu) This is not thread-safe. Wait until it is safe to access the
  // ECM.
  Entity world = this->entityCompMgr.EntityByComponents(components::World());
  std::optional<std::string> genString = sdf_generator::generateWorld(
      this->entityCompMgr, world, this->fuelUriMap, _req);
  if (genString.has_value())
  {
    _res.set_data(*genString);
    return true;
  }
  return false;
}

//////////////////////////////////////////////////
void SimulationRunner::SetFuelUriMap(
    const std::unordered_map<std::string, std::string> &_map)
{
  this->fuelUriMap = _map;
}

//////////////////////////////////////////////////
void SimulationRunner::AddToFuelUriMap(const std::string &_path,
                                       const std::string &_uri)
{
  this->fuelUriMap[_path] = _uri;
}

//////////////////////////////////////////////////
bool SimulationRunner::NextStepIsBlockingPaused() const
{
  return this->blockingPausedStepPending;
}

//////////////////////////////////////////////////
void SimulationRunner::SetNextStepAsBlockingPaused(const bool value)
{
  this->blockingPausedStepPending = value;
}

//////////////////////////////////////////////////
bool SimulationRunner::FetchedAllIncludes() const
{
  return downloadedAllModels;
}

//////////////////////////////////////////////////
void SimulationRunner::SetFetchedAllIncludes(bool _downloadedAllModels)
{
  this->downloadedAllModels = _downloadedAllModels;
}

//////////////////////////////////////////////////
void SimulationRunner::AddWorld(const sdf::World *_world)
{
  std::lock_guard<std::mutex> lock(this->mutexDownloadParallel);
  levelMgr->AddWorld(_world);
}<|MERGE_RESOLUTION|>--- conflicted
+++ resolved
@@ -537,14 +537,9 @@
 
   if (this->resetInitiated)
   {
-<<<<<<< HEAD
-    IGN_PROFILE("Reset");
-    // this->systemMgr->Reset(this->currentInfo, this->entityCompMgr);
-=======
     GZ_PROFILE("Reset");
     for (auto &system : this->systemMgr->SystemsReset())
       system->Reset(this->currentInfo, this->entityCompMgr);
->>>>>>> 940bce8e
     return;
   }
 
