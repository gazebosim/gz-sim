/*
 * Copyright (C) 2018 Open Source Robotics Foundation
 *
 * Licensed under the Apache License, Version 2.0 (the "License");
 * you may not use this file except in compliance with the License.
 * You may obtain a copy of the License at
 *
 *     http://www.apache.org/licenses/LICENSE-2.0
 *
 * Unless required by applicable law or agreed to in writing, software
 * distributed under the License is distributed on an "AS IS" BASIS,
 * WITHOUT WARRANTIES OR CONDITIONS OF ANY KIND, either express or implied.
 * See the License for the specific language governing permissions and
 * limitations under the License.
 *
*/

#include "SimulationRunner.hh"

#include <algorithm>

#include <gz/msgs/boolean.pb.h>
#include <gz/msgs/clock.pb.h>
#include <gz/msgs/gui.pb.h>
#include <gz/msgs/log_playback_control.pb.h>
#include <gz/msgs/sdf_generator_config.pb.h>
#include <gz/msgs/stringmsg.pb.h>
#include <gz/msgs/world_control.pb.h>
#include <gz/msgs/world_control_state.pb.h>
#include <gz/msgs/world_stats.pb.h>

#include <sdf/Root.hh>

#include "gz/common/Profiler.hh"
#include "gz/sim/components/Model.hh"
#include "gz/sim/components/Name.hh"
#include "gz/sim/components/Sensor.hh"
#include "gz/sim/components/Visual.hh"
#include "gz/sim/components/World.hh"
#include "gz/sim/components/ParentEntity.hh"
#include "gz/sim/components/Physics.hh"
#include "gz/sim/components/PhysicsCmd.hh"
#include "gz/sim/components/PhysicsEnginePlugin.hh"
#include "gz/sim/components/Recreate.hh"
#include "gz/sim/components/RenderEngineGuiPlugin.hh"
#include "gz/sim/components/RenderEngineServerHeadless.hh"
#include "gz/sim/components/RenderEngineServerPlugin.hh"
#include "gz/sim/Events.hh"
#include "gz/sim/SdfEntityCreator.hh"
#include "gz/sim/Util.hh"

#include "network/NetworkManagerPrimary.hh"
#include "SdfGenerator.hh"

using namespace gz;
using namespace sim;

using StringSet = std::unordered_set<std::string>;


//////////////////////////////////////////////////
SimulationRunner::SimulationRunner(const sdf::World &_world,
                                   const SystemLoaderPtr &_systemLoader,
<<<<<<< HEAD
                                   const ServerConfig &_config,
                                   const bool _createEntities)
=======
                                   const ServerConfig &_config)
>>>>>>> 517a73ad
  : sdfWorld(_world), serverConfig(_config)
{
  // Keep world name
  this->worldName = _world.Name();

  this->parametersRegistry = std::make_unique<
    gz::transport::parameters::ParametersRegistry>(
      std::string{"world/"} + this->worldName);

  // Get the physics profile
  // TODO(luca): remove duplicated logic in SdfEntityCreator and LevelManager
  const sdf::Physics *physics = _world.PhysicsByIndex(0);
  if (!physics)
  {
    physics = _world.PhysicsDefault();
  }

  // Step size
  auto dur = std::chrono::duration<double>(physics->MaxStepSize());

  this->stepSize =
      std::chrono::duration_cast<std::chrono::steady_clock::duration>(
      dur);

  // Desired real time factor
  this->desiredRtf = physics->RealTimeFactor();

  // The instantaneous real time factor is given as:
  //
  // RTF = sim_time / real_time
  //
  // Where the sim time is the step size times the number of sim iterations:
  //
  // sim_time = sim_it * step_size
  //
  // And the real time is the period times the number of iterations:
  //
  // real_time = it * period
  //
  // So we have:
  //
  // RTF = sim_it * step_size / it * period
  //
  // Considering no pause, sim_it equals it, so:
  //
  // RTF = step_size / period
  //
  // So to get a given RTF, our desired period is:
  //
  // period = step_size / RTF
  if (this->desiredRtf < 1e-9)
  {
    this->updatePeriod = 0ms;
  }
  else
  {
    this->updatePeriod = std::chrono::nanoseconds(
        static_cast<int>(this->stepSize.count() / this->desiredRtf));
  }

  // Epoch
  this->simTimeEpoch = std::chrono::round<std::chrono::nanoseconds>(
    std::chrono::duration<double>{_config.InitialSimTime()}
  );
  this->currentInfo.simTime = this->simTimeEpoch;

  // World control
  transport::NodeOptions opts;
  std::string ns{"/world/" + this->worldName};
  if (this->networkMgr)
  {
    ns = this->networkMgr->Namespace() + ns;
  }

  auto validNs = transport::TopicUtils::AsValidTopic(ns);
  if (validNs.empty())
  {
    gzerr << "Invalid namespace [" << ns
           << "], not initializing runner transport." << std::endl;
    return;
  }
  opts.SetNameSpace(validNs);

  this->node = std::make_unique<transport::Node>(opts);

  // TODO(louise) Combine both messages into one.
  this->node->Advertise("control", &SimulationRunner::OnWorldControl, this);
  this->node->Advertise("control/state", &SimulationRunner::OnWorldControlState,
      this);
  this->node->Advertise("playback/control",
      &SimulationRunner::OnPlaybackControl, this);

  gzmsg << "Serving world controls on [" << opts.NameSpace()
         << "/control], [" << opts.NameSpace() << "/control/state] and ["
         << opts.NameSpace() << "/playback/control]" << std::endl;

  std::string infoService{"gui/info"};
  this->node->Advertise(infoService, &SimulationRunner::GuiInfoService, this);

  gzmsg << "Serving GUI information on [" << opts.NameSpace() << "/"
         << infoService << "]" << std::endl;

  gzmsg << "World [" << this->worldName << "] initialized with ["
         << physics->Name() << "] physics profile." << std::endl;

  std::string genWorldSdfService{"generate_world_sdf"};
  this->node->Advertise(
      genWorldSdfService, &SimulationRunner::GenerateWorldSdf, this);

  gzmsg << "Serving world SDF generation service on [" << opts.NameSpace()
         << "/" << genWorldSdfService << "]" << std::endl;

  // Create the system manager
  this->systemMgr = std::make_unique<SystemManager>(
      _systemLoader, &this->entityCompMgr, &this->eventMgr, validNs,
      this->parametersRegistry.get());

  this->pauseConn = this->eventMgr.Connect<events::Pause>(
      std::bind(&SimulationRunner::SetPaused, this, std::placeholders::_1));

  this->stopConn = this->eventMgr.Connect<events::Stop>(
      std::bind(&SimulationRunner::OnStop, this));

  this->loadPluginsConn = this->eventMgr.Connect<events::LoadSdfPlugins>(
      std::bind(&SimulationRunner::LoadPlugins, this, std::placeholders::_1,
      std::placeholders::_2));

  // Check if this is going to be a distributed runner
  // Attempt to create the manager based on environment variables.
  // If the configuration is invalid, then networkMgr will be `nullptr`.
  if (_config.UseDistributedSimulation())
  {
    if (_config.NetworkRole().empty())
    {
      /// \todo(nkoenig) Remove part of the 'if' statement in gz-sim3.
      this->networkMgr = NetworkManager::Create(
          std::bind(&SimulationRunner::Step, this, std::placeholders::_1),
          this->entityCompMgr, &this->eventMgr);
    }
    else
    {
      this->networkMgr = NetworkManager::Create(
          std::bind(&SimulationRunner::Step, this, std::placeholders::_1),
          this->entityCompMgr, &this->eventMgr,
          NetworkConfig::FromValues(
            _config.NetworkRole(), _config.NetworkSecondaries()));
    }

    if (this->networkMgr)
    {
      if (this->networkMgr->IsPrimary())
      {
        gzmsg << "Network Primary, expects ["
          << this->networkMgr->Config().numSecondariesExpected
          << "] secondaries." << std::endl;
      }
      else if (this->networkMgr->IsSecondary())
      {
        gzmsg << "Network Secondary, with namespace ["
          << this->networkMgr->Namespace() << "]." << std::endl;
      }
    }
  }

  // Create the level manager
  this->levelMgr = std::make_unique<LevelManager>(this,
      this->serverConfig.UseLevels());
<<<<<<< HEAD
=======

  this->CreateEntities(_world);

  // TODO(louise) Combine both messages into one.
  this->node->Advertise("control", &SimulationRunner::OnWorldControl, this);
  this->node->Advertise("control/state", &SimulationRunner::OnWorldControlState,
      this);
  this->node->Advertise("playback/control",
      &SimulationRunner::OnPlaybackControl, this);

  gzmsg << "Serving world controls on [" << opts.NameSpace()
         << "/control], [" << opts.NameSpace() << "/control/state] and ["
         << opts.NameSpace() << "/playback/control]" << std::endl;

  // Publish empty GUI messages for worlds that have no GUI in the beginning.
  // In the future, support modifying GUI from the server at runtime.
  if (_world.Gui())
  {
    this->guiMsg = convert<msgs::GUI>(*_world.Gui());
  }

  std::string infoService{"gui/info"};
  this->node->Advertise(infoService, &SimulationRunner::GuiInfoService, this);

  gzmsg << "Serving GUI information on [" << opts.NameSpace() << "/"
         << infoService << "]" << std::endl;

  gzmsg << "World [" << this->worldName << "] initialized with ["
         << physics->Name() << "] physics profile." << std::endl;

  std::string genWorldSdfService{"generate_world_sdf"};
  this->node->Advertise(
      genWorldSdfService, &SimulationRunner::GenerateWorldSdf, this);
>>>>>>> 517a73ad

  if (_createEntities)
    this->CreateEntities(_world);
}

//////////////////////////////////////////////////
SimulationRunner::~SimulationRunner()
{
  this->StopWorkerThreads();
}

/////////////////////////////////////////////////
void SimulationRunner::UpdateCurrentInfo()
{
  GZ_PROFILE("SimulationRunner::UpdateCurrentInfo");

  // Rewind
  if (this->requestedRewind)
  {
    gzdbg << "Rewinding simulation back to initial time." << std::endl;
    this->realTimeFactor = 0;

    this->currentInfo.dt = this->simTimeEpoch - this->currentInfo.simTime;
    this->currentInfo.simTime = this->simTimeEpoch;
    this->currentInfo.realTime = std::chrono::steady_clock::duration::zero();
    this->currentInfo.iterations = 0;
    this->realTimeWatch.Reset();
    if (!this->currentInfo.paused)
      this->realTimeWatch.Start();
    this->resetInitiated = true;
    this->requestedRewind = false;

    return;
  }

  // Seek
  if (this->requestedSeek && this->requestedSeek.value() >= this->simTimeEpoch)
  {
    gzdbg << "Seeking to " << std::chrono::duration_cast<std::chrono::seconds>(
        this->requestedSeek.value()).count() << "s." << std::endl;

    this->realTimeFactor = 0;

    this->currentInfo.dt = this->requestedSeek.value() -
      this->currentInfo.simTime;
    this->currentInfo.simTime = this->requestedSeek.value();
    this->currentInfo.iterations = 0;

    this->currentInfo.realTime = this->realTimeWatch.ElapsedRunTime();

    this->requestedSeek = {};

    return;
  }

  // Regular time flow

  const double simTimeCount =
      static_cast<double>(this->currentInfo.simTime.count());
  const double realTimeCount =
      static_cast<double>(this->currentInfo.realTime.count());


  // Fill the current update info
  this->currentInfo.realTime = this->realTimeWatch.ElapsedRunTime();
  this->currentInfo.dt = std::chrono::steady_clock::duration::zero();

  // In the case that networking is not running, or this is a primary.
  // If this is a network secondary, this data is populated via the network.
  if (!this->currentInfo.paused &&
      (!this->networkMgr || this->networkMgr->IsPrimary()))
  {
    this->currentInfo.simTime += this->stepSize;
    ++this->currentInfo.iterations;
    this->currentInfo.dt = this->stepSize;
  }
  const double simTimeDiff =
      static_cast<double>(this->currentInfo.simTime.count()) - simTimeCount;
  const double realTimeDiff =
      static_cast<double>(this->currentInfo.realTime.count()) - realTimeCount;

  if (realTimeDiff > 0)
  {
    this->realTimeFactor = simTimeDiff / realTimeDiff;
  }
}

/////////////////////////////////////////////////
void SimulationRunner::UpdatePhysicsParams()
{
  auto worldEntity =
    this->entityCompMgr.EntityByComponents(components::World());
  const auto physicsCmdComp =
    this->entityCompMgr.Component<components::PhysicsCmd>(worldEntity);
  if (!physicsCmdComp)
  {
    return;
  }
  auto physicsComp =
    this->entityCompMgr.Component<components::Physics>(worldEntity);

  const auto& physicsParams = physicsCmdComp->Data();
  const auto newStepSize =
    std::chrono::duration<double>(physicsParams.max_step_size());
  const double newRTF = physicsParams.real_time_factor();

  const double eps = 0.00001;
  if (newStepSize != this->stepSize ||
      std::abs(newRTF - this->desiredRtf) > eps)
  {
    bool updated = false;
    // Make sure the values are valid before setting them
    if (newStepSize.count() > 0.0)
    {
      this->SetStepSize(
        std::chrono::duration_cast<std::chrono::steady_clock::duration>(
          newStepSize));
      physicsComp->Data().SetMaxStepSize(physicsParams.max_step_size());
      updated = true;
    }
    if (newRTF > 0.0)
    {
      this->desiredRtf = newRTF;
      this->updatePeriod = std::chrono::nanoseconds(
          static_cast<int>(this->stepSize.count() / this->desiredRtf));
      physicsComp->Data().SetRealTimeFactor(newRTF);
      updated = true;
    }
    if (updated)
    {
      // Set as OneTimeChange to make sure the update is not missed
      this->entityCompMgr.SetChanged(worldEntity, components::Physics::typeId,
          ComponentState::OneTimeChange);
    }
  }
  this->entityCompMgr.RemoveComponent<components::PhysicsCmd>(worldEntity);
}

/////////////////////////////////////////////////
void SimulationRunner::PublishStats()
{
  GZ_PROFILE("SimulationRunner::PublishStats");

  // Create the world statistics message.
  msgs::WorldStatistics msg;
  msg.set_real_time_factor(this->realTimeFactor);

  auto realTimeSecNsec =
    math::durationToSecNsec(this->currentInfo.realTime);

  auto simTimeSecNsec =
    math::durationToSecNsec(this->currentInfo.simTime);

  msg.mutable_real_time()->set_sec(realTimeSecNsec.first);
  msg.mutable_real_time()->set_nsec(realTimeSecNsec.second);

  msg.mutable_sim_time()->set_sec(simTimeSecNsec.first);
  msg.mutable_sim_time()->set_nsec(simTimeSecNsec.second);

  msg.set_iterations(this->currentInfo.iterations);

  msg.set_paused(this->currentInfo.paused);

  if (this->Stepping())
  {
    // (deprecated) Remove this header in Gazebo H
    auto headerData = msg.mutable_header()->add_data();
    headerData->set_key("step");

    msg.set_stepping(true);
  }

  // Publish the stats message. The stats message is throttled.
  this->statsPub.Publish(msg);

  if (this->rootStatsPub.Valid())
    this->rootStatsPub.Publish(msg);

  // Create and publish the clock message. The clock message is not
  // throttled.
  msgs::Clock clockMsg;
  clockMsg.mutable_real()->set_sec(realTimeSecNsec.first);
  clockMsg.mutable_real()->set_nsec(realTimeSecNsec.second);
  clockMsg.mutable_sim()->set_sec(simTimeSecNsec.first);
  clockMsg.mutable_sim()->set_nsec(simTimeSecNsec.second);
  clockMsg.mutable_system()->set_sec(GZ_SYSTEM_TIME_S());
  clockMsg.mutable_system()->set_nsec(
      GZ_SYSTEM_TIME_NS() - GZ_SYSTEM_TIME_S() * GZ_SEC_TO_NANO);
  this->clockPub.Publish(clockMsg);

  // Only publish to root topic if no others are.
  if (this->rootClockPub.Valid())
    this->rootClockPub.Publish(clockMsg);
}

namespace {

// Create an sdf::ElementPtr that corresponds to an empty `<plugin>` element.
sdf::ElementPtr createEmptyPluginElement()
{
  auto plugin = std::make_shared<sdf::Element>();
  sdf::initFile("plugin.sdf", plugin);
  return plugin;
}
}
//////////////////////////////////////////////////
void SimulationRunner::AddSystem(const SystemPluginPtr &_system,
      std::optional<Entity> _entity,
      std::optional<std::shared_ptr<const sdf::Element>> _sdf)
{
  auto entity = _entity.value_or(worldEntity(this->entityCompMgr));
  auto sdf = _sdf.value_or(createEmptyPluginElement());
  this->systemMgr->AddSystem(_system, entity, sdf);
}

//////////////////////////////////////////////////
void SimulationRunner::AddSystem(
      const std::shared_ptr<System> &_system,
      std::optional<Entity> _entity,
      std::optional<std::shared_ptr<const sdf::Element>> _sdf)
{
  auto entity = _entity.value_or(worldEntity(this->entityCompMgr));
  auto sdf = _sdf.value_or(createEmptyPluginElement());
  this->systemMgr->AddSystem(_system, entity, sdf);
}

/////////////////////////////////////////////////
void SimulationRunner::ProcessSystemQueue()
{
  auto pending = this->systemMgr->PendingCount();

  if (0 == pending)
    return;

  // If additional systems are to be added, stop the existing threads.
  this->StopWorkerThreads();

  this->systemMgr->ActivatePendingSystems();

  unsigned int threadCount =
    static_cast<unsigned int>(this->systemMgr->SystemsPostUpdate().size() + 1u);

  gzdbg << "Creating PostUpdate worker threads: "
    << threadCount << std::endl;

  this->postUpdateStartBarrier = std::make_unique<Barrier>(threadCount);
  this->postUpdateStopBarrier = std::make_unique<Barrier>(threadCount);

  this->postUpdateThreadsRunning = true;
  int id = 0;

  for (auto &system : this->systemMgr->SystemsPostUpdate())
  {
    gzdbg << "Creating postupdate worker thread (" << id << ")" << std::endl;

    this->postUpdateThreads.push_back(std::thread([&, id]()
    {
      std::stringstream ss;
      ss << "PostUpdateThread: " << id;
      GZ_PROFILE_THREAD_NAME(ss.str().c_str());
      while (this->postUpdateThreadsRunning)
      {
        this->postUpdateStartBarrier->Wait();
        if (this->postUpdateThreadsRunning)
        {
          system->PostUpdate(this->currentInfo, this->entityCompMgr);
        }
        this->postUpdateStopBarrier->Wait();
      }
      gzdbg << "Exiting postupdate worker thread ("
        << id << ")" << std::endl;
    }));
    id++;
  }
}

/////////////////////////////////////////////////
void SimulationRunner::UpdateSystems()
{
  GZ_PROFILE("SimulationRunner::UpdateSystems");
  // \todo(nkoenig)  Systems used to be updated in parallel using
  // a common::WorkerPool. There is overhead associated with
  // this, most notably the creation and destruction of WorkOrders (see
  // WorkerPool.cc). We could turn on parallel updates in the future, and/or
  // turn it on if there are sufficient systems. More testing is required.

  if (this->resetInitiated)
  {
    GZ_PROFILE("Reset");
    this->systemMgr->Reset(this->currentInfo, this->entityCompMgr);
    return;
  }

  this->UpdateAssetCreation();

  {
    GZ_PROFILE("PreUpdate");
    for (auto& system : this->systemMgr->SystemsPreUpdate())
      system->PreUpdate(this->currentInfo, this->entityCompMgr);
  }

  {
    GZ_PROFILE("Update");
    for (auto& system : this->systemMgr->SystemsUpdate())
      system->Update(this->currentInfo, this->entityCompMgr);
  }

  {
    GZ_PROFILE("PostUpdate");
    this->entityCompMgr.LockAddingEntitiesToViews(true);
    // If no systems implementing PostUpdate have been added, then
    // the barriers will be uninitialized, so guard against that condition.
    if (this->postUpdateStartBarrier && this->postUpdateStopBarrier)
    {
      this->postUpdateStartBarrier->Wait();
      this->postUpdateStopBarrier->Wait();
    }
    this->entityCompMgr.LockAddingEntitiesToViews(false);
  }
}

/////////////////////////////////////////////////
void SimulationRunner::Stop()
{
  this->eventMgr.Emit<events::Stop>();
}

/////////////////////////////////////////////////
void SimulationRunner::OnStop()
{
  this->stopReceived = true;
  this->running = false;
}

/////////////////////////////////////////////////
void SimulationRunner::StopWorkerThreads()
{
  this->postUpdateThreadsRunning = false;
  if (this->postUpdateStartBarrier)
  {
    this->postUpdateStartBarrier->Cancel();
  }
  if (this->postUpdateStopBarrier)
  {
    this->postUpdateStopBarrier->Cancel();
  }
  for (auto &thread : this->postUpdateThreads)
  {
    thread.join();
  }
  this->postUpdateThreads.clear();
}

/////////////////////////////////////////////////
bool SimulationRunner::Run(const uint64_t _iterations)
{
  // \todo(nkoenig) Systems will need a an update structure, such as
  // priorties, or a dependency chain.
  //
  // \todo(nkoenig) We should implement the two-phase update detailed
  // in the design.
  GZ_PROFILE_THREAD_NAME("SimulationRunner");

  // Initialize network communications.
  if (this->networkMgr)
  {
    gzdbg << "Initializing network configuration" << std::endl;
    this->networkMgr->Handshake();

    // Secondaries are stepped through the primary, just keep alive until
    // simulation is over
    if (this->networkMgr->IsSecondary())
    {
      gzdbg << "Secondary running." << std::endl;
      while (!this->stopReceived)
      {
        std::this_thread::sleep_for(std::chrono::milliseconds(100));
      }
      gzdbg << "Secondary finished run." << std::endl;
      return true;
    }
  }
  // Keep track of wall clock time. Only start the realTimeWatch if this
  // runner is not paused.
  if (!this->currentInfo.paused)
    this->realTimeWatch.Start();

  // Variables for time keeping.
  std::chrono::steady_clock::time_point startTime;
  std::chrono::steady_clock::duration sleepTime;
  std::chrono::steady_clock::duration actualSleep;

  this->running = true;

  // Create the world statistics publisher.
  if (!this->statsPub.Valid())
  {
    transport::AdvertiseMessageOptions advertOpts;
    // publish 10 world statistics msgs/second. A smaller number isn't used
    // because the GUI listens to these msgs to receive confirmation that
    // pause/play GUI requests have been processed by the server, so we want to
    // make sure that GUI requests are acknowledged quickly (see
    // https://github.com/gazebosim/gz-gui/pull/306 and
    // https://github.com/gazebosim/gz-sim/pull/1163)
    advertOpts.SetMsgsPerSec(10);
    this->statsPub = this->node->Advertise<msgs::WorldStatistics>(
        "stats", advertOpts);
  }

  if (!this->rootStatsPub.Valid())
  {
    // Check for the existence of other publishers on `/stats`
    std::vector<transport::MessagePublisher> publishers;
    this->node->TopicInfo("/stats", publishers);

    if (!publishers.empty())
    {
      gzwarn << "Found additional publishers on /stats," <<
                 " using namespaced stats topic only" << std::endl;
      gzdbg << "Publishers [Address, Message Type]:\n";

      /// List the publishers
      for (auto & pub : publishers)
      {
        gzdbg << "  " << pub.Addr() << ", "
          << pub.MsgTypeName() << std::endl;
      }
    }
    else
    {
      gzmsg << "Found no publishers on /stats, adding root stats topic"
             << std::endl;
      this->rootStatsPub = this->node->Advertise<msgs::WorldStatistics>(
          "/stats");
    }
  }

  // Create the clock publisher.
  if (!this->clockPub.Valid())
    this->clockPub = this->node->Advertise<msgs::Clock>("clock");

  // Create the global clock publisher.
  if (!this->rootClockPub.Valid())
  {
    // Check for the existence of other publishers on `/clock`
    std::vector<transport::MessagePublisher> publishers;
    this->node->TopicInfo("/clock", publishers);

    if (!publishers.empty())
    {
      gzwarn << "Found additional publishers on /clock," <<
                 " using namespaced clock topic only" << std::endl;
      gzdbg << "Publishers [Address, Message Type]:\n";

      /// List the publishers
      for (auto & pub : publishers)
      {
        gzdbg << "  " << pub.Addr() << ", "
          << pub.MsgTypeName() << std::endl;
      }
    }
    else
    {
      gzmsg << "Found no publishers on /clock, adding root clock topic"
             << std::endl;
      this->rootClockPub = this->node->Advertise<msgs::Clock>(
          "/clock");
    }
  }

  // Keep number of iterations requested by caller
  uint64_t processedIterations{0};

  // Force a wait on asset creation.
  {
    std::unique_lock<std::mutex> createLock(this->assetCreationMutex);
    if (_iterations > 0 && this->forcedPause)
    {
      this->creationCv.wait(createLock);
    }
  }

  // Execute all the systems until we are told to stop, or the number of
  // iterations is reached.
  while (this->running && (_iterations == 0 ||
       processedIterations < _iterations))
  {
    GZ_PROFILE("SimulationRunner::Run - Iteration");

    // Update the step size and desired rtf
    this->UpdatePhysicsParams();

    // Compute the time to sleep in order to match, as closely as possible,
    // the update period.
    sleepTime = 0ns;
    actualSleep = 0ns;

    sleepTime = std::max(0ns, this->prevUpdateRealTime +
        this->updatePeriod - std::chrono::steady_clock::now() -
        this->sleepOffset);

    // Only sleep if needed.
    if (sleepTime > 0ns)
    {
      GZ_PROFILE("Sleep");
      // Get the current time, sleep for the duration needed to match the
      // updatePeriod, and then record the actual time slept.
      startTime = std::chrono::steady_clock::now();
      std::this_thread::sleep_for(sleepTime);
      actualSleep = std::chrono::steady_clock::now() - startTime;
    }

    // Exponentially average out the difference between expected sleep time
    // and actual sleep time.
    this->sleepOffset =
      std::chrono::duration_cast<std::chrono::nanoseconds>(
          (actualSleep - sleepTime) * 0.01 + this->sleepOffset * 0.99);

    // Update time information. This will update the iteration count, RTF,
    // and other values.
    this->UpdateCurrentInfo();
    if (this->resetInitiated)
    {
      this->entityCompMgr.ResetTo(this->initialEntityCompMgr);
    }

    if (!this->currentInfo.paused)
    {
      processedIterations++;
    }

    {
      std::scoped_lock stepLock(this->stepMutex);
      // If network, wait for network step, otherwise do our own step
      if (this->networkMgr)
      {
        auto netPrimary =
            dynamic_cast<NetworkManagerPrimary *>(this->networkMgr.get());
        netPrimary->Step(this->currentInfo);
      }
      else
      {
        this->Step(this->currentInfo);
      }
    }

    // Handle Server::RunOnce(false) in which a single paused run is executed
    if (this->currentInfo.paused && this->blockingPausedStepPending)
    {
      processedIterations++;
      this->currentInfo.iterations++;
      this->blockingPausedStepPending = false;
    }

    this->resetInitiated = false;
  }

  this->running = false;

  return true;
}

/////////////////////////////////////////////////
void SimulationRunner::Step(const UpdateInfo &_info)
{
  GZ_PROFILE("SimulationRunner::Step");
  this->currentInfo = _info;

  // Process new ECM state information, typically sent from the GUI after
  // a change was made to the GUI's ECM.
  this->ProcessNewWorldControlState();

  // Publish info
  this->PublishStats();

  // Record when the update step starts.
  this->prevUpdateRealTime = std::chrono::steady_clock::now();

  this->levelMgr->UpdateLevelsState();

  // Handle pending systems
  this->ProcessSystemQueue();

  // Handle entities that need to be recreated.
  // Put in a request to mark them as removed so that in the UpdateSystem call
  // the systems can remove them first before new ones are created. This is
  // so that we can recreate entities with the same name.
  this->ProcessRecreateEntitiesRemove();

  // handle systems that need to be added
  this->systemMgr->ProcessPendingEntitySystems();

  // Update all the systems.
  this->UpdateSystems();

  if (!this->Paused() && this->requestedRunToSimTime &&
       this->requestedRunToSimTime.value() > this->simTimeEpoch &&
       this->currentInfo.simTime >= this->requestedRunToSimTime.value())
  {
    this->SetPaused(true);
    this->requestedRunToSimTime = {};
  }

  if (!this->Paused() && this->pendingSimIterations > 0)
  {
    // Decrement the pending sim iterations, if there are any.
    --this->pendingSimIterations;

    // If this is was the last sim iterations, then re-pause simulation.
    if (this->pendingSimIterations <= 0)
    {
      this->SetPaused(true);
    }
  }

  // Process world control messages.
  this->ProcessMessages();

  // Clear all new entities
  this->entityCompMgr.ClearNewlyCreatedEntities();

  // Recreate any entities that have the Recreate component
  // The entities will have different Entity ids but keep the same name
  // Make sure this happens after ClearNewlyCreatedEntities, otherwise the
  // cloned entities will loose their "New" state.
  this->ProcessRecreateEntitiesCreate();

  // Process entity removals.
  this->entityCompMgr.ProcessRemoveEntityRequests();

  // Process components removals
  this->entityCompMgr.ClearRemovedComponents();

  // Each network manager takes care of marking its components as unchanged
  if (!this->networkMgr)
    this->entityCompMgr.SetAllComponentsUnchanged();
}

//////////////////////////////////////////////////
void SimulationRunner::LoadPlugin(const Entity _entity,
                                  const sdf::Plugin &_plugin)
{
  this->systemMgr->LoadPlugin(_entity, _plugin);
}

//////////////////////////////////////////////////
void SimulationRunner::LoadServerPlugins(
    const std::list<ServerConfig::PluginInfo> &_plugins)
{
  // \todo(nkoenig) Remove plugins from the server config after they have
  // been added. We might not want to do this if we want to support adding
  // the same plugin to multiple entities, for example via a regex
  // expression.
  //
  // Check plugins from the ServerConfig for matching entities.

  for (const ServerConfig::PluginInfo &plugin : _plugins)
  {
    // \todo(anyone) Type + name is not enough to uniquely identify an entity
    // \todo(louise) The runner shouldn't care about specific components, this
    // logic should be moved somewhere else.
    Entity entity{kNullEntity};

    if ("model" == plugin.EntityType())
    {
      entity = this->entityCompMgr.EntityByComponents(
          components::Name(plugin.EntityName()), components::Model());
    }
    else if ("world" == plugin.EntityType())
    {
      // Allow wildcard for world name
      if (plugin.EntityName() == "*")
      {
        entity = this->entityCompMgr.EntityByComponents(components::World());
      }
      else
      {
        entity = this->entityCompMgr.EntityByComponents(
            components::Name(plugin.EntityName()), components::World());
      }
    }
    else if ("sensor" == plugin.EntityType())
    {
      // TODO(louise) Use scoped names for models and worlds too
      auto sensors = this->entityCompMgr.EntitiesByComponents(
          components::Sensor());

      for (auto sensor : sensors)
      {
        if (scopedName(sensor, this->entityCompMgr, "::", false) ==
            plugin.EntityName())
        {
          entity = sensor;
          break;
        }
      }
    }
    else if ("visual" == plugin.EntityType())
    {
      // TODO(anyone) Use scoped names for models and worlds too
      auto visuals = this->entityCompMgr.EntitiesByComponents(
          components::Visual());

      for (auto visual : visuals)
      {
        if (scopedName(visual, this->entityCompMgr, "::", false) ==
            plugin.EntityName())
        {
          entity = visual;
          break;
        }
      }
    }
    else
    {
      gzwarn << "No support for attaching plugins to entity of type ["
              << plugin.EntityType() << "]" << std::endl;
    }


    if (kNullEntity != entity)
    {
      this->LoadPlugin(entity, plugin.Plugin());
    }
  }
}

//////////////////////////////////////////////////
void SimulationRunner::LoadLoggingPlugins(sdf::Plugins &_plugins)
{
  if (this->serverConfig.UseLogRecord() &&
      !this->serverConfig.LogPlaybackPath().empty())
  {
    gzwarn <<
      "Both recording and playback are specified, defaulting to playback\n";
  }

  if (!this->serverConfig.LogPlaybackPath().empty())
  {
    ServerConfig::PluginInfo playbackPlugin =
      this->serverConfig.LogPlaybackPlugin();

    // Remove an existing plugin
    for (sdf::Plugins::iterator iter = _plugins.begin();
         iter != _plugins.end();)
    {
      if (iter->Filename() == playbackPlugin.Plugin().Filename() &&
          iter->Name() == playbackPlugin.Plugin().Name())
      {
        iter = _plugins.erase(iter);
      }
      else
      {
        ++iter;
      }
    }

    _plugins.push_back(playbackPlugin.Plugin());
  }
  else if (this->serverConfig.UseLogRecord())
  {

    ServerConfig::PluginInfo recordPlugin =
      this->serverConfig.LogRecordPlugin();

    // Remove an existing plugin
    for (sdf::Plugins::iterator iter = _plugins.begin();
         iter != _plugins.end();)
    {
      if (iter->Filename() == recordPlugin.Plugin().Filename() &&
          iter->Name() == recordPlugin.Plugin().Name())
      {
        iter = _plugins.erase(iter);
      }
      else
      {
        ++iter;
      }
    }

    _plugins.push_back(recordPlugin.Plugin());
  }
}

//////////////////////////////////////////////////
void SimulationRunner::LoadPlugins(const Entity _entity,
    const sdf::Plugins &_plugins)
{
  for (const sdf::Plugin &plugin : _plugins)
  {
    // No error message for the 'else' case of the following 'if' statement
    // because SDF create a default <plugin> element even if it's not
    // specified. An error message would result in spamming
    // the console.
    if (plugin.Filename() != "__default__" && plugin.Name() != "__default__")
    {
      this->LoadPlugin(_entity, plugin);
    }
  }
}

/////////////////////////////////////////////////
bool SimulationRunner::Running() const
{
  return this->running;
}

/////////////////////////////////////////////////
bool SimulationRunner::StopReceived() const
{
  return this->stopReceived;
}

/////////////////////////////////////////////////
bool SimulationRunner::Ready() const
{
  bool ready = true;
  if (this->networkMgr && !this->networkMgr->Ready())
  {
    ready = false;
  }
  return ready;
}

/////////////////////////////////////////////////
uint64_t SimulationRunner::IterationCount() const
{
  return this->currentInfo.iterations;
}

/////////////////////////////////////////////////
size_t SimulationRunner::EntityCount() const
{
  return this->entityCompMgr.EntityCount();
}

/////////////////////////////////////////////////
size_t SimulationRunner::SystemCount() const
{
  return this->systemMgr->TotalCount();
}

/////////////////////////////////////////////////
void SimulationRunner::SetUpdatePeriod(
    const std::chrono::steady_clock::duration &_updatePeriod)
{
  this->updatePeriod = _updatePeriod;
}

/////////////////////////////////////////////////
void SimulationRunner::SetPaused(const bool _paused)
{
  // Skip if attempting to unpause while initial set of models are being
  // downloaded in the background. We must remain paused while downloading.
  if (!_paused && this->forcedPause)
  {
    gzmsg << "Received run request while simulation assets are downloading. "
      << "Simulation will start running once all the assets are downloaded.\n";
    this->requestedPause = _paused;
    return;
  }

  // Only update the realtime clock if Run() has been called.
  if (this->running)
  {
    // Start or stop the realtime stopwatch based on _paused. We don't need to
    // check the stopwatch state here since the stopwatch class checks its
    // running state inside Stop() and Start().
    if (_paused)
    {
      this->realTimeWatch.Stop();
    }
    else
      this->realTimeWatch.Start();
  }

  // Store the pause state
  this->currentInfo.paused = _paused;
}

/////////////////////////////////////////////////
void SimulationRunner::SetStepping(bool _stepping)
{
  this->stepping = _stepping;
}

/////////////////////////////////////////////////
bool SimulationRunner::Stepping() const
{
  return this->stepping;
}

/////////////////////////////////////////////////
void SimulationRunner::SetRunToSimTime(
    const std::chrono::steady_clock::duration &_time)
{
  if (_time >= this->simTimeEpoch && _time > this->currentInfo.simTime)
  {
    this->requestedRunToSimTime = _time;
  }
  else
  {
    this->requestedRunToSimTime = {};
  }
}

/////////////////////////////////////////////////
bool SimulationRunner::OnWorldControl(const msgs::WorldControl &_req,
    msgs::Boolean &_res)
{
  msgs::WorldControlState req;
  req.mutable_world_control()->CopyFrom(_req);

  return this->OnWorldControlState(req, _res);
}

/////////////////////////////////////////////////
bool SimulationRunner::OnWorldControlState(const msgs::WorldControlState &_req,
    msgs::Boolean &_res)
{
  std::lock_guard<std::mutex> lock(this->msgBufferMutex);

  // Copy the state information if it exists
  if (_req.has_state())
  {
    if (this->newWorldControlState == nullptr)
      this->newWorldControlState.reset(_req.New());
    this->newWorldControlState->CopyFrom(_req);
  }

  WorldControl control;
  control.pause = _req.world_control().pause();

  if (_req.world_control().multi_step() != 0)
    control.multiStep = _req.world_control().multi_step();
  else if (_req.world_control().step())
    control.multiStep = 1;

  if (_req.world_control().has_reset())
  {
    control.rewind = _req.world_control().reset().all() ||
      _req.world_control().reset().time_only();

    if (_req.world_control().reset().model_only())
    {
      gzwarn << "Model only reset is not supported." << std::endl;
    }
  }

  if (_req.world_control().seed() != 0)
  {
    gzwarn << "Changing seed is not supported." << std::endl;
  }

  if (_req.world_control().has_run_to_sim_time())
  {
    control.runToSimTime = std::chrono::seconds(
        _req.world_control().run_to_sim_time().sec()) +
      std::chrono::nanoseconds(_req.world_control().run_to_sim_time().nsec());
  }

  this->worldControls.push_back(control);

  _res.set_data(true);
  return true;
}

/////////////////////////////////////////////////
void SimulationRunner::ProcessNewWorldControlState()
{
  std::lock_guard<std::mutex> lock(this->msgBufferMutex);
  // update the server ECM if the request contains SerializedState information
  if (this->newWorldControlState && this->newWorldControlState->has_state())
  {
    this->entityCompMgr.SetState(this->newWorldControlState->state());

    this->newWorldControlState.reset();
  }
  // TODO(anyone) notify server systems of changes made to the ECM, if there
  // were any?
}

/////////////////////////////////////////////////
bool SimulationRunner::OnPlaybackControl(const msgs::LogPlaybackControl &_req,
    msgs::Boolean &_res)
{
  std::lock_guard<std::mutex> lock(this->msgBufferMutex);

  WorldControl control;
  control.pause = _req.pause();
  control.multiStep = _req.multi_step();
  control.rewind = _req.rewind();

  if (_req.has_seek())
  {
    control.seek = std::chrono::seconds(_req.seek().sec()) +
                   std::chrono::nanoseconds(_req.seek().nsec());
  }

  if (_req.forward())
  {
    gzwarn << "Log forwarding is not supported, use seek." << std::endl;
  }

  this->worldControls.push_back(control);

  _res.set_data(true);
  return true;
}

/////////////////////////////////////////////////
void SimulationRunner::ProcessMessages()
{
  GZ_PROFILE("SimulationRunner::ProcessMessages");
  std::lock_guard<std::mutex> lock(this->msgBufferMutex);
  this->ProcessWorldControl();
}

/////////////////////////////////////////////////
void SimulationRunner::ProcessWorldControl()
{
  GZ_PROFILE("SimulationRunner::ProcessWorldControl");

  // assume no stepping unless WorldControl msgs say otherwise
  this->SetStepping(false);

  for (const auto &control : this->worldControls)
  {
    // Play / pause
    this->SetPaused(control.pause);

    // Step, only if we are paused.
    if (this->Paused() && control.multiStep > 0)
    {
      this->pendingSimIterations += control.multiStep;
      // Unpause so that stepping can occur.
      this->SetPaused(false);
      this->SetStepping(true);
    }

    // Rewind / reset
    this->requestedRewind = control.rewind;

    // Seek
    if (control.seek >= this->simTimeEpoch)
    {
      this->requestedSeek = control.seek;
    }

    this->SetRunToSimTime(control.runToSimTime);
  }

  this->worldControls.clear();
}

/////////////////////////////////////////////////
void SimulationRunner::ProcessRecreateEntitiesRemove()
{
  GZ_PROFILE("SimulationRunner::ProcessRecreateEntitiesRemove");

  // store the original entities to recreate and put in request to remove them
  this->entityCompMgr.EachNoCache<components::Model,
                           components::Recreate>(
      [&](const Entity &_entity,
          const components::Model *,
          const components::Recreate *)->bool
      {
        this->entitiesToRecreate.insert(_entity);
        this->entityCompMgr.RequestRemoveEntity(_entity, true);
        return true;
      });
}

/////////////////////////////////////////////////
void SimulationRunner::ProcessRecreateEntitiesCreate()
{
  GZ_PROFILE("SimulationRunner::ProcessRecreateEntitiesCreate");

  // clone the original entities
  for (auto & ent : this->entitiesToRecreate)
  {
    auto nameComp = this->entityCompMgr.Component<components::Name>(ent);
    auto parentComp =
        this->entityCompMgr.Component<components::ParentEntity>(ent);
    if (nameComp  && parentComp)
    {
      // set allowRenaming to false so the entities keep their original name
      Entity clonedEntity = this->entityCompMgr.Clone(ent,
         parentComp->Data(), nameComp->Data(), false);

      // remove the Recreate component so they do not get recreated again in the
      // next iteration
      if (!this->entityCompMgr.RemoveComponent<components::Recreate>(ent))
      {
        gzerr << "Failed to remove Recreate component from entity["
          << ent << "]" << std::endl;
      }

      if (!this->entityCompMgr.RemoveComponent<components::Recreate>(
            clonedEntity))
      {
        gzerr << "Failed to remove Recreate component from entity["
          << clonedEntity << "]" << std::endl;
      }
    }
    else if (!nameComp)
    {
      gzerr << "Missing name component for entity[" << ent << "]. "
        << "The entity will not be cloned during the recreation process."
        << std::endl;
    }
    else if (!parentComp)
    {
      gzerr << "Missing parent component for entity[" << ent << "]. "
        << "The entity will not be cloned during the recreation process."
         << std::endl;
    }
  }

  this->entitiesToRecreate.clear();
}

/////////////////////////////////////////////////
bool SimulationRunner::Paused() const
{
  return this->currentInfo.paused;
}

/////////////////////////////////////////////////
const EntityComponentManager &SimulationRunner::EntityCompMgr() const
{
  return this->entityCompMgr;
}

/////////////////////////////////////////////////
EventManager &SimulationRunner::EventMgr()
{
  return this->eventMgr;
}

/////////////////////////////////////////////////
const UpdateInfo &SimulationRunner::CurrentInfo() const
{
  return this->currentInfo;
}

/////////////////////////////////////////////////
const std::chrono::steady_clock::duration &
  SimulationRunner::SimTimeEpoch() const
{
  return this->simTimeEpoch;
}

/////////////////////////////////////////////////
const std::chrono::steady_clock::duration &
SimulationRunner::UpdatePeriod() const
{
  return this->updatePeriod;
}

/////////////////////////////////////////////////
const std::chrono::steady_clock::duration &SimulationRunner::StepSize() const
{
  return this->stepSize;
}

/////////////////////////////////////////////////
void SimulationRunner::SetStepSize(
    const std::chrono::steady_clock::duration &_step)
{
  this->stepSize = _step;
}

/////////////////////////////////////////////////
bool SimulationRunner::HasEntity(const std::string &_name) const
{
  bool result = false;
  this->entityCompMgr.Each<components::Name>([&](const Entity,
        const components::Name *_entityName)->bool
    {
      if (_entityName->Data() == _name)
      {
        result = true;
        return false;
      }
      return true;
    });

  return result;
}

/////////////////////////////////////////////////
bool SimulationRunner::RequestRemoveEntity(const std::string &_name,
    bool _recursive)
{
  bool result = false;
  this->entityCompMgr.Each<components::Name>([&](const Entity _entity,
        const components::Name *_entityName)->bool
    {
      if (_entityName->Data() == _name)
      {
        this->entityCompMgr.RequestRemoveEntity(_entity, _recursive);
        result = true;
        return false;
      }
      return true;
    });

  return result;
}

/////////////////////////////////////////////////
std::optional<Entity> SimulationRunner::EntityByName(
    const std::string &_name) const
{
  return this->entityCompMgr.EntityByName(_name);
}

/////////////////////////////////////////////////
bool SimulationRunner::RequestRemoveEntity(const Entity _entity,
    bool _recursive)
{
  if (this->entityCompMgr.HasEntity(_entity))
  {
    this->entityCompMgr.RequestRemoveEntity(_entity, _recursive);
    return true;
  }

  return false;
}

//////////////////////////////////////////////////
bool SimulationRunner::GuiInfoService(msgs::GUI &_res)
{
  _res.Clear();

  _res.CopyFrom(this->guiMsg);

  return true;
}

//////////////////////////////////////////////////
bool SimulationRunner::GenerateWorldSdf(const msgs::SdfGeneratorConfig &_req,
                                        msgs::StringMsg &_res)
{
  // TODO(addisu) This is not thread-safe. Wait until it is safe to access the
  // ECM.
  Entity world = this->entityCompMgr.EntityByComponents(components::World());
  std::optional<std::string> genString = sdf_generator::generateWorld(
      this->entityCompMgr, world, this->fuelUriMap, _req);
  if (genString.has_value())
  {
    _res.set_data(*genString);
    return true;
  }
  return false;
}

//////////////////////////////////////////////////
void SimulationRunner::SetFuelUriMap(
    const std::unordered_map<std::string, std::string> &_map)
{
  this->fuelUriMap = _map;
}

//////////////////////////////////////////////////
void SimulationRunner::AddToFuelUriMap(const std::string &_path,
                                       const std::string &_uri)
{
  this->fuelUriMap[_path] = _uri;
}

//////////////////////////////////////////////////
bool SimulationRunner::NextStepIsBlockingPaused() const
{
  return this->blockingPausedStepPending;
}

//////////////////////////////////////////////////
void SimulationRunner::SetNextStepAsBlockingPaused(const bool value)
{
  this->blockingPausedStepPending = value;
}

//////////////////////////////////////////////////
<<<<<<< HEAD
void SimulationRunner::CreateEntity(const std::variant<
                     sdf::Actor, sdf::Light, sdf::Model> &_asset)
{
  std::lock_guard<std::mutex> lock(this->assetCreationMutex);
  this->assetsToCreate.push_back(_asset);
}

//////////////////////////////////////////////////
void SimulationRunner::SetForcedPause(bool _p)
{
  bool setRequested = this->forcedPause && !_p;
  bool setPaused = !this->forcedPause && _p;

  this->forcedPause = _p;

  if (setRequested)
    this->SetPaused(this->requestedPause);
  else if (setPaused)
    this->SetPaused(setPaused);
}

//////////////////////////////////////////////////
const sdf::World &SimulationRunner::WorldSdf() const
{
  return this->sdfWorld;
}

//////////////////////////////////////////////////
void SimulationRunner::UpdateAssetCreation()
{
  // Add assets, if any exist.
  if (!this->assetsToCreate.empty())
  {
    std::lock_guard<std::mutex> lock(this->assetCreationMutex);
    auto creator = std::make_unique<SdfEntityCreator>(this->entityCompMgr,
        this->eventMgr);

    // Create the asset
    for (const auto &variant : this->assetsToCreate)
    {
      std::visit([&](auto &&arg) {
          Entity entity = creator->CreateEntities(&arg);
          creator->SetParent(entity, worldEntity(this->entityCompMgr));
          }, variant);
    }
    this->assetsToCreate.clear();
  }
}

//////////////////////////////////////////////////
void SimulationRunner::CreateEntities(const sdf::World &_world)
{
  std::scoped_lock<std::mutex> createLock(this->assetCreationMutex);
  std::scoped_lock<std::mutex> stepLock(this->stepMutex);

=======
void SimulationRunner::CreateEntities(const sdf::World &_world)
{
>>>>>>> 517a73ad
  this->sdfWorld = _world;

  // Instantiate the SDF creator
  auto creator = std::make_unique<SdfEntityCreator>(this->entityCompMgr,
      this->eventMgr);

  // We create the world entity so that the simulation runner can inject
  // some components
  Entity worldEntity = this->entityCompMgr.CreateEntity();
  this->entityCompMgr.CreateComponent(worldEntity, components::World());

  // 1. Level manager read performers and levels. Add components to the
  // performers and levels so that the SdfEntityCreator knows whether to
  // create them or not. Make sure to set parents properly
  // 2. Create entities.

  // Read the level information. This will create components containing
  // information about which entities should be created for the current
  // level.
  this->levelMgr->ReadLevelPerformerInfo(this->sdfWorld);

  // Configure the default level
  this->levelMgr->ConfigureDefaultLevel();

<<<<<<< HEAD
  this->LoadLoggingPlugins(this->sdfWorld.Plugins());

=======
>>>>>>> 517a73ad
  // Create components based on the contents of the server configuration.
  this->entityCompMgr.CreateComponent(worldEntity,
      components::PhysicsEnginePlugin(this->serverConfig.PhysicsEngine()));

  this->entityCompMgr.CreateComponent(worldEntity,
      components::RenderEngineServerPlugin(
        this->serverConfig.RenderEngineServer()));

  this->entityCompMgr.CreateComponent(worldEntity,
      components::RenderEngineServerHeadless(
      this->serverConfig.HeadlessRendering()));

  this->entityCompMgr.CreateComponent(worldEntity,
      components::RenderEngineGuiPlugin(
      this->serverConfig.RenderEngineGui()));

  // Load the world entities from SDF
  creator->CreateEntities(&this->sdfWorld, worldEntity);

  // Load the active levels
  this->levelMgr->UpdateLevelsState();

  // Some entities and component should be removed based on the levels.
  this->entityCompMgr.ProcessRemoveEntityRequests();
  this->entityCompMgr.ClearRemovedComponents();

<<<<<<< HEAD
=======
  this->LoadLoggingPlugins(this->serverConfig);

>>>>>>> 517a73ad
  // Load any additional plugins from the Server Configuration
  this->LoadServerPlugins(this->serverConfig.Plugins());

  // If we have reached this point and no world systems have been loaded, then
  // load a default set of systems.
  if (this->systemMgr->TotalByEntity(worldEntity).empty())
  {
    gzmsg << "No systems loaded from SDF, loading defaults" << std::endl;
    bool isPlayback = !this->serverConfig.LogPlaybackPath().empty();
    auto plugins = gz::sim::loadPluginInfo(isPlayback);
    this->LoadServerPlugins(plugins);
  }

  // Store the initial state of the ECM;
  this->initialEntityCompMgr.CopyFrom(this->entityCompMgr);

  // Publish empty GUI messages for worlds that have no GUI in the beginning.
  // In the future, support modifying GUI from the server at runtime.
  if (_world.Gui())
    this->guiMsg = convert<msgs::GUI>(*_world.Gui());
<<<<<<< HEAD

  // Allow the runner to resume normal operations.
  this->SetForcedPause(false);
  this->creationCv.notify_all();
=======
>>>>>>> 517a73ad
}<|MERGE_RESOLUTION|>--- conflicted
+++ resolved
@@ -61,12 +61,8 @@
 //////////////////////////////////////////////////
 SimulationRunner::SimulationRunner(const sdf::World &_world,
                                    const SystemLoaderPtr &_systemLoader,
-<<<<<<< HEAD
                                    const ServerConfig &_config,
                                    const bool _createEntities)
-=======
-                                   const ServerConfig &_config)
->>>>>>> 517a73ad
   : sdfWorld(_world), serverConfig(_config)
 {
   // Keep world name
@@ -152,33 +148,6 @@
 
   this->node = std::make_unique<transport::Node>(opts);
 
-  // TODO(louise) Combine both messages into one.
-  this->node->Advertise("control", &SimulationRunner::OnWorldControl, this);
-  this->node->Advertise("control/state", &SimulationRunner::OnWorldControlState,
-      this);
-  this->node->Advertise("playback/control",
-      &SimulationRunner::OnPlaybackControl, this);
-
-  gzmsg << "Serving world controls on [" << opts.NameSpace()
-         << "/control], [" << opts.NameSpace() << "/control/state] and ["
-         << opts.NameSpace() << "/playback/control]" << std::endl;
-
-  std::string infoService{"gui/info"};
-  this->node->Advertise(infoService, &SimulationRunner::GuiInfoService, this);
-
-  gzmsg << "Serving GUI information on [" << opts.NameSpace() << "/"
-         << infoService << "]" << std::endl;
-
-  gzmsg << "World [" << this->worldName << "] initialized with ["
-         << physics->Name() << "] physics profile." << std::endl;
-
-  std::string genWorldSdfService{"generate_world_sdf"};
-  this->node->Advertise(
-      genWorldSdfService, &SimulationRunner::GenerateWorldSdf, this);
-
-  gzmsg << "Serving world SDF generation service on [" << opts.NameSpace()
-         << "/" << genWorldSdfService << "]" << std::endl;
-
   // Create the system manager
   this->systemMgr = std::make_unique<SystemManager>(
       _systemLoader, &this->entityCompMgr, &this->eventMgr, validNs,
@@ -234,10 +203,9 @@
   // Create the level manager
   this->levelMgr = std::make_unique<LevelManager>(this,
       this->serverConfig.UseLevels());
-<<<<<<< HEAD
-=======
-
-  this->CreateEntities(_world);
+
+  if (_createEntities)
+    this->CreateEntities(_world);
 
   // TODO(louise) Combine both messages into one.
   this->node->Advertise("control", &SimulationRunner::OnWorldControl, this);
@@ -269,10 +237,9 @@
   std::string genWorldSdfService{"generate_world_sdf"};
   this->node->Advertise(
       genWorldSdfService, &SimulationRunner::GenerateWorldSdf, this);
->>>>>>> 517a73ad
-
-  if (_createEntities)
-    this->CreateEntities(_world);
+
+  gzmsg << "Serving world SDF generation service on [" << opts.NameSpace()
+         << "/" << genWorldSdfService << "]" << std::endl;
 }
 
 //////////////////////////////////////////////////
@@ -998,60 +965,28 @@
 }
 
 //////////////////////////////////////////////////
-void SimulationRunner::LoadLoggingPlugins(sdf::Plugins &_plugins)
-{
-  if (this->serverConfig.UseLogRecord() &&
-      !this->serverConfig.LogPlaybackPath().empty())
+void SimulationRunner::LoadLoggingPlugins(const ServerConfig &_config)
+{
+  std::list<ServerConfig::PluginInfo> plugins;
+
+  if (_config.UseLogRecord() && !_config.LogPlaybackPath().empty())
   {
     gzwarn <<
       "Both recording and playback are specified, defaulting to playback\n";
   }
 
-  if (!this->serverConfig.LogPlaybackPath().empty())
-  {
-    ServerConfig::PluginInfo playbackPlugin =
-      this->serverConfig.LogPlaybackPlugin();
-
-    // Remove an existing plugin
-    for (sdf::Plugins::iterator iter = _plugins.begin();
-         iter != _plugins.end();)
-    {
-      if (iter->Filename() == playbackPlugin.Plugin().Filename() &&
-          iter->Name() == playbackPlugin.Plugin().Name())
-      {
-        iter = _plugins.erase(iter);
-      }
-      else
-      {
-        ++iter;
-      }
-    }
-
-    _plugins.push_back(playbackPlugin.Plugin());
-  }
-  else if (this->serverConfig.UseLogRecord())
-  {
-
-    ServerConfig::PluginInfo recordPlugin =
-      this->serverConfig.LogRecordPlugin();
-
-    // Remove an existing plugin
-    for (sdf::Plugins::iterator iter = _plugins.begin();
-         iter != _plugins.end();)
-    {
-      if (iter->Filename() == recordPlugin.Plugin().Filename() &&
-          iter->Name() == recordPlugin.Plugin().Name())
-      {
-        iter = _plugins.erase(iter);
-      }
-      else
-      {
-        ++iter;
-      }
-    }
-
-    _plugins.push_back(recordPlugin.Plugin());
-  }
+  if (!_config.LogPlaybackPath().empty())
+  {
+    auto playbackPlugin = _config.LogPlaybackPlugin();
+    plugins.push_back(playbackPlugin);
+  }
+  else if (_config.UseLogRecord())
+  {
+    auto recordPlugin = _config.LogRecordPlugin();
+    plugins.push_back(recordPlugin);
+  }
+
+  this->LoadServerPlugins(plugins);
 }
 
 //////////////////////////////////////////////////
@@ -1555,7 +1490,6 @@
 }
 
 //////////////////////////////////////////////////
-<<<<<<< HEAD
 void SimulationRunner::CreateEntity(const std::variant<
                      sdf::Actor, sdf::Light, sdf::Model> &_asset)
 {
@@ -1611,10 +1545,6 @@
   std::scoped_lock<std::mutex> createLock(this->assetCreationMutex);
   std::scoped_lock<std::mutex> stepLock(this->stepMutex);
 
-=======
-void SimulationRunner::CreateEntities(const sdf::World &_world)
-{
->>>>>>> 517a73ad
   this->sdfWorld = _world;
 
   // Instantiate the SDF creator
@@ -1639,11 +1569,6 @@
   // Configure the default level
   this->levelMgr->ConfigureDefaultLevel();
 
-<<<<<<< HEAD
-  this->LoadLoggingPlugins(this->sdfWorld.Plugins());
-
-=======
->>>>>>> 517a73ad
   // Create components based on the contents of the server configuration.
   this->entityCompMgr.CreateComponent(worldEntity,
       components::PhysicsEnginePlugin(this->serverConfig.PhysicsEngine()));
@@ -1670,11 +1595,8 @@
   this->entityCompMgr.ProcessRemoveEntityRequests();
   this->entityCompMgr.ClearRemovedComponents();
 
-<<<<<<< HEAD
-=======
   this->LoadLoggingPlugins(this->serverConfig);
 
->>>>>>> 517a73ad
   // Load any additional plugins from the Server Configuration
   this->LoadServerPlugins(this->serverConfig.Plugins());
 
@@ -1695,11 +1617,8 @@
   // In the future, support modifying GUI from the server at runtime.
   if (_world.Gui())
     this->guiMsg = convert<msgs::GUI>(*_world.Gui());
-<<<<<<< HEAD
 
   // Allow the runner to resume normal operations.
   this->SetForcedPause(false);
   this->creationCv.notify_all();
-=======
->>>>>>> 517a73ad
 }