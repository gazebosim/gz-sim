--- conflicted
+++ resolved
@@ -100,9 +100,6 @@
   : sdfWorld(_world), serverConfig(_config)
 {
   // Keep world name
-<<<<<<< HEAD
-  this->worldName = _world.Name();
-=======
   this->worldName = transport::TopicUtils::AsValidTopic(_world->Name());
 
   auto validWorldName = transport::TopicUtils::AsValidTopic(worldName);
@@ -112,7 +109,6 @@
           << worldName << "]." << std::endl;
     return;
   }
->>>>>>> 88665eac
 
   this->parametersRegistry = std::make_unique<
     gz::transport::parameters::ParametersRegistry>(
