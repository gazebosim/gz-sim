--- conflicted
+++ resolved
@@ -891,8 +891,6 @@
 
   auto &meshManager = *common::MeshManager::Instance();
   std::size_t maxConvexHulls = 16u;
-<<<<<<< HEAD
-=======
   std::size_t voxelResolution = 200000u;
   if (_meshSdf.ConvexDecomposition())
   {
@@ -900,35 +898,11 @@
     maxConvexHulls = _meshSdf.ConvexDecomposition()->MaxConvexHulls();
     voxelResolution = _meshSdf.ConvexDecomposition()->VoxelResolution();
   }
->>>>>>> d6620002
   if (_meshSdf.Optimization() == sdf::MeshOptimization::CONVEX_HULL)
   {
     /// create 1 convex hull for the whole submesh
     maxConvexHulls = 1u;
   }
-<<<<<<< HEAD
-  else if (_meshSdf.ConvexDecomposition())
-  {
-    // limit max number of convex hulls to generate
-    maxConvexHulls = _meshSdf.ConvexDecomposition()->MaxConvexHulls();
-  }
-  // Check if MeshManager contains the decomposed mesh already. If not
-  // add it to the MeshManager so we do not need to decompose it again.
-  const std::string convexMeshName =
-      _mesh.Name() + "_CONVEX_" + std::to_string(maxConvexHulls);
-  auto *optimizedMesh = meshManager.MeshByName(convexMeshName);
-  if (!optimizedMesh)
-  {
-    // Merge meshes before convex decomposition
-    auto mergedMesh = gz::common::MeshManager::MergeSubMeshes(_mesh);
-    if (mergedMesh && mergedMesh->SubMeshCount() == 1u)
-    {
-      // Decompose and add mesh to MeshManager
-      auto mergedSubmesh = mergedMesh->SubMeshByIndex(0u).lock();
-      std::vector<common::SubMesh> decomposed =
-        gz::common::MeshManager::ConvexDecomposition(
-        *mergedSubmesh.get(), maxConvexHulls);
-=======
 
   // Check if MeshManager contains the decomposed mesh already. If not
   // add it to the MeshManager so we do not need to decompose it again.
@@ -971,7 +945,6 @@
       std::vector<common::SubMesh> decomposed =
         gz::common::MeshManager::ConvexDecomposition(
         *mergedSubmesh.get(), maxConvexHulls, voxelResolution);
->>>>>>> d6620002
       gzdbg << "Optimizing mesh (" << _meshSdf.OptimizationStr() << "): "
             <<  _mesh.Name() << std::endl;
       // Create decomposed mesh and add it to MeshManager
