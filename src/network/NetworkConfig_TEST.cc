--- conflicted
+++ resolved
@@ -34,52 +34,30 @@
     ASSERT_EQ(config.role, NetworkRole::None);
     ASSERT_EQ(config.numSecondariesExpected, 0);
     // Expect console warning as well
-    (void) config;
   }
 
   {
     // Primary with number of secondaries is valid
     auto config = NetworkConfig::FromValues("PRIMARY", 3);
-<<<<<<< HEAD
-    assert(config.role == NetworkRole::SimulationPrimary);
-    assert(config.numSecondariesExpected == 3);
-    (void) config;
-=======
     ASSERT_EQ(config.role, NetworkRole::SimulationPrimary);
     ASSERT_EQ(config.numSecondariesExpected, 3);
->>>>>>> d6620002
   }
 
   {
     // Secondary is always valid
     auto config = NetworkConfig::FromValues("SECONDARY", 0);
-<<<<<<< HEAD
-    assert(config.role == NetworkRole::SimulationSecondary);
-    (void) config;
-=======
     ASSERT_EQ(config.role, NetworkRole::SimulationSecondary);
->>>>>>> d6620002
   }
 
   {
     // Readonly is always valid
     auto config = NetworkConfig::FromValues("READONLY");
-<<<<<<< HEAD
-    assert(config.role == NetworkRole::ReadOnly);
-    (void) config;
-=======
     ASSERT_EQ(config.role, NetworkRole::ReadOnly);
->>>>>>> d6620002
   }
 
   {
     // Anything else is invalid
     auto config = NetworkConfig::FromValues("READ_WRITE");
-<<<<<<< HEAD
-    assert(config.role == NetworkRole::None);
-    (void) config;
-=======
     ASSERT_EQ(config.role, NetworkRole::None);
->>>>>>> d6620002
   }
 }