--- conflicted
+++ resolved
@@ -117,7 +117,7 @@
 //////////////////////////////////////////////////
 void NetworkManagerSecondary::AsyncStepTask()
 {
-  std::deque<private_msgs::SimulationStep> next_steps;
+  std::deque<private_msgs::SimulationStep> nextSteps;
   uint64_t maxIteration{0};
   UpdateInfo lastUpdateInfo;
 
@@ -125,17 +125,18 @@
   {
     IGN_PROFILE("NetworkManagerSecondary::AsyncStepTaskLoop");
 
-    if (next_steps.size()) {
+    if (nextSteps.size())
+    {
       // Ack message received
-      auto next_step = next_steps.front();
-      next_steps.pop_front();
-      auto info = convert<UpdateInfo>(next_step.stats());
-      // Max iteration is get from the primary message.
+      auto nextStep = nextSteps.front();
+      nextSteps.pop_front();
+      auto info = convert<UpdateInfo>(nextStep.stats());
+      // Max iteration is from the primary message.
       // lastUpdateInfo is updated with the primary provided message
-      // but `simTime` and `iterations` is not updated as the secondary
+      // but `simTime` and `iterations` are not updated as the secondary
       // may be "ahead".
       // TODO(ivanpauno): Does realTime matter in the secondaries?
-      maxIteration = info.iterations + next_step.max_iterations();
+      maxIteration = info.iterations + nextStep.max_iterations();
       uint64_t currentIteration = lastUpdateInfo.iterations;
       auto simTime = lastUpdateInfo.simTime;
       lastUpdateInfo = info;
@@ -151,11 +152,11 @@
 
       // Update affinities
       // TODO(ivanpauno):
-      // This needs to be redone based on if performers can "far apart",
-      // "can view each other" or "are interacting".
-      for (int i = 0; i < next_step.affinity_size(); ++i)
-      {
-        const auto &affinityMsg = next_step.affinity(i);
+      // This needs to be redone based on if performers are "far apart",
+      // "can view each other", or "are interacting".
+      for (int i = 0; i < nextStep.affinity_size(); ++i)
+      {
+        const auto &affinityMsg = nextStep.affinity(i);
         const auto &entityId = affinityMsg.entity().id();
 
         if (affinityMsg.secondary_prefix() == this->Namespace())
@@ -171,9 +172,8 @@
         {
           auto parent =
               this->dataPtr->ecm->Component<components::ParentEntity>(entityId);
-          if (parent) {
+          if (parent)
             this->dataPtr->ecm->RequestRemoveEntity(parent->Data());
-          }
 
           if (this->performers.find(entityId) != this->performers.end())
           {
@@ -185,10 +185,12 @@
         }
       }
     }
-    while (lastUpdateInfo.iterations < maxIteration) {
-      if (this->stopAsyncStepThread) {
+
+    while (lastUpdateInfo.iterations < maxIteration)
+    {
+      if (this->stopAsyncStepThread)
         return;
-      }
+
       this->dataPtr->stepFunction(lastUpdateInfo);
 
       // Update state with all the performer's entities
@@ -205,10 +207,12 @@
       }
 
       private_msgs::SecondaryStep secondaryStep;
-      if (!entities.empty()) {
+      if (!entities.empty())
+      {
         this->dataPtr->ecm->State(
-        *secondaryStep.mutable_serialized_map(), entities);
-      }
+            *secondaryStep.mutable_serialized_map(), entities);
+      }
+
       secondaryStep.set_secondary_prefix(this->Namespace());
       secondaryStep.mutable_stats()->CopyFrom(
         convert<msgs::WorldStatistics>(lastUpdateInfo));
@@ -219,26 +223,15 @@
       lastUpdateInfo.simTime += lastUpdateInfo.dt;
       // TODO(ivanpauno): realTime?
     }
-    if (!next_steps.size()) {
+
+    if (!nextSteps.size())
+    {
       std::unique_lock<std::mutex> guard{this->stepsMutex};
       this->moreStepsCv.wait(guard, [this]{
         return !this->steps.empty() || this->stopAsyncStepThread;});
-      next_steps = std::move(this->steps);
+      nextSteps = std::move(this->steps);
     }
   }
-<<<<<<< HEAD
-=======
-
-  msgs::SerializedStateMap stateMsg;
-  if (!entities.empty())
-    this->dataPtr->ecm->State(stateMsg, entities);
-  stateMsg.set_has_one_time_component_changes(
-    this->dataPtr->ecm->HasOneTimeComponentChanges());
-
-  this->stepAckPub.Publish(stateMsg);
-
-  this->dataPtr->ecm->SetAllComponentsUnchanged();
->>>>>>> e3d880ca
 }
 
 /////////////////////////////////////////////////
