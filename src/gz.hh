--- conflicted
+++ resolved
@@ -66,11 +66,7 @@
     int _logCompress, const char *_playback,
     const char *_physicsEngine, const char *_renderEngineServer,
     const char *_renderEngineGui, const char *_file,
-<<<<<<< HEAD
     const char *_recordTopics, int _waitGui, int _headless, int _seed);
-=======
-    const char *_recordTopics, int _waitGui, int _headless);
->>>>>>> 734ff3a8
 
 /// \brief External hook to run simulation GUI.
 /// \param[in] _guiConfig Path to Gazebo GUI configuration file.
