--- conflicted
+++ resolved
@@ -57,12 +57,9 @@
 /// it receives a world path from GUI.
 /// null to record the default topics.
 /// \param[in] _headless True if server rendering should run headless
-<<<<<<< HEAD
+/// \param[in] _recordPeriod --record-period option
 /// \param[in] _waitForAssets True to wait for simulation assets to download
 /// before starting simulation.
-=======
-/// \param[in] _recordPeriod --record-period option
->>>>>>> cc7ff80e
 /// \return 0 if successful, 1 if not.
 extern "C" int runServer(const char *_sdfString,
     int _iterations, int _run, float _hz, int _levels,
@@ -72,11 +69,7 @@
     const char *_physicsEngine, const char *_renderEngineServer,
     const char *_renderEngineGui, const char *_file,
     const char *_recordTopics, int _waitGui, int _headless,
-<<<<<<< HEAD
-    int _waitForAssets);
-=======
-    float _recordPeriod);
->>>>>>> cc7ff80e
+    float _recordPeriod, int _waitForAssets);
 
 /// \brief External hook to run simulation GUI.
 /// \param[in] _guiConfig Path to Gazebo GUI configuration file.
