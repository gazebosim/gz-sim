/*
 * Copyright (C) 2019 Open Source Robotics Foundation
 *
 * Licensed under the Apache License, Version 2.0 (the "License");
 * you may not use this file except in compliance with the License.
 * You may obtain a copy of the License at
 *
 *     http://www.apache.org/licenses/LICENSE-2.0
 *
 * Unless required by applicable law or agreed to in writing, software
 * distributed under the License is distributed on an "AS IS" BASIS,
 * WITHOUT WARRANTIES OR CONDITIONS OF ANY KIND, either express or implied.
 * See the License for the specific language governing permissions and
 * limitations under the License.
 *
*/
#ifndef GZ_SIM_GZ_HH_
#define GZ_SIM_GZ_HH_

#include "gz/sim/gz/Export.hh"

/// \brief External hook to read the library version.
/// \return C-string representing the version. Ex.: 0.1.2
extern "C" GZ_SIM_GZ_VISIBLE char *gzSimVersion();

/// \brief Get the Gazebo version header.
/// \return C-string containing the Gazebo version information.
extern "C" GZ_SIM_GZ_VISIBLE char *simVersionHeader();

/// \brief Set verbosity level
/// \param[in] _verbosity 0 to 4
extern "C" GZ_SIM_GZ_VISIBLE void cmdVerbosity(
    const char *_verbosity);

extern "C" GZ_SIM_GZ_VISIBLE const char *worldInstallDir();

/// \brief External hook to run simulation server.
/// \param[in] _sdfString SDF file to run, as a string.
/// \param[in] _iterations --iterations option
/// \param[in] _run -r option
/// \param[in] _hz -z option
/// \param[in] _levels --levels option
/// \param[in] _networkRole --network-role option
/// \param[in] _networkSecondaries --network-secondaries option
/// \param[in] _record --record option
/// \param[in] _recordPath --record-path option
/// \param[in] _recordResources --record-resources option
/// \param[in] _logOverwrite --log-overwrite option
/// \param[in] _logCompress --log-compress option
/// \param[in] _playback --playback option
/// \param[in] _physicsEngine --physics-engine option
/// \param[in] _renderEngineServer --render-engine-server option
/// \param[in] _renderEngineServerApiBackend --render-engine-server-api-backend
/// \param[in] _renderEngineGui --render-engine-gui option
/// \param[in] _renderEngineGuiApiBackend --render-engine-gui-api-backend
/// \param[in] _file Path to file being loaded
/// \param[in] _recordTopics Colon separated list of topics to record. Leave
/// \param[in] _waitGui Flag indicating whether the server waits until
/// it receives a world path from GUI.
/// null to record the default topics.
/// \param[in] _headless True if server rendering should run headless
/// \param[in] _recordPeriod --record-period option
/// \param[in] _seed --seed value to be used for random number generator.
/// \return 0 if successful, 1 if not.
extern "C" GZ_SIM_GZ_VISIBLE int runServer(const char *_sdfString,
    int _iterations, int _run, float _hz, double _initialSimTime, int _levels,
    const char *_networkRole, int _networkSecondaries, int _record,
    const char *_recordPath, int _recordResources, int _logOverwrite,
    int _logCompress, const char *_playback,
    const char *_physicsEngine,
    const char *_renderEngineServer, const char *_renderEngineServerApiBackend,
    const char *_renderEngineGui, const char *_renderEngineGuiApiBackend,
    const char *_file, const char *_recordTopics, int _waitGui, int _headless,
    float _recordPeriod, int _seed);

/// \brief External hook to run simulation GUI.
/// \param[in] _guiConfig Path to Gazebo GUI configuration file.
/// \param[in] _file The world file path passed as a command line argument.
/// If set, QuickStart Dialog will not be shown.
/// \param[in] _waitGui Flag indicating whether the server waits until
/// it receives a world path from GUI.
/// \param[in] _renderEngine --render-engine-gui option
/// \param[in] _renderEngineGuiApiBackend --render-engine-gui-api-backend option
/// \return 0 if successful, 1 if not.
<<<<<<< HEAD
extern "C" int GZ_SIM_VISIBLE runGui(const char *_guiConfig, const char *_file,
                                     int _waitGui,
                                     const char *_renderEngine,
                                     const char *_renderEngineGuiApiBackend);
=======
extern "C" GZ_SIM_GZ_VISIBLE int runGui(const char *_guiConfig,
    const char *_file, int _waitGui, const char *_renderEngine);
>>>>>>> 3bde4b53

/// \brief External hook to find or download a fuel world provided a URL.
/// \param[in] _pathToResource Path to the fuel world resource, ie,
/// https://staging-fuel.gazebosim.org/1.0/gmas/worlds/ShapesClone
/// \return C-string containing the path to the local world sdf file
extern "C" GZ_SIM_GZ_VISIBLE const char *findFuelResource(
    char *_pathToResource);

#endif<|MERGE_RESOLUTION|>--- conflicted
+++ resolved
@@ -82,15 +82,10 @@
 /// \param[in] _renderEngine --render-engine-gui option
 /// \param[in] _renderEngineGuiApiBackend --render-engine-gui-api-backend option
 /// \return 0 if successful, 1 if not.
-<<<<<<< HEAD
-extern "C" int GZ_SIM_VISIBLE runGui(const char *_guiConfig, const char *_file,
-                                     int _waitGui,
-                                     const char *_renderEngine,
-                                     const char *_renderEngineGuiApiBackend);
-=======
-extern "C" GZ_SIM_GZ_VISIBLE int runGui(const char *_guiConfig,
-    const char *_file, int _waitGui, const char *_renderEngine);
->>>>>>> 3bde4b53
+extern "C" int GZ_SIM_GZ_VISIBLE runGui(const char *_guiConfig,
+                                        const char *_file, int _waitGui,
+                                        const char *_renderEngine,
+                                        const char *_renderEngineGuiApiBackend);
 
 /// \brief External hook to find or download a fuel world provided a URL.
 /// \param[in] _pathToResource Path to the fuel world resource, ie,
