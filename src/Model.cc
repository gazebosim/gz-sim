--- conflicted
+++ resolved
@@ -200,8 +200,4 @@
   return _ecm.EntityByComponents(
       components::ParentEntity(this->dataPtr->id),
       components::CanonicalLink());
-<<<<<<< HEAD
-}
-=======
-}
->>>>>>> c8c0d4f5
+}