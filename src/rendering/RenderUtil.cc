--- conflicted
+++ resolved
@@ -353,14 +353,13 @@
   public: std::unordered_map<Entity,
       std::tuple<double, components::TemperatureRangeInfo>> thermalCameraData;
 
-<<<<<<< HEAD
   /// \brief Event Manager
   public: EventManager *eventManager{nullptr};
 
   /// \brief when running in the same process we should initialize the scenes
   /// one by one otherwise a race condition will happen
   static std::mutex mutexInit;
-=======
+
   /// \brief A helper function that removes the sensor associated with an
   /// entity, if an associated sensor exists. This should be called in
   /// RenderUtil::Update.
@@ -396,7 +395,6 @@
   /// \sa actorManualSkeletonUpdate
   public: void UpdateAnimation(const std::unordered_map<Entity,
               AnimationUpdateData> &_actorAnimationData);
->>>>>>> c3095a28
 };
 
 std::mutex ignition::gazebo::RenderUtilPrivate::mutexInit;
