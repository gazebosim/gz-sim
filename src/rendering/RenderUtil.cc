/*
 * Copyright (C) 2019 Open Source Robotics Foundation
 *
 * Licensed under the Apache License, Version 2.0 (the "License");
 * you may not use this file except in compliance with the License.
 * You may obtain a copy of the License at
 *
 *     http://www.apache.org/licenses/LICENSE-2.0
 *
 * Unless required by applicable law or agreed to in writing, software
 * distributed under the License is distributed on an "AS IS" BASIS,
 * WITHOUT WARRANTIES OR CONDITIONS OF ANY KIND, either express or implied.
 * See the License for the specific language governing permissions and
 * limitations under the License.
 *
 */

#include <map>
#include <stack>
#include <string>
#include <tuple>
#include <unordered_map>
#include <variant>
#include <vector>

#include <sdf/Actor.hh>
#include <sdf/Collision.hh>
#include <sdf/Element.hh>
#include <sdf/Light.hh>
#include <sdf/Link.hh>
#include <sdf/Model.hh>
#include <sdf/parser.hh>
#include <sdf/Scene.hh>
#include <sdf/SDFImpl.hh>
#include <sdf/Visual.hh>

#include <ignition/common/Profiler.hh>
#include <ignition/common/Skeleton.hh>
#include <ignition/common/SkeletonAnimation.hh>

#include <ignition/math/Color.hh>
#include <ignition/math/Helpers.hh>
#include <ignition/math/Matrix4.hh>
#include <ignition/math/Pose3.hh>

#include <ignition/msgs/Utility.hh>

#include <ignition/rendering.hh>
#include <ignition/rendering/RenderEngine.hh>
#include <ignition/rendering/RenderingIface.hh>
#include <ignition/rendering/Scene.hh>

#include "ignition/gazebo/components/Actor.hh"
#include "ignition/gazebo/components/Camera.hh"
#include "ignition/gazebo/components/CastShadows.hh"
#include "ignition/gazebo/components/Collision.hh"
#include "ignition/gazebo/components/DepthCamera.hh"
#include "ignition/gazebo/components/GpuLidar.hh"
#include "ignition/gazebo/components/Geometry.hh"
#include "ignition/gazebo/components/LaserRetro.hh"
#include "ignition/gazebo/components/Light.hh"
#include "ignition/gazebo/components/LightCmd.hh"
#include "ignition/gazebo/components/Link.hh"
#include "ignition/gazebo/components/Material.hh"
#include "ignition/gazebo/components/Model.hh"
#include "ignition/gazebo/components/Name.hh"
#include "ignition/gazebo/components/ParentEntity.hh"
#include "ignition/gazebo/components/ParticleEmitter.hh"
#include "ignition/gazebo/components/Pose.hh"
#include "ignition/gazebo/components/RgbdCamera.hh"
#include "ignition/gazebo/components/Scene.hh"
#include "ignition/gazebo/components/SourceFilePath.hh"
#include "ignition/gazebo/components/Temperature.hh"
#include "ignition/gazebo/components/TemperatureRange.hh"
#include "ignition/gazebo/components/ThermalCamera.hh"
#include "ignition/gazebo/components/Transparency.hh"
#include "ignition/gazebo/components/Visibility.hh"
#include "ignition/gazebo/components/Visual.hh"
#include "ignition/gazebo/components/World.hh"
#include "ignition/gazebo/EntityComponentManager.hh"

#include "ignition/gazebo/rendering/RenderUtil.hh"
#include "ignition/gazebo/rendering/SceneManager.hh"
#include "ignition/gazebo/rendering/MarkerManager.hh"

#include "ignition/gazebo/Util.hh"

using namespace ignition;
using namespace gazebo;

// Private data class.
class ignition::gazebo::RenderUtilPrivate
{
  /// True if the rendering component is initialized
  public: bool initialized = false;

  /// \brief Create rendering entities
  /// \param[in] _ecm The entity-component manager
  public: void CreateRenderingEntities(const EntityComponentManager &_ecm,
      const UpdateInfo &_info);

  /// \brief Remove rendering entities
  /// \param[in] _ecm The entity-component manager
  public: void RemoveRenderingEntities(const EntityComponentManager &_ecm,
      const UpdateInfo &_info);

  /// \brief Update rendering entities
  /// \param[in] _ecm The entity-component manager
  public: void UpdateRenderingEntities(const EntityComponentManager &_ecm);

  /// \brief Total time elapsed in simulation. This will not increase while
  /// paused.
  public: std::chrono::steady_clock::duration simTime{0};

  /// \brief Name of rendering engine
  public: std::string engineName = "ogre2";

  /// \brief Name of scene
  public: std::string sceneName = "scene";

  //// \brief True to enable sky in the scene
  public: bool skyEnabled = false;

  /// \brief Scene background color
  public: math::Color backgroundColor = math::Color::Black;

  /// \brief Ambient color
  public: math::Color ambientLight = math::Color(1.0, 1.0, 1.0, 1.0);

  /// \brief Scene manager
  public: SceneManager sceneManager;

  /// \brief Marker manager
  public: MarkerManager markerManager;

  /// \brief Pointer to rendering engine.
  public: ignition::rendering::RenderEngine *engine{nullptr};

  /// \brief rendering scene to be managed by the scene manager and used to
  /// generate sensor data
  public: rendering::ScenePtr scene;

  /// \brief Flag to indicate if the current GL context should be used
  public: bool useCurrentGLContext = false;

  /// \brief New scenes to be created
  public: std::vector<sdf::Scene> newScenes;

  /// \brief New models to be created. The elements in the tuple are:
  /// [0] entity id, [1], SDF DOM, [2] parent entity id, [3] sim iteration
  public: std::vector<std::tuple<Entity, sdf::Model, Entity, uint64_t>>
      newModels;

  /// \brief New links to be created. The elements in the tuple are:
  /// [0] entity id, [1], SDF DOM, [2] parent entity id
  public: std::vector<std::tuple<Entity, sdf::Link, Entity>> newLinks;

  /// \brief New visuals to be created. The elements in the tuple are:
  /// [0] entity id, [1], SDF DOM, [2] parent entity id
  public: std::vector<std::tuple<Entity, sdf::Visual, Entity>> newVisuals;

  /// \brief New actors to be created. The elements in the tuple are:
  /// [0] entity id, [1], SDF DOM, [2] parent entity id
  public: std::vector<std::tuple<Entity, sdf::Actor, Entity>> newActors;

  /// \brief New lights to be created. The elements in the tuple are:
  /// [0] entity id, [1], SDF DOM, [2] parent entity id
  public: std::vector<std::tuple<Entity, sdf::Light, Entity>> newLights;

  /// \brief A map of entity light ids and light visuals
  public: std::map<Entity, Entity> matchLightWithVisuals;

  /// \brief New sensors to be created. The elements in the tuple are:
  /// [0] entity id, [1], SDF DOM, [2] parent entity id
  public: std::vector<std::tuple<Entity, sdf::Sensor, Entity>>
      newSensors;

  /// \brief New particle emitter to be created. The elements in the tuple are:
  /// [0] entity id, [1], particle emitter, [2] parent entity id
  public: std::vector<std::tuple<Entity, msgs::ParticleEmitter, Entity>>
      newParticleEmitters;

  /// \brief New particle emitter commands to be requested.
  /// The map key and value are: entity id of the particle emitter to
  /// update, and particle emitter msg
  public: std::unordered_map<Entity, msgs::ParticleEmitter>
      newParticleEmittersCmds;

  /// \brief A list of entities with particle emitter cmds to remove
  public: std::vector<Entity> particleCmdsToRemove;

  /// \brief Map of ids of entites to be removed and sim iteration when the
  /// remove request is received
  public: std::unordered_map<Entity, uint64_t> removeEntities;

  /// \brief A map of entity ids and pose updates.
  public: std::unordered_map<Entity, math::Pose3d> entityPoses;

  /// \brief A map of entity ids and light updates.
  public: std::unordered_map<Entity, msgs::Light> entityLights;

  /// \brief A map of entity ids and light updates.
  public: std::vector<Entity> entityLightsCmdToDelete;

  /// \brief A map of entity ids and actor transforms.
  public: std::map<Entity, std::map<std::string, math::Matrix4d>>
                          actorTransforms;

  /// \brief A map of entity ids and temperature data.
  /// The value of this map (tuple) represents either a single (uniform)
  /// temperature, or a heat signature with a min/max temperature. If the string
  /// in the tuple is empty, then this entity has a uniform temperature across
  /// its surface, and this uniform temperature is stored in the first float of
  /// the tuple (the second float and string are unused for uniform temperature
  /// entities). If the string in the tuple is not empty, then the string
  /// represents the entity's heat signature (a path to a heat signature texture
  /// file), and the floats represent the min/max temperatures of the heat
  /// signature, respectively.
  ///
  /// All temperatures are in Kelvin.
  public: std::map<Entity, std::tuple<float, float, std::string>> entityTemp;

  /// \brief A map of entity ids and wire boxes
  public: std::unordered_map<Entity, ignition::rendering::WireBoxPtr> wireBoxes;

  /// \brief A map of entity ids and trajectory pose updates.
  public: std::unordered_map<Entity, math::Pose3d> trajectoryPoses;

  /// \brief A map of entity ids and actor animation info.
  public: std::unordered_map<Entity, AnimationUpdateData> actorAnimationData;

  /// \brief True to update skeletons manually using bone poses
  /// (see actorTransforms). False to let render engine update animation
  /// based on sim time.
  /// \todo(anyone) Let this be turned on from a component
  public: bool actorManualSkeletonUpdate = false;

  /// \brief Mutex to protect updates
  public: std::mutex updateMutex;

  //// \brief Flag to indicate whether to create sensors
  public: bool enableSensors = false;

  /// \brief A set containing all the entities with attached rendering sensors
  public: std::unordered_set<Entity> sensorEntities;

  /// \brief Callback function for creating sensors.
  /// The function args are: entity id, sensor sdf, and parent name.
  /// The function returns the id of the rendering sensor created.
  public: std::function<std::string(const gazebo::Entity &, const sdf::Sensor &,
          const std::string &)> createSensorCb;

  /// \brief Light equality comparison function.
  public: std::function<bool(const sdf::Light &, const sdf::Light &)>
          lightEql { [](const sdf::Light &_a, const sdf::Light &_b)
            {
             return
                _a.Type() == _b.Type() &&
                _a.Name() == _b.Name() &&
                _a.Diffuse() == _b.Diffuse() &&
                _a.Specular() == _b.Specular() &&
                math::equal(
                  _a.AttenuationRange(), _b.AttenuationRange(), 1e-6) &&
               math::equal(
                 _a.LinearAttenuationFactor(),
                 _b.LinearAttenuationFactor(),
                 1e-6) &&
               math::equal(
                 _a.ConstantAttenuationFactor(),
                 _b.ConstantAttenuationFactor(),
                 1e-6) &&
               math::equal(
                 _a.QuadraticAttenuationFactor(),
                 _b.QuadraticAttenuationFactor(),
                 1e-6) &&
               _a.CastShadows() == _b.CastShadows() &&
               _a.Direction() == _b.Direction() &&
               _a.SpotInnerAngle() == _b.SpotInnerAngle() &&
               _a.SpotOuterAngle() == _b.SpotOuterAngle() &&
               math::equal(_a.SpotFalloff(), _b.SpotFalloff(), 1e-6);
            }};

  /// \brief Callback function for removing sensors.
  /// The function arg is the entity id
  public: std::function<void(const gazebo::Entity &)> removeSensorCb;

  /// \brief Currently selected entities, organized by order of selection.
  public: std::vector<Entity> selectedEntities;

  /// \brief Map of original emissive colors for nodes currently highlighted.
  public: std::map<std::string, math::Color> originalEmissive;

  /// \brief Whether the transform gizmo is being dragged.
  public: bool transformActive{false};

  /// \brief Highlight a node and all its children.
  /// \param[in] _node Node to be highlighted
  public: void HighlightNode(const rendering::NodePtr &_node);

  /// \brief Restore a highlighted node to normal.
  /// \param[in] _node Node to be restored.
  public: void LowlightNode(const rendering::NodePtr &_node);

  /// \brief New wireframe visuals to be toggled
  public: std::vector<Entity> newWireframes;

  /// \brief Finds the links (visual parent) that are used to toggle wireframe
  /// views for visuals in RenderUtil::Update
  /// \param[in] _ecm The entity-component manager
  public: void FindWireframeVisualLinks(const EntityComponentManager &_ecm);

  /// \brief A list of links used to toggle different views for visuals
  public: std::vector<Entity> newWireframeVisualLinks;

  /// \brief A map of link entities and their corresponding children visuals
  public: std::map<Entity, std::vector<Entity>> linkToVisualEntities;

  /// \brief A map of created wireframe visuals and if they are currently
  /// visible
  public: std::map<Entity, bool> viewingWireframes;

  /// \brief New collisions to be created
  public: std::vector<Entity> newCollisions;

  /// \brief Finds the links (collision parent) that are used to create child
  /// collision visuals in RenderUtil::Update
  /// \param[in] _ecm The entity-component manager
  public: void FindCollisionLinks(const EntityComponentManager &_ecm);

  /// \brief A list of links used to create new collision visuals
  public: std::vector<Entity> newCollisionLinks;

  /// \brief A map of collision entity ids and their SDF DOM
  public: std::map<Entity, sdf::Collision> entityCollisions;

  /// \brief A map of model entities and their corresponding children links
  public: std::map<Entity, std::vector<Entity>> modelToLinkEntities;

  /// \brief A map of link entities and their corresponding children collisions
  public: std::map<Entity, std::vector<Entity>> linkToCollisionEntities;

  /// \brief A map of created collision entities and if they are currently
  /// visible
  public: std::map<Entity, bool> viewingCollisions;

  /// \brief A map of model entities and their corresponding children models
  public: std::map<Entity, std::vector<Entity>> modelToModelEntities;

  /// \brief A map of entity id to thermal camera sensor configuration
  /// properties. The elements in the tuple are:
  /// <resolution, temperature range (min, max)>
  public: std::unordered_map<Entity,
      std::tuple<double, components::TemperatureRangeInfo>> thermalCameraData;

  /// \brief A helper function that removes the sensor associated with an
  /// entity, if an associated sensor exists. This should be called in
  /// RenderUtil::Update.
  /// \param[in] _entity The entity that should be checked for an associated
  /// sensor.
  public: void RemoveSensor(const Entity _entity);

  /// \brief A helper function that removes the bounding box associated with an
  /// entity, if an associated bounding box exists. This should be called in
  /// RenderUtil::Update.
  /// \param[in] _entity The entity that should be checked for an associated
  /// bounding box.
  public: void RemoveBoundingBox(const Entity _entity);

  /// \brief A helper function for updating lights. This should be called in
  /// RenderUtil::Update.
  /// \param[in] _entityLights A map of entity IDs to their light updates.
  public: void UpdateLights(
              const std::unordered_map<Entity, msgs::Light> &_entityLights);

  /// \brief A helper function for updating the thermal camera. This should be
  /// called in RenderUtil::Update.
  /// \param[in] _thermalCamData The thermal camera data that needs to be
  /// updated.
  /// \sa thermalCameraData
  public: void UpdateThermalCamera(const std::unordered_map<Entity,
    std::tuple<double, components::TemperatureRangeInfo>> &_thermalCamData);

  /// \brief Helper function for updating animation. This should be called in
  /// RenderUtil::Update.
  /// \param[in] _actorAnimationData A map of entities to their animation update
  /// data.
  /// \sa actorManualSkeletonUpdate
  public: void UpdateAnimation(const std::unordered_map<Entity,
              AnimationUpdateData> &_actorAnimationData);
};

//////////////////////////////////////////////////
RenderUtil::RenderUtil() : dataPtr(std::make_unique<RenderUtilPrivate>())
{
}

//////////////////////////////////////////////////
RenderUtil::~RenderUtil() = default;

//////////////////////////////////////////////////
rendering::ScenePtr RenderUtil::Scene() const
{
  return this->dataPtr->scene;
}

//////////////////////////////////////////////////
void RenderUtil::UpdateECM(const UpdateInfo &/*_info*/,
                           EntityComponentManager &_ecm)
{
  std::lock_guard<std::mutex> lock(this->dataPtr->updateMutex);

  // Remove the commands from the entity
  // these are commands from the last iteration. We want to make sure all
  // systems have a chance to process them first before they are removed.
  for (const auto &entity : this->dataPtr->particleCmdsToRemove)
    _ecm.RemoveComponent<components::ParticleEmitterCmd>(entity);
  this->dataPtr->particleCmdsToRemove.clear();

  // particle emitters commands
  _ecm.Each<components::ParticleEmitterCmd>(
      [&](const Entity &_entity,
          const components::ParticleEmitterCmd *_emitterCmd) -> bool
      {
        // store emitter properties and update them in rendering thread
        this->dataPtr->newParticleEmittersCmds[_entity] =
        _emitterCmd->Data();

        // update pose comp here
        if (_emitterCmd->Data().has_pose())
        {
          auto poseComp = _ecm.Component<components::Pose>(_entity);
          if (poseComp)
            poseComp->Data() = msgs::Convert(_emitterCmd->Data().pose());
        }
        // Store the entity ids to clear outside of the `Each` loop.
        this->dataPtr->particleCmdsToRemove.push_back(_entity);

        return true;
      });

  // Update lights
  auto olderEntitiesLightsCmdToDelete =
    std::move(this->dataPtr->entityLightsCmdToDelete);
  this->dataPtr->entityLightsCmdToDelete.clear();

  _ecm.Each<components::LightCmd>(
      [&](const Entity &_entity,
          const components::LightCmd * _lightCmd) -> bool
      {
        this->dataPtr->entityLights[_entity] = _lightCmd->Data();
        this->dataPtr->entityLightsCmdToDelete.push_back(_entity);

        auto lightComp = _ecm.Component<components::Light>(_entity);
        if (lightComp)
        {
          sdf::Light sdfLight = convert<sdf::Light>(_lightCmd->Data());
          auto state = lightComp->SetData(sdfLight,
              this->dataPtr->lightEql) ?
              ComponentState::OneTimeChange :
              ComponentState::NoChange;
          _ecm.SetChanged(_entity, components::Light::typeId, state);
        }
        return true;
      });

  for (const auto entity : olderEntitiesLightsCmdToDelete)
  {
    _ecm.RemoveComponent<components::LightCmd>(entity);
  }

  // Update thermal cameras
  _ecm.Each<components::ThermalCamera>(
      [&](const Entity &_entity,
        const components::ThermalCamera *)->bool
      {
        // set properties from thermal sensor plugin
        // Set defaults to invaid values so we know they have not been set.
        // set UpdateECM(). We check for valid values first before setting
        // these thermal camera properties..
        double resolution = 0.0;
        components::TemperatureRangeInfo range;
        range.min = std::numeric_limits<double>::max();
        range.max = 0;

        // resolution
        auto resolutionComp =
          _ecm.Component<components::TemperatureLinearResolution>(_entity);
        if (resolutionComp != nullptr)
        {
          resolution = resolutionComp->Data();
          _ecm.RemoveComponent<components::TemperatureLinearResolution>(
              _entity);
        }

        // min / max temp
        auto tempRangeComp =
          _ecm.Component<components::TemperatureRange>(_entity);
        if (tempRangeComp != nullptr)
        {
          range = tempRangeComp->Data();
          _ecm.RemoveComponent<components::TemperatureRange>(_entity);
        }

        if (resolutionComp || tempRangeComp)
        {
          this->dataPtr->thermalCameraData[_entity] =
              std::make_tuple(resolution, range);
        }
        return true;
      });
}

//////////////////////////////////////////////////
void RenderUtil::UpdateFromECM(const UpdateInfo &_info,
                               const EntityComponentManager &_ecm)
{
  IGN_PROFILE("RenderUtil::UpdateFromECM");
  std::lock_guard<std::mutex> lock(this->dataPtr->updateMutex);
  this->dataPtr->simTime = _info.simTime;

  this->dataPtr->CreateRenderingEntities(_ecm, _info);
  this->dataPtr->UpdateRenderingEntities(_ecm);
  this->dataPtr->RemoveRenderingEntities(_ecm, _info);
  this->dataPtr->markerManager.SetSimTime(_info.simTime);
  this->dataPtr->FindWireframeVisualLinks(_ecm);
  this->dataPtr->FindCollisionLinks(_ecm);
}

//////////////////////////////////////////////////
void RenderUtilPrivate::FindWireframeVisualLinks(
                        const EntityComponentManager &_ecm)
{
  if (this->newWireframes.empty())
    return;

  for (const auto &entity : this->newWireframes)
  {
    std::vector<Entity> links;
    if (_ecm.EntityMatches(entity,
          std::set<ComponentTypeId>{components::Model::typeId}))
    {
      std::stack<Entity> modelStack;
      modelStack.push(entity);

      std::vector<Entity> childLinks, childModels;
      while (!modelStack.empty())
      {
        Entity model = modelStack.top();
        modelStack.pop();

        childLinks = _ecm.EntitiesByComponents(components::ParentEntity(model),
                                               components::Link());
        links.insert(links.end(),
                     childLinks.begin(),
                     childLinks.end());

        childModels =
            _ecm.EntitiesByComponents(components::ParentEntity(model),
                                      components::Model());
        for (const auto &childModel : childModels)
        {
            modelStack.push(childModel);
        }
      }
    }
    else if (_ecm.EntityMatches(entity,
                std::set<ComponentTypeId>{components::Link::typeId}))
    {
      links.push_back(entity);
    }
    else
    {
      ignerr << "Entity [" << entity
             << "] for viewing wireframe must be a model or link"
             << std::endl;
      continue;
    }

    this->newWireframeVisualLinks.insert(this->newWireframeVisualLinks.end(),
        links.begin(),
        links.end());
  }
  this->newWireframes.clear();
}

//////////////////////////////////////////////////
void RenderUtilPrivate::FindCollisionLinks(const EntityComponentManager &_ecm)
{
  if (this->newCollisions.empty())
    return;

  for (const auto &entity : this->newCollisions)
  {
    std::vector<Entity> links;
    if (_ecm.EntityMatches(entity,
          std::set<ComponentTypeId>{components::Model::typeId}))
    {
      std::stack<Entity> modelStack;
      modelStack.push(entity);

      std::vector<Entity> childLinks, childModels;
      while (!modelStack.empty())
      {
        Entity model = modelStack.top();
        modelStack.pop();

        childLinks = _ecm.EntitiesByComponents(components::ParentEntity(model),
                                               components::Link());
        links.insert(links.end(),
                     childLinks.begin(),
                     childLinks.end());

        childModels =
            _ecm.EntitiesByComponents(components::ParentEntity(model),
                                      components::Model());
        for (const auto &childModel : childModels)
        {
            modelStack.push(childModel);
        }
      }
    }
    else if (_ecm.EntityMatches(entity,
                std::set<ComponentTypeId>{components::Link::typeId}))
    {
      links.push_back(entity);
    }
    else
    {
      ignerr << "Entity [" << entity
             << "] for viewing collision must be a model or link"
             << std::endl;
      continue;
    }

    this->newCollisionLinks.insert(this->newCollisionLinks.end(),
        links.begin(),
        links.end());
  }
  this->newCollisions.clear();
}

//////////////////////////////////////////////////
int RenderUtil::PendingSensors() const
{
  if (!this->dataPtr->initialized)
    return -1;

  if (!this->dataPtr->scene)
    return -1;

  this->dataPtr->updateMutex.lock();
  int nSensors = this->dataPtr->newSensors.size();
  this->dataPtr->updateMutex.unlock();
  return nSensors;
}

//////////////////////////////////////////////////
void RenderUtil::Update()
{
  IGN_PROFILE("RenderUtil::Update");
  if (!this->dataPtr->initialized)
    return;

  if (!this->dataPtr->scene)
    return;

  this->dataPtr->updateMutex.lock();
  auto newScenes = std::move(this->dataPtr->newScenes);
  auto newModels = std::move(this->dataPtr->newModels);
  auto newLinks = std::move(this->dataPtr->newLinks);
  auto newVisuals = std::move(this->dataPtr->newVisuals);
  auto newActors = std::move(this->dataPtr->newActors);
  auto newLights = std::move(this->dataPtr->newLights);
  auto newParticleEmitters = std::move(this->dataPtr->newParticleEmitters);
  auto newParticleEmittersCmds =
    std::move(this->dataPtr->newParticleEmittersCmds);
  auto removeEntities = std::move(this->dataPtr->removeEntities);
  auto entityPoses = std::move(this->dataPtr->entityPoses);
  auto entityLights = std::move(this->dataPtr->entityLights);
  auto trajectoryPoses = std::move(this->dataPtr->trajectoryPoses);
  auto actorTransforms = std::move(this->dataPtr->actorTransforms);
  auto actorAnimationData = std::move(this->dataPtr->actorAnimationData);
  auto entityTemp = std::move(this->dataPtr->entityTemp);
  auto newWireframeVisualLinks =
    std::move(this->dataPtr->newWireframeVisualLinks);
  auto newCollisionLinks = std::move(this->dataPtr->newCollisionLinks);
  auto thermalCameraData = std::move(this->dataPtr->thermalCameraData);

  this->dataPtr->newScenes.clear();
  this->dataPtr->newModels.clear();
  this->dataPtr->newLinks.clear();
  this->dataPtr->newVisuals.clear();
  this->dataPtr->newActors.clear();
  this->dataPtr->newLights.clear();
  this->dataPtr->newParticleEmitters.clear();
  this->dataPtr->newParticleEmittersCmds.clear();
  this->dataPtr->removeEntities.clear();
  this->dataPtr->entityPoses.clear();
  this->dataPtr->entityLights.clear();
  this->dataPtr->trajectoryPoses.clear();
  this->dataPtr->actorTransforms.clear();
  this->dataPtr->actorAnimationData.clear();
  this->dataPtr->entityTemp.clear();
  this->dataPtr->newWireframeVisualLinks.clear();
  this->dataPtr->newCollisionLinks.clear();
  this->dataPtr->thermalCameraData.clear();

  this->dataPtr->markerManager.Update();

  std::vector<std::tuple<Entity, sdf::Sensor, Entity>> newSensors;
  if (this->dataPtr->enableSensors)
  {
    newSensors = std::move(this->dataPtr->newSensors);
    this->dataPtr->newSensors.clear();
  }
  this->dataPtr->updateMutex.unlock();

  // scene - only one scene is supported for now
  // extend the sensor system to support mutliple scenes in the future
  for (auto &scene : newScenes)
  {
    this->dataPtr->scene->SetAmbientLight(scene.Ambient());
    this->dataPtr->scene->SetBackgroundColor(scene.Background());
    if (scene.Grid() && !this->dataPtr->enableSensors)
      this->ShowGrid();
    if (scene.Sky())
    {
      this->dataPtr->scene->SetSkyEnabled(true);
    }

    // only one scene so break
    break;
  }

  // remove existing entities
  {
    IGN_PROFILE("RenderUtil::Update Remove");
    for (auto &entity : removeEntities)
    {
      auto node = this->dataPtr->sceneManager.NodeById(entity.first);
      this->dataPtr->selectedEntities.erase(std::remove(
          this->dataPtr->selectedEntities.begin(),
          this->dataPtr->selectedEntities.end(), entity.first),
          this->dataPtr->selectedEntities.end());
      this->dataPtr->sceneManager.RemoveEntity(entity.first);

      this->dataPtr->RemoveSensor(entity.first);
      this->dataPtr->RemoveBoundingBox(entity.first);
    }
  }

  // create new entities
  {
    IGN_PROFILE("RenderUtil::Update Create");
    for (const auto &model : newModels)
    {
      uint64_t iteration = std::get<3>(model);
      Entity entityId = std::get<0>(model);
      // since entites to be created and removed are queued, we need
      // to check their creation timestamp to make sure we do not create a new
      // entity when there is also a remove request with a more recent
      // timestamp
      // \todo(anyone) add test to check scene entities are properly added
      // and removed.
      auto removeIt = removeEntities.find(entityId);
      if (removeIt != removeEntities.end())
      {
        uint64_t removeIteration = removeIt->second;
        if (iteration < removeIteration)
          continue;
      }
      this->dataPtr->sceneManager.CreateModel(
          entityId, std::get<1>(model), std::get<2>(model));
    }

    for (const auto &link : newLinks)
    {
      this->dataPtr->sceneManager.CreateLink(
          std::get<0>(link), std::get<1>(link), std::get<2>(link));
    }

    for (const auto &visual : newVisuals)
    {
      this->dataPtr->sceneManager.CreateVisual(
          std::get<0>(visual), std::get<1>(visual), std::get<2>(visual));
    }

    for (const auto &actor : newActors)
    {
      this->dataPtr->sceneManager.CreateActor(
          std::get<0>(actor), std::get<1>(actor), std::get<2>(actor));
    }

    for (const auto &light : newLights)
    {
      this->dataPtr->sceneManager.CreateLight(
          std::get<0>(light), std::get<1>(light), std::get<2>(light));

      // create a new id for the light visual
      auto attempts = 100000u;
      for (auto i = 0u; i < attempts; ++i)
      {
        Entity id = std::numeric_limits<uint64_t>::min() + i;
        if (!this->dataPtr->sceneManager.HasEntity(id))
        {
          rendering::VisualPtr lightVisual =
            this->dataPtr->sceneManager.CreateLightVisual(
              id, std::get<1>(light), std::get<0>(light));
          this->dataPtr->matchLightWithVisuals[std::get<0>(light)] = id;
          break;
        }
      }
    }

    for (const auto &emitter : newParticleEmitters)
    {
      this->dataPtr->sceneManager.CreateParticleEmitter(
          std::get<0>(emitter), std::get<1>(emitter), std::get<2>(emitter));
    }

    for (const auto &emitterCmd : newParticleEmittersCmds)
    {
      this->dataPtr->sceneManager.UpdateParticleEmitter(
          emitterCmd.first, emitterCmd.second);
    }

    if (this->dataPtr->enableSensors && this->dataPtr->createSensorCb)
    {
      for (const auto &sensor : newSensors)
      {
        Entity entity = std::get<0>(sensor);
        const sdf::Sensor &dataSdf = std::get<1>(sensor);
        Entity parent = std::get<2>(sensor);

        // two sensors with the same name cause conflicts. We'll need to use
        // scoped names
        // TODO(anyone) do this in ign-sensors?
        auto parentNode = this->dataPtr->sceneManager.NodeById(parent);
        if (!parentNode)
        {
          ignerr << "Failed to create sensor with name[" << dataSdf.Name()
                 << "] for entity [" << entity
                 << "]. Parent not found with ID[" << parent << "]."
                 << std::endl;
          continue;
        }

        std::string sensorName =
            this->dataPtr->createSensorCb(entity, dataSdf, parentNode->Name());
        // Add to the system's scene manager
        if (!this->dataPtr->sceneManager.AddSensor(entity, sensorName, parent))
        {
          ignerr << "Failed to create sensor [" << sensorName << "]"
                 << std::endl;
        }
      }
    }
  }

  this->dataPtr->UpdateLights(entityLights);

  // update entities' pose
  {
    IGN_PROFILE("RenderUtil::Update Poses");
    for (const auto &pose : entityPoses)
    {
      auto node = this->dataPtr->sceneManager.NodeById(pose.first);
      if (!node)
        continue;

      // Don't move entity being manipulated (last selected)
      // TODO(anyone) Check top level visual instead of parent
      auto vis = std::dynamic_pointer_cast<rendering::Visual>(node);
      int updateNode = 0;
      Entity entityId = kNullEntity;
      if (vis)
      {
        // Get information from the visual's user data to indicate if
        // the render thread should pause updating it's true location,
        // this functionality is needed for temporal placement of a
        // visual such as an align preview
        updateNode = std::get<int>(vis->UserData("pause-update"));
        entityId = std::get<int>(vis->UserData("gazebo-entity"));
      }
      if ((this->dataPtr->transformActive &&
          (pose.first == this->dataPtr->selectedEntities.back() ||
          entityId == this->dataPtr->selectedEntities.back())) ||
          updateNode)
      {
        continue;
      }

      node->SetLocalPose(pose.second);
    }

    // update entities' local transformations
    if (this->dataPtr->actorManualSkeletonUpdate)
    {
      for (auto &tf : actorTransforms)
      {
        auto actorMesh = this->dataPtr->sceneManager.ActorMeshById(tf.first);
        auto actorVisual = this->dataPtr->sceneManager.NodeById(tf.first);
        if (!actorMesh || !actorVisual)
        {
          ignerr << "Actor with Entity ID '" << tf.first << "'. not found. "
                 << "Skipping skeleton animation update." << std::endl;
          continue;
        }

        math::Pose3d globalPose;
        if (entityPoses.find(tf.first) != entityPoses.end())
        {
          globalPose = entityPoses[tf.first];
        }

        math::Pose3d trajPose;
        // Trajectory from the ECS
        if (trajectoryPoses.find(tf.first) != trajectoryPoses.end())
        {
          trajPose = trajectoryPoses[tf.first];
        }
        // Trajectory from the SDF script
        else
        {
          trajPose.Pos() = tf.second["actorPose"].Translation();
          trajPose.Rot() = tf.second["actorPose"].Rotation();
        }

        actorVisual->SetLocalPose(trajPose + globalPose);

        tf.second.erase("actorPose");
        actorMesh->SetSkeletonLocalTransforms(tf.second);
      }
    }
    else
    {
      this->dataPtr->UpdateAnimation(actorAnimationData);
    }
  }

  // set visual temperature
  for (const auto &temp : entityTemp)
  {
    auto node = this->dataPtr->sceneManager.NodeById(temp.first);
    if (!node)
      continue;

    auto visual =
        std::dynamic_pointer_cast<rendering::Visual>(node);
    if (!visual)
      continue;

    const auto &heatSignature = std::get<2>(temp.second);
    if (heatSignature.empty())
      visual->SetUserData("temperature", std::get<0>(temp.second));
    else
    {
      visual->SetUserData("minTemp", std::get<0>(temp.second));
      visual->SetUserData("maxTemp", std::get<1>(temp.second));
      visual->SetUserData("temperature", heatSignature);
    }
  }

  // create new wireframe visuals
  {
    for (const auto &link : newWireframeVisualLinks)
    {
      std::vector<Entity> visEntities =
          this->dataPtr->linkToVisualEntities[link];

      for (const auto &visEntity : visEntities)
      {
        if (!this->dataPtr->viewingWireframes[visEntity])
        {
          auto vis = this->dataPtr->sceneManager.VisualById(visEntity);
          vis->SetWireframe(true);
          this->dataPtr->viewingWireframes[visEntity] = true;
        }
      }
    }
  }

  // create new collision visuals
  {
    for (const auto &link : newCollisionLinks)
    {
      std::vector<Entity> colEntities =
          this->dataPtr->linkToCollisionEntities[link];

      for (const auto &colEntity : colEntities)
      {
        if (!this->dataPtr->sceneManager.HasEntity(colEntity))
        {
          auto vis = this->dataPtr->sceneManager.CreateCollision(colEntity,
              this->dataPtr->entityCollisions[colEntity], link);
          this->dataPtr->viewingCollisions[colEntity] = true;

          // add geometry material to originalEmissive map
          for (auto g = 0u; g < vis->GeometryCount(); ++g)
          {
            auto geom = vis->GeometryByIndex(g);

            // Geometry material
            auto geomMat = geom->Material();
            if (nullptr == geomMat)
              continue;

            if (this->dataPtr->originalEmissive.find(geom->Name()) ==
                this->dataPtr->originalEmissive.end())
            {
              this->dataPtr->originalEmissive[geom->Name()] =
                  geomMat->Emissive();
            }
          }
        }
      }
    }
  }

  this->dataPtr->UpdateThermalCamera(thermalCameraData);
}

//////////////////////////////////////////////////
void RenderUtilPrivate::CreateRenderingEntities(
    const EntityComponentManager &_ecm, const UpdateInfo &_info)
{
  IGN_PROFILE("RenderUtilPrivate::CreateRenderingEntities");
  auto addNewSensor = [&_ecm, this](Entity _entity, const sdf::Sensor &_sdfData,
                                    Entity _parent,
                                    const std::string &_topicSuffix)
  {
    sdf::Sensor sdfDataCopy(_sdfData);
    std::string sensorScopedName =
        removeParentScope(scopedName(_entity, _ecm, "::", false), "::");
    sdfDataCopy.SetName(sensorScopedName);
    // check topic
    if (sdfDataCopy.Topic().empty())
    {
      sdfDataCopy.SetTopic(scopedName(_entity, _ecm) + _topicSuffix);
    }
    this->newSensors.push_back(
        std::make_tuple(_entity, std::move(sdfDataCopy), _parent));
    this->sensorEntities.insert(_entity);
  };

  const std::string cameraSuffix{"/image"};
  const std::string depthCameraSuffix{"/depth_image"};
  const std::string rgbdCameraSuffix{""};
  const std::string thermalCameraSuffix{"/image"};
  const std::string gpuLidarSuffix{"/scan"};

  // Treat all pre-existent entities as new at startup
  // TODO(anyone) refactor Each and EachNew below to reduce duplicate code
  if (!this->initialized)
  {
    // Get all the new worlds
    // TODO(anyone) Only one scene is supported for now
    // extend the sensor system to support mutliple scenes in the future
    _ecm.Each<components::World, components::Scene>(
        [&](const Entity & _entity,
          const components::World *,
          const components::Scene *_scene)->bool
        {
          this->sceneManager.SetWorldId(_entity);
          const sdf::Scene &sceneSdf = _scene->Data();
          this->newScenes.push_back(sceneSdf);
          return true;
        });


    _ecm.Each<components::Model, components::Name, components::Pose,
              components::ParentEntity>(
        [&](const Entity &_entity,
            const components::Model *,
            const components::Name *_name,
            const components::Pose *_pose,
            const components::ParentEntity *_parent)->bool
        {
          sdf::Model model;
          model.SetName(_name->Data());
          model.SetRawPose(_pose->Data());
          this->newModels.push_back(
              std::make_tuple(_entity, model, _parent->Data(),
              _info.iterations));
          this->modelToModelEntities[_parent->Data()].push_back(_entity);
          return true;
        });

    _ecm.Each<components::Link, components::Name, components::Pose,
              components::ParentEntity>(
        [&](const Entity &_entity,
            const components::Link *,
            const components::Name *_name,
            const components::Pose *_pose,
            const components::ParentEntity *_parent)->bool
        {
          sdf::Link link;
          link.SetName(_name->Data());
          link.SetRawPose(_pose->Data());
          this->newLinks.push_back(
              std::make_tuple(_entity, link, _parent->Data()));
          // used for collsions
          this->modelToLinkEntities[_parent->Data()].push_back(_entity);
          return true;
        });

    // visuals
    _ecm.Each<components::Visual, components::Name, components::Pose,
              components::Geometry,
              components::CastShadows,
              components::Transparency,
              components::VisibilityFlags,
              components::ParentEntity>(
        [&](const Entity &_entity,
            const components::Visual *,
            const components::Name *_name,
            const components::Pose *_pose,
            const components::Geometry *_geom,
            const components::CastShadows *_castShadows,
            const components::Transparency *_transparency,
            const components::VisibilityFlags *_visibilityFlags,
            const components::ParentEntity *_parent)->bool
        {
          sdf::Visual visual;
          visual.SetName(_name->Data());
          visual.SetRawPose(_pose->Data());
          visual.SetGeom(_geom->Data());
          visual.SetCastShadows(_castShadows->Data());
          visual.SetTransparency(_transparency->Data());
          visual.SetVisibilityFlags(_visibilityFlags->Data());

          // Optional components
          auto material = _ecm.Component<components::Material>(_entity);
          if (material != nullptr)
          {
            visual.SetMaterial(material->Data());
          }

          auto laserRetro = _ecm.Component<components::LaserRetro>(_entity);
          if (laserRetro != nullptr)
          {
            visual.SetLaserRetro(laserRetro->Data());
          }

          if (auto temp = _ecm.Component<components::Temperature>(_entity))
          {
            // get the uniform temperature for the entity
            this->entityTemp[_entity] =
              std::make_tuple<float, float, std::string>(
                  temp->Data().Kelvin(), 0.0, "");
          }
          else
          {
            // entity doesn't have a uniform temperature. Check if it has
            // a heat signature with an associated temperature range
            auto heatSignature =
              _ecm.Component<components::SourceFilePath>(_entity);
            auto tempRange =
               _ecm.Component<components::TemperatureRange>(_entity);
            if (heatSignature && tempRange)
            {
              this->entityTemp[_entity] =
                std::make_tuple<float, float, std::string>(
                    tempRange->Data().min.Kelvin(),
                    tempRange->Data().max.Kelvin(),
                    std::string(heatSignature->Data()));
            }
          }

          this->newVisuals.push_back(
              std::make_tuple(_entity, visual, _parent->Data()));

          this->linkToVisualEntities[_parent->Data()].push_back(_entity);
          return true;
        });

    // actors
    _ecm.Each<components::Actor, components::ParentEntity>(
        [&](const Entity &_entity,
            const components::Actor *_actor,
            const components::ParentEntity *_parent) -> bool
        {
          this->newActors.push_back(
              std::make_tuple(_entity, _actor->Data(), _parent->Data()));
          return true;
        });

    // lights
    _ecm.Each<components::Light, components::ParentEntity>(
        [&](const Entity &_entity,
            const components::Light *_light,
            const components::ParentEntity *_parent) -> bool
        {
          this->newLights.push_back(
              std::make_tuple(_entity, _light->Data(), _parent->Data()));
          return true;
        });

    // collisions
    _ecm.Each<components::Collision, components::Name, components::Pose,
              components::Geometry, components::CollisionElement,
              components::ParentEntity>(
        [&](const Entity &_entity,
            const components::Collision *,
            const components::Name *,
            const components::Pose *,
            const components::Geometry *,
            const components::CollisionElement *_collElement,
            const components::ParentEntity *_parent) -> bool
        {
          this->entityCollisions[_entity] = _collElement->Data();
          this->linkToCollisionEntities[_parent->Data()].push_back(_entity);
          return true;
        });

    // particle emitters
    _ecm.Each<components::ParticleEmitter, components::ParentEntity>(
        [&](const Entity &_entity,
            const components::ParticleEmitter *_emitter,
            const components::ParentEntity *_parent) -> bool
        {
          this->newParticleEmitters.push_back(
              std::make_tuple(_entity, _emitter->Data(), _parent->Data()));
          return true;
        });

    if (this->enableSensors)
    {
      // Create cameras
      _ecm.Each<components::Camera, components::ParentEntity>(
        [&](const Entity &_entity,
            const components::Camera *_camera,
            const components::ParentEntity *_parent)->bool
          {
            addNewSensor(_entity, _camera->Data(), _parent->Data(),
                         cameraSuffix);
            return true;
          });

      // Create depth cameras
      _ecm.Each<components::DepthCamera, components::ParentEntity>(
        [&](const Entity &_entity,
            const components::DepthCamera *_depthCamera,
            const components::ParentEntity *_parent)->bool
          {
            addNewSensor(_entity, _depthCamera->Data(), _parent->Data(),
                         depthCameraSuffix);
            return true;
          });

      // Create rgbd cameras
      _ecm.Each<components::RgbdCamera, components::ParentEntity>(
        [&](const Entity &_entity,
            const components::RgbdCamera *_rgbdCamera,
            const components::ParentEntity *_parent)->bool
          {
            addNewSensor(_entity, _rgbdCamera->Data(), _parent->Data(),
                         rgbdCameraSuffix);
            return true;
          });

      // Create gpu lidar
      _ecm.Each<components::GpuLidar, components::ParentEntity>(
        [&](const Entity &_entity,
            const components::GpuLidar *_gpuLidar,
            const components::ParentEntity *_parent)->bool
          {
            addNewSensor(_entity, _gpuLidar->Data(), _parent->Data(),
                         gpuLidarSuffix);
            return true;
          });

      // Create thermal camera
      _ecm.Each<components::ThermalCamera, components::ParentEntity>(
        [&](const Entity &_entity,
            const components::ThermalCamera *_thermalCamera,
            const components::ParentEntity *_parent)->bool
          {
            addNewSensor(_entity, _thermalCamera->Data(), _parent->Data(),
                         thermalCameraSuffix);
            return true;
          });
    }
    this->initialized = true;
  }
  else
  {
    // Get all the new worlds
    // TODO(anyone) Only one scene is supported for now
    // extend the sensor system to support mutliple scenes in the future
    _ecm.EachNew<components::World, components::Scene>(
        [&](const Entity & _entity,
          const components::World *,
          const components::Scene *_scene)->bool
        {
          this->sceneManager.SetWorldId(_entity);
          const sdf::Scene &sceneSdf = _scene->Data();
          this->newScenes.push_back(sceneSdf);
          return true;
        });

    _ecm.EachNew<components::Model, components::Name, components::Pose,
              components::ParentEntity>(
        [&](const Entity &_entity,
            const components::Model *,
            const components::Name *_name,
            const components::Pose *_pose,
            const components::ParentEntity *_parent)->bool
        {
          sdf::Model model;
          model.SetName(_name->Data());
          model.SetRawPose(_pose->Data());
          this->newModels.push_back(
              std::make_tuple(_entity, model, _parent->Data(),
              _info.iterations));
          this->modelToModelEntities[_parent->Data()].push_back(_entity);
          return true;
        });

    _ecm.EachNew<components::Link, components::Name, components::Pose,
              components::ParentEntity>(
        [&](const Entity &_entity,
            const components::Link *,
            const components::Name *_name,
            const components::Pose *_pose,
            const components::ParentEntity *_parent)->bool
        {
          sdf::Link link;
          link.SetName(_name->Data());
          link.SetRawPose(_pose->Data());
          this->newLinks.push_back(
              std::make_tuple(_entity, link, _parent->Data()));
          // used for collsions
          this->modelToLinkEntities[_parent->Data()].push_back(_entity);
          return true;
        });

    // visuals
    _ecm.EachNew<components::Visual, components::Name, components::Pose,
              components::Geometry,
              components::CastShadows,
              components::Transparency,
              components::VisibilityFlags,
              components::ParentEntity>(
        [&](const Entity &_entity,
            const components::Visual *,
            const components::Name *_name,
            const components::Pose *_pose,
            const components::Geometry *_geom,
            const components::CastShadows *_castShadows,
            const components::Transparency *_transparency,
            const components::VisibilityFlags *_visibilityFlags,
            const components::ParentEntity *_parent)->bool
        {
          sdf::Visual visual;
          visual.SetName(_name->Data());
          visual.SetRawPose(_pose->Data());
          visual.SetGeom(_geom->Data());
          visual.SetCastShadows(_castShadows->Data());
          visual.SetTransparency(_transparency->Data());
          visual.SetVisibilityFlags(_visibilityFlags->Data());

          // Optional components
          auto material = _ecm.Component<components::Material>(_entity);
          if (material != nullptr)
          {
            visual.SetMaterial(material->Data());
          }

          auto laserRetro = _ecm.Component<components::LaserRetro>(_entity);
          if (laserRetro != nullptr)
          {
            visual.SetLaserRetro(laserRetro->Data());
          }

          if (auto temp = _ecm.Component<components::Temperature>(_entity))
          {
            // get the uniform temperature for the entity
            this->entityTemp[_entity] =
              std::make_tuple<float, float, std::string>(
                  temp->Data().Kelvin(), 0.0, "");
          }
          else
          {
            // entity doesn't have a uniform temperature. Check if it has
            // a heat signature with an associated temperature range
            auto heatSignature =
              _ecm.Component<components::SourceFilePath>(_entity);
            auto tempRange =
               _ecm.Component<components::TemperatureRange>(_entity);
            if (heatSignature && tempRange)
            {
              this->entityTemp[_entity] =
                std::make_tuple<float, float, std::string>(
                    tempRange->Data().min.Kelvin(),
                    tempRange->Data().max.Kelvin(),
                    std::string(heatSignature->Data()));
            }
          }

          this->newVisuals.push_back(
              std::make_tuple(_entity, visual, _parent->Data()));

          this->linkToVisualEntities[_parent->Data()].push_back(_entity);
          return true;
        });

    // actors
    _ecm.EachNew<components::Actor, components::ParentEntity>(
        [&](const Entity &_entity,
            const components::Actor *_actor,
            const components::ParentEntity *_parent) -> bool
        {
          this->newActors.push_back(
              std::make_tuple(_entity, _actor->Data(), _parent->Data()));
          return true;
        });

    // lights
    _ecm.EachNew<components::Light, components::ParentEntity>(
        [&](const Entity &_entity,
            const components::Light *_light,
            const components::ParentEntity *_parent) -> bool
        {
          this->newLights.push_back(
              std::make_tuple(_entity, _light->Data(), _parent->Data()));
          return true;
        });

    // collisions
    _ecm.EachNew<components::Collision, components::Name, components::Pose,
              components::Geometry, components::CollisionElement,
              components::ParentEntity>(
        [&](const Entity &_entity,
            const components::Collision *,
            const components::Name *,
            const components::Pose *,
            const components::Geometry *,
            const components::CollisionElement *_collElement,
            const components::ParentEntity *_parent) -> bool
        {
          this->entityCollisions[_entity] = _collElement->Data();
          this->linkToCollisionEntities[_parent->Data()].push_back(_entity);
          return true;
        });

    // particle emitters
    _ecm.EachNew<components::ParticleEmitter, components::ParentEntity>(
        [&](const Entity &_entity,
            const components::ParticleEmitter *_emitter,
            const components::ParentEntity *_parent) -> bool
        {
          this->newParticleEmitters.push_back(
              std::make_tuple(_entity, _emitter->Data(), _parent->Data()));
          return true;
        });

    if (this->enableSensors)
    {
      // Create cameras
      _ecm.EachNew<components::Camera, components::ParentEntity>(
        [&](const Entity &_entity,
            const components::Camera *_camera,
            const components::ParentEntity *_parent)->bool
          {
            addNewSensor(_entity, _camera->Data(), _parent->Data(),
                         cameraSuffix);
            return true;
          });

      // Create depth cameras
      _ecm.EachNew<components::DepthCamera, components::ParentEntity>(
        [&](const Entity &_entity,
            const components::DepthCamera *_depthCamera,
            const components::ParentEntity *_parent)->bool
          {
            addNewSensor(_entity, _depthCamera->Data(), _parent->Data(),
                         depthCameraSuffix);
            return true;
          });

      // Create RGBD cameras
      _ecm.EachNew<components::RgbdCamera, components::ParentEntity>(
        [&](const Entity &_entity,
            const components::RgbdCamera *_rgbdCamera,
            const components::ParentEntity *_parent)->bool
          {
            addNewSensor(_entity, _rgbdCamera->Data(), _parent->Data(),
                         rgbdCameraSuffix);
            return true;
          });

      // Create gpu lidar
      _ecm.EachNew<components::GpuLidar, components::ParentEntity>(
        [&](const Entity &_entity,
            const components::GpuLidar *_gpuLidar,
            const components::ParentEntity *_parent)->bool
          {
            addNewSensor(_entity, _gpuLidar->Data(), _parent->Data(),
                         gpuLidarSuffix);
            return true;
          });

      // Create thermal camera
      _ecm.EachNew<components::ThermalCamera, components::ParentEntity>(
        [&](const Entity &_entity,
            const components::ThermalCamera *_thermalCamera,
            const components::ParentEntity *_parent)->bool
          {
            addNewSensor(_entity, _thermalCamera->Data(), _parent->Data(),
                         thermalCameraSuffix);
            return true;
          });
    }
  }
}

//////////////////////////////////////////////////
void RenderUtilPrivate::UpdateRenderingEntities(
    const EntityComponentManager &_ecm)
{
  IGN_PROFILE("RenderUtilPrivate::UpdateRenderingEntities");
  _ecm.Each<components::Model, components::Pose>(
      [&](const Entity &_entity,
        const components::Model *,
        const components::Pose *_pose)->bool
      {
        this->entityPoses[_entity] = _pose->Data();
        return true;
      });

  _ecm.Each<components::Link, components::Pose>(
      [&](const Entity &_entity,
        const components::Link *,
        const components::Pose *_pose)->bool
      {
        this->entityPoses[_entity] = _pose->Data();
        return true;
      });

  // visuals
  _ecm.Each<components::Visual, components::Pose >(
      [&](const Entity &_entity,
        const components::Visual *,
        const components::Pose *_pose)->bool
      {
        this->entityPoses[_entity] = _pose->Data();
        return true;
      });

  // actors
  _ecm.Each<components::Actor, components::Pose>(
      [&](const Entity &_entity,
        const components::Actor *,
        const components::Pose *_pose)->bool
      {
        // Trajectory origin
        this->entityPoses[_entity] = _pose->Data();

        auto animTimeComp = _ecm.Component<components::AnimationTime>(_entity);
        auto animNameComp = _ecm.Component<components::AnimationName>(_entity);

        // Animation time set through ECM so ign-rendering can calculate bone
        // transforms
        if (animTimeComp && animNameComp)
        {
          auto skel = this->sceneManager.ActorSkeletonById(_entity);
          if (nullptr != skel)
          {
            AnimationUpdateData animData;
            animData.loop = true;
            animData.followTrajectory = true;
            animData.animationName = animNameComp->Data();
            animData.time = animTimeComp->Data();
            animData.rootTransform = skel->RootNode()->Transform();
            animData.valid = true;
            this->actorAnimationData[_entity] = animData;
          }
        }
        // Bone poses calculated by ign-common
        else if (this->actorManualSkeletonUpdate)
        {
          this->actorTransforms[_entity] =
              this->sceneManager.ActorSkeletonTransformsAt(
              _entity, this->simTime);
        }
        // Trajectory info from SDF so ign-rendering can calculate bone poses
        else
        {
          auto animData =
            this->sceneManager.ActorAnimationAt(_entity, this->simTime);

          if (animData.valid)
          {
            this->actorAnimationData[_entity] = animData;
          }
        }

        // Trajectory pose set by other systems
        auto trajPoseComp = _ecm.Component<components::TrajectoryPose>(_entity);
        if (trajPoseComp)
          this->trajectoryPoses[_entity] = trajPoseComp->Data();
        return true;
      });

  // update lights
  _ecm.Each<components::Light, components::Pose>(
      [&](const Entity &_entity,
        const components::Light *,
        const components::Pose *_pose)->bool
      {
        this->entityPoses[_entity] = _pose->Data();
        return true;
      });

  // Update cameras
  _ecm.Each<components::Camera, components::Pose>(
      [&](const Entity &_entity,
        const components::Camera *,
        const components::Pose *_pose)->bool
      {
        this->entityPoses[_entity] = _pose->Data();
        return true;
      });

  // Update depth cameras
  _ecm.Each<components::DepthCamera, components::Pose>(
      [&](const Entity &_entity,
        const components::DepthCamera *,
        const components::Pose *_pose)->bool
      {
        this->entityPoses[_entity] = _pose->Data();
        return true;
      });

  // Update RGBD cameras
  _ecm.Each<components::RgbdCamera, components::Pose>(
      [&](const Entity &_entity,
        const components::RgbdCamera *,
        const components::Pose *_pose)->bool
      {
        this->entityPoses[_entity] = _pose->Data();
        return true;
      });

  // Update gpu_lidar
  _ecm.Each<components::GpuLidar, components::Pose>(
      [&](const Entity &_entity,
        const components::GpuLidar *,
        const components::Pose *_pose)->bool
      {
        this->entityPoses[_entity] = _pose->Data();
        return true;
      });

  // Update thermal cameras
  _ecm.Each<components::ThermalCamera, components::Pose>(
      [&](const Entity &_entity,
        const components::ThermalCamera *,
        const components::Pose *_pose)->bool
      {
        this->entityPoses[_entity] = _pose->Data();
        return true;
      });
}

//////////////////////////////////////////////////
void RenderUtilPrivate::RemoveRenderingEntities(
    const EntityComponentManager &_ecm, const UpdateInfo &_info)
{
  IGN_PROFILE("RenderUtilPrivate::RemoveRenderingEntities");
  _ecm.EachRemoved<components::Model>(
      [&](const Entity &_entity, const components::Model *)->bool
      {
        this->removeEntities[_entity] = _info.iterations;
        this->modelToLinkEntities.erase(_entity);
        this->modelToModelEntities.erase(_entity);
        return true;
      });

  _ecm.EachRemoved<components::Link>(
      [&](const Entity &_entity, const components::Link *)->bool
      {
        this->removeEntities[_entity] = _info.iterations;
        this->linkToVisualEntities.erase(_entity);
        this->linkToCollisionEntities.erase(_entity);
        return true;
      });

  // visuals
  _ecm.EachRemoved<components::Visual>(
      [&](const Entity &_entity, const components::Visual *)->bool
      {
        this->removeEntities[_entity] = _info.iterations;
        return true;
      });

  // lights
  _ecm.EachRemoved<components::Light>(
      [&](const Entity &_entity, const components::Light *)->bool
      {
        this->removeEntities[_entity] = _info.iterations;
        this->removeEntities[matchLightWithVisuals[_entity]] =
          _info.iterations;
        matchLightWithVisuals.erase(_entity);
        return true;
      });

  // particle emitters
  _ecm.EachRemoved<components::ParticleEmitter>(
      [&](const Entity &_entity, const components::ParticleEmitter *)->bool
      {
        this->removeEntities[_entity] = _info.iterations;
        return true;
      });

  // cameras
  _ecm.EachRemoved<components::Camera>(
    [&](const Entity &_entity, const components::Camera *)->bool
      {
        this->removeEntities[_entity] = _info.iterations;
        return true;
      });

  // depth cameras
  _ecm.EachRemoved<components::DepthCamera>(
    [&](const Entity &_entity, const components::DepthCamera *)->bool
      {
        this->removeEntities[_entity] = _info.iterations;
        return true;
      });

  // rgbd cameras
  _ecm.EachRemoved<components::RgbdCamera>(
    [&](const Entity &_entity, const components::RgbdCamera *)->bool
      {
        this->removeEntities[_entity] = _info.iterations;
        return true;
      });

  // gpu_lidars
  _ecm.EachRemoved<components::GpuLidar>(
    [&](const Entity &_entity, const components::GpuLidar *)->bool
      {
        this->removeEntities[_entity] = _info.iterations;
        return true;
      });

  // thermal cameras
  _ecm.EachRemoved<components::ThermalCamera>(
    [&](const Entity &_entity, const components::ThermalCamera *)->bool
      {
        this->removeEntities[_entity] = _info.iterations;
        return true;
      });

  // collisions
  _ecm.EachRemoved<components::Collision>(
    [&](const Entity &_entity, const components::Collision *)->bool
      {
        this->removeEntities[_entity] = _info.iterations;
        this->viewingCollisions.erase(_entity);
        this->entityCollisions.erase(_entity);
        return true;
      });
}

/////////////////////////////////////////////////
void RenderUtil::Init()
{
  ignition::common::SystemPaths pluginPath;
  pluginPath.SetPluginPathEnv(kRenderPluginPathEnv);
  rendering::setPluginPaths(pluginPath.PluginPaths());

  std::map<std::string, std::string> params;
  if (this->dataPtr->useCurrentGLContext)
    params["useCurrentGLContext"] = "1";
  this->dataPtr->engine = rendering::engine(this->dataPtr->engineName, params);
  if (!this->dataPtr->engine)
  {
    ignerr << "Engine [" << this->dataPtr->engineName << "] is not supported. "
           << "Loading OGRE2 instead." << std::endl;
    this->dataPtr->engine = rendering::engine("ogre2", params);
  }

  // Scene
  this->dataPtr->scene =
      this->dataPtr->engine->SceneByName(this->dataPtr->sceneName);
  if (!this->dataPtr->scene)
  {
    igndbg << "Create scene [" << this->dataPtr->sceneName << "]" << std::endl;
    this->dataPtr->scene =
        this->dataPtr->engine->CreateScene(this->dataPtr->sceneName);
    if (this->dataPtr->scene)
    {
      this->dataPtr->scene->SetAmbientLight(this->dataPtr->ambientLight);
      this->dataPtr->scene->SetBackgroundColor(this->dataPtr->backgroundColor);
      this->dataPtr->scene->SetSkyEnabled(this->dataPtr->skyEnabled);
    }
  }
  this->dataPtr->sceneManager.SetScene(this->dataPtr->scene);
  if (this->dataPtr->enableSensors)
    this->dataPtr->markerManager.SetTopic("/sensors/marker");
  this->dataPtr->markerManager.Init(this->dataPtr->scene);
}

/////////////////////////////////////////////////
void RenderUtil::SetBackgroundColor(const math::Color &_color)
{
  this->dataPtr->backgroundColor = _color;
}

/////////////////////////////////////////////////
void RenderUtil::SetAmbientLight(const math::Color &_ambient)
{
  this->dataPtr->ambientLight  = _ambient;
}

/////////////////////////////////////////////////
void RenderUtil::ShowGrid()
{
  if (!this->dataPtr->scene)
    return;

  rendering::VisualPtr root = this->dataPtr->scene->RootVisual();

  // create gray material
  rendering::MaterialPtr gray = this->dataPtr->scene->CreateMaterial();
  gray->SetAmbient(0.7, 0.7, 0.7);
  gray->SetDiffuse(0.7, 0.7, 0.7);
  gray->SetSpecular(0.7, 0.7, 0.7);

  // create grid visual
  rendering::VisualPtr visual = this->dataPtr->scene->CreateVisual();
  rendering::GridPtr gridGeom = this->dataPtr->scene->CreateGrid();
  if (!gridGeom)
  {
    ignwarn << "Failed to create grid for scene ["
      << this->dataPtr->scene->Name() << "] on engine ["
        << this->dataPtr->scene->Engine()->Name() << "]"
          << std::endl;
    return;
  }
  gridGeom->SetCellCount(20);
  gridGeom->SetCellLength(1);
  gridGeom->SetVerticalCellCount(0);
  visual->AddGeometry(gridGeom);
  visual->SetLocalPosition(0, 0, 0.015);
  visual->SetMaterial(gray);
  root->AddChild(visual);
}

/////////////////////////////////////////////////
void RenderUtil::SetEngineName(const std::string &_name)
{
  this->dataPtr->engineName = _name;
}

/////////////////////////////////////////////////
std::string RenderUtil::EngineName() const
{
  return this->dataPtr->engineName;
}

/////////////////////////////////////////////////
void RenderUtil::SetSceneName(const std::string &_name)
{
  this->dataPtr->sceneName = _name;
}

/////////////////////////////////////////////////
std::string RenderUtil::SceneName() const
{
  return this->dataPtr->sceneName;
}

/////////////////////////////////////////////////
void RenderUtil::SetSkyEnabled(bool _enabled)
{
  this->dataPtr->skyEnabled = _enabled;
}

/////////////////////////////////////////////////
void RenderUtil::SetUseCurrentGLContext(bool _enable)
{
  this->dataPtr->useCurrentGLContext = _enable;
}

/////////////////////////////////////////////////
void RenderUtil::SetEnableSensors(bool _enable,
    std::function<std::string(const gazebo::Entity &, const sdf::Sensor &,
      const std::string &)> _createSensorCb)
{
  this->dataPtr->enableSensors = _enable;
  this->dataPtr->createSensorCb = std::move(_createSensorCb);
}

/////////////////////////////////////////////////
void RenderUtil::SetRemoveSensorCb(
    std::function<void(const gazebo::Entity &)> _removeSensorCb)
{
  this->dataPtr->removeSensorCb = std::move(_removeSensorCb);
}

/////////////////////////////////////////////////
SceneManager &RenderUtil::SceneManager()
{
  return this->dataPtr->sceneManager;
}

/////////////////////////////////////////////////
MarkerManager &RenderUtil::MarkerManager()
{
  return this->dataPtr->markerManager;
}

//////////////////////////////////////////////////
std::chrono::steady_clock::duration RenderUtil::SimTime() const
{
  std::lock_guard<std::mutex> lock(this->dataPtr->updateMutex);
  return this->dataPtr->simTime;
}

/////////////////////////////////////////////////
void RenderUtil::SetSelectedEntity(const rendering::NodePtr &_node)
{
  if (!_node)
    return;

  auto vis = std::dynamic_pointer_cast<rendering::Visual>(_node);
  Entity entityId = kNullEntity;

  if (vis)
    entityId = std::get<int>(vis->UserData("gazebo-entity"));

  if (entityId == kNullEntity)
    return;

  this->dataPtr->selectedEntities.push_back(entityId);
  this->dataPtr->HighlightNode(_node);
}

/////////////////////////////////////////////////
void RenderUtil::DeselectAllEntities()
{
  for (const auto &entity : this->dataPtr->selectedEntities)
  {
    auto node = this->dataPtr->sceneManager.NodeById(entity);
    this->dataPtr->LowlightNode(node);
  }
  this->dataPtr->selectedEntities.clear();
  this->dataPtr->originalEmissive.clear();
}

/////////////////////////////////////////////////
const std::vector<Entity> &RenderUtil::SelectedEntities() const
{
  return this->dataPtr->selectedEntities;
}

/////////////////////////////////////////////////
void RenderUtil::SetTransformActive(bool _active)
{
  this->dataPtr->transformActive = _active;
}

////////////////////////////////////////////////
void RenderUtilPrivate::HighlightNode(const rendering::NodePtr &_node)
{
  if (!_node)
    return;
  auto vis = std::dynamic_pointer_cast<rendering::Visual>(_node);
  Entity entityId = kNullEntity;
  if (vis)
    entityId = std::get<int>(vis->UserData("gazebo-entity"));
  // If the entity is not found in the existing map, create a wire box
  auto wireBoxIt = this->wireBoxes.find(entityId);
  if (wireBoxIt == this->wireBoxes.end())
  {
    auto white = this->scene->Material("highlight_material");
    if (!white)
    {
      white = this->scene->CreateMaterial("highlight_material");
      white->SetAmbient(1.0, 1.0, 1.0);
      white->SetDiffuse(1.0, 1.0, 1.0);
      white->SetSpecular(1.0, 1.0, 1.0);
      white->SetEmissive(1.0, 1.0, 1.0);
    }

    ignition::rendering::WireBoxPtr wireBox =
      this->scene->CreateWireBox();
    ignition::math::AxisAlignedBox aabb = vis->LocalBoundingBox();
    wireBox->SetBox(aabb);

    // Create visual and add wire box
    ignition::rendering::VisualPtr wireBoxVis =
      this->scene->CreateVisual();
    wireBoxVis->SetInheritScale(false);
    wireBoxVis->AddGeometry(wireBox);
    wireBoxVis->SetMaterial(white, false);
    vis->AddChild(wireBoxVis);

    // Add wire box to map for setting visibility
    this->wireBoxes.insert(
        std::pair<Entity, ignition::rendering::WireBoxPtr>(entityId, wireBox));
  }
  else
  {
    ignition::rendering::WireBoxPtr wireBox = wireBoxIt->second;
    ignition::math::AxisAlignedBox aabb = vis->LocalBoundingBox();
    wireBox->SetBox(aabb);
    auto visParent = wireBox->Parent();
    if (visParent)
      visParent->SetVisible(true);
  }
}

////////////////////////////////////////////////
void RenderUtilPrivate::LowlightNode(const rendering::NodePtr &_node)
{
  if (!_node)
    return;
  auto vis = std::dynamic_pointer_cast<rendering::Visual>(_node);
  Entity entityId = kNullEntity;
  if (vis)
    entityId = std::get<int>(vis->UserData("gazebo-entity"));
  if (this->wireBoxes.find(entityId) != this->wireBoxes.end())
  {
    ignition::rendering::WireBoxPtr wireBox =
      this->wireBoxes[entityId];
    auto visParent = wireBox->Parent();
    if (visParent)
      visParent->SetVisible(false);
  }
}

/////////////////////////////////////////////////
<<<<<<< HEAD
void RenderUtil::ViewWireframes(const Entity &_entity)
{
  std::vector<Entity> visEntities;
  std::vector<Entity> links;

  if (this->dataPtr->linkToVisualEntities.find(_entity) !=
      this->dataPtr->linkToVisualEntities.end())
  {
    visEntities = this->dataPtr->linkToVisualEntities[_entity];
  }
  else if (this->dataPtr->modelToLinkEntities.find(_entity) !=
           this->dataPtr->modelToLinkEntities.end())
  {
    links.insert(links.end(),
        this->dataPtr->modelToLinkEntities[_entity].begin(),
        this->dataPtr->modelToLinkEntities[_entity].end());
  }

  if (this->dataPtr->modelToModelEntities.find(_entity) !=
      this->dataPtr->modelToModelEntities.end())
  {
    std::stack<Entity> modelStack;
    modelStack.push(_entity);

    std::vector<Entity> childModels;
    while (!modelStack.empty())
    {
      Entity model = modelStack.top();
      modelStack.pop();

      links.insert(links.end(),
          this->dataPtr->modelToLinkEntities[model].begin(),
          this->dataPtr->modelToLinkEntities[model].end());

      childModels = this->dataPtr->modelToModelEntities[model];
      for (const auto &childModel : childModels)
      {
        modelStack.push(childModel);
      }
    }
  }

  for (const auto &link : links)
    visEntities.insert(visEntities.end(),
        this->dataPtr->linkToVisualEntities[link].begin(),
        this->dataPtr->linkToVisualEntities[link].end());

  // Toggle wireframes
  bool showWireframe, showWireframeInit = false;

  // first loop looks for new wireframes
  for (const auto &visEntity : visEntities)
  {
    if (this->dataPtr->viewingWireframes.find(visEntity) ==
        this->dataPtr->viewingWireframes.end())
    {
      this->dataPtr->newWireframes.push_back(_entity);
      showWireframeInit = showWireframe = true;
    }
  }

  // second loop toggles wireframes
  for (const auto &visEntity : visEntities)
  {
    if (this->dataPtr->viewingWireframes.find(visEntity) ==
        this->dataPtr->viewingWireframes.end())
      continue;

    // when viewing multiple wireframes (e.g. _entity is a model),
    // boolean for view wireframe is based on first visEntity in list
    if (!showWireframeInit)
    {
      showWireframe = !this->dataPtr->viewingWireframes[visEntity];
      showWireframeInit = true;
    }

    rendering::VisualPtr wireframeVisual =
        this->dataPtr->sceneManager.VisualById(visEntity);
    if (wireframeVisual == nullptr)
    {
      ignerr << "Could not find visual for entity [" << visEntity
             << "]" << std::endl;
      continue;
    }

    this->dataPtr->viewingWireframes[visEntity] = showWireframe;
    wireframeVisual->SetWireframe(showWireframe);

    if (showWireframe)
    {
      // turn off wireboxes for visual entity
      if (this->dataPtr->wireBoxes.find(visEntity)
            != this->dataPtr->wireBoxes.end())
      {
        ignition::rendering::WireBoxPtr wireBox =
          this->dataPtr->wireBoxes[visEntity];
        auto visParent = wireBox->Parent();
        if (visParent)
          visParent->SetVisible(false);
      }
    }
=======
void RenderUtilPrivate::RemoveSensor(const Entity _entity)
{
  auto sensorEntityIt = this->sensorEntities.find(_entity);
  if (sensorEntityIt != this->sensorEntities.end())
  {
    this->removeSensorCb(_entity);
    this->sensorEntities.erase(sensorEntityIt);
  }
}

/////////////////////////////////////////////////
void RenderUtilPrivate::RemoveBoundingBox(const Entity _entity)
{
  auto wireBoxIt = this->wireBoxes.find(_entity);
  if (wireBoxIt != this->wireBoxes.end())
  {
    this->scene->DestroyVisual(wireBoxIt->second->Parent());
    this->wireBoxes.erase(wireBoxIt);
  }
}

/////////////////////////////////////////////////
void RenderUtilPrivate::UpdateLights(
    const std::unordered_map<Entity, msgs::Light> &_entityLights)
{
  IGN_PROFILE("RenderUtil::Update Lights");
  for (const auto &light : _entityLights)
  {
    auto node = this->sceneManager.NodeById(light.first);
    if (!node)
      continue;
    auto l = std::dynamic_pointer_cast<rendering::Light>(node);
    if (l)
    {
      if (light.second.has_diffuse())
      {
        if (l->DiffuseColor() != msgs::Convert(light.second.diffuse()))
          l->SetDiffuseColor(msgs::Convert(light.second.diffuse()));
      }
      if (light.second.has_specular())
      {
        if (l->SpecularColor() != msgs::Convert(light.second.specular()))
        {
          l->SetSpecularColor(msgs::Convert(light.second.specular()));
        }
      }
      if (!ignition::math::equal(
          l->AttenuationRange(),
          static_cast<double>(light.second.range())))
      {
        l->SetAttenuationRange(light.second.range());
      }
      if (!ignition::math::equal(
          l->AttenuationLinear(),
          static_cast<double>(light.second.attenuation_linear())))
      {
        l->SetAttenuationLinear(light.second.attenuation_linear());
      }
      if (!ignition::math::equal(
          l->AttenuationConstant(),
          static_cast<double>(light.second.attenuation_constant())))
      {
        l->SetAttenuationConstant(light.second.attenuation_constant());
      }
      if (!ignition::math::equal(
          l->AttenuationQuadratic(),
          static_cast<double>(light.second.attenuation_quadratic())))
      {
        l->SetAttenuationQuadratic(light.second.attenuation_quadratic());
      }
      if (l->CastShadows() != light.second.cast_shadows())
        l->SetCastShadows(light.second.cast_shadows());
      auto lDirectional =
        std::dynamic_pointer_cast<rendering::DirectionalLight>(node);
      if (lDirectional)
      {
        if (light.second.has_direction())
        {
          if (lDirectional->Direction() !=
              msgs::Convert(light.second.direction()))
          {
            lDirectional->SetDirection(
              msgs::Convert(light.second.direction()));
          }
        }
      }
      auto lSpotLight =
        std::dynamic_pointer_cast<rendering::SpotLight>(node);
      if (lSpotLight)
      {
        if (light.second.has_direction())
        {
          if (lSpotLight->Direction() !=
            msgs::Convert(light.second.direction()))
          {
            lSpotLight->SetDirection(
              msgs::Convert(light.second.direction()));
          }
        }
        if (lSpotLight->InnerAngle() != light.second.spot_inner_angle())
          lSpotLight->SetInnerAngle(light.second.spot_inner_angle());
        if (lSpotLight->OuterAngle() != light.second.spot_outer_angle())
          lSpotLight->SetOuterAngle(light.second.spot_outer_angle());
        if (!ignition::math::equal(
            lSpotLight->Falloff(),
            static_cast<double>(light.second.spot_falloff())))
        {
          lSpotLight->SetFalloff(light.second.spot_falloff());
        }
      }
    }
  }
}

/////////////////////////////////////////////////
void RenderUtilPrivate::UpdateThermalCamera(const std::unordered_map<Entity,
    std::tuple<double, components::TemperatureRangeInfo>> &_thermalCamData)
{
  for (const auto &thermal : _thermalCamData)
  {
    Entity id = thermal.first;
    rendering::ThermalCameraPtr camera =
        std::dynamic_pointer_cast<rendering::ThermalCamera>(
        this->sceneManager.NodeById(id));
    if (camera)
    {
      double resolution = std::get<0>(thermal.second);

      if (resolution > 0.0)
      {
        camera->SetLinearResolution(resolution);
      }
      else
      {
        ignwarn << "Unable to set thermal camera temperature linear resolution."
                << " Value must be greater than 0. Using the default value: "
                << camera->LinearResolution() << ". " << std::endl;
      }
      double minTemp = std::get<1>(thermal.second).min.Kelvin();
      double maxTemp = std::get<1>(thermal.second).max.Kelvin();
      if (maxTemp >= minTemp)
      {
        camera->SetMinTemperature(minTemp);
        camera->SetMaxTemperature(maxTemp);
      }
      else
      {
        ignwarn << "Unable to set thermal camera temperature range."
                << "Max temperature must be greater or equal to min. "
                << "Using the default values : [" << camera->MinTemperature()
                << ", " << camera->MaxTemperature() << "]." << std::endl;
      }
    }
  }
}

/////////////////////////////////////////////////
void RenderUtilPrivate::UpdateAnimation(
    const std::unordered_map<Entity, AnimationUpdateData> &_actorAnimationData)
{
  for (auto &it : _actorAnimationData)
  {
    auto actorMesh = this->sceneManager.ActorMeshById(it.first);
    auto actorVisual = this->sceneManager.NodeById(it.first);
    auto actorSkel = this->sceneManager.ActorSkeletonById(
        it.first);
    if (!actorMesh || !actorVisual || !actorSkel)
    {
      ignerr << "Actor with Entity ID '" << it.first << "'. not found. "
             << "Skipping skeleton animation update." << std::endl;
      continue;
    }

    const AnimationUpdateData &animData = it.second;
    if (!animData.valid)
    {
      ignerr << "invalid animation update data" << std::endl;
      continue;
    }
    // Enable skeleton animation
    if (!actorMesh->SkeletonAnimationEnabled(animData.animationName))
    {
      // disable all animations for this actor
      for (unsigned int i = 0; i < actorSkel->AnimationCount(); ++i)
      {
        actorMesh->SetSkeletonAnimationEnabled(
            actorSkel->Animation(i)->Name(), false, false, 0.0);
      }

      // enable requested animation
      actorMesh->SetSkeletonAnimationEnabled(
          animData.animationName, true, animData.loop);

      // Set skeleton root node weight to zero so it is not affected by
      // the animation being played. This is needed if trajectory animation
      // is enabled. We need to let the trajectory animation set the
      // position of the actor instead
      common::SkeletonPtr skeleton =
          this->sceneManager.ActorSkeletonById(it.first);
      if (skeleton)
      {
        float rootBoneWeight = (animData.followTrajectory) ? 0.0 : 1.0;
        std::unordered_map<std::string, float> weights;
        weights[skeleton->RootNode()->Name()] = rootBoneWeight;
        actorMesh->SetSkeletonWeights(weights);
      }
    }
    // Update skeleton animation by setting animation time.
    // Note that animation time is different from sim time. An actor can
    // have multiple animations. Animation time is associated with
    // current animation that is being played. It is also adjusted if
    // interpotate_x is enabled.
    actorMesh->UpdateSkeletonAnimation(animData.time);

    // manually update root transform in order to sync with trajectory
    // animation
    if (animData.followTrajectory)
    {
      common::SkeletonPtr skeleton =
          this->sceneManager.ActorSkeletonById(it.first);
      std::map<std::string, math::Matrix4d> rootTf;
      rootTf[skeleton->RootNode()->Name()] = animData.rootTransform;
      actorMesh->SetSkeletonLocalTransforms(rootTf);
    }

    // update actor trajectory animation
    math::Pose3d globalPose;
    if (entityPoses.find(it.first) != entityPoses.end())
    {
      globalPose = entityPoses[it.first];
    }

    math::Pose3d trajPose;
    // Trajectory from the ECS
    if (trajectoryPoses.find(it.first) != trajectoryPoses.end())
    {
      trajPose = trajectoryPoses[it.first];
    }
    else
    {
      // trajectory from sdf script
      common::PoseKeyFrame poseFrame(0.0);
      if (animData.followTrajectory)
        animData.trajectory.Waypoints()->InterpolatedKeyFrame(poseFrame);
      trajPose.Pos() = poseFrame.Translation();
      trajPose.Rot() = poseFrame.Rotation();
    }

    actorVisual->SetLocalPose(trajPose + globalPose);
>>>>>>> ee6a29e9
  }
}

/////////////////////////////////////////////////
void RenderUtil::ViewCollisions(const Entity &_entity)
{
  std::vector<Entity> colEntities;
  std::vector<Entity> links;

  if (this->dataPtr->linkToCollisionEntities.find(_entity) !=
      this->dataPtr->linkToCollisionEntities.end())
  {
    colEntities = this->dataPtr->linkToCollisionEntities[_entity];
  }
  else if (this->dataPtr->modelToLinkEntities.find(_entity) !=
           this->dataPtr->modelToLinkEntities.end())
  {
    links.insert(links.end(),
        this->dataPtr->modelToLinkEntities[_entity].begin(),
        this->dataPtr->modelToLinkEntities[_entity].end());
  }

  if (this->dataPtr->modelToModelEntities.find(_entity) !=
      this->dataPtr->modelToModelEntities.end())
  {
    std::stack<Entity> modelStack;
    modelStack.push(_entity);

    std::vector<Entity> childModels;
    while (!modelStack.empty())
    {
      Entity model = modelStack.top();
      modelStack.pop();

      links.insert(links.end(),
          this->dataPtr->modelToLinkEntities[model].begin(),
          this->dataPtr->modelToLinkEntities[model].end());

      childModels = this->dataPtr->modelToModelEntities[model];
      for (const auto &childModel : childModels)
      {
        modelStack.push(childModel);
      }
    }
  }

  for (const auto &link : links)
    colEntities.insert(colEntities.end(),
        this->dataPtr->linkToCollisionEntities[link].begin(),
        this->dataPtr->linkToCollisionEntities[link].end());

  // create and/or toggle collision visuals

  bool showCol, showColInit = false;
  // first loop looks for new collisions
  for (const auto &colEntity : colEntities)
  {
    if (this->dataPtr->viewingCollisions.find(colEntity) ==
        this->dataPtr->viewingCollisions.end())
    {
      this->dataPtr->newCollisions.push_back(_entity);
      showColInit = showCol = true;
    }
  }

  // second loop toggles already created collisions
  for (const auto &colEntity : colEntities)
  {
    if (this->dataPtr->viewingCollisions.find(colEntity) ==
        this->dataPtr->viewingCollisions.end())
      continue;

    // when viewing multiple collisions (e.g. _entity is a model),
    // boolean for view collisions is based on first colEntity in list
    if (!showColInit)
    {
      showCol = !this->dataPtr->viewingCollisions[colEntity];
      showColInit = true;
    }

    rendering::VisualPtr colVisual =
        this->dataPtr->sceneManager.VisualById(colEntity);
    if (colVisual == nullptr)
    {
      ignerr << "Could not find collision visual for entity [" << colEntity
             << "]" << std::endl;
      continue;
    }

    this->dataPtr->viewingCollisions[colEntity] = showCol;
    colVisual->SetVisible(showCol);

    if (showCol)
    {
      // turn off wireboxes for collision entity
      if (this->dataPtr->wireBoxes.find(colEntity)
            != this->dataPtr->wireBoxes.end())
      {
        ignition::rendering::WireBoxPtr wireBox =
          this->dataPtr->wireBoxes[colEntity];
        auto visParent = wireBox->Parent();
        if (visParent)
          visParent->SetVisible(false);
      }
    }
  }
}<|MERGE_RESOLUTION|>--- conflicted
+++ resolved
@@ -2035,109 +2035,6 @@
 }
 
 /////////////////////////////////////////////////
-<<<<<<< HEAD
-void RenderUtil::ViewWireframes(const Entity &_entity)
-{
-  std::vector<Entity> visEntities;
-  std::vector<Entity> links;
-
-  if (this->dataPtr->linkToVisualEntities.find(_entity) !=
-      this->dataPtr->linkToVisualEntities.end())
-  {
-    visEntities = this->dataPtr->linkToVisualEntities[_entity];
-  }
-  else if (this->dataPtr->modelToLinkEntities.find(_entity) !=
-           this->dataPtr->modelToLinkEntities.end())
-  {
-    links.insert(links.end(),
-        this->dataPtr->modelToLinkEntities[_entity].begin(),
-        this->dataPtr->modelToLinkEntities[_entity].end());
-  }
-
-  if (this->dataPtr->modelToModelEntities.find(_entity) !=
-      this->dataPtr->modelToModelEntities.end())
-  {
-    std::stack<Entity> modelStack;
-    modelStack.push(_entity);
-
-    std::vector<Entity> childModels;
-    while (!modelStack.empty())
-    {
-      Entity model = modelStack.top();
-      modelStack.pop();
-
-      links.insert(links.end(),
-          this->dataPtr->modelToLinkEntities[model].begin(),
-          this->dataPtr->modelToLinkEntities[model].end());
-
-      childModels = this->dataPtr->modelToModelEntities[model];
-      for (const auto &childModel : childModels)
-      {
-        modelStack.push(childModel);
-      }
-    }
-  }
-
-  for (const auto &link : links)
-    visEntities.insert(visEntities.end(),
-        this->dataPtr->linkToVisualEntities[link].begin(),
-        this->dataPtr->linkToVisualEntities[link].end());
-
-  // Toggle wireframes
-  bool showWireframe, showWireframeInit = false;
-
-  // first loop looks for new wireframes
-  for (const auto &visEntity : visEntities)
-  {
-    if (this->dataPtr->viewingWireframes.find(visEntity) ==
-        this->dataPtr->viewingWireframes.end())
-    {
-      this->dataPtr->newWireframes.push_back(_entity);
-      showWireframeInit = showWireframe = true;
-    }
-  }
-
-  // second loop toggles wireframes
-  for (const auto &visEntity : visEntities)
-  {
-    if (this->dataPtr->viewingWireframes.find(visEntity) ==
-        this->dataPtr->viewingWireframes.end())
-      continue;
-
-    // when viewing multiple wireframes (e.g. _entity is a model),
-    // boolean for view wireframe is based on first visEntity in list
-    if (!showWireframeInit)
-    {
-      showWireframe = !this->dataPtr->viewingWireframes[visEntity];
-      showWireframeInit = true;
-    }
-
-    rendering::VisualPtr wireframeVisual =
-        this->dataPtr->sceneManager.VisualById(visEntity);
-    if (wireframeVisual == nullptr)
-    {
-      ignerr << "Could not find visual for entity [" << visEntity
-             << "]" << std::endl;
-      continue;
-    }
-
-    this->dataPtr->viewingWireframes[visEntity] = showWireframe;
-    wireframeVisual->SetWireframe(showWireframe);
-
-    if (showWireframe)
-    {
-      // turn off wireboxes for visual entity
-      if (this->dataPtr->wireBoxes.find(visEntity)
-            != this->dataPtr->wireBoxes.end())
-      {
-        ignition::rendering::WireBoxPtr wireBox =
-          this->dataPtr->wireBoxes[visEntity];
-        auto visParent = wireBox->Parent();
-        if (visParent)
-          visParent->SetVisible(false);
-      }
-    }
-=======
 void RenderUtilPrivate::RemoveSensor(const Entity _entity)
 {
   auto sensorEntityIt = this->sensorEntities.find(_entity);
@@ -2387,7 +2284,111 @@
     }
 
     actorVisual->SetLocalPose(trajPose + globalPose);
->>>>>>> ee6a29e9
+  }
+}
+
+/////////////////////////////////////////////////
+void RenderUtil::ViewWireframes(const Entity &_entity)
+{
+  std::vector<Entity> visEntities;
+  std::vector<Entity> links;
+
+  if (this->dataPtr->linkToVisualEntities.find(_entity) !=
+      this->dataPtr->linkToVisualEntities.end())
+  {
+    visEntities = this->dataPtr->linkToVisualEntities[_entity];
+  }
+  else if (this->dataPtr->modelToLinkEntities.find(_entity) !=
+           this->dataPtr->modelToLinkEntities.end())
+  {
+    links.insert(links.end(),
+        this->dataPtr->modelToLinkEntities[_entity].begin(),
+        this->dataPtr->modelToLinkEntities[_entity].end());
+  }
+
+  if (this->dataPtr->modelToModelEntities.find(_entity) !=
+      this->dataPtr->modelToModelEntities.end())
+  {
+    std::stack<Entity> modelStack;
+    modelStack.push(_entity);
+
+    std::vector<Entity> childModels;
+    while (!modelStack.empty())
+    {
+      Entity model = modelStack.top();
+      modelStack.pop();
+
+      links.insert(links.end(),
+          this->dataPtr->modelToLinkEntities[model].begin(),
+          this->dataPtr->modelToLinkEntities[model].end());
+
+      childModels = this->dataPtr->modelToModelEntities[model];
+      for (const auto &childModel : childModels)
+      {
+        modelStack.push(childModel);
+      }
+    }
+  }
+
+  for (const auto &link : links)
+    visEntities.insert(visEntities.end(),
+        this->dataPtr->linkToVisualEntities[link].begin(),
+        this->dataPtr->linkToVisualEntities[link].end());
+
+  // Toggle wireframes
+  bool showWireframe, showWireframeInit = false;
+
+  // first loop looks for new wireframes
+  for (const auto &visEntity : visEntities)
+  {
+    if (this->dataPtr->viewingWireframes.find(visEntity) ==
+        this->dataPtr->viewingWireframes.end())
+    {
+      this->dataPtr->newWireframes.push_back(_entity);
+      showWireframeInit = showWireframe = true;
+    }
+  }
+
+  // second loop toggles wireframes
+  for (const auto &visEntity : visEntities)
+  {
+    if (this->dataPtr->viewingWireframes.find(visEntity) ==
+        this->dataPtr->viewingWireframes.end())
+      continue;
+
+    // when viewing multiple wireframes (e.g. _entity is a model),
+    // boolean for view wireframe is based on first visEntity in list
+    if (!showWireframeInit)
+    {
+      showWireframe = !this->dataPtr->viewingWireframes[visEntity];
+      showWireframeInit = true;
+    }
+
+    rendering::VisualPtr wireframeVisual =
+        this->dataPtr->sceneManager.VisualById(visEntity);
+    if (wireframeVisual == nullptr)
+    {
+      ignerr << "Could not find visual for entity [" << visEntity
+             << "]" << std::endl;
+      continue;
+    }
+
+    this->dataPtr->viewingWireframes[visEntity] = showWireframe;
+    wireframeVisual->SetWireframe(showWireframe);
+
+    if (showWireframe)
+    {
+      // turn off wireboxes for visual entity
+      if (this->dataPtr->wireBoxes.find(visEntity)
+            != this->dataPtr->wireBoxes.end())
+      {
+        ignition::rendering::WireBoxPtr wireBox =
+          this->dataPtr->wireBoxes[visEntity];
+        auto visParent = wireBox->Parent();
+        if (visParent)
+          visParent->SetVisible(false);
+      }
+    }
   }
 }
 
