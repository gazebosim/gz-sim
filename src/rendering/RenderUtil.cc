/*
 * Copyright (C) 2019 Open Source Robotics Foundation
 *
 * Licensed under the Apache License, Version 2.0 (the "License");
 * you may not use this file except in compliance with the License.
 * You may obtain a copy of the License at
 *
 *     http://www.apache.org/licenses/LICENSE-2.0
 *
 * Unless required by applicable law or agreed to in writing, software
 * distributed under the License is distributed on an "AS IS" BASIS,
 * WITHOUT WARRANTIES OR CONDITIONS OF ANY KIND, either express or implied.
 * See the License for the specific language governing permissions and
 * limitations under the License.
 *
 */

#include <map>
#include <unordered_map>
#include <vector>

#include <sdf/Actor.hh>
#include <sdf/Element.hh>
#include <sdf/Light.hh>
#include <sdf/Link.hh>
#include <sdf/Model.hh>
#include <sdf/parser.hh>
#include <sdf/Scene.hh>
#include <sdf/SDFImpl.hh>
#include <sdf/Visual.hh>

#include <ignition/common/Profiler.hh>
#include <ignition/common/Skeleton.hh>
#include <ignition/common/SkeletonAnimation.hh>

#include <ignition/math/Color.hh>
#include <ignition/math/Helpers.hh>
#include <ignition/math/Matrix4.hh>
#include <ignition/math/Pose3.hh>

#include <ignition/rendering.hh>
#include <ignition/rendering/RenderEngine.hh>
#include <ignition/rendering/RenderingIface.hh>
#include <ignition/rendering/Scene.hh>

#include "ignition/gazebo/components/Actor.hh"
#include "ignition/gazebo/components/Camera.hh"
#include "ignition/gazebo/components/CastShadows.hh"
#include "ignition/gazebo/components/DepthCamera.hh"
#include "ignition/gazebo/components/GpuLidar.hh"
#include "ignition/gazebo/components/Geometry.hh"
#include "ignition/gazebo/components/Light.hh"
#include "ignition/gazebo/components/Link.hh"
#include "ignition/gazebo/components/Material.hh"
#include "ignition/gazebo/components/Model.hh"
#include "ignition/gazebo/components/Name.hh"
#include "ignition/gazebo/components/ParentEntity.hh"
#include "ignition/gazebo/components/Pose.hh"
#include "ignition/gazebo/components/RgbdCamera.hh"
#include "ignition/gazebo/components/Scene.hh"
#include "ignition/gazebo/components/Temperature.hh"
#include "ignition/gazebo/components/ThermalCamera.hh"
#include "ignition/gazebo/components/Visibility.hh"
#include "ignition/gazebo/components/Visual.hh"
#include "ignition/gazebo/components/World.hh"
#include "ignition/gazebo/EntityComponentManager.hh"

#include "ignition/gazebo/rendering/RenderUtil.hh"
#include "ignition/gazebo/rendering/SceneManager.hh"
#include "ignition/gazebo/rendering/MarkerManager.hh"

#include "ignition/gazebo/Util.hh"

using namespace ignition;
using namespace gazebo;

// Private data class.
class ignition::gazebo::RenderUtilPrivate
{
  /// True if the rendering component is initialized
  public: bool initialized = false;

  /// \brief Create rendering entities
  /// \param[in] _ecm The entity-component manager
  public: void CreateRenderingEntities(const EntityComponentManager &_ecm,
      const UpdateInfo &_info);

  /// \brief Remove rendering entities
  /// \param[in] _ecm The entity-component manager
  public: void RemoveRenderingEntities(const EntityComponentManager &_ecm,
      const UpdateInfo &_info);

  /// \brief Update rendering entities
  /// \param[in] _ecm The entity-component manager
  public: void UpdateRenderingEntities(const EntityComponentManager &_ecm);

  /// \brief Total time elapsed in simulation. This will not increase while
  /// paused.
  public: std::chrono::steady_clock::duration simTime{0};

  /// \brief Name of rendering engine
  public: std::string engineName = "ogre2";

  /// \brief Name of scene
  public: std::string sceneName = "scene";

  /// \brief Scene background color
  public: math::Color backgroundColor = math::Color::Black;

  /// \brief Ambient color
  public: math::Color ambientLight = math::Color(1.0, 1.0, 1.0, 1.0);

  /// \brief Scene manager
  public: SceneManager sceneManager;

  /// \brief Marker manager
  public: MarkerManager markerManager;

  /// \brief Pointer to rendering engine.
  public: ignition::rendering::RenderEngine *engine{nullptr};

  /// \brief rendering scene to be managed by the scene manager and used to
  /// generate sensor data
  public: rendering::ScenePtr scene;

  /// \brief Flag to indicate if the current GL context should be used
  public: bool useCurrentGLContext = false;

  /// \brief New scenes to be created
  public: std::vector<sdf::Scene> newScenes;

  /// \brief New models to be created. The elements in the tuple are:
  /// [0] entity id, [1], SDF DOM, [2] parent entity id, [3] sim iteration
  public: std::vector<std::tuple<Entity, sdf::Model, Entity, uint64_t>>
      newModels;

  /// \brief New links to be created. The elements in the tuple are:
  /// [0] entity id, [1], SDF DOM, [2] parent entity id
  public: std::vector<std::tuple<Entity, sdf::Link, Entity>> newLinks;

  /// \brief New visuals to be created. The elements in the tuple are:
  /// [0] entity id, [1], SDF DOM, [2] parent entity id
  public: std::vector<std::tuple<Entity, sdf::Visual, Entity>> newVisuals;

  /// \brief New actors to be created. The elements in the tuple are:
  /// [0] entity id, [1], SDF DOM, [2] parent entity id
  public: std::vector<std::tuple<Entity, sdf::Actor, Entity>> newActors;

  /// \brief New lights to be created. The elements in the tuple are:
  /// [0] entity id, [1], SDF DOM, [2] parent entity id
  public: std::vector<std::tuple<Entity, sdf::Light, Entity>> newLights;

  /// \brief New sensors to be created. The elements in the tuple are:
  /// [0] entity id, [1], SDF DOM, [2] parent entity id
  public: std::vector<std::tuple<Entity, sdf::Sensor, Entity>>
      newSensors;

  /// \brief Map of ids of entites to be removed and sim iteration when the
  /// remove request is received
  public: std::unordered_map<Entity, uint64_t> removeEntities;

  /// \brief A map of entity ids and pose updates.
  public: std::unordered_map<Entity, math::Pose3d> entityPoses;

  /// \brief A map of entity ids and actor transforms.
  public: std::map<Entity, std::map<std::string, math::Matrix4d>>
                          actorTransforms;

  /// \brief A map of entity ids and temperature
  public: std::map<Entity, float> entityTemp;

  /// \brief A map of entity ids and wire boxes
  public: std::unordered_map<Entity, ignition::rendering::WireBoxPtr> wireBoxes;
<<<<<<< HEAD
=======

  /// \brief A map of entity ids and trajectory pose updates.
  public: std::unordered_map<Entity, math::Pose3d> trajectoryPoses;

  /// \brief A map of entity ids and actor animation info.
  public: std::unordered_map<Entity, AnimationUpdateData> actorAnimationData;

  /// \brief True to update skeletons manually using bone poses
  /// (see actorTransforms). False to let render engine update animation
  /// based on sim time.
  /// \todo(anyone) Let this be turned on from a component
  public: bool actorManualSkeletonUpdate = false;
>>>>>>> 8c748eac

  /// \brief Mutex to protect updates
  public: std::mutex updateMutex;

  //// \brief Flag to indicate whether to create sensors
  public: bool enableSensors = false;

  /// \brief A set containing all the entities with attached rendering sensors
  public: std::unordered_set<Entity> sensorEntities;

  /// \brief Callback function for creating sensors.
  /// The function args are: entity id, sensor sdf, and parent name.
  /// The function returns the id of the rendering sensor created.
  public: std::function<std::string(const gazebo::Entity &, const sdf::Sensor &,
          const std::string &)> createSensorCb;

  /// \brief Callback function for removing sensors.
  /// The function arg is the entity id
  public: std::function<void(const gazebo::Entity &)> removeSensorCb;

  /// \brief Currently selected entities, organized by order of selection.
  public: std::vector<Entity> selectedEntities;

  /// \brief Map of original emissive colors for nodes currently highlighted.
  public: std::map<std::string, math::Color> originalEmissive;

  /// \brief Whether the transform gizmo is being dragged.
  public: bool transformActive{false};

  /// \brief Highlight a node and all its children.
  /// \param[in] _node Node to be highlighted
  public: void HighlightNode(const rendering::NodePtr &_node);

  /// \brief Restore a highlighted node to normal.
  /// \param[in] _node Node to be restored.
  public: void LowlightNode(const rendering::NodePtr &_node);
};

//////////////////////////////////////////////////
RenderUtil::RenderUtil() : dataPtr(std::make_unique<RenderUtilPrivate>())
{
}

//////////////////////////////////////////////////
RenderUtil::~RenderUtil() = default;

//////////////////////////////////////////////////
rendering::ScenePtr RenderUtil::Scene() const
{
  return this->dataPtr->scene;
}

//////////////////////////////////////////////////
void RenderUtil::UpdateFromECM(const UpdateInfo &_info,
                               const EntityComponentManager &_ecm)
{
  IGN_PROFILE("RenderUtil::UpdateFromECM");
  std::lock_guard<std::mutex> lock(this->dataPtr->updateMutex);
  this->dataPtr->simTime = _info.simTime;

  this->dataPtr->CreateRenderingEntities(_ecm, _info);
  if (_info.dt != std::chrono::steady_clock::duration::zero())
    this->dataPtr->UpdateRenderingEntities(_ecm);
  this->dataPtr->RemoveRenderingEntities(_ecm, _info);
  this->dataPtr->markerManager.SetSimTime(_info.simTime);
}

//////////////////////////////////////////////////
int RenderUtil::PendingSensors() const
{
  if (!this->dataPtr->initialized)
    return -1;

  if (!this->dataPtr->scene)
    return -1;

  this->dataPtr->updateMutex.lock();
  int nSensors = this->dataPtr->newSensors.size();
  this->dataPtr->updateMutex.unlock();
  return nSensors;
}

//////////////////////////////////////////////////
void RenderUtil::Update()
{
  IGN_PROFILE("RenderUtil::Update");
  if (!this->dataPtr->initialized)
    return;

  if (!this->dataPtr->scene)
    return;

  this->dataPtr->updateMutex.lock();
  auto newScenes = std::move(this->dataPtr->newScenes);
  auto newModels = std::move(this->dataPtr->newModels);
  auto newLinks = std::move(this->dataPtr->newLinks);
  auto newVisuals = std::move(this->dataPtr->newVisuals);
  auto newActors = std::move(this->dataPtr->newActors);
  auto newLights = std::move(this->dataPtr->newLights);
  auto removeEntities = std::move(this->dataPtr->removeEntities);
  auto entityPoses = std::move(this->dataPtr->entityPoses);
  auto trajectoryPoses = std::move(this->dataPtr->trajectoryPoses);
  auto actorTransforms = std::move(this->dataPtr->actorTransforms);
  auto actorAnimationData = std::move(this->dataPtr->actorAnimationData);
  auto entityTemp = std::move(this->dataPtr->entityTemp);

  this->dataPtr->newScenes.clear();
  this->dataPtr->newModels.clear();
  this->dataPtr->newLinks.clear();
  this->dataPtr->newVisuals.clear();
  this->dataPtr->newActors.clear();
  this->dataPtr->newLights.clear();
  this->dataPtr->removeEntities.clear();
  this->dataPtr->entityPoses.clear();
  this->dataPtr->trajectoryPoses.clear();
  this->dataPtr->actorTransforms.clear();
  this->dataPtr->actorAnimationData.clear();
  this->dataPtr->entityTemp.clear();

  this->dataPtr->markerManager.Update();

  std::vector<std::tuple<Entity, sdf::Sensor, Entity>> newSensors;
  if (this->dataPtr->enableSensors)
  {
    newSensors = std::move(this->dataPtr->newSensors);
    this->dataPtr->newSensors.clear();
  }
  this->dataPtr->updateMutex.unlock();

  // scene - only one scene is supported for now
  // extend the sensor system to support mutliple scenes in the future
  for (auto &scene : newScenes)
  {
    this->dataPtr->scene->SetAmbientLight(scene.Ambient());
    this->dataPtr->scene->SetBackgroundColor(scene.Background());
    if (scene.Grid() && !this->dataPtr->enableSensors)
      this->ShowGrid();
    // only one scene so break
    break;
  }

  // remove existing entities
  {
    IGN_PROFILE("RenderUtil::Update Remove");
    for (auto &entity : removeEntities)
    {
      auto node = this->dataPtr->sceneManager.NodeById(entity.first);
      this->dataPtr->selectedEntities.erase(std::remove(
          this->dataPtr->selectedEntities.begin(),
          this->dataPtr->selectedEntities.end(), entity.first),
          this->dataPtr->selectedEntities.end());
      this->dataPtr->sceneManager.RemoveEntity(entity.first);

      // delete associated sensor, if existing
      auto sensorEntityIt = this->dataPtr->sensorEntities.find(entity.first);
      if (sensorEntityIt != this->dataPtr->sensorEntities.end())
      {
        this->dataPtr->removeSensorCb(entity.first);
        this->dataPtr->sensorEntities.erase(sensorEntityIt);
      }
    }
  }

  // create new entities
  {
    IGN_PROFILE("RenderUtil::Update Create");
    for (const auto &model : newModels)
    {
      uint64_t iteration = std::get<3>(model);
      Entity entityId = std::get<0>(model);
      // since entites to be created and removed are queued, we need
      // to check their creation timestamp to make sure we do not create a new
      // entity when there is also a remove request with a more recent
      // timestamp
      // \todo(anyone) add test to check scene entities are properly added
      // and removed.
      auto removeIt = removeEntities.find(entityId);
      if (removeIt != removeEntities.end())
      {
        uint64_t removeIteration = removeIt->second;
        if (iteration < removeIteration)
          continue;
      }
      this->dataPtr->sceneManager.CreateModel(
          entityId, std::get<1>(model), std::get<2>(model));
    }

    for (const auto &link : newLinks)
    {
      this->dataPtr->sceneManager.CreateLink(
          std::get<0>(link), std::get<1>(link), std::get<2>(link));
    }

    for (const auto &visual : newVisuals)
    {
      this->dataPtr->sceneManager.CreateVisual(
          std::get<0>(visual), std::get<1>(visual), std::get<2>(visual));
    }

    for (const auto &actor : newActors)
    {
      this->dataPtr->sceneManager.CreateActor(
          std::get<0>(actor), std::get<1>(actor), std::get<2>(actor));
    }

    for (const auto &light : newLights)
    {
      this->dataPtr->sceneManager.CreateLight(
          std::get<0>(light), std::get<1>(light), std::get<2>(light));
    }

    if (this->dataPtr->enableSensors && this->dataPtr->createSensorCb)
    {
      for (const auto &sensor : newSensors)
      {
        Entity entity = std::get<0>(sensor);
        const sdf::Sensor &dataSdf = std::get<1>(sensor);
        Entity parent = std::get<2>(sensor);

        // two sensors with the same name cause conflicts. We'll need to use
        // scoped names
        // TODO(anyone) do this in ign-sensors?
        auto parentNode = this->dataPtr->sceneManager.NodeById(parent);
        if (!parentNode)
        {
          ignerr << "Failed to create sensor with name[" << dataSdf.Name()
                 << "] for entity [" << entity
                 << "]. Parent not found with ID[" << parent << "]."
                 << std::endl;
          continue;
        }

        std::string sensorName =
            this->dataPtr->createSensorCb(entity, dataSdf, parentNode->Name());
        // Add to the system's scene manager
        if (!this->dataPtr->sceneManager.AddSensor(entity, sensorName, parent))
        {
          ignerr << "Failed to create sensor [" << sensorName << "]"
                 << std::endl;
        }
      }
    }
  }

  // update entities' pose
  {
    IGN_PROFILE("RenderUtil::Update Poses");
    for (const auto &pose : entityPoses)
    {
      auto node = this->dataPtr->sceneManager.NodeById(pose.first);
      if (!node)
        continue;

      // Don't move entity being manipulated (last selected)
      // TODO(anyone) Check top level visual instead of parent
      auto vis = std::dynamic_pointer_cast<rendering::Visual>(node);
      int updateNode = 0;
      Entity entityId = kNullEntity;
      if (vis)
      {
        updateNode = std::get<int>(vis->UserData("pause-update"));
        entityId = std::get<int>(vis->UserData("gazebo-entity"));
      }
      if ((this->dataPtr->transformActive &&
          (pose.first == this->dataPtr->selectedEntities.back() ||
          entityId == this->dataPtr->selectedEntities.back())) ||
          updateNode)
      {
        continue;
      }

      node->SetLocalPose(pose.second);
    }

    // update entities' local transformations
    if (this->dataPtr->actorManualSkeletonUpdate)
    {
      for (auto &tf : actorTransforms)
      {
        auto actorMesh = this->dataPtr->sceneManager.ActorMeshById(tf.first);
        auto actorVisual = this->dataPtr->sceneManager.NodeById(tf.first);
        if (!actorMesh || !actorVisual)
        {
          ignerr << "Actor with Entity ID '" << tf.first << "'. not found. "
                 << "Skipping skeleton animation update." << std::endl;
          continue;
        }

        math::Pose3d globalPose;
        if (entityPoses.find(tf.first) != entityPoses.end())
        {
          globalPose = entityPoses[tf.first];
        }

        math::Pose3d trajPose;
        // Trajectory from the ECS
        if (trajectoryPoses.find(tf.first) != trajectoryPoses.end())
        {
          trajPose = trajectoryPoses[tf.first];
        }
        // Trajectory from the SDF script
        else
        {
          trajPose.Pos() = tf.second["actorPose"].Translation();
          trajPose.Rot() = tf.second["actorPose"].Rotation();
        }

        actorVisual->SetLocalPose(trajPose + globalPose);

        tf.second.erase("actorPose");
        actorMesh->SetSkeletonLocalTransforms(tf.second);
      }
    }
    else
    {
      for (auto &it : actorAnimationData)
      {
        auto actorMesh = this->dataPtr->sceneManager.ActorMeshById(it.first);
        auto actorVisual = this->dataPtr->sceneManager.NodeById(it.first);
        auto actorSkel = this->dataPtr->sceneManager.ActorSkeletonById(
            it.first);
        if (!actorMesh || !actorVisual || !actorSkel)
        {
          ignerr << "Actor with Entity ID '" << it.first << "'. not found. "
                 << "Skipping skeleton animation update." << std::endl;
          continue;
        }

        AnimationUpdateData &animData = it.second;
        if (!animData.valid)
        {
          ignerr << "invalid animation update data" << std::endl;
          continue;
        }
        // Enable skeleton animation
        if (!actorMesh->SkeletonAnimationEnabled(animData.animationName))
        {
          // disable all animations for this actor
          for (unsigned int i = 0; i < actorSkel->AnimationCount(); ++i)
          {
            actorMesh->SetSkeletonAnimationEnabled(
                actorSkel->Animation(i)->Name(), false, false, 0.0);
          }

          // enable requested animation
          actorMesh->SetSkeletonAnimationEnabled(
              animData.animationName, true, animData.loop);

          // Set skeleton root node weight to zero so it is not affected by
          // the animation being played. This is needed if trajectory animation
          // is enabled. We need to let the trajectory animation set the
          // position of the actor instead
          common::SkeletonPtr skeleton =
              this->dataPtr->sceneManager.ActorSkeletonById(it.first);
          if (skeleton)
          {
            float rootBoneWeight = (animData.followTrajectory) ? 0.0 : 1.0;
            std::unordered_map<std::string, float> weights;
            weights[skeleton->RootNode()->Name()] = rootBoneWeight;
            actorMesh->SetSkeletonWeights(weights);
          }
        }
        // Update skeleton animation by setting animation time.
        // Note that animation time is different from sim time. An actor can
        // have multiple animations. Animation time is associated with
        // current animation that is being played. It is also adjusted if
        // interpotate_x is enabled.
        actorMesh->UpdateSkeletonAnimation(animData.time);

        // manually update root transform in order to sync with trajectory
        // animation
        if (animData.followTrajectory)
        {
          common::SkeletonPtr skeleton =
              this->dataPtr->sceneManager.ActorSkeletonById(it.first);
          std::map<std::string, math::Matrix4d> rootTf;
          rootTf[skeleton->RootNode()->Name()] = animData.rootTransform;
          actorMesh->SetSkeletonLocalTransforms(rootTf);
        }

        // update actor trajectory animation
        math::Pose3d globalPose;
        if (entityPoses.find(it.first) != entityPoses.end())
        {
          globalPose = entityPoses[it.first];
        }

        math::Pose3d trajPose;
        // Trajectory from the ECS
        if (trajectoryPoses.find(it.first) != trajectoryPoses.end())
        {
          trajPose = trajectoryPoses[it.first];
        }
        else
        {
          // trajectory from sdf script
          common::PoseKeyFrame poseFrame(0.0);
          if (animData.followTrajectory)
            animData.trajectory.Waypoints()->InterpolatedKeyFrame(poseFrame);
          trajPose.Pos() = poseFrame.Translation();
          trajPose.Rot() = poseFrame.Rotation();
        }

        actorVisual->SetLocalPose(trajPose + globalPose);
      }
    }
  }

  // set visual temperature
  for (auto &temp : entityTemp)
  {
    auto node = this->dataPtr->sceneManager.NodeById(temp.first);
    if (!node)
      continue;

    auto visual =
        std::dynamic_pointer_cast<rendering::Visual>(node);
    if (!visual)
      continue;

    visual->SetUserData("temperature", temp.second);
  }
}

//////////////////////////////////////////////////
void RenderUtilPrivate::CreateRenderingEntities(
    const EntityComponentManager &_ecm, const UpdateInfo &_info)
{
  IGN_PROFILE("RenderUtilPrivate::CreateRenderingEntities");
  auto addNewSensor = [&_ecm, this](Entity _entity, const sdf::Sensor &_sdfData,
                                    Entity _parent,
                                    const std::string &_topicSuffix)
  {
    sdf::Sensor sdfDataCopy(_sdfData);
    std::string sensorScopedName =
        removeParentScope(scopedName(_entity, _ecm, "::", false), "::");
    sdfDataCopy.SetName(sensorScopedName);
    // check topic
    if (sdfDataCopy.Topic().empty())
    {
      sdfDataCopy.SetTopic(scopedName(_entity, _ecm) + _topicSuffix);
    }
    this->newSensors.push_back(
        std::make_tuple(_entity, std::move(sdfDataCopy), _parent));
    this->sensorEntities.insert(_entity);
  };

  const std::string cameraSuffix{"/image"};
  const std::string depthCameraSuffix{"/depth_image"};
  const std::string rgbdCameraSuffix{""};
  const std::string thermalCameraSuffix{""};
  const std::string gpuLidarSuffix{"/scan"};

  // Treat all pre-existent entities as new at startup
  // TODO(anyone) refactor Each and EachNew below to reduce duplicate code
  if (!this->initialized)
  {
    // Get all the new worlds
    // TODO(anyone) Only one scene is supported for now
    // extend the sensor system to support mutliple scenes in the future
    _ecm.Each<components::World, components::Scene>(
        [&](const Entity & _entity,
          const components::World *,
          const components::Scene *_scene)->bool
        {
          this->sceneManager.SetWorldId(_entity);
          const sdf::Scene &sceneSdf = _scene->Data();
          this->newScenes.push_back(sceneSdf);
          return true;
        });


    _ecm.Each<components::Model, components::Name, components::Pose,
              components::ParentEntity>(
        [&](const Entity &_entity,
            const components::Model *,
            const components::Name *_name,
            const components::Pose *_pose,
            const components::ParentEntity *_parent)->bool
        {
          sdf::Model model;
          model.SetName(_name->Data());
          model.SetRawPose(_pose->Data());
          this->newModels.push_back(
              std::make_tuple(_entity, model, _parent->Data(),
              _info.iterations));
          return true;
        });

    _ecm.Each<components::Link, components::Name, components::Pose,
              components::ParentEntity>(
        [&](const Entity &_entity,
            const components::Link *,
            const components::Name *_name,
            const components::Pose *_pose,
            const components::ParentEntity *_parent)->bool
        {
          sdf::Link link;
          link.SetName(_name->Data());
          link.SetRawPose(_pose->Data());
          this->newLinks.push_back(
              std::make_tuple(_entity, link, _parent->Data()));
          return true;
        });

    // visuals
    _ecm.Each<components::Visual, components::Name, components::Pose,
              components::Geometry,
              components::CastShadows,
              components::VisibilityFlags,
              components::ParentEntity>(
        [&](const Entity &_entity,
            const components::Visual *,
            const components::Name *_name,
            const components::Pose *_pose,
            const components::Geometry *_geom,
            const components::CastShadows *_castShadows,
            const components::VisibilityFlags *_visibilityFlags,
            const components::ParentEntity *_parent)->bool
        {
          sdf::Visual visual;
          visual.SetName(_name->Data());
          visual.SetRawPose(_pose->Data());
          visual.SetGeom(_geom->Data());
          visual.SetCastShadows(_castShadows->Data());
          visual.SetVisibilityFlags(_visibilityFlags->Data());

          // Optional components
          auto material = _ecm.Component<components::Material>(_entity);
          if (material != nullptr)
          {
            visual.SetMaterial(material->Data());
          }

          // todo(anyone) make visual updates more generic without using extra
          // variables like entityTemp just for storing one specific visual
          // param?
          auto temp = _ecm.Component<components::Temperature>(_entity);
          if (temp)
          {
            this->entityTemp[_entity] = temp->Data().Kelvin();
          }

          this->newVisuals.push_back(
              std::make_tuple(_entity, visual, _parent->Data()));
          return true;
        });

    // actors
    _ecm.Each<components::Actor, components::ParentEntity>(
        [&](const Entity &_entity,
            const components::Actor *_actor,
            const components::ParentEntity *_parent) -> bool
        {
          this->newActors.push_back(
              std::make_tuple(_entity, _actor->Data(), _parent->Data()));
          return true;
        });

    // lights
    _ecm.Each<components::Light, components::ParentEntity>(
        [&](const Entity &_entity,
            const components::Light *_light,
            const components::ParentEntity *_parent) -> bool
        {
          this->newLights.push_back(
              std::make_tuple(_entity, _light->Data(), _parent->Data()));
          return true;
        });

    if (this->enableSensors)
    {
      // Create cameras
      _ecm.Each<components::Camera, components::ParentEntity>(
        [&](const Entity &_entity,
            const components::Camera *_camera,
            const components::ParentEntity *_parent)->bool
          {
            addNewSensor(_entity, _camera->Data(), _parent->Data(),
                         cameraSuffix);
            return true;
          });

      // Create depth cameras
      _ecm.Each<components::DepthCamera, components::ParentEntity>(
        [&](const Entity &_entity,
            const components::DepthCamera *_depthCamera,
            const components::ParentEntity *_parent)->bool
          {
            addNewSensor(_entity, _depthCamera->Data(), _parent->Data(),
                         depthCameraSuffix);
            return true;
          });

      // Create rgbd cameras
      _ecm.Each<components::RgbdCamera, components::ParentEntity>(
        [&](const Entity &_entity,
            const components::RgbdCamera *_rgbdCamera,
            const components::ParentEntity *_parent)->bool
          {
            addNewSensor(_entity, _rgbdCamera->Data(), _parent->Data(),
                         rgbdCameraSuffix);
            return true;
          });

      // Create gpu lidar
      _ecm.Each<components::GpuLidar, components::ParentEntity>(
        [&](const Entity &_entity,
            const components::GpuLidar *_gpuLidar,
            const components::ParentEntity *_parent)->bool
          {
            addNewSensor(_entity, _gpuLidar->Data(), _parent->Data(),
                         gpuLidarSuffix);
            return true;
          });

      // Create thermal camera
      _ecm.Each<components::ThermalCamera, components::ParentEntity>(
        [&](const Entity &_entity,
            const components::ThermalCamera *_thermalCamera,
            const components::ParentEntity *_parent)->bool
          {
            addNewSensor(_entity, _thermalCamera->Data(), _parent->Data(),
                         thermalCameraSuffix);
            return true;
          });
    }
    this->initialized = true;
  }
  else
  {
    // Get all the new worlds
    // TODO(anyone) Only one scene is supported for now
    // extend the sensor system to support mutliple scenes in the future
    _ecm.EachNew<components::World, components::Scene>(
        [&](const Entity & _entity,
          const components::World *,
          const components::Scene *_scene)->bool
        {
          this->sceneManager.SetWorldId(_entity);
          const sdf::Scene &sceneSdf = _scene->Data();
          this->newScenes.push_back(sceneSdf);
          return true;
        });

    _ecm.EachNew<components::Model, components::Name, components::Pose,
              components::ParentEntity>(
        [&](const Entity &_entity,
            const components::Model *,
            const components::Name *_name,
            const components::Pose *_pose,
            const components::ParentEntity *_parent)->bool
        {
          sdf::Model model;
          model.SetName(_name->Data());
          model.SetRawPose(_pose->Data());
          this->newModels.push_back(
              std::make_tuple(_entity, model, _parent->Data(),
              _info.iterations));
          return true;
        });

    _ecm.EachNew<components::Link, components::Name, components::Pose,
              components::ParentEntity>(
        [&](const Entity &_entity,
            const components::Link *,
            const components::Name *_name,
            const components::Pose *_pose,
            const components::ParentEntity *_parent)->bool
        {
          sdf::Link link;
          link.SetName(_name->Data());
          link.SetRawPose(_pose->Data());
          this->newLinks.push_back(
              std::make_tuple(_entity, link, _parent->Data()));
          return true;
        });

    // visuals
    _ecm.EachNew<components::Visual, components::Name, components::Pose,
              components::Geometry,
              components::CastShadows,
              components::VisibilityFlags,
              components::ParentEntity>(
        [&](const Entity &_entity,
            const components::Visual *,
            const components::Name *_name,
            const components::Pose *_pose,
            const components::Geometry *_geom,
            const components::CastShadows *_castShadows,
            const components::VisibilityFlags *_visibilityFlags,
            const components::ParentEntity *_parent)->bool
        {
          sdf::Visual visual;
          visual.SetName(_name->Data());
          visual.SetRawPose(_pose->Data());
          visual.SetGeom(_geom->Data());
          visual.SetCastShadows(_castShadows->Data());
          visual.SetVisibilityFlags(_visibilityFlags->Data());

          // Optional components
          auto material = _ecm.Component<components::Material>(_entity);
          if (material != nullptr)
          {
            visual.SetMaterial(material->Data());
          }

          this->newVisuals.push_back(
              std::make_tuple(_entity, visual, _parent->Data()));
          return true;
        });

    // actors
    _ecm.EachNew<components::Actor, components::ParentEntity>(
        [&](const Entity &_entity,
            const components::Actor *_actor,
            const components::ParentEntity *_parent) -> bool
        {
          this->newActors.push_back(
              std::make_tuple(_entity, _actor->Data(), _parent->Data()));
          return true;
        });

    // lights
    _ecm.EachNew<components::Light, components::ParentEntity>(
        [&](const Entity &_entity,
            const components::Light *_light,
            const components::ParentEntity *_parent) -> bool
        {
          this->newLights.push_back(
              std::make_tuple(_entity, _light->Data(), _parent->Data()));
          return true;
        });

    if (this->enableSensors)
    {
      // Create cameras
      _ecm.EachNew<components::Camera, components::ParentEntity>(
        [&](const Entity &_entity,
            const components::Camera *_camera,
            const components::ParentEntity *_parent)->bool
          {
            addNewSensor(_entity, _camera->Data(), _parent->Data(),
                         cameraSuffix);
            return true;
          });

      // Create depth cameras
      _ecm.EachNew<components::DepthCamera, components::ParentEntity>(
        [&](const Entity &_entity,
            const components::DepthCamera *_depthCamera,
            const components::ParentEntity *_parent)->bool
          {
            addNewSensor(_entity, _depthCamera->Data(), _parent->Data(),
                         depthCameraSuffix);
            return true;
          });

      // Create RGBD cameras
      _ecm.EachNew<components::RgbdCamera, components::ParentEntity>(
        [&](const Entity &_entity,
            const components::RgbdCamera *_rgbdCamera,
            const components::ParentEntity *_parent)->bool
          {
            addNewSensor(_entity, _rgbdCamera->Data(), _parent->Data(),
                         rgbdCameraSuffix);
            return true;
          });

      // Create gpu lidar
      _ecm.EachNew<components::GpuLidar, components::ParentEntity>(
        [&](const Entity &_entity,
            const components::GpuLidar *_gpuLidar,
            const components::ParentEntity *_parent)->bool
          {
            addNewSensor(_entity, _gpuLidar->Data(), _parent->Data(),
                         gpuLidarSuffix);
            return true;
          });

      // Create thermal camera
      _ecm.EachNew<components::ThermalCamera, components::ParentEntity>(
        [&](const Entity &_entity,
            const components::ThermalCamera *_thermalCamera,
            const components::ParentEntity *_parent)->bool
          {
            addNewSensor(_entity, _thermalCamera->Data(), _parent->Data(),
                         thermalCameraSuffix);
            return true;
          });
    }
  }
}

//////////////////////////////////////////////////
void RenderUtilPrivate::UpdateRenderingEntities(
    const EntityComponentManager &_ecm)
{
  IGN_PROFILE("RenderUtilPrivate::UpdateRenderingEntities");
  _ecm.Each<components::Model, components::Pose>(
      [&](const Entity &_entity,
        const components::Model *,
        const components::Pose *_pose)->bool
      {
        this->entityPoses[_entity] = _pose->Data();
        return true;
      });

  _ecm.Each<components::Link, components::Pose>(
      [&](const Entity &_entity,
        const components::Link *,
        const components::Pose *_pose)->bool
      {
        this->entityPoses[_entity] = _pose->Data();
        return true;
      });

  // visuals
  _ecm.Each<components::Visual, components::Pose >(
      [&](const Entity &_entity,
        const components::Visual *,
        const components::Pose *_pose)->bool
      {
        this->entityPoses[_entity] = _pose->Data();
        return true;
      });

  // actors
  _ecm.Each<components::Actor, components::Pose>(
      [&](const Entity &_entity,
        const components::Actor *,
        const components::Pose *_pose)->bool
      {
        // Trajectory origin
        this->entityPoses[_entity] = _pose->Data();

        if (this->actorManualSkeletonUpdate)
        {
          // Bone poses calculated by ign-common
          this->actorTransforms[_entity] =
              this->sceneManager.ActorSkeletonTransformsAt(
              _entity, this->simTime);
        }
        else
        {
          this->actorAnimationData[_entity] =
              this->sceneManager.ActorAnimationAt(_entity, this->simTime);
        }

        // Trajectory pose set by other systems
        auto trajPoseComp = _ecm.Component<components::TrajectoryPose>(_entity);
        if (trajPoseComp)
          this->trajectoryPoses[_entity] = trajPoseComp->Data();
        return true;
      });

  // lights
  _ecm.Each<components::Light, components::Pose>(
      [&](const Entity &_entity,
        const components::Light *,
        const components::Pose *_pose)->bool
      {
        this->entityPoses[_entity] = _pose->Data();
        return true;
      });

  // Update cameras
  _ecm.Each<components::Camera, components::Pose>(
      [&](const Entity &_entity,
        const components::Camera *,
        const components::Pose *_pose)->bool
      {
        this->entityPoses[_entity] = _pose->Data();
        return true;
      });

  // Update depth cameras
  _ecm.Each<components::DepthCamera, components::Pose>(
      [&](const Entity &_entity,
        const components::DepthCamera *,
        const components::Pose *_pose)->bool
      {
        this->entityPoses[_entity] = _pose->Data();
        return true;
      });

  // Update RGBD cameras
  _ecm.Each<components::RgbdCamera, components::Pose>(
      [&](const Entity &_entity,
        const components::RgbdCamera *,
        const components::Pose *_pose)->bool
      {
        this->entityPoses[_entity] = _pose->Data();
        return true;
      });

  // Update gpu_lidar
  _ecm.Each<components::GpuLidar, components::Pose>(
      [&](const Entity &_entity,
        const components::GpuLidar *,
        const components::Pose *_pose)->bool
      {
        this->entityPoses[_entity] = _pose->Data();
        return true;
      });

  // Update thermal cameras
  _ecm.Each<components::ThermalCamera, components::Pose>(
      [&](const Entity &_entity,
        const components::ThermalCamera *,
        const components::Pose *_pose)->bool
      {
        this->entityPoses[_entity] = _pose->Data();
        return true;
      });
}

//////////////////////////////////////////////////
void RenderUtilPrivate::RemoveRenderingEntities(
    const EntityComponentManager &_ecm, const UpdateInfo &_info)
{
  IGN_PROFILE("RenderUtilPrivate::RemoveRenderingEntities");
  _ecm.EachRemoved<components::Model>(
      [&](const Entity &_entity, const components::Model *)->bool
      {
        this->removeEntities[_entity] = _info.iterations;
        return true;
      });

  _ecm.EachRemoved<components::Link>(
      [&](const Entity &_entity, const components::Link *)->bool
      {
        this->removeEntities[_entity] = _info.iterations;
        return true;
      });

  // visuals
  _ecm.EachRemoved<components::Visual>(
      [&](const Entity &_entity, const components::Visual *)->bool
      {
        this->removeEntities[_entity] = _info.iterations;
        return true;
      });

  // lights
  _ecm.EachRemoved<components::Light>(
      [&](const Entity &_entity, const components::Light *)->bool
      {
        this->removeEntities[_entity] = _info.iterations;
        return true;
      });

  // cameras
  _ecm.EachRemoved<components::Camera>(
    [&](const Entity &_entity, const components::Camera *)->bool
      {
        this->removeEntities[_entity] = _info.iterations;
        return true;
      });

  // depth cameras
  _ecm.EachRemoved<components::DepthCamera>(
    [&](const Entity &_entity, const components::DepthCamera *)->bool
      {
        this->removeEntities[_entity] = _info.iterations;
        return true;
      });

  // rgbd cameras
  _ecm.EachRemoved<components::RgbdCamera>(
    [&](const Entity &_entity, const components::RgbdCamera *)->bool
      {
        this->removeEntities[_entity] = _info.iterations;
        return true;
      });

  // gpu_lidars
  _ecm.EachRemoved<components::GpuLidar>(
    [&](const Entity &_entity, const components::GpuLidar *)->bool
      {
        this->removeEntities[_entity] = _info.iterations;
        return true;
      });

  // thermal cameras
  _ecm.EachRemoved<components::ThermalCamera>(
    [&](const Entity &_entity, const components::ThermalCamera *)->bool
      {
        this->removeEntities[_entity] = _info.iterations;
        return true;
      });
}

/////////////////////////////////////////////////
void RenderUtil::Init()
{
  std::map<std::string, std::string> params;
  if (this->dataPtr->useCurrentGLContext)
    params["useCurrentGLContext"] = "1";
  this->dataPtr->engine = rendering::engine(this->dataPtr->engineName, params);
  if (!this->dataPtr->engine)
  {
    ignerr << "Engine [" << this->dataPtr->engineName << "] is not supported"
           << std::endl;
    return;
  }

  // Scene
  this->dataPtr->scene =
      this->dataPtr->engine->SceneByName(this->dataPtr->sceneName);
  if (!this->dataPtr->scene)
  {
    igndbg << "Create scene [" << this->dataPtr->sceneName << "]" << std::endl;
    this->dataPtr->scene =
        this->dataPtr->engine->CreateScene(this->dataPtr->sceneName);
    this->dataPtr->scene->SetAmbientLight(this->dataPtr->ambientLight);
    this->dataPtr->scene->SetBackgroundColor(this->dataPtr->backgroundColor);
  }
  this->dataPtr->sceneManager.SetScene(this->dataPtr->scene);
  this->dataPtr->markerManager.Init(this->dataPtr->scene);
}

/////////////////////////////////////////////////
void RenderUtil::SetBackgroundColor(const math::Color &_color)
{
  this->dataPtr->backgroundColor = _color;
}

/////////////////////////////////////////////////
void RenderUtil::SetAmbientLight(const math::Color &_ambient)
{
  this->dataPtr->ambientLight  = _ambient;
}

/////////////////////////////////////////////////
void RenderUtil::ShowGrid()
{
  rendering::VisualPtr root = this->dataPtr->scene->RootVisual();

  // create gray material
  rendering::MaterialPtr gray = this->dataPtr->scene->CreateMaterial();
  gray->SetAmbient(0.7, 0.7, 0.7);
  gray->SetDiffuse(0.7, 0.7, 0.7);
  gray->SetSpecular(0.7, 0.7, 0.7);

  // create grid visual
  rendering::VisualPtr visual = this->dataPtr->scene->CreateVisual();
  rendering::GridPtr gridGeom = this->dataPtr->scene->CreateGrid();
  if (!gridGeom)
  {
    ignwarn << "Failed to create grid for scene ["
      << this->dataPtr->scene->Name() << "] on engine ["
        << this->dataPtr->scene->Engine()->Name() << "]"
          << std::endl;
    return;
  }
  gridGeom->SetCellCount(20);
  gridGeom->SetCellLength(1);
  gridGeom->SetVerticalCellCount(0);
  visual->AddGeometry(gridGeom);
  visual->SetLocalPosition(0, 0, 0.015);
  visual->SetMaterial(gray);
  root->AddChild(visual);
}

/////////////////////////////////////////////////
void RenderUtil::SetEngineName(const std::string &_name)
{
  this->dataPtr->engineName = _name;
}

/////////////////////////////////////////////////
std::string RenderUtil::EngineName() const
{
  return this->dataPtr->engineName;
}

/////////////////////////////////////////////////
void RenderUtil::SetSceneName(const std::string &_name)
{
  this->dataPtr->sceneName = _name;
}

/////////////////////////////////////////////////
std::string RenderUtil::SceneName() const
{
  return this->dataPtr->sceneName;
}

/////////////////////////////////////////////////
void RenderUtil::SetUseCurrentGLContext(bool _enable)
{
  this->dataPtr->useCurrentGLContext = _enable;
}

/////////////////////////////////////////////////
void RenderUtil::SetEnableSensors(bool _enable,
    std::function<std::string(const gazebo::Entity &, const sdf::Sensor &,
      const std::string &)> _createSensorCb)
{
  this->dataPtr->enableSensors = _enable;
  this->dataPtr->createSensorCb = std::move(_createSensorCb);
}

/////////////////////////////////////////////////
void RenderUtil::SetRemoveSensorCb(
    std::function<void(const gazebo::Entity &)> _removeSensorCb)
{
  this->dataPtr->removeSensorCb = std::move(_removeSensorCb);
}

/////////////////////////////////////////////////
SceneManager &RenderUtil::SceneManager()
{
  return this->dataPtr->sceneManager;
}

/////////////////////////////////////////////////
MarkerManager &RenderUtil::MarkerManager()
{
  return this->dataPtr->markerManager;
}

/////////////////////////////////////////////////
void RenderUtil::SetSelectedEntity(const rendering::NodePtr &_node)
{
  if (!_node)
    return;

  auto vis = std::dynamic_pointer_cast<rendering::Visual>(_node);
  Entity entityId = kNullEntity;

  if (vis)
    entityId = std::get<int>(vis->UserData("gazebo-entity"));

  if (entityId == kNullEntity)
    return;

  this->dataPtr->selectedEntities.push_back(entityId);
  this->dataPtr->HighlightNode(_node);
}

/////////////////////////////////////////////////
void RenderUtil::DeselectAllEntities()
{
  for (const auto &entity : this->dataPtr->selectedEntities)
  {
    auto node = this->dataPtr->sceneManager.NodeById(entity);
    this->dataPtr->LowlightNode(node);
  }
  this->dataPtr->selectedEntities.clear();
  this->dataPtr->originalEmissive.clear();
}

/////////////////////////////////////////////////
rendering::NodePtr RenderUtil::SelectedEntity() const
{
  // Return most recently selected node
  auto node = this->dataPtr->sceneManager.NodeById(
      this->dataPtr->selectedEntities.back());
  return node;
}

/////////////////////////////////////////////////
std::vector<Entity> RenderUtil::SelectedEntities() const
{
  return this->dataPtr->selectedEntities;
}

/////////////////////////////////////////////////
void RenderUtil::SetTransformActive(bool _active)
{
  this->dataPtr->transformActive = _active;
}

////////////////////////////////////////////////
void RenderUtilPrivate::HighlightNode(const rendering::NodePtr &_node)
{
  if (!_node)
    return;
  auto vis = std::dynamic_pointer_cast<rendering::Visual>(_node);
  Entity entityId = kNullEntity;
  if (vis)
    entityId = std::get<int>(vis->UserData("gazebo-entity"));
  // If the entity is not found in the existing map, create a wire box
<<<<<<< HEAD
  if (this->wireBoxes.find(entityId) == this->wireBoxes.end())
  {
    rendering::MaterialPtr gray = this->scene->CreateMaterial();
    gray->SetAmbient(0.2, 0.2, 0.2);
    gray->SetDiffuse(0.2, 0.2, 0.2);
    gray->SetSpecular(0.2, 0.2, 0.2);
=======
  auto wireBoxIt = this->wireBoxes.find(entityId);
  if (wireBoxIt == this->wireBoxes.end())
  {
    auto white = this->scene->Material("highlight_material");
    if (!white)
    {
      white = this->scene->CreateMaterial("highlight_material");
      white->SetAmbient(1.0, 1.0, 1.0);
      white->SetDiffuse(1.0, 1.0, 1.0);
      white->SetSpecular(1.0, 1.0, 1.0);
      white->SetEmissive(1.0, 1.0, 1.0);
    }
>>>>>>> 8c748eac

    ignition::rendering::WireBoxPtr wireBox =
      this->scene->CreateWireBox();
    ignition::math::AxisAlignedBox aabb = vis->LocalBoundingBox();
    wireBox->SetBox(aabb);

    // Create visual and add wire box
    ignition::rendering::VisualPtr wireBoxVis =
      this->scene->CreateVisual();
    wireBoxVis->SetInheritScale(false);
    wireBoxVis->AddGeometry(wireBox);
<<<<<<< HEAD
    wireBoxVis->SetMaterial(gray);
=======
    wireBoxVis->SetMaterial(white, false);
>>>>>>> 8c748eac
    vis->AddChild(wireBoxVis);

    // Add wire box to map for setting visibility
    this->wireBoxes.insert(
        std::pair<Entity, ignition::rendering::WireBoxPtr>(entityId, wireBox));
  }
  else
  {
<<<<<<< HEAD
    ignition::rendering::WireBoxPtr wireBox =
      this->wireBoxes[entityId];
=======
    ignition::rendering::WireBoxPtr wireBox = wireBoxIt->second;
>>>>>>> 8c748eac
    auto visParent = wireBox->Parent();
    if (visParent)
      visParent->SetVisible(true);
  }
}

////////////////////////////////////////////////
void RenderUtilPrivate::LowlightNode(const rendering::NodePtr &_node)
{
  if (!_node)
    return;
  auto vis = std::dynamic_pointer_cast<rendering::Visual>(_node);
  Entity entityId = kNullEntity;
  if (vis)
    entityId = std::get<int>(vis->UserData("gazebo-entity"));
  if (this->wireBoxes.find(entityId) != this->wireBoxes.end())
  {
    ignition::rendering::WireBoxPtr wireBox =
      this->wireBoxes[entityId];
    auto visParent = wireBox->Parent();
    if (visParent)
      visParent->SetVisible(false);
  }
}<|MERGE_RESOLUTION|>--- conflicted
+++ resolved
@@ -171,8 +171,6 @@
 
   /// \brief A map of entity ids and wire boxes
   public: std::unordered_map<Entity, ignition::rendering::WireBoxPtr> wireBoxes;
-<<<<<<< HEAD
-=======
 
   /// \brief A map of entity ids and trajectory pose updates.
   public: std::unordered_map<Entity, math::Pose3d> trajectoryPoses;
@@ -185,7 +183,6 @@
   /// based on sim time.
   /// \todo(anyone) Let this be turned on from a component
   public: bool actorManualSkeletonUpdate = false;
->>>>>>> 8c748eac
 
   /// \brief Mutex to protect updates
   public: std::mutex updateMutex;
@@ -1371,14 +1368,6 @@
   if (vis)
     entityId = std::get<int>(vis->UserData("gazebo-entity"));
   // If the entity is not found in the existing map, create a wire box
-<<<<<<< HEAD
-  if (this->wireBoxes.find(entityId) == this->wireBoxes.end())
-  {
-    rendering::MaterialPtr gray = this->scene->CreateMaterial();
-    gray->SetAmbient(0.2, 0.2, 0.2);
-    gray->SetDiffuse(0.2, 0.2, 0.2);
-    gray->SetSpecular(0.2, 0.2, 0.2);
-=======
   auto wireBoxIt = this->wireBoxes.find(entityId);
   if (wireBoxIt == this->wireBoxes.end())
   {
@@ -1391,7 +1380,6 @@
       white->SetSpecular(1.0, 1.0, 1.0);
       white->SetEmissive(1.0, 1.0, 1.0);
     }
->>>>>>> 8c748eac
 
     ignition::rendering::WireBoxPtr wireBox =
       this->scene->CreateWireBox();
@@ -1403,11 +1391,7 @@
       this->scene->CreateVisual();
     wireBoxVis->SetInheritScale(false);
     wireBoxVis->AddGeometry(wireBox);
-<<<<<<< HEAD
-    wireBoxVis->SetMaterial(gray);
-=======
     wireBoxVis->SetMaterial(white, false);
->>>>>>> 8c748eac
     vis->AddChild(wireBoxVis);
 
     // Add wire box to map for setting visibility
@@ -1416,12 +1400,7 @@
   }
   else
   {
-<<<<<<< HEAD
-    ignition::rendering::WireBoxPtr wireBox =
-      this->wireBoxes[entityId];
-=======
     ignition::rendering::WireBoxPtr wireBox = wireBoxIt->second;
->>>>>>> 8c748eac
     auto visParent = wireBox->Parent();
     if (visParent)
       visParent->SetVisible(true);
