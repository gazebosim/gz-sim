--- conflicted
+++ resolved
@@ -90,6 +90,9 @@
   /// \brief Name of scene
   public: std::string sceneName = "scene";
 
+  /// \brief Initial Camera pose
+  public: math::Pose3d cameraPose = math::Pose3d(0, 0, 2, 0, 0.4, 0);
+
   /// \brief Scene background color
   public: math::Color backgroundColor = math::Color::Black;
 
@@ -154,13 +157,6 @@
       std::string(const sdf::Sensor &, const std::string &)>
       createSensorCb;
 
-<<<<<<< HEAD
-=======
-  /// \brief Entities currently being selected.
-  /// \TODO(anyone) Keep only one source of truth, either the nodes or the IDs.
-  public: std::set<rendering::NodePtr> selectedEntityNodes;
-
->>>>>>> 23b33516
   /// \brief Map of currently selected entities mapping entity id to node id
   public: std::map<Entity, uint64_t> selectedEntities;
 
@@ -278,22 +274,12 @@
     {
       auto node = this->dataPtr->sceneManager.NodeById(entity.first);
       if (!this->dataPtr->selectedEntities.empty() &&
-<<<<<<< HEAD
           this->dataPtr->selectedEntities.find(entity.first) !=
           this->dataPtr->selectedEntities.end())
       {
         this->dataPtr->selectedEntities.erase(entity.first);
         this->dataPtr->sceneManager.RemoveEntity(entity.first);
       }
-=======
-          this->dataPtr->selectedEntityNodes.find(node) !=
-          this->dataPtr->selectedEntityNodes.end())
-      {
-        this->dataPtr->selectedEntityNodes.erase(node);
-      }
-      this->dataPtr->selectedEntities.erase(entity.first);
-      this->dataPtr->sceneManager.RemoveEntity(entity.first);
->>>>>>> 23b33516
     }
   }
 
@@ -382,17 +368,10 @@
         continue;
 
       // TODO(anyone) Check top level visual instead of parent
-<<<<<<< HEAD
       Entity entityId = this->EntityFromNode(node->Parent());
       if (this->dataPtr->transformActive &&
           (pose.first == (*this->dataPtr->selectedEntities.begin()).first ||
           entityId == (*this->dataPtr->selectedEntities.begin()).first))
-=======
-      // TODO(anyone) Check all selected entities
-      if (this->dataPtr->transformActive &&
-          (node == *this->dataPtr->selectedEntityNodes.begin() ||
-          node->Parent() == *this->dataPtr->selectedEntityNodes.begin()))
->>>>>>> 23b33516
       {
         continue;
       }
@@ -988,26 +967,6 @@
 /////////////////////////////////////////////////
 void RenderUtil::SetSelectedEntity(rendering::NodePtr _node)
 {
-  // TODO(anyone) Support selecting multiple entities
-<<<<<<< HEAD
-  /*
-=======
->>>>>>> 23b33516
-  if (!this->dataPtr->selectedEntityNodes.empty())
-  {
-    this->dataPtr->selectedEntities.clear();
-    for (auto node : this->dataPtr->selectedEntityNodes)
-<<<<<<< HEAD
-    {
-      ignwarn << "Lowlight 1\n";
-      this->dataPtr->LowlightNode(node);
-    }
-    this->dataPtr->selectedEntityNodes.clear();
-  }
-  */
-
-
-
   if (_node)
   {
     Entity entityId = this->EntityFromNode(_node);
@@ -1028,35 +987,15 @@
   }
   this->dataPtr->selectedEntities.clear();
   this->dataPtr->originalEmissive.clear();
-=======
-      this->dataPtr->LowlightNode(node);
-    this->dataPtr->selectedEntityNodes.clear();
-  }
-
-  if (_node)
-  {
-    auto visual = std::dynamic_pointer_cast<rendering::Visual>(_node);
-    Entity entityId = this->dataPtr->sceneManager.VisualEntity(visual);
-    this->dataPtr->selectedEntities.insert(
-        std::pair<Entity, Entity>(entityId, _node->Id()));
-    this->dataPtr->selectedEntityNodes.insert(_node);
-    this->dataPtr->originalEmissive.clear();
-    this->dataPtr->HighlightNode(_node);
-  }
->>>>>>> 23b33516
 }
 
 /////////////////////////////////////////////////
 rendering::NodePtr RenderUtil::SelectedEntity() const
 {
-<<<<<<< HEAD
   // Return most recently clicked node
   auto node = this->dataPtr->sceneManager.NodeById(
       (*(this->dataPtr->selectedEntities.rbegin())).first);
   return node;
-=======
-  return *this->dataPtr->selectedEntityNodes.rbegin();
->>>>>>> 23b33516
 }
 
 /////////////////////////////////////////////////
@@ -1087,7 +1026,6 @@
     auto visMat = childVis->Material();
     if (nullptr != visMat)
     {
-<<<<<<< HEAD
       // If the entity isn't already highlighted, highlight it
       if (this->originalEmissive.find(childVis->Name()) ==
           this->originalEmissive.end())
@@ -1096,11 +1034,6 @@
         visMat->SetEmissive(visMat->Emissive() + math::Color(0.5, 0.5, 0.5));
         childVis->SetMaterial(visMat);
       }
-=======
-      this->originalEmissive[childVis->Name()] = visMat->Emissive();
-      visMat->SetEmissive(visMat->Emissive() + math::Color(0.5, 0.5, 0.5));
-      childVis->SetMaterial(visMat);
->>>>>>> 23b33516
     }
 
     for (auto g = 0u; g < childVis->GeometryCount(); ++g)
@@ -1112,7 +1045,6 @@
       if (nullptr == geomMat)
         continue;
 
-<<<<<<< HEAD
       // If the entity isn't already highlighted, highlight it
       if (this->originalEmissive.find(geom->Name()) ==
           this->originalEmissive.end())
@@ -1121,11 +1053,6 @@
         geomMat->SetEmissive(geomMat->Emissive() + math::Color(0.5, 0.5, 0.5));
         geom->SetMaterial(geomMat);
       }
-=======
-      this->originalEmissive[geom->Name()] = geomMat->Emissive();
-      geomMat->SetEmissive(geomMat->Emissive() + math::Color(0.5, 0.5, 0.5));
-      geom->SetMaterial(geomMat);
->>>>>>> 23b33516
     }
   }
 }
