--- conflicted
+++ resolved
@@ -194,12 +194,9 @@
       const components::Name *_name,
       const components::ParentEntity *_parent);
 
-<<<<<<< HEAD
-=======
   /// \brief Event manager used for emitting render / scene events
   public: EventManager *eventManager{nullptr};
 
->>>>>>> eeb80cd1
   /// \brief Total time elapsed in simulation. This will not increase while
   /// paused.
   public: std::chrono::steady_clock::duration simTime{0};
@@ -1768,7 +1765,6 @@
         this->linkToCollisionEntities[_parent->Data()].push_back(_entity);
         return true;
       });
-<<<<<<< HEAD
 
   // joints
   _ecm.Each<components::Joint, components::Name, components::JointType,
@@ -1794,33 +1790,6 @@
         auto jointAxis = _ecm.Component<components::JointAxis>(_entity);
         auto jointAxis2 = _ecm.Component<components::JointAxis2>(_entity);
 
-=======
-
-  // joints
-  _ecm.Each<components::Joint, components::Name, components::JointType,
-              components::Pose, components::ParentEntity,
-              components::ParentLinkName, components::ChildLinkName>(
-      [&](const Entity &_entity,
-          const components::Joint * /* _joint */,
-          const components::Name *_name,
-          const components::JointType *_jointType,
-          const components::Pose *_pose,
-          const components::ParentEntity *_parentModel,
-          const components::ParentLinkName *_parentLinkName,
-          const components::ChildLinkName *_childLinkName) -> bool
-      {
-        sdf::Joint joint;
-        joint.SetName(_name->Data());
-        joint.SetType(_jointType->Data());
-        joint.SetRawPose(_pose->Data());
-
-        joint.SetParentLinkName(_parentLinkName->Data());
-        joint.SetChildLinkName(_childLinkName->Data());
-
-        auto jointAxis = _ecm.Component<components::JointAxis>(_entity);
-        auto jointAxis2 = _ecm.Component<components::JointAxis2>(_entity);
-
->>>>>>> eeb80cd1
         if (jointAxis)
         {
           joint.SetAxis(0, jointAxis->Data());
@@ -3528,7 +3497,6 @@
     if (showCol)
     {
       this->HideWireboxes(colEntity);
-<<<<<<< HEAD
     }
   }
 }
@@ -3576,55 +3544,6 @@
 }
 
 /////////////////////////////////////////////////
-=======
-    }
-  }
-}
-
-/////////////////////////////////////////////////
-void RenderUtil::CreateVisualsForEntities(
-    const EntityComponentManager &_ecm,
-    const std::set<Entity> &_entities)
-{
-  for (auto const &ent : _entities)
-  {
-    auto linkComp = _ecm.Component<components::Link>(ent);
-    if (linkComp)
-    {
-      this->dataPtr->CreateLink(_ecm, ent,
-          _ecm.Component<components::Name>(ent),
-          _ecm.Component<components::Pose>(ent),
-          _ecm.Component<components::ParentEntity>(ent));
-      continue;
-    }
-
-    auto visualComp = _ecm.Component<components::Visual>(ent);
-    if (visualComp)
-    {
-      this->dataPtr->CreateVisual(_ecm, ent,
-          _ecm.Component<components::Name>(ent),
-          _ecm.Component<components::Pose>(ent),
-          _ecm.Component<components::Geometry>(ent),
-          _ecm.Component<components::CastShadows>(ent),
-          _ecm.Component<components::Transparency>(ent),
-          _ecm.Component<components::VisibilityFlags>(ent),
-          _ecm.Component<components::ParentEntity>(ent));
-      continue;
-    }
-    auto lightComp = _ecm.Component<components::Light>(ent);
-    if (lightComp)
-    {
-      this->dataPtr->CreateLight(_ecm, ent,
-        _ecm.Component<components::Light>(ent),
-        _ecm.Component<components::Name>(ent),
-        _ecm.Component<components::ParentEntity>(ent));
-      continue;
-    }
-  }
-}
-
-/////////////////////////////////////////////////
->>>>>>> eeb80cd1
 void RenderUtilPrivate::CreateLink(
     const EntityComponentManager &/*_ecm*/,
     const Entity &_entity,
@@ -3724,13 +3643,10 @@
 {
   this->newLights.push_back(std::make_tuple(_entity, _light->Data(),
       _name->Data(), _parent->Data()));
-<<<<<<< HEAD
-=======
 }
 
 //////////////////////////////////////////////////
 void RenderUtil::SetEventManager(EventManager *_mgr)
 {
   this->dataPtr->eventManager = _mgr;
->>>>>>> eeb80cd1
 }