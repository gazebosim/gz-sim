/*
 * Copyright (C) 2019 Open Source Robotics Foundation
 *
 * Licensed under the Apache License, Version 2.0 (the "License");
 * you may not use this file except in compliance with the License.
 * You may obtain a copy of the License at
 *
 *     http://www.apache.org/licenses/LICENSE-2.0
 *
 * Unless required by applicable law or agreed to in writing, software
 * distributed under the License is distributed on an "AS IS" BASIS,
 * WITHOUT WARRANTIES OR CONDITIONS OF ANY KIND, either express or implied.
 * See the License for the specific language governing permissions and
 * limitations under the License.
 *
 */

#include <map>
#include <stack>
#include <string>
#include <tuple>
#include <unordered_map>
#include <variant>
#include <vector>

#include <sdf/Actor.hh>
#include <sdf/Collision.hh>
#include <sdf/Element.hh>
#include <sdf/Joint.hh>
#include <sdf/Light.hh>
#include <sdf/Link.hh>
#include <sdf/Model.hh>
#include <sdf/parser.hh>
#include <sdf/Scene.hh>
#include <sdf/SDFImpl.hh>
#include <sdf/Visual.hh>

#include <ignition/common/Profiler.hh>
#include <ignition/common/Skeleton.hh>
#include <ignition/common/SkeletonAnimation.hh>

#include <ignition/math/Color.hh>
#include <ignition/math/Helpers.hh>
#include <ignition/math/Matrix4.hh>
#include <ignition/math/Pose3.hh>

#include <ignition/msgs/Utility.hh>

#include <ignition/rendering.hh>
#include <ignition/rendering/RenderEngine.hh>
#include <ignition/rendering/RenderingIface.hh>
#include <ignition/rendering/Scene.hh>

#include "ignition/gazebo/components/Actor.hh"
#include "ignition/gazebo/components/Camera.hh"
#include "ignition/gazebo/components/CastShadows.hh"
#include "ignition/gazebo/components/ChildLinkName.hh"
#include "ignition/gazebo/components/Collision.hh"
#include "ignition/gazebo/components/DepthCamera.hh"
#include "ignition/gazebo/components/GpuLidar.hh"
#include "ignition/gazebo/components/Geometry.hh"
#include "ignition/gazebo/components/Inertial.hh"
#include "ignition/gazebo/components/Joint.hh"
#include "ignition/gazebo/components/JointAxis.hh"
#include "ignition/gazebo/components/JointType.hh"
#include "ignition/gazebo/components/LaserRetro.hh"
#include "ignition/gazebo/components/Light.hh"
#include "ignition/gazebo/components/LightCmd.hh"
#include "ignition/gazebo/components/Link.hh"
#include "ignition/gazebo/components/Material.hh"
#include "ignition/gazebo/components/Model.hh"
#include "ignition/gazebo/components/Name.hh"
#include "ignition/gazebo/components/ParentEntity.hh"
#include "ignition/gazebo/components/ParentLinkName.hh"
#include "ignition/gazebo/components/ParticleEmitter.hh"
#include "ignition/gazebo/components/Pose.hh"
#include "ignition/gazebo/components/RgbdCamera.hh"
#include "ignition/gazebo/components/Scene.hh"
#include "ignition/gazebo/components/SourceFilePath.hh"
#include "ignition/gazebo/components/Temperature.hh"
#include "ignition/gazebo/components/TemperatureRange.hh"
#include "ignition/gazebo/components/ThermalCamera.hh"
#include "ignition/gazebo/components/Transparency.hh"
#include "ignition/gazebo/components/Visibility.hh"
#include "ignition/gazebo/components/Visual.hh"
#include "ignition/gazebo/components/World.hh"
#include "ignition/gazebo/EntityComponentManager.hh"

#include "ignition/gazebo/rendering/RenderUtil.hh"
#include "ignition/gazebo/rendering/SceneManager.hh"
#include "ignition/gazebo/rendering/MarkerManager.hh"

#include "ignition/gazebo/Util.hh"

using namespace ignition;
using namespace gazebo;

// Private data class.
class ignition::gazebo::RenderUtilPrivate
{
  /// True if the rendering component is initialized
  public: bool initialized = false;

  /// \brief Create rendering entities
  /// \param[in] _ecm The entity-component manager
  public: void CreateRenderingEntities(const EntityComponentManager &_ecm,
      const UpdateInfo &_info);

  /// \brief Remove rendering entities
  /// \param[in] _ecm The entity-component manager
  public: void RemoveRenderingEntities(const EntityComponentManager &_ecm,
      const UpdateInfo &_info);

  /// \brief Update rendering entities
  /// \param[in] _ecm The entity-component manager
  public: void UpdateRenderingEntities(const EntityComponentManager &_ecm);

  /// \brief Total time elapsed in simulation. This will not increase while
  /// paused.
  public: std::chrono::steady_clock::duration simTime{0};

  /// \brief Name of rendering engine
  public: std::string engineName = "ogre2";

  /// \brief Name of scene
  public: std::string sceneName = "scene";

  //// \brief True to enable sky in the scene
  public: bool skyEnabled = false;

  /// \brief Scene background color
  public: math::Color backgroundColor = math::Color::Black;

  /// \brief Ambient color
  public: math::Color ambientLight = math::Color(1.0, 1.0, 1.0, 1.0);

  /// \brief Scene manager
  public: SceneManager sceneManager;

  /// \brief Marker manager
  public: MarkerManager markerManager;

  /// \brief Pointer to rendering engine.
  public: ignition::rendering::RenderEngine *engine{nullptr};

  /// \brief rendering scene to be managed by the scene manager and used to
  /// generate sensor data
  public: rendering::ScenePtr scene;

  /// \brief Flag to indicate if the current GL context should be used
  public: bool useCurrentGLContext = false;

  /// \brief New scenes to be created
  public: std::vector<sdf::Scene> newScenes;

  /// \brief New models to be created. The elements in the tuple are:
  /// [0] entity id, [1], SDF DOM, [2] parent entity id, [3] sim iteration
  public: std::vector<std::tuple<Entity, sdf::Model, Entity, uint64_t>>
      newModels;

  /// \brief New links to be created. The elements in the tuple are:
  /// [0] entity id, [1], SDF DOM, [2] parent entity id
  public: std::vector<std::tuple<Entity, sdf::Link, Entity>> newLinks;

  /// \brief New visuals to be created. The elements in the tuple are:
  /// [0] entity id, [1], SDF DOM, [2] parent entity id
  public: std::vector<std::tuple<Entity, sdf::Visual, Entity>> newVisuals;

  /// \brief New actors to be created. The elements in the tuple are:
  /// [0] entity id, [1], SDF DOM, [2] parent entity id
  public: std::vector<std::tuple<Entity, sdf::Actor, Entity>> newActors;

  /// \brief New lights to be created. The elements in the tuple are:
  /// [0] entity id, [1], SDF DOM, [2] parent entity id
  public: std::vector<std::tuple<Entity, sdf::Light, Entity>> newLights;

  /// \brief A map of entity light ids and light visuals
  public: std::map<Entity, Entity> matchLightWithVisuals;

  /// \brief New sensors to be created. The elements in the tuple are:
  /// [0] entity id, [1], SDF DOM, [2] parent entity id
  public: std::vector<std::tuple<Entity, sdf::Sensor, Entity>>
      newSensors;

  /// \brief New particle emitter to be created. The elements in the tuple are:
  /// [0] entity id, [1], particle emitter, [2] parent entity id
  public: std::vector<std::tuple<Entity, msgs::ParticleEmitter, Entity>>
      newParticleEmitters;

  /// \brief New particle emitter commands to be requested.
  /// The map key and value are: entity id of the particle emitter to
  /// update, and particle emitter msg
  public: std::unordered_map<Entity, msgs::ParticleEmitter>
      newParticleEmittersCmds;

  /// \brief A list of entities with particle emitter cmds to remove
  public: std::vector<Entity> particleCmdsToRemove;

  /// \brief Map of ids of entites to be removed and sim iteration when the
  /// remove request is received
  public: std::unordered_map<Entity, uint64_t> removeEntities;

  /// \brief A map of entity ids and pose updates.
  public: std::unordered_map<Entity, math::Pose3d> entityPoses;

  /// \brief A map of entity ids and light updates.
  public: std::unordered_map<Entity, msgs::Light> entityLights;

  /// \brief A map of entity ids and light updates.
  public: std::vector<Entity> entityLightsCmdToDelete;

  /// \brief A map of entity ids and actor transforms.
  public: std::map<Entity, std::map<std::string, math::Matrix4d>>
                          actorTransforms;

  /// \brief A map of entity ids and temperature data.
  /// The value of this map (tuple) represents either a single (uniform)
  /// temperature, or a heat signature with a min/max temperature. If the string
  /// in the tuple is empty, then this entity has a uniform temperature across
  /// its surface, and this uniform temperature is stored in the first float of
  /// the tuple (the second float and string are unused for uniform temperature
  /// entities). If the string in the tuple is not empty, then the string
  /// represents the entity's heat signature (a path to a heat signature texture
  /// file), and the floats represent the min/max temperatures of the heat
  /// signature, respectively.
  ///
  /// All temperatures are in Kelvin.
  public: std::map<Entity, std::tuple<float, float, std::string>> entityTemp;

  /// \brief A map of entity ids and wire boxes
  public: std::unordered_map<Entity, ignition::rendering::WireBoxPtr> wireBoxes;

  /// \brief A map of entity ids and trajectory pose updates.
  public: std::unordered_map<Entity, math::Pose3d> trajectoryPoses;

  /// \brief A map of entity ids and actor animation info.
  public: std::unordered_map<Entity, AnimationUpdateData> actorAnimationData;

  /// \brief True to update skeletons manually using bone poses
  /// (see actorTransforms). False to let render engine update animation
  /// based on sim time.
  /// \todo(anyone) Let this be turned on from a component
  public: bool actorManualSkeletonUpdate = false;

  /// \brief Mutex to protect updates
  public: std::mutex updateMutex;

  //// \brief Flag to indicate whether to create sensors
  public: bool enableSensors = false;

  /// \brief A set containing all the entities with attached rendering sensors
  public: std::unordered_set<Entity> sensorEntities;

  /// \brief Callback function for creating sensors.
  /// The function args are: entity id, sensor sdf, and parent name.
  /// The function returns the id of the rendering sensor created.
  public: std::function<std::string(const gazebo::Entity &, const sdf::Sensor &,
          const std::string &)> createSensorCb;

  /// \brief Light equality comparison function.
  public: std::function<bool(const sdf::Light &, const sdf::Light &)>
          lightEql { [](const sdf::Light &_a, const sdf::Light &_b)
            {
             return
                _a.Type() == _b.Type() &&
                _a.Name() == _b.Name() &&
                _a.Diffuse() == _b.Diffuse() &&
                _a.Specular() == _b.Specular() &&
                math::equal(
                  _a.AttenuationRange(), _b.AttenuationRange(), 1e-6) &&
               math::equal(
                 _a.LinearAttenuationFactor(),
                 _b.LinearAttenuationFactor(),
                 1e-6) &&
               math::equal(
                 _a.ConstantAttenuationFactor(),
                 _b.ConstantAttenuationFactor(),
                 1e-6) &&
               math::equal(
                 _a.QuadraticAttenuationFactor(),
                 _b.QuadraticAttenuationFactor(),
                 1e-6) &&
               _a.CastShadows() == _b.CastShadows() &&
               _a.Direction() == _b.Direction() &&
               _a.SpotInnerAngle() == _b.SpotInnerAngle() &&
               _a.SpotOuterAngle() == _b.SpotOuterAngle() &&
               math::equal(_a.SpotFalloff(), _b.SpotFalloff(), 1e-6);
            }};

  /// \brief Callback function for removing sensors.
  /// The function arg is the entity id
  public: std::function<void(const gazebo::Entity &)> removeSensorCb;

  /// \brief Currently selected entities, organized by order of selection.
  public: std::vector<Entity> selectedEntities;

  /// \brief Map of original emissive colors for nodes currently highlighted.
  public: std::map<std::string, math::Color> originalEmissive;

  /// \brief Whether the transform gizmo is being dragged.
  public: bool transformActive{false};

  /// \brief Highlight a node and all its children.
  /// \param[in] _node Node to be highlighted
  public: void HighlightNode(const rendering::NodePtr &_node);

  /// \brief Restore a highlighted node to normal.
  /// \param[in] _node Node to be restored.
  public: void LowlightNode(const rendering::NodePtr &_node);

<<<<<<< HEAD
  /// \brief New joint visuals to be created
  public: std::vector<Entity> newJoints;

  /// \brief Finds the models (joint parent) that are used to create
  /// joint visuals in RenderUtil::Update
  /// \param[in] _ecm The entity-component manager
  public: void FindJointModels(const EntityComponentManager &_ecm);

  /// \brief A list of models used to create new inertia visuals
  public: std::vector<Entity> newJointModels;

  /// \brief A map of joint entity ids and their SDF DOM
  public: std::map<Entity, sdf::Joint> entityJoints;

  /// \brief A map of model entities and their corresponding children links
  public: std::map<Entity, std::vector<Entity>> modelToJointEntities;

  /// \brief A map of created joint entities and if they are currently
  /// visible
  public: std::map<Entity, bool> viewingJoints;

  /// \brief A map of link names and their corresponding entity id
  public: std::map<std::string, Entity> matchLinksWithEntities;
=======
  /// \brief New center of mass visuals to be created
  public: std::vector<Entity> newCOMVisuals;

  /// \brief A list of links used to create new center of mass visuals
  public: std::vector<Entity> newCOMLinks;

  /// \brief A map of link entities and if their center of mass visuals
  /// are currently visible
  public: std::map<Entity, bool> viewingCOM;
>>>>>>> 7cc8c095

  /// \brief New inertias to be created
  public: std::vector<Entity> newInertias;

  /// \brief A map of links and their center of mass visuals
  public: std::map<Entity, Entity> linkToCOMVisuals;

  /// \brief Finds the child links for given entity from the ECM
  /// \param[in] _ecm The entity-component manager
  /// \param[in] _entity Entity to find child links
  /// \return A vector of child links found for the entity
  public: std::vector<Entity> FindChildLinksFromECM(
      const EntityComponentManager &_ecm, const Entity &_entity);

  /// \brief Finds the links (inertial parent) that are used to create child
  /// inertia and center of mass visuals in RenderUtil::Update
  /// \param[in] _ecm The entity-component manager
  public: void FindInertialLinks(const EntityComponentManager &_ecm);

  /// \brief A list of links used to create new inertia visuals
  public: std::vector<Entity> newInertiaLinks;

  /// \brief A map of entity ids and their inertials
  public: std::map<Entity, math::Inertiald> entityInertials;

  /// \brief A map of link entities and if their inertias are currently
  /// visible
  public: std::map<Entity, bool> viewingInertias;

  /// \brief A map of links and their inertia visuals
  public: std::map<Entity, Entity> linkToInertiaVisuals;

  /// \brief New wireframe visuals to be toggled
  public: std::vector<Entity> newWireframes;

  /// \brief New wireframe visuals to be toggled
  public: std::vector<Entity> newTransparentEntities;

  /// \brief Finds the links (visual parent) that are used to toggle wireframe
  /// and transparent view for visuals in RenderUtil::Update
  /// \param[in] _ecm The entity-component manager
  public: void PopulateViewModeVisualLinks(const EntityComponentManager &_ecm);

  /// \brief A list of links used to toggle wireframe mode for visuals
  public: std::vector<Entity> newWireframeVisualLinks;

  /// \brief A list of links used to toggle transparent mode for visuals
  public: std::vector<Entity> newTransparentVisualLinks;

  /// \brief A map of link entities and their corresponding children visuals
  public: std::map<Entity, std::vector<Entity>> linkToVisualEntities;

  /// \brief A map of created wireframe visuals and if they are currently
  /// visible
  public: std::map<Entity, bool> viewingWireframes;

  /// \brief A map of created transparent visuals and if they are currently
  /// visible
  public: std::map<Entity, bool> viewingTransparent;

  /// \brief New collisions to be created
  public: std::vector<Entity> newCollisions;

  /// \brief Finds the links (collision parent) that are used to create child
  /// collision visuals in RenderUtil::Update
  /// \param[in] _ecm The entity-component manager
  public: void FindCollisionLinks(const EntityComponentManager &_ecm);

  /// \brief A list of links used to create new collision visuals
  public: std::vector<Entity> newCollisionLinks;

  /// \brief A map of collision entity ids and their SDF DOM
  public: std::map<Entity, sdf::Collision> entityCollisions;

  /// \brief A map of model entities and their corresponding children links
  public: std::map<Entity, std::vector<Entity>> modelToLinkEntities;

  /// \brief A map of link entities and their corresponding children collisions
  public: std::map<Entity, std::vector<Entity>> linkToCollisionEntities;

  /// \brief A map of created collision entities and if they are currently
  /// visible
  public: std::map<Entity, bool> viewingCollisions;

  /// \brief A map of model entities and their corresponding children models
  public: std::map<Entity, std::vector<Entity>> modelToModelEntities;

  /// \brief A map of entity id to thermal camera sensor configuration
  /// properties. The elements in the tuple are:
  /// <resolution, temperature range (min, max)>
  public: std::unordered_map<Entity,
      std::tuple<double, components::TemperatureRangeInfo>> thermalCameraData;

  /// \brief A helper function that removes the sensor associated with an
  /// entity, if an associated sensor exists. This should be called in
  /// RenderUtil::Update.
  /// \param[in] _entity The entity that should be checked for an associated
  /// sensor.
  public: void RemoveSensor(const Entity _entity);

  /// \brief A helper function that removes the bounding box associated with an
  /// entity, if an associated bounding box exists. This should be called in
  /// RenderUtil::Update.
  /// \param[in] _entity The entity that should be checked for an associated
  /// bounding box.
  public: void RemoveBoundingBox(const Entity _entity);

  /// \brief A helper function for updating lights. This should be called in
  /// RenderUtil::Update.
  /// \param[in] _entityLights A map of entity IDs to their light updates.
  public: void UpdateLights(
              const std::unordered_map<Entity, msgs::Light> &_entityLights);

  /// \brief A helper function for updating the thermal camera. This should be
  /// called in RenderUtil::Update.
  /// \param[in] _thermalCamData The thermal camera data that needs to be
  /// updated.
  /// \sa thermalCameraData
  public: void UpdateThermalCamera(const std::unordered_map<Entity,
    std::tuple<double, components::TemperatureRangeInfo>> &_thermalCamData);

  /// \brief Helper function for updating animation. This should be called in
  /// RenderUtil::Update.
  /// \param[in] _actorAnimationData A map of entities to their animation update
  /// data.
  /// \sa actorManualSkeletonUpdate
  public: void UpdateAnimation(const std::unordered_map<Entity,
              AnimationUpdateData> &_actorAnimationData);
};

//////////////////////////////////////////////////
RenderUtil::RenderUtil() : dataPtr(std::make_unique<RenderUtilPrivate>())
{
}

//////////////////////////////////////////////////
RenderUtil::~RenderUtil() = default;

//////////////////////////////////////////////////
rendering::ScenePtr RenderUtil::Scene() const
{
  return this->dataPtr->scene;
}

//////////////////////////////////////////////////
void RenderUtil::UpdateECM(const UpdateInfo &/*_info*/,
                           EntityComponentManager &_ecm)
{
  std::lock_guard<std::mutex> lock(this->dataPtr->updateMutex);

  // Remove the commands from the entity
  // these are commands from the last iteration. We want to make sure all
  // systems have a chance to process them first before they are removed.
  for (const auto &entity : this->dataPtr->particleCmdsToRemove)
    _ecm.RemoveComponent<components::ParticleEmitterCmd>(entity);
  this->dataPtr->particleCmdsToRemove.clear();

  // particle emitters commands
  _ecm.Each<components::ParticleEmitterCmd>(
      [&](const Entity &_entity,
          const components::ParticleEmitterCmd *_emitterCmd) -> bool
      {
        // store emitter properties and update them in rendering thread
        this->dataPtr->newParticleEmittersCmds[_entity] =
        _emitterCmd->Data();

        // update pose comp here
        if (_emitterCmd->Data().has_pose())
        {
          auto poseComp = _ecm.Component<components::Pose>(_entity);
          if (poseComp)
            poseComp->Data() = msgs::Convert(_emitterCmd->Data().pose());
        }
        // Store the entity ids to clear outside of the `Each` loop.
        this->dataPtr->particleCmdsToRemove.push_back(_entity);

        return true;
      });

  // Update lights
  auto olderEntitiesLightsCmdToDelete =
    std::move(this->dataPtr->entityLightsCmdToDelete);
  this->dataPtr->entityLightsCmdToDelete.clear();

  _ecm.Each<components::LightCmd>(
      [&](const Entity &_entity,
          const components::LightCmd * _lightCmd) -> bool
      {
        this->dataPtr->entityLights[_entity] = _lightCmd->Data();
        this->dataPtr->entityLightsCmdToDelete.push_back(_entity);

        auto lightComp = _ecm.Component<components::Light>(_entity);
        if (lightComp)
        {
          sdf::Light sdfLight = convert<sdf::Light>(_lightCmd->Data());
          auto state = lightComp->SetData(sdfLight,
              this->dataPtr->lightEql) ?
              ComponentState::OneTimeChange :
              ComponentState::NoChange;
          _ecm.SetChanged(_entity, components::Light::typeId, state);
        }
        return true;
      });

  for (const auto entity : olderEntitiesLightsCmdToDelete)
  {
    _ecm.RemoveComponent<components::LightCmd>(entity);
  }

  // Update thermal cameras
  _ecm.Each<components::ThermalCamera>(
      [&](const Entity &_entity,
        const components::ThermalCamera *)->bool
      {
        // set properties from thermal sensor plugin
        // Set defaults to invaid values so we know they have not been set.
        // set UpdateECM(). We check for valid values first before setting
        // these thermal camera properties..
        double resolution = 0.0;
        components::TemperatureRangeInfo range;
        range.min = std::numeric_limits<double>::max();
        range.max = 0;

        // resolution
        auto resolutionComp =
          _ecm.Component<components::TemperatureLinearResolution>(_entity);
        if (resolutionComp != nullptr)
        {
          resolution = resolutionComp->Data();
          _ecm.RemoveComponent<components::TemperatureLinearResolution>(
              _entity);
        }

        // min / max temp
        auto tempRangeComp =
          _ecm.Component<components::TemperatureRange>(_entity);
        if (tempRangeComp != nullptr)
        {
          range = tempRangeComp->Data();
          _ecm.RemoveComponent<components::TemperatureRange>(_entity);
        }

        if (resolutionComp || tempRangeComp)
        {
          this->dataPtr->thermalCameraData[_entity] =
              std::make_tuple(resolution, range);
        }
        return true;
      });
}

//////////////////////////////////////////////////
void RenderUtil::UpdateFromECM(const UpdateInfo &_info,
                               const EntityComponentManager &_ecm)
{
  IGN_PROFILE("RenderUtil::UpdateFromECM");
  std::lock_guard<std::mutex> lock(this->dataPtr->updateMutex);
  this->dataPtr->simTime = _info.simTime;

  this->dataPtr->CreateRenderingEntities(_ecm, _info);
  this->dataPtr->UpdateRenderingEntities(_ecm);
  this->dataPtr->RemoveRenderingEntities(_ecm, _info);
  this->dataPtr->markerManager.SetSimTime(_info.simTime);
  this->dataPtr->PopulateViewModeVisualLinks(_ecm);
<<<<<<< HEAD
  this->dataPtr->FindInertiaLinks(_ecm);
  this->dataPtr->FindJointModels(_ecm);
=======
  this->dataPtr->FindInertialLinks(_ecm);
>>>>>>> 7cc8c095
  this->dataPtr->FindCollisionLinks(_ecm);
}

//////////////////////////////////////////////////
std::vector<Entity> RenderUtilPrivate::FindChildLinksFromECM(
    const EntityComponentManager &_ecm, const Entity &_entity)
{
  std::vector<Entity> links;
  if (_ecm.EntityMatches(_entity,
        std::set<ComponentTypeId>{components::Model::typeId}))
  {
    std::stack<Entity> modelStack;
    modelStack.push(_entity);

    std::vector<Entity> childLinks, childModels;
    while (!modelStack.empty())
    {
      Entity model = modelStack.top();
      modelStack.pop();

      childLinks = _ecm.EntitiesByComponents(components::ParentEntity(model),
                                             components::Link());
      links.insert(links.end(),
                   childLinks.begin(),
                   childLinks.end());

      childModels =
          _ecm.EntitiesByComponents(components::ParentEntity(model),
                                    components::Model());
      for (const auto &childModel : childModels)
      {
          modelStack.push(childModel);
      }
    }
  }
  else if (_ecm.EntityMatches(_entity,
              std::set<ComponentTypeId>{components::Link::typeId}))
  {
    links.push_back(_entity);
  }
  return links;
}

//////////////////////////////////////////////////
void RenderUtilPrivate::FindInertialLinks(const EntityComponentManager &_ecm)
{
  for (const auto &entity : this->newInertias)
  {
    std::vector<Entity> links;
    if (_ecm.EntityMatches(entity,
          std::set<ComponentTypeId>{components::Model::typeId}) ||
        _ecm.EntityMatches(entity,
                std::set<ComponentTypeId>{components::Link::typeId}))
    {
      links = std::move(this->FindChildLinksFromECM(_ecm, entity));
    }
    else
    {
      ignerr << "Entity [" << entity
             << "] for viewing inertia must be a model or link"
             << std::endl;
      continue;
    }

    this->newInertiaLinks.insert(this->newInertiaLinks.end(),
        links.begin(),
        links.end());
  }
  this->newInertias.clear();

  for (const auto &entity : this->newCOMVisuals)
  {
    std::vector<Entity> links;
    if (_ecm.EntityMatches(entity,
          std::set<ComponentTypeId>{components::Model::typeId}) ||
        _ecm.EntityMatches(entity,
                std::set<ComponentTypeId>{components::Link::typeId}))
    {
      links = std::move(this->FindChildLinksFromECM(_ecm, entity));
    }
    else
    {
      ignerr << "Entity [" << entity
             << "] for viewing center of mass must be a model or link"
             << std::endl;
      continue;
    }

    this->newCOMLinks.insert(this->newCOMLinks.end(),
        links.begin(),
        links.end());
  }
  this->newCOMVisuals.clear();
}

//////////////////////////////////////////////////
void RenderUtilPrivate::FindJointModels(const EntityComponentManager &_ecm)
{
  if (this->newJoints.empty())
    return;

  for (const auto &entity : this->newJoints)
  {
    std::vector<Entity> models;
    if (_ecm.EntityMatches(entity,
          std::set<ComponentTypeId>{components::Model::typeId}))
    {
      std::stack<Entity> modelStack;
      modelStack.push(entity);

      std::vector<Entity> childLinks, childModels;
      while (!modelStack.empty())
      {
        Entity model = modelStack.top();
        modelStack.pop();
        models.push_back(model);

        childModels =
            _ecm.EntitiesByComponents(components::ParentEntity(model),
                                      components::Model());
        for (const auto &childModel : childModels)
        {
            modelStack.push(childModel);
        }
      }
    }
    else
    {
      ignerr << "Entity [" << entity
             << "] for viewing joints must be a model"
             << std::endl;
      continue;
    }

    this->newJointModels.insert(this->newJointModels.end(),
        models.begin(),
        models.end());
  }
  this->newJoints.clear();
}

//////////////////////////////////////////////////
void RenderUtilPrivate::PopulateViewModeVisualLinks(
                        const EntityComponentManager &_ecm)
{
  // Find links to toggle wireframes
  for (const auto &entity : this->newWireframes)
  {
    std::vector<Entity> links;
    if (_ecm.EntityMatches(entity,
          std::set<ComponentTypeId>{components::Model::typeId}) ||
        _ecm.EntityMatches(entity,
                std::set<ComponentTypeId>{components::Link::typeId}))
    {
      links = std::move(this->FindChildLinksFromECM(_ecm, entity));
    }
    else
    {
      ignerr << "Entity [" << entity
             << "] for viewing wireframe must be a model or link"
             << std::endl;
      continue;
    }

    this->newWireframeVisualLinks.insert(this->newWireframeVisualLinks.end(),
        links.begin(),
        links.end());
  }
  this->newWireframes.clear();

  // Find links to view as transparent
  for (const auto &entity : this->newTransparentEntities)
  {
    std::vector<Entity> links;
    if (_ecm.EntityMatches(entity,
          std::set<ComponentTypeId>{components::Model::typeId}) ||
        _ecm.EntityMatches(entity,
                std::set<ComponentTypeId>{components::Link::typeId}))
    {
      links = std::move(this->FindChildLinksFromECM(_ecm, entity));
    }
    else
    {
      ignerr << "Entity [" << entity
             << "] for viewing as transparent must be a model or link"
             << std::endl;
      continue;
    }

    this->newTransparentVisualLinks.insert(
        this->newTransparentVisualLinks.end(),
        links.begin(),
        links.end());
  }
  this->newTransparentEntities.clear();
}

//////////////////////////////////////////////////
void RenderUtilPrivate::FindCollisionLinks(const EntityComponentManager &_ecm)
{
  if (this->newCollisions.empty())
    return;

  for (const auto &entity : this->newCollisions)
  {
    std::vector<Entity> links;
    if (_ecm.EntityMatches(entity,
          std::set<ComponentTypeId>{components::Model::typeId}) ||
        _ecm.EntityMatches(entity,
                std::set<ComponentTypeId>{components::Link::typeId}))
    {
      links = std::move(this->FindChildLinksFromECM(_ecm, entity));
    }
    else
    {
      ignerr << "Entity [" << entity
             << "] for viewing collision must be a model or link"
             << std::endl;
      continue;
    }

    this->newCollisionLinks.insert(this->newCollisionLinks.end(),
        links.begin(),
        links.end());
  }
  this->newCollisions.clear();
}

//////////////////////////////////////////////////
int RenderUtil::PendingSensors() const
{
  if (!this->dataPtr->initialized)
    return -1;

  if (!this->dataPtr->scene)
    return -1;

  this->dataPtr->updateMutex.lock();
  int nSensors = this->dataPtr->newSensors.size();
  this->dataPtr->updateMutex.unlock();
  return nSensors;
}

//////////////////////////////////////////////////
void RenderUtil::Update()
{
  IGN_PROFILE("RenderUtil::Update");
  if (!this->dataPtr->initialized)
    return;

  if (!this->dataPtr->scene)
    return;

  this->dataPtr->updateMutex.lock();
  auto newScenes = std::move(this->dataPtr->newScenes);
  auto newModels = std::move(this->dataPtr->newModels);
  auto newLinks = std::move(this->dataPtr->newLinks);
  auto newVisuals = std::move(this->dataPtr->newVisuals);
  auto newActors = std::move(this->dataPtr->newActors);
  auto newLights = std::move(this->dataPtr->newLights);
  auto newParticleEmitters = std::move(this->dataPtr->newParticleEmitters);
  auto newParticleEmittersCmds =
    std::move(this->dataPtr->newParticleEmittersCmds);
  auto removeEntities = std::move(this->dataPtr->removeEntities);
  auto entityPoses = std::move(this->dataPtr->entityPoses);
  auto entityLights = std::move(this->dataPtr->entityLights);
  auto trajectoryPoses = std::move(this->dataPtr->trajectoryPoses);
  auto actorTransforms = std::move(this->dataPtr->actorTransforms);
  auto actorAnimationData = std::move(this->dataPtr->actorAnimationData);
  auto entityTemp = std::move(this->dataPtr->entityTemp);
  auto newTransparentVisualLinks =
    std::move(this->dataPtr->newTransparentVisualLinks);
  auto newInertiaLinks = std::move(this->dataPtr->newInertiaLinks);
<<<<<<< HEAD
  auto newJointModels = std::move(this->dataPtr->newJointModels);
=======
  auto newCOMLinks = std::move(this->dataPtr->newCOMLinks);
>>>>>>> 7cc8c095
  auto newWireframeVisualLinks =
    std::move(this->dataPtr->newWireframeVisualLinks);
  auto newCollisionLinks = std::move(this->dataPtr->newCollisionLinks);
  auto thermalCameraData = std::move(this->dataPtr->thermalCameraData);

  this->dataPtr->newScenes.clear();
  this->dataPtr->newModels.clear();
  this->dataPtr->newLinks.clear();
  this->dataPtr->newVisuals.clear();
  this->dataPtr->newActors.clear();
  this->dataPtr->newLights.clear();
  this->dataPtr->newParticleEmitters.clear();
  this->dataPtr->newParticleEmittersCmds.clear();
  this->dataPtr->removeEntities.clear();
  this->dataPtr->entityPoses.clear();
  this->dataPtr->entityLights.clear();
  this->dataPtr->trajectoryPoses.clear();
  this->dataPtr->actorTransforms.clear();
  this->dataPtr->actorAnimationData.clear();
  this->dataPtr->entityTemp.clear();
  this->dataPtr->newTransparentVisualLinks.clear();
  this->dataPtr->newInertiaLinks.clear();
<<<<<<< HEAD
  this->dataPtr->newJointModels.clear();
=======
  this->dataPtr->newCOMLinks.clear();
>>>>>>> 7cc8c095
  this->dataPtr->newWireframeVisualLinks.clear();
  this->dataPtr->newCollisionLinks.clear();
  this->dataPtr->thermalCameraData.clear();

  this->dataPtr->markerManager.Update();

  std::vector<std::tuple<Entity, sdf::Sensor, Entity>> newSensors;
  if (this->dataPtr->enableSensors)
  {
    newSensors = std::move(this->dataPtr->newSensors);
    this->dataPtr->newSensors.clear();
  }
  this->dataPtr->updateMutex.unlock();

  // scene - only one scene is supported for now
  // extend the sensor system to support mutliple scenes in the future
  for (auto &scene : newScenes)
  {
    this->dataPtr->scene->SetAmbientLight(scene.Ambient());
    this->dataPtr->scene->SetBackgroundColor(scene.Background());
    if (scene.Grid() && !this->dataPtr->enableSensors)
      this->ShowGrid();
    if (scene.Sky())
    {
      this->dataPtr->scene->SetSkyEnabled(true);
    }

    // only one scene so break
    break;
  }

  // remove existing entities
  {
    IGN_PROFILE("RenderUtil::Update Remove");
    for (auto &entity : removeEntities)
    {
      auto node = this->dataPtr->sceneManager.NodeById(entity.first);
      this->dataPtr->selectedEntities.erase(std::remove(
          this->dataPtr->selectedEntities.begin(),
          this->dataPtr->selectedEntities.end(), entity.first),
          this->dataPtr->selectedEntities.end());
      this->dataPtr->sceneManager.RemoveEntity(entity.first);

      this->dataPtr->RemoveSensor(entity.first);
      this->dataPtr->RemoveBoundingBox(entity.first);
    }
  }

  // create new entities
  {
    IGN_PROFILE("RenderUtil::Update Create");
    for (const auto &model : newModels)
    {
      uint64_t iteration = std::get<3>(model);
      Entity entityId = std::get<0>(model);
      // since entites to be created and removed are queued, we need
      // to check their creation timestamp to make sure we do not create a new
      // entity when there is also a remove request with a more recent
      // timestamp
      // \todo(anyone) add test to check scene entities are properly added
      // and removed.
      auto removeIt = removeEntities.find(entityId);
      if (removeIt != removeEntities.end())
      {
        uint64_t removeIteration = removeIt->second;
        if (iteration < removeIteration)
          continue;
      }
      this->dataPtr->sceneManager.CreateModel(
          entityId, std::get<1>(model), std::get<2>(model));
    }

    for (const auto &link : newLinks)
    {
      this->dataPtr->sceneManager.CreateLink(
          std::get<0>(link), std::get<1>(link), std::get<2>(link));
    }

    for (const auto &visual : newVisuals)
    {
      this->dataPtr->sceneManager.CreateVisual(
          std::get<0>(visual), std::get<1>(visual), std::get<2>(visual));
    }

    for (const auto &actor : newActors)
    {
      this->dataPtr->sceneManager.CreateActor(
          std::get<0>(actor), std::get<1>(actor), std::get<2>(actor));
    }

    for (const auto &light : newLights)
    {
      this->dataPtr->sceneManager.CreateLight(
          std::get<0>(light), std::get<1>(light), std::get<2>(light));

      // create a new id for the light visual
      auto attempts = 100000u;
      for (auto i = 0u; i < attempts; ++i)
      {
        Entity id = std::numeric_limits<uint64_t>::min() + i;
        if (!this->dataPtr->sceneManager.HasEntity(id))
        {
          rendering::VisualPtr lightVisual =
            this->dataPtr->sceneManager.CreateLightVisual(
              id, std::get<1>(light), std::get<0>(light));
          this->dataPtr->matchLightWithVisuals[std::get<0>(light)] = id;
          break;
        }
      }
    }

    for (const auto &emitter : newParticleEmitters)
    {
      this->dataPtr->sceneManager.CreateParticleEmitter(
          std::get<0>(emitter), std::get<1>(emitter), std::get<2>(emitter));
    }

    for (const auto &emitterCmd : newParticleEmittersCmds)
    {
      this->dataPtr->sceneManager.UpdateParticleEmitter(
          emitterCmd.first, emitterCmd.second);
    }

    if (this->dataPtr->enableSensors && this->dataPtr->createSensorCb)
    {
      for (const auto &sensor : newSensors)
      {
        Entity entity = std::get<0>(sensor);
        const sdf::Sensor &dataSdf = std::get<1>(sensor);
        Entity parent = std::get<2>(sensor);

        // two sensors with the same name cause conflicts. We'll need to use
        // scoped names
        // TODO(anyone) do this in ign-sensors?
        auto parentNode = this->dataPtr->sceneManager.NodeById(parent);
        if (!parentNode)
        {
          ignerr << "Failed to create sensor with name[" << dataSdf.Name()
                 << "] for entity [" << entity
                 << "]. Parent not found with ID[" << parent << "]."
                 << std::endl;
          continue;
        }

        std::string sensorName =
            this->dataPtr->createSensorCb(entity, dataSdf, parentNode->Name());
        // Add to the system's scene manager
        if (!this->dataPtr->sceneManager.AddSensor(entity, sensorName, parent))
        {
          ignerr << "Failed to create sensor [" << sensorName << "]"
                 << std::endl;
        }
      }
    }
  }

  this->dataPtr->UpdateLights(entityLights);

  // update entities' pose
  {
    IGN_PROFILE("RenderUtil::Update Poses");
    for (const auto &pose : entityPoses)
    {
      auto node = this->dataPtr->sceneManager.NodeById(pose.first);
      if (!node)
        continue;

      // Don't move entity being manipulated (last selected)
      // TODO(anyone) Check top level visual instead of parent
      auto vis = std::dynamic_pointer_cast<rendering::Visual>(node);
      int updateNode = 0;
      Entity entityId = kNullEntity;
      if (vis)
      {
        // Get information from the visual's user data to indicate if
        // the render thread should pause updating it's true location,
        // this functionality is needed for temporal placement of a
        // visual such as an align preview
        updateNode = std::get<int>(vis->UserData("pause-update"));
        entityId = std::get<int>(vis->UserData("gazebo-entity"));
      }
      if ((this->dataPtr->transformActive &&
          (pose.first == this->dataPtr->selectedEntities.back() ||
          entityId == this->dataPtr->selectedEntities.back())) ||
          updateNode)
      {
        continue;
      }

      node->SetLocalPose(pose.second);
    }

    // update entities' local transformations
    if (this->dataPtr->actorManualSkeletonUpdate)
    {
      for (auto &tf : actorTransforms)
      {
        auto actorMesh = this->dataPtr->sceneManager.ActorMeshById(tf.first);
        auto actorVisual = this->dataPtr->sceneManager.NodeById(tf.first);
        if (!actorMesh || !actorVisual)
        {
          ignerr << "Actor with Entity ID '" << tf.first << "'. not found. "
                 << "Skipping skeleton animation update." << std::endl;
          continue;
        }

        math::Pose3d globalPose;
        if (entityPoses.find(tf.first) != entityPoses.end())
        {
          globalPose = entityPoses[tf.first];
        }

        math::Pose3d trajPose;
        // Trajectory from the ECS
        if (trajectoryPoses.find(tf.first) != trajectoryPoses.end())
        {
          trajPose = trajectoryPoses[tf.first];
        }
        // Trajectory from the SDF script
        else
        {
          trajPose.Pos() = tf.second["actorPose"].Translation();
          trajPose.Rot() = tf.second["actorPose"].Rotation();
        }

        actorVisual->SetLocalPose(trajPose + globalPose);

        tf.second.erase("actorPose");
        actorMesh->SetSkeletonLocalTransforms(tf.second);
      }
    }
    else
    {
      this->dataPtr->UpdateAnimation(actorAnimationData);
    }
  }

  // set visual temperature
  for (const auto &temp : entityTemp)
  {
    auto node = this->dataPtr->sceneManager.NodeById(temp.first);
    if (!node)
      continue;

    auto visual =
        std::dynamic_pointer_cast<rendering::Visual>(node);
    if (!visual)
      continue;

    const auto &heatSignature = std::get<2>(temp.second);
    if (heatSignature.empty())
      visual->SetUserData("temperature", std::get<0>(temp.second));
    else
    {
      visual->SetUserData("minTemp", std::get<0>(temp.second));
      visual->SetUserData("maxTemp", std::get<1>(temp.second));
      visual->SetUserData("temperature", heatSignature);
    }
  }

  // create new transparent visuals
  {
    for (const auto &link : newTransparentVisualLinks)
    {
      std::vector<Entity> visEntities =
          this->dataPtr->linkToVisualEntities[link];

      for (const auto &visEntity : visEntities)
      {
        if (!this->dataPtr->viewingTransparent[visEntity])
        {
          auto vis = this->dataPtr->sceneManager.VisualById(visEntity);

          this->dataPtr->sceneManager.UpdateTransparency(vis,
              true /* transparent */);
          this->dataPtr->viewingTransparent[visEntity] = true;
        }
      }
    }
  }

  // create new inertia visuals
  {
    for (const auto &link : newInertiaLinks)
    {
      // create a new id for the inertia visual
      auto attempts = 100000u;
      for (auto i = 0u; i < attempts; ++i)
      {
        Entity id = std::numeric_limits<uint64_t>::max() - i;
        if (!this->dataPtr->sceneManager.HasEntity(id) &&
            !this->dataPtr->viewingInertias[link])
        {
          rendering::VisualPtr inrVisual =
            this->dataPtr->sceneManager.CreateInertiaVisual(
              id, this->dataPtr->entityInertials[link], link);
          this->dataPtr->viewingInertias[link] = true;
          this->dataPtr->linkToInertiaVisuals[link] = id;
          break;
        }
      }
    }
  }

<<<<<<< HEAD
  // create new joint visuals
  {
    for (const auto &model : newJointModels)
    {
      std::vector<Entity> jointEntities =
          this->dataPtr->modelToJointEntities[model];

      for (const auto &jointEntity : jointEntities)
      {
        if (!this->dataPtr->sceneManager.HasEntity(jointEntity))
        {
          std::string childLinkName =
              this->dataPtr->entityJoints[jointEntity].ChildLinkName();
          Entity childId =
              this->dataPtr->matchLinksWithEntities[childLinkName];

          std::string parentLinkName =
              this->dataPtr->entityJoints[jointEntity].ParentLinkName();
          Entity parentId =
              this->dataPtr->matchLinksWithEntities[parentLinkName];

          auto vis = this->dataPtr->sceneManager.CreateJointVisual(
              jointEntity, this->dataPtr->entityJoints[jointEntity],
              childId, parentId);
          this->dataPtr->viewingJoints[jointEntity] = true;
=======
  // create new center of mass visuals
  {
    for (const auto &link : newCOMLinks)
    {
      // create a new id for the center of mass visual
      auto attempts = 100000u;
      for (auto i = 0u; i < attempts; ++i)
      {
        Entity id = std::numeric_limits<uint64_t>::max() - i;
        if (!this->dataPtr->sceneManager.HasEntity(id) &&
            !this->dataPtr->viewingCOM[link])
        {
          rendering::VisualPtr inrVisual =
            this->dataPtr->sceneManager.CreateCOMVisual(
              id, this->dataPtr->entityInertials[link], link);
          this->dataPtr->viewingCOM[link] = true;
          this->dataPtr->linkToCOMVisuals[link] = id;
          break;
>>>>>>> 7cc8c095
        }
      }
    }
  }

  // create new wireframe visuals
  {
    for (const auto &link : newWireframeVisualLinks)
    {
      std::vector<Entity> visEntities =
          this->dataPtr->linkToVisualEntities[link];

      for (const auto &visEntity : visEntities)
      {
        if (!this->dataPtr->viewingWireframes[visEntity])
        {
          auto vis = this->dataPtr->sceneManager.VisualById(visEntity);
          vis->SetWireframe(true);
          this->dataPtr->viewingWireframes[visEntity] = true;
        }
      }
    }
  }

  // create new collision visuals
  {
    for (const auto &link : newCollisionLinks)
    {
      std::vector<Entity> colEntities =
          this->dataPtr->linkToCollisionEntities[link];

      for (const auto &colEntity : colEntities)
      {
        if (!this->dataPtr->sceneManager.HasEntity(colEntity))
        {
          auto vis = this->dataPtr->sceneManager.CreateCollision(colEntity,
              this->dataPtr->entityCollisions[colEntity], link);
          this->dataPtr->viewingCollisions[colEntity] = true;

          // add geometry material to originalEmissive map
          for (auto g = 0u; g < vis->GeometryCount(); ++g)
          {
            auto geom = vis->GeometryByIndex(g);

            // Geometry material
            auto geomMat = geom->Material();
            if (nullptr == geomMat)
              continue;

            if (this->dataPtr->originalEmissive.find(geom->Name()) ==
                this->dataPtr->originalEmissive.end())
            {
              this->dataPtr->originalEmissive[geom->Name()] =
                  geomMat->Emissive();
            }
          }
        }
      }
    }
  }

  this->dataPtr->UpdateThermalCamera(thermalCameraData);
}

//////////////////////////////////////////////////
void RenderUtilPrivate::CreateRenderingEntities(
    const EntityComponentManager &_ecm, const UpdateInfo &_info)
{
  IGN_PROFILE("RenderUtilPrivate::CreateRenderingEntities");
  auto addNewSensor = [&_ecm, this](Entity _entity, const sdf::Sensor &_sdfData,
                                    Entity _parent,
                                    const std::string &_topicSuffix)
  {
    sdf::Sensor sdfDataCopy(_sdfData);
    std::string sensorScopedName =
        removeParentScope(scopedName(_entity, _ecm, "::", false), "::");
    sdfDataCopy.SetName(sensorScopedName);
    // check topic
    if (sdfDataCopy.Topic().empty())
    {
      sdfDataCopy.SetTopic(scopedName(_entity, _ecm) + _topicSuffix);
    }
    this->newSensors.push_back(
        std::make_tuple(_entity, std::move(sdfDataCopy), _parent));
    this->sensorEntities.insert(_entity);
  };

  const std::string cameraSuffix{"/image"};
  const std::string depthCameraSuffix{"/depth_image"};
  const std::string rgbdCameraSuffix{""};
  const std::string thermalCameraSuffix{"/image"};
  const std::string gpuLidarSuffix{"/scan"};

  // Treat all pre-existent entities as new at startup
  // TODO(anyone) refactor Each and EachNew below to reduce duplicate code
  if (!this->initialized)
  {
    // Get all the new worlds
    // TODO(anyone) Only one scene is supported for now
    // extend the sensor system to support mutliple scenes in the future
    _ecm.Each<components::World, components::Scene>(
        [&](const Entity & _entity,
          const components::World *,
          const components::Scene *_scene)->bool
        {
          this->sceneManager.SetWorldId(_entity);
          const sdf::Scene &sceneSdf = _scene->Data();
          this->newScenes.push_back(sceneSdf);
          return true;
        });


    _ecm.Each<components::Model, components::Name, components::Pose,
              components::ParentEntity>(
        [&](const Entity &_entity,
            const components::Model *,
            const components::Name *_name,
            const components::Pose *_pose,
            const components::ParentEntity *_parent)->bool
        {
          sdf::Model model;
          model.SetName(_name->Data());
          model.SetRawPose(_pose->Data());
          this->newModels.push_back(
              std::make_tuple(_entity, model, _parent->Data(),
              _info.iterations));
          this->modelToModelEntities[_parent->Data()].push_back(_entity);
          return true;
        });

    _ecm.Each<components::Link, components::Name, components::Pose,
              components::ParentEntity>(
        [&](const Entity &_entity,
            const components::Link *,
            const components::Name *_name,
            const components::Pose *_pose,
            const components::ParentEntity *_parent)->bool
        {
          sdf::Link link;
          link.SetName(_name->Data());
          link.SetRawPose(_pose->Data());
          this->newLinks.push_back(
              std::make_tuple(_entity, link, _parent->Data()));
          // used for collsions
          this->modelToLinkEntities[_parent->Data()].push_back(_entity);
          // used for joints
          this->matchLinksWithEntities[_name->Data()] = _entity;
          return true;
        });

    // visuals
    _ecm.Each<components::Visual, components::Name, components::Pose,
              components::Geometry,
              components::CastShadows,
              components::Transparency,
              components::VisibilityFlags,
              components::ParentEntity>(
        [&](const Entity &_entity,
            const components::Visual *,
            const components::Name *_name,
            const components::Pose *_pose,
            const components::Geometry *_geom,
            const components::CastShadows *_castShadows,
            const components::Transparency *_transparency,
            const components::VisibilityFlags *_visibilityFlags,
            const components::ParentEntity *_parent)->bool
        {
          sdf::Visual visual;
          visual.SetName(_name->Data());
          visual.SetRawPose(_pose->Data());
          visual.SetGeom(_geom->Data());
          visual.SetCastShadows(_castShadows->Data());
          visual.SetTransparency(_transparency->Data());
          visual.SetVisibilityFlags(_visibilityFlags->Data());

          // Optional components
          auto material = _ecm.Component<components::Material>(_entity);
          if (material != nullptr)
          {
            visual.SetMaterial(material->Data());
          }

          auto laserRetro = _ecm.Component<components::LaserRetro>(_entity);
          if (laserRetro != nullptr)
          {
            visual.SetLaserRetro(laserRetro->Data());
          }

          if (auto temp = _ecm.Component<components::Temperature>(_entity))
          {
            // get the uniform temperature for the entity
            this->entityTemp[_entity] =
              std::make_tuple<float, float, std::string>(
                  temp->Data().Kelvin(), 0.0, "");
          }
          else
          {
            // entity doesn't have a uniform temperature. Check if it has
            // a heat signature with an associated temperature range
            auto heatSignature =
              _ecm.Component<components::SourceFilePath>(_entity);
            auto tempRange =
               _ecm.Component<components::TemperatureRange>(_entity);
            if (heatSignature && tempRange)
            {
              this->entityTemp[_entity] =
                std::make_tuple<float, float, std::string>(
                    tempRange->Data().min.Kelvin(),
                    tempRange->Data().max.Kelvin(),
                    std::string(heatSignature->Data()));
            }
          }

          this->newVisuals.push_back(
              std::make_tuple(_entity, visual, _parent->Data()));

          this->linkToVisualEntities[_parent->Data()].push_back(_entity);
          return true;
        });

    // actors
    _ecm.Each<components::Actor, components::ParentEntity>(
        [&](const Entity &_entity,
            const components::Actor *_actor,
            const components::ParentEntity *_parent) -> bool
        {
          this->newActors.push_back(
              std::make_tuple(_entity, _actor->Data(), _parent->Data()));
          return true;
        });

    // lights
    _ecm.Each<components::Light, components::ParentEntity>(
        [&](const Entity &_entity,
            const components::Light *_light,
            const components::ParentEntity *_parent) -> bool
        {
          this->newLights.push_back(
              std::make_tuple(_entity, _light->Data(), _parent->Data()));
          return true;
        });

    // inertials
    _ecm.Each<components::Inertial, components::Pose>(
        [&](const Entity &_entity,
            const components::Inertial *_inrElement,
            const components::Pose *) -> bool
        {
          this->entityInertials[_entity] = _inrElement->Data();
          return true;
        });

    // collisions
    _ecm.Each<components::Collision, components::Name, components::Pose,
              components::Geometry, components::CollisionElement,
              components::ParentEntity>(
        [&](const Entity &_entity,
            const components::Collision *,
            const components::Name *,
            const components::Pose *,
            const components::Geometry *,
            const components::CollisionElement *_collElement,
            const components::ParentEntity *_parent) -> bool
        {
          this->entityCollisions[_entity] = _collElement->Data();
          this->linkToCollisionEntities[_parent->Data()].push_back(_entity);
          return true;
        });

    // joints
    _ecm.Each<components::Joint, components::Name, components::JointType,
                components::Pose, components::ParentEntity,
                components::ParentLinkName, components::ChildLinkName>(
        [&](const Entity &_entity,
            const components::Joint * /* _joint */,
            const components::Name *_name,
            const components::JointType *_jointType,
            const components::Pose *_pose,
            const components::ParentEntity *_parentModel,
            const components::ParentLinkName *_parentLinkName,
            const components::ChildLinkName *_childLinkName) -> bool
        {
          sdf::Joint joint;
          joint.SetName(_name->Data());
          joint.SetType(_jointType->Data());
          joint.SetRawPose(_pose->Data());

          joint.SetParentLinkName(_parentLinkName->Data());
          joint.SetChildLinkName(_childLinkName->Data());

          auto jointAxis = _ecm.Component<components::JointAxis>(_entity);
          auto jointAxis2 = _ecm.Component<components::JointAxis2>(_entity);

          if (jointAxis)
            joint.SetAxis(0, jointAxis->Data());
          if (jointAxis2)
            joint.SetAxis(1, jointAxis2->Data());

          this->entityJoints[_entity] = joint;
          this->modelToJointEntities[_parentModel->Data()].push_back(_entity);
          return true;
        });

    // particle emitters
    _ecm.Each<components::ParticleEmitter, components::ParentEntity>(
        [&](const Entity &_entity,
            const components::ParticleEmitter *_emitter,
            const components::ParentEntity *_parent) -> bool
        {
          this->newParticleEmitters.push_back(
              std::make_tuple(_entity, _emitter->Data(), _parent->Data()));
          return true;
        });

    if (this->enableSensors)
    {
      // Create cameras
      _ecm.Each<components::Camera, components::ParentEntity>(
        [&](const Entity &_entity,
            const components::Camera *_camera,
            const components::ParentEntity *_parent)->bool
          {
            addNewSensor(_entity, _camera->Data(), _parent->Data(),
                         cameraSuffix);
            return true;
          });

      // Create depth cameras
      _ecm.Each<components::DepthCamera, components::ParentEntity>(
        [&](const Entity &_entity,
            const components::DepthCamera *_depthCamera,
            const components::ParentEntity *_parent)->bool
          {
            addNewSensor(_entity, _depthCamera->Data(), _parent->Data(),
                         depthCameraSuffix);
            return true;
          });

      // Create rgbd cameras
      _ecm.Each<components::RgbdCamera, components::ParentEntity>(
        [&](const Entity &_entity,
            const components::RgbdCamera *_rgbdCamera,
            const components::ParentEntity *_parent)->bool
          {
            addNewSensor(_entity, _rgbdCamera->Data(), _parent->Data(),
                         rgbdCameraSuffix);
            return true;
          });

      // Create gpu lidar
      _ecm.Each<components::GpuLidar, components::ParentEntity>(
        [&](const Entity &_entity,
            const components::GpuLidar *_gpuLidar,
            const components::ParentEntity *_parent)->bool
          {
            addNewSensor(_entity, _gpuLidar->Data(), _parent->Data(),
                         gpuLidarSuffix);
            return true;
          });

      // Create thermal camera
      _ecm.Each<components::ThermalCamera, components::ParentEntity>(
        [&](const Entity &_entity,
            const components::ThermalCamera *_thermalCamera,
            const components::ParentEntity *_parent)->bool
          {
            addNewSensor(_entity, _thermalCamera->Data(), _parent->Data(),
                         thermalCameraSuffix);
            return true;
          });
    }
    this->initialized = true;
  }
  else
  {
    // Get all the new worlds
    // TODO(anyone) Only one scene is supported for now
    // extend the sensor system to support mutliple scenes in the future
    _ecm.EachNew<components::World, components::Scene>(
        [&](const Entity & _entity,
          const components::World *,
          const components::Scene *_scene)->bool
        {
          this->sceneManager.SetWorldId(_entity);
          const sdf::Scene &sceneSdf = _scene->Data();
          this->newScenes.push_back(sceneSdf);
          return true;
        });

    _ecm.EachNew<components::Model, components::Name, components::Pose,
              components::ParentEntity>(
        [&](const Entity &_entity,
            const components::Model *,
            const components::Name *_name,
            const components::Pose *_pose,
            const components::ParentEntity *_parent)->bool
        {
          sdf::Model model;
          model.SetName(_name->Data());
          model.SetRawPose(_pose->Data());
          this->newModels.push_back(
              std::make_tuple(_entity, model, _parent->Data(),
              _info.iterations));
          this->modelToModelEntities[_parent->Data()].push_back(_entity);
          return true;
        });

    _ecm.EachNew<components::Link, components::Name, components::Pose,
              components::ParentEntity>(
        [&](const Entity &_entity,
            const components::Link *,
            const components::Name *_name,
            const components::Pose *_pose,
            const components::ParentEntity *_parent)->bool
        {
          sdf::Link link;
          link.SetName(_name->Data());
          link.SetRawPose(_pose->Data());
          this->newLinks.push_back(
              std::make_tuple(_entity, link, _parent->Data()));
          // used for collsions
          this->modelToLinkEntities[_parent->Data()].push_back(_entity);
          // used for joints
          this->matchLinksWithEntities[_name->Data()] = _entity;
          return true;
        });

    // visuals
    _ecm.EachNew<components::Visual, components::Name, components::Pose,
              components::Geometry,
              components::CastShadows,
              components::Transparency,
              components::VisibilityFlags,
              components::ParentEntity>(
        [&](const Entity &_entity,
            const components::Visual *,
            const components::Name *_name,
            const components::Pose *_pose,
            const components::Geometry *_geom,
            const components::CastShadows *_castShadows,
            const components::Transparency *_transparency,
            const components::VisibilityFlags *_visibilityFlags,
            const components::ParentEntity *_parent)->bool
        {
          sdf::Visual visual;
          visual.SetName(_name->Data());
          visual.SetRawPose(_pose->Data());
          visual.SetGeom(_geom->Data());
          visual.SetCastShadows(_castShadows->Data());
          visual.SetTransparency(_transparency->Data());
          visual.SetVisibilityFlags(_visibilityFlags->Data());

          // Optional components
          auto material = _ecm.Component<components::Material>(_entity);
          if (material != nullptr)
          {
            visual.SetMaterial(material->Data());
          }

          auto laserRetro = _ecm.Component<components::LaserRetro>(_entity);
          if (laserRetro != nullptr)
          {
            visual.SetLaserRetro(laserRetro->Data());
          }

          if (auto temp = _ecm.Component<components::Temperature>(_entity))
          {
            // get the uniform temperature for the entity
            this->entityTemp[_entity] =
              std::make_tuple<float, float, std::string>(
                  temp->Data().Kelvin(), 0.0, "");
          }
          else
          {
            // entity doesn't have a uniform temperature. Check if it has
            // a heat signature with an associated temperature range
            auto heatSignature =
              _ecm.Component<components::SourceFilePath>(_entity);
            auto tempRange =
               _ecm.Component<components::TemperatureRange>(_entity);
            if (heatSignature && tempRange)
            {
              this->entityTemp[_entity] =
                std::make_tuple<float, float, std::string>(
                    tempRange->Data().min.Kelvin(),
                    tempRange->Data().max.Kelvin(),
                    std::string(heatSignature->Data()));
            }
          }

          this->newVisuals.push_back(
              std::make_tuple(_entity, visual, _parent->Data()));

          this->linkToVisualEntities[_parent->Data()].push_back(_entity);
          return true;
        });

    // actors
    _ecm.EachNew<components::Actor, components::ParentEntity>(
        [&](const Entity &_entity,
            const components::Actor *_actor,
            const components::ParentEntity *_parent) -> bool
        {
          this->newActors.push_back(
              std::make_tuple(_entity, _actor->Data(), _parent->Data()));
          return true;
        });

    // lights
    _ecm.EachNew<components::Light, components::ParentEntity>(
        [&](const Entity &_entity,
            const components::Light *_light,
            const components::ParentEntity *_parent) -> bool
        {
          this->newLights.push_back(
              std::make_tuple(_entity, _light->Data(), _parent->Data()));
          return true;
        });

    // inertials
    _ecm.EachNew<components::Inertial, components::Pose>(
        [&](const Entity &_entity,
            const components::Inertial *_inrElement,
            const components::Pose *) -> bool
        {
          this->entityInertials[_entity] = _inrElement->Data();
          return true;
        });

    // collisions
    _ecm.EachNew<components::Collision, components::Name, components::Pose,
              components::Geometry, components::CollisionElement,
              components::ParentEntity>(
        [&](const Entity &_entity,
            const components::Collision *,
            const components::Name *,
            const components::Pose *,
            const components::Geometry *,
            const components::CollisionElement *_collElement,
            const components::ParentEntity *_parent) -> bool
        {
          this->entityCollisions[_entity] = _collElement->Data();
          this->linkToCollisionEntities[_parent->Data()].push_back(_entity);
          return true;
        });

    // joints
    _ecm.EachNew<components::Joint, components::Name, components::JointType,
                components::Pose, components::ParentEntity,
                components::ParentLinkName, components::ChildLinkName>(
        [&](const Entity &_entity,
            const components::Joint * /* _joint */,
            const components::Name *_name,
            const components::JointType *_jointType,
            const components::Pose *_pose,
            const components::ParentEntity *_parentModel,
            const components::ParentLinkName *_parentLinkName,
            const components::ChildLinkName *_childLinkName) -> bool
        {
          sdf::Joint joint;
          joint.SetName(_name->Data());
          joint.SetType(_jointType->Data());
          joint.SetRawPose(_pose->Data());

          joint.SetParentLinkName(_parentLinkName->Data());
          joint.SetChildLinkName(_childLinkName->Data());

          auto jointAxis = _ecm.Component<components::JointAxis>(_entity);
          auto jointAxis2 = _ecm.Component<components::JointAxis2>(_entity);

          if (jointAxis)
            joint.SetAxis(0, jointAxis->Data());
          if (jointAxis2)
            joint.SetAxis(1, jointAxis2->Data());

          this->entityJoints[_entity] = joint;
          this->modelToJointEntities[_parentModel->Data()].push_back(_entity);
          return true;
        });

    // particle emitters
    _ecm.EachNew<components::ParticleEmitter, components::ParentEntity>(
        [&](const Entity &_entity,
            const components::ParticleEmitter *_emitter,
            const components::ParentEntity *_parent) -> bool
        {
          this->newParticleEmitters.push_back(
              std::make_tuple(_entity, _emitter->Data(), _parent->Data()));
          return true;
        });

    if (this->enableSensors)
    {
      // Create cameras
      _ecm.EachNew<components::Camera, components::ParentEntity>(
        [&](const Entity &_entity,
            const components::Camera *_camera,
            const components::ParentEntity *_parent)->bool
          {
            addNewSensor(_entity, _camera->Data(), _parent->Data(),
                         cameraSuffix);
            return true;
          });

      // Create depth cameras
      _ecm.EachNew<components::DepthCamera, components::ParentEntity>(
        [&](const Entity &_entity,
            const components::DepthCamera *_depthCamera,
            const components::ParentEntity *_parent)->bool
          {
            addNewSensor(_entity, _depthCamera->Data(), _parent->Data(),
                         depthCameraSuffix);
            return true;
          });

      // Create RGBD cameras
      _ecm.EachNew<components::RgbdCamera, components::ParentEntity>(
        [&](const Entity &_entity,
            const components::RgbdCamera *_rgbdCamera,
            const components::ParentEntity *_parent)->bool
          {
            addNewSensor(_entity, _rgbdCamera->Data(), _parent->Data(),
                         rgbdCameraSuffix);
            return true;
          });

      // Create gpu lidar
      _ecm.EachNew<components::GpuLidar, components::ParentEntity>(
        [&](const Entity &_entity,
            const components::GpuLidar *_gpuLidar,
            const components::ParentEntity *_parent)->bool
          {
            addNewSensor(_entity, _gpuLidar->Data(), _parent->Data(),
                         gpuLidarSuffix);
            return true;
          });

      // Create thermal camera
      _ecm.EachNew<components::ThermalCamera, components::ParentEntity>(
        [&](const Entity &_entity,
            const components::ThermalCamera *_thermalCamera,
            const components::ParentEntity *_parent)->bool
          {
            addNewSensor(_entity, _thermalCamera->Data(), _parent->Data(),
                         thermalCameraSuffix);
            return true;
          });
    }
  }
}

//////////////////////////////////////////////////
void RenderUtilPrivate::UpdateRenderingEntities(
    const EntityComponentManager &_ecm)
{
  IGN_PROFILE("RenderUtilPrivate::UpdateRenderingEntities");
  _ecm.Each<components::Model, components::Pose>(
      [&](const Entity &_entity,
        const components::Model *,
        const components::Pose *_pose)->bool
      {
        this->entityPoses[_entity] = _pose->Data();
        return true;
      });

  _ecm.Each<components::Link, components::Pose>(
      [&](const Entity &_entity,
        const components::Link *,
        const components::Pose *_pose)->bool
      {
        this->entityPoses[_entity] = _pose->Data();
        return true;
      });

  // visuals
  _ecm.Each<components::Visual, components::Pose >(
      [&](const Entity &_entity,
        const components::Visual *,
        const components::Pose *_pose)->bool
      {
        this->entityPoses[_entity] = _pose->Data();
        return true;
      });

  // actors
  _ecm.Each<components::Actor, components::Pose>(
      [&](const Entity &_entity,
        const components::Actor *,
        const components::Pose *_pose)->bool
      {
        // Trajectory origin
        this->entityPoses[_entity] = _pose->Data();

        auto animTimeComp = _ecm.Component<components::AnimationTime>(_entity);
        auto animNameComp = _ecm.Component<components::AnimationName>(_entity);

        // Animation time set through ECM so ign-rendering can calculate bone
        // transforms
        if (animTimeComp && animNameComp)
        {
          auto skel = this->sceneManager.ActorSkeletonById(_entity);
          if (nullptr != skel)
          {
            AnimationUpdateData animData;
            animData.loop = true;
            animData.followTrajectory = true;
            animData.animationName = animNameComp->Data();
            animData.time = animTimeComp->Data();
            animData.rootTransform = skel->RootNode()->Transform();
            animData.valid = true;
            this->actorAnimationData[_entity] = animData;
          }
        }
        // Bone poses calculated by ign-common
        else if (this->actorManualSkeletonUpdate)
        {
          this->actorTransforms[_entity] =
              this->sceneManager.ActorSkeletonTransformsAt(
              _entity, this->simTime);
        }
        // Trajectory info from SDF so ign-rendering can calculate bone poses
        else
        {
          auto animData =
            this->sceneManager.ActorAnimationAt(_entity, this->simTime);

          if (animData.valid)
          {
            this->actorAnimationData[_entity] = animData;
          }
        }

        // Trajectory pose set by other systems
        auto trajPoseComp = _ecm.Component<components::TrajectoryPose>(_entity);
        if (trajPoseComp)
          this->trajectoryPoses[_entity] = trajPoseComp->Data();
        return true;
      });

  // update lights
  _ecm.Each<components::Light, components::Pose>(
      [&](const Entity &_entity,
        const components::Light *,
        const components::Pose *_pose)->bool
      {
        this->entityPoses[_entity] = _pose->Data();
        return true;
      });

  // Update cameras
  _ecm.Each<components::Camera, components::Pose>(
      [&](const Entity &_entity,
        const components::Camera *,
        const components::Pose *_pose)->bool
      {
        this->entityPoses[_entity] = _pose->Data();
        return true;
      });

  // Update depth cameras
  _ecm.Each<components::DepthCamera, components::Pose>(
      [&](const Entity &_entity,
        const components::DepthCamera *,
        const components::Pose *_pose)->bool
      {
        this->entityPoses[_entity] = _pose->Data();
        return true;
      });

  // Update RGBD cameras
  _ecm.Each<components::RgbdCamera, components::Pose>(
      [&](const Entity &_entity,
        const components::RgbdCamera *,
        const components::Pose *_pose)->bool
      {
        this->entityPoses[_entity] = _pose->Data();
        return true;
      });

  // Update gpu_lidar
  _ecm.Each<components::GpuLidar, components::Pose>(
      [&](const Entity &_entity,
        const components::GpuLidar *,
        const components::Pose *_pose)->bool
      {
        this->entityPoses[_entity] = _pose->Data();
        return true;
      });

  // Update thermal cameras
  _ecm.Each<components::ThermalCamera, components::Pose>(
      [&](const Entity &_entity,
        const components::ThermalCamera *,
        const components::Pose *_pose)->bool
      {
        this->entityPoses[_entity] = _pose->Data();
        return true;
      });
}

//////////////////////////////////////////////////
void RenderUtilPrivate::RemoveRenderingEntities(
    const EntityComponentManager &_ecm, const UpdateInfo &_info)
{
  IGN_PROFILE("RenderUtilPrivate::RemoveRenderingEntities");
  _ecm.EachRemoved<components::Model>(
      [&](const Entity &_entity, const components::Model *)->bool
      {
        this->removeEntities[_entity] = _info.iterations;
        this->modelToLinkEntities.erase(_entity);
        this->modelToModelEntities.erase(_entity);
        return true;
      });

  _ecm.EachRemoved<components::Link>(
      [&](const Entity &_entity, const components::Link *)->bool
      {
        this->removeEntities[_entity] = _info.iterations;
        this->linkToVisualEntities.erase(_entity);
        this->linkToCollisionEntities.erase(_entity);

        if (this->linkToInertiaVisuals.find(_entity) !=
            this->linkToInertiaVisuals.end())
        {
          this->removeEntities[this->linkToInertiaVisuals[_entity]] =
            _info.iterations;
        }

        if (this->linkToCOMVisuals.find(_entity) !=
            this->linkToCOMVisuals.end())
        {
          this->removeEntities[this->linkToCOMVisuals[_entity]] =
            _info.iterations;
        }

        this->linkToInertiaVisuals.erase(_entity);
        this->viewingInertias.erase(_entity);
        this->linkToCOMVisuals.erase(_entity);
        this->viewingCOM.erase(_entity);
        this->entityInertials.erase(_entity);
        return true;
      });

  // visuals
  _ecm.EachRemoved<components::Visual>(
      [&](const Entity &_entity, const components::Visual *)->bool
      {
        this->removeEntities[_entity] = _info.iterations;
        return true;
      });

  // lights
  _ecm.EachRemoved<components::Light>(
      [&](const Entity &_entity, const components::Light *)->bool
      {
        this->removeEntities[_entity] = _info.iterations;
        this->removeEntities[matchLightWithVisuals[_entity]] =
          _info.iterations;
        matchLightWithVisuals.erase(_entity);
        return true;
      });

  // joints
  _ecm.EachRemoved<components::Joint>(
      [&](const Entity &_entity, const components::Joint *)->bool
      {
        this->removeEntities[_entity] = _info.iterations;
        this->entityJoints.erase(_entity);
        this->viewingJoints.erase(_entity);
        return true;
      });

  _ecm.EachRemoved<components::Link, components::Name>(
      [&](const Entity &_entity, const components::Link *,
          const components::Name *_name)->bool
      {
        this->removeEntities[_entity] = _info.iterations;
        this->matchLinksWithEntities.erase(_name->Data());
        return true;
      });

  // particle emitters
  _ecm.EachRemoved<components::ParticleEmitter>(
      [&](const Entity &_entity, const components::ParticleEmitter *)->bool
      {
        this->removeEntities[_entity] = _info.iterations;
        return true;
      });

  // cameras
  _ecm.EachRemoved<components::Camera>(
    [&](const Entity &_entity, const components::Camera *)->bool
      {
        this->removeEntities[_entity] = _info.iterations;
        return true;
      });

  // depth cameras
  _ecm.EachRemoved<components::DepthCamera>(
    [&](const Entity &_entity, const components::DepthCamera *)->bool
      {
        this->removeEntities[_entity] = _info.iterations;
        return true;
      });

  // rgbd cameras
  _ecm.EachRemoved<components::RgbdCamera>(
    [&](const Entity &_entity, const components::RgbdCamera *)->bool
      {
        this->removeEntities[_entity] = _info.iterations;
        return true;
      });

  // gpu_lidars
  _ecm.EachRemoved<components::GpuLidar>(
    [&](const Entity &_entity, const components::GpuLidar *)->bool
      {
        this->removeEntities[_entity] = _info.iterations;
        return true;
      });

  // thermal cameras
  _ecm.EachRemoved<components::ThermalCamera>(
    [&](const Entity &_entity, const components::ThermalCamera *)->bool
      {
        this->removeEntities[_entity] = _info.iterations;
        return true;
      });

  // collisions
  _ecm.EachRemoved<components::Collision>(
    [&](const Entity &_entity, const components::Collision *)->bool
      {
        this->removeEntities[_entity] = _info.iterations;
        this->viewingCollisions.erase(_entity);
        this->entityCollisions.erase(_entity);
        return true;
      });
}

/////////////////////////////////////////////////
void RenderUtil::Init()
{
  ignition::common::SystemPaths pluginPath;
  pluginPath.SetPluginPathEnv(kRenderPluginPathEnv);
  rendering::setPluginPaths(pluginPath.PluginPaths());

  std::map<std::string, std::string> params;
  if (this->dataPtr->useCurrentGLContext)
    params["useCurrentGLContext"] = "1";
  this->dataPtr->engine = rendering::engine(this->dataPtr->engineName, params);
  if (!this->dataPtr->engine)
  {
    ignerr << "Engine [" << this->dataPtr->engineName << "] is not supported. "
           << "Loading OGRE2 instead." << std::endl;
    this->dataPtr->engine = rendering::engine("ogre2", params);
  }

  // Scene
  this->dataPtr->scene =
      this->dataPtr->engine->SceneByName(this->dataPtr->sceneName);
  if (!this->dataPtr->scene)
  {
    igndbg << "Create scene [" << this->dataPtr->sceneName << "]" << std::endl;
    this->dataPtr->scene =
        this->dataPtr->engine->CreateScene(this->dataPtr->sceneName);
    if (this->dataPtr->scene)
    {
      this->dataPtr->scene->SetAmbientLight(this->dataPtr->ambientLight);
      this->dataPtr->scene->SetBackgroundColor(this->dataPtr->backgroundColor);
      this->dataPtr->scene->SetSkyEnabled(this->dataPtr->skyEnabled);
    }
  }
  this->dataPtr->sceneManager.SetScene(this->dataPtr->scene);
  if (this->dataPtr->enableSensors)
    this->dataPtr->markerManager.SetTopic("/sensors/marker");
  this->dataPtr->markerManager.Init(this->dataPtr->scene);
}

/////////////////////////////////////////////////
void RenderUtil::SetBackgroundColor(const math::Color &_color)
{
  this->dataPtr->backgroundColor = _color;
}

/////////////////////////////////////////////////
void RenderUtil::SetAmbientLight(const math::Color &_ambient)
{
  this->dataPtr->ambientLight  = _ambient;
}

/////////////////////////////////////////////////
void RenderUtil::ShowGrid()
{
  if (!this->dataPtr->scene)
    return;

  rendering::VisualPtr root = this->dataPtr->scene->RootVisual();

  // create gray material
  rendering::MaterialPtr gray = this->dataPtr->scene->CreateMaterial();
  gray->SetAmbient(0.7, 0.7, 0.7);
  gray->SetDiffuse(0.7, 0.7, 0.7);
  gray->SetSpecular(0.7, 0.7, 0.7);

  // create grid visual
  rendering::VisualPtr visual = this->dataPtr->scene->CreateVisual();
  rendering::GridPtr gridGeom = this->dataPtr->scene->CreateGrid();
  if (!gridGeom)
  {
    ignwarn << "Failed to create grid for scene ["
      << this->dataPtr->scene->Name() << "] on engine ["
        << this->dataPtr->scene->Engine()->Name() << "]"
          << std::endl;
    return;
  }
  gridGeom->SetCellCount(20);
  gridGeom->SetCellLength(1);
  gridGeom->SetVerticalCellCount(0);
  visual->AddGeometry(gridGeom);
  visual->SetLocalPosition(0, 0, 0.015);
  visual->SetMaterial(gray);
  root->AddChild(visual);
}

/////////////////////////////////////////////////
void RenderUtil::SetEngineName(const std::string &_name)
{
  this->dataPtr->engineName = _name;
}

/////////////////////////////////////////////////
std::string RenderUtil::EngineName() const
{
  return this->dataPtr->engineName;
}

/////////////////////////////////////////////////
void RenderUtil::SetSceneName(const std::string &_name)
{
  this->dataPtr->sceneName = _name;
}

/////////////////////////////////////////////////
std::string RenderUtil::SceneName() const
{
  return this->dataPtr->sceneName;
}

/////////////////////////////////////////////////
void RenderUtil::SetSkyEnabled(bool _enabled)
{
  this->dataPtr->skyEnabled = _enabled;
}

/////////////////////////////////////////////////
void RenderUtil::SetUseCurrentGLContext(bool _enable)
{
  this->dataPtr->useCurrentGLContext = _enable;
}

/////////////////////////////////////////////////
void RenderUtil::SetEnableSensors(bool _enable,
    std::function<std::string(const gazebo::Entity &, const sdf::Sensor &,
      const std::string &)> _createSensorCb)
{
  this->dataPtr->enableSensors = _enable;
  this->dataPtr->createSensorCb = std::move(_createSensorCb);
}

/////////////////////////////////////////////////
void RenderUtil::SetRemoveSensorCb(
    std::function<void(const gazebo::Entity &)> _removeSensorCb)
{
  this->dataPtr->removeSensorCb = std::move(_removeSensorCb);
}

/////////////////////////////////////////////////
SceneManager &RenderUtil::SceneManager()
{
  return this->dataPtr->sceneManager;
}

/////////////////////////////////////////////////
MarkerManager &RenderUtil::MarkerManager()
{
  return this->dataPtr->markerManager;
}

//////////////////////////////////////////////////
std::chrono::steady_clock::duration RenderUtil::SimTime() const
{
  std::lock_guard<std::mutex> lock(this->dataPtr->updateMutex);
  return this->dataPtr->simTime;
}

/////////////////////////////////////////////////
void RenderUtil::SetSelectedEntity(const rendering::NodePtr &_node)
{
  if (!_node)
    return;

  auto vis = std::dynamic_pointer_cast<rendering::Visual>(_node);
  Entity entityId = kNullEntity;

  if (vis)
    entityId = std::get<int>(vis->UserData("gazebo-entity"));

  if (entityId == kNullEntity)
    return;

  this->dataPtr->selectedEntities.push_back(entityId);
  this->dataPtr->HighlightNode(_node);
}

/////////////////////////////////////////////////
void RenderUtil::DeselectAllEntities()
{
  for (const auto &entity : this->dataPtr->selectedEntities)
  {
    auto node = this->dataPtr->sceneManager.NodeById(entity);
    this->dataPtr->LowlightNode(node);
  }
  this->dataPtr->selectedEntities.clear();
  this->dataPtr->originalEmissive.clear();
}

/////////////////////////////////////////////////
const std::vector<Entity> &RenderUtil::SelectedEntities() const
{
  return this->dataPtr->selectedEntities;
}

/////////////////////////////////////////////////
void RenderUtil::SetTransformActive(bool _active)
{
  this->dataPtr->transformActive = _active;
}

////////////////////////////////////////////////
void RenderUtilPrivate::HighlightNode(const rendering::NodePtr &_node)
{
  if (!_node)
    return;
  auto vis = std::dynamic_pointer_cast<rendering::Visual>(_node);
  Entity entityId = kNullEntity;
  if (vis)
    entityId = std::get<int>(vis->UserData("gazebo-entity"));
  // If the entity is not found in the existing map, create a wire box
  auto wireBoxIt = this->wireBoxes.find(entityId);
  if (wireBoxIt == this->wireBoxes.end())
  {
    auto white = this->scene->Material("highlight_material");
    if (!white)
    {
      white = this->scene->CreateMaterial("highlight_material");
      white->SetAmbient(1.0, 1.0, 1.0);
      white->SetDiffuse(1.0, 1.0, 1.0);
      white->SetSpecular(1.0, 1.0, 1.0);
      white->SetEmissive(1.0, 1.0, 1.0);
    }

    ignition::rendering::WireBoxPtr wireBox =
      this->scene->CreateWireBox();
    ignition::math::AxisAlignedBox aabb = vis->LocalBoundingBox();
    wireBox->SetBox(aabb);

    // Create visual and add wire box
    ignition::rendering::VisualPtr wireBoxVis =
      this->scene->CreateVisual();
    wireBoxVis->SetInheritScale(false);
    wireBoxVis->AddGeometry(wireBox);
    wireBoxVis->SetMaterial(white, false);
    vis->AddChild(wireBoxVis);

    // Add wire box to map for setting visibility
    this->wireBoxes.insert(
        std::pair<Entity, ignition::rendering::WireBoxPtr>(entityId, wireBox));
  }
  else
  {
    ignition::rendering::WireBoxPtr wireBox = wireBoxIt->second;
    ignition::math::AxisAlignedBox aabb = vis->LocalBoundingBox();
    wireBox->SetBox(aabb);
    auto visParent = wireBox->Parent();
    if (visParent)
      visParent->SetVisible(true);
  }
}

////////////////////////////////////////////////
void RenderUtilPrivate::LowlightNode(const rendering::NodePtr &_node)
{
  if (!_node)
    return;
  auto vis = std::dynamic_pointer_cast<rendering::Visual>(_node);
  Entity entityId = kNullEntity;
  if (vis)
    entityId = std::get<int>(vis->UserData("gazebo-entity"));
  if (this->wireBoxes.find(entityId) != this->wireBoxes.end())
  {
    ignition::rendering::WireBoxPtr wireBox =
      this->wireBoxes[entityId];
    auto visParent = wireBox->Parent();
    if (visParent)
      visParent->SetVisible(false);
  }
}

/////////////////////////////////////////////////
void RenderUtilPrivate::RemoveSensor(const Entity _entity)
{
  auto sensorEntityIt = this->sensorEntities.find(_entity);
  if (sensorEntityIt != this->sensorEntities.end())
  {
    this->removeSensorCb(_entity);
    this->sensorEntities.erase(sensorEntityIt);
  }
}

/////////////////////////////////////////////////
void RenderUtilPrivate::RemoveBoundingBox(const Entity _entity)
{
  auto wireBoxIt = this->wireBoxes.find(_entity);
  if (wireBoxIt != this->wireBoxes.end())
  {
    this->scene->DestroyVisual(wireBoxIt->second->Parent());
    this->wireBoxes.erase(wireBoxIt);
  }
}

/////////////////////////////////////////////////
void RenderUtilPrivate::UpdateLights(
    const std::unordered_map<Entity, msgs::Light> &_entityLights)
{
  IGN_PROFILE("RenderUtil::Update Lights");
  for (const auto &light : _entityLights)
  {
    auto node = this->sceneManager.NodeById(light.first);
    if (!node)
      continue;
    auto l = std::dynamic_pointer_cast<rendering::Light>(node);
    if (l)
    {
      if (light.second.has_diffuse())
      {
        if (l->DiffuseColor() != msgs::Convert(light.second.diffuse()))
          l->SetDiffuseColor(msgs::Convert(light.second.diffuse()));
      }
      if (light.second.has_specular())
      {
        if (l->SpecularColor() != msgs::Convert(light.second.specular()))
        {
          l->SetSpecularColor(msgs::Convert(light.second.specular()));
        }
      }
      if (!ignition::math::equal(
          l->AttenuationRange(),
          static_cast<double>(light.second.range())))
      {
        l->SetAttenuationRange(light.second.range());
      }
      if (!ignition::math::equal(
          l->AttenuationLinear(),
          static_cast<double>(light.second.attenuation_linear())))
      {
        l->SetAttenuationLinear(light.second.attenuation_linear());
      }
      if (!ignition::math::equal(
          l->AttenuationConstant(),
          static_cast<double>(light.second.attenuation_constant())))
      {
        l->SetAttenuationConstant(light.second.attenuation_constant());
      }
      if (!ignition::math::equal(
          l->AttenuationQuadratic(),
          static_cast<double>(light.second.attenuation_quadratic())))
      {
        l->SetAttenuationQuadratic(light.second.attenuation_quadratic());
      }
      if (l->CastShadows() != light.second.cast_shadows())
        l->SetCastShadows(light.second.cast_shadows());
      auto lDirectional =
        std::dynamic_pointer_cast<rendering::DirectionalLight>(node);
      if (lDirectional)
      {
        if (light.second.has_direction())
        {
          if (lDirectional->Direction() !=
              msgs::Convert(light.second.direction()))
          {
            lDirectional->SetDirection(
              msgs::Convert(light.second.direction()));
          }
        }
      }
      auto lSpotLight =
        std::dynamic_pointer_cast<rendering::SpotLight>(node);
      if (lSpotLight)
      {
        if (light.second.has_direction())
        {
          if (lSpotLight->Direction() !=
            msgs::Convert(light.second.direction()))
          {
            lSpotLight->SetDirection(
              msgs::Convert(light.second.direction()));
          }
        }
        if (lSpotLight->InnerAngle() != light.second.spot_inner_angle())
          lSpotLight->SetInnerAngle(light.second.spot_inner_angle());
        if (lSpotLight->OuterAngle() != light.second.spot_outer_angle())
          lSpotLight->SetOuterAngle(light.second.spot_outer_angle());
        if (!ignition::math::equal(
            lSpotLight->Falloff(),
            static_cast<double>(light.second.spot_falloff())))
        {
          lSpotLight->SetFalloff(light.second.spot_falloff());
        }
      }
    }
  }
}

/////////////////////////////////////////////////
void RenderUtilPrivate::UpdateThermalCamera(const std::unordered_map<Entity,
    std::tuple<double, components::TemperatureRangeInfo>> &_thermalCamData)
{
  for (const auto &thermal : _thermalCamData)
  {
    Entity id = thermal.first;
    rendering::ThermalCameraPtr camera =
        std::dynamic_pointer_cast<rendering::ThermalCamera>(
        this->sceneManager.NodeById(id));
    if (camera)
    {
      double resolution = std::get<0>(thermal.second);

      if (resolution > 0.0)
      {
        camera->SetLinearResolution(resolution);
      }
      else
      {
        ignwarn << "Unable to set thermal camera temperature linear resolution."
                << " Value must be greater than 0. Using the default value: "
                << camera->LinearResolution() << ". " << std::endl;
      }
      double minTemp = std::get<1>(thermal.second).min.Kelvin();
      double maxTemp = std::get<1>(thermal.second).max.Kelvin();
      if (maxTemp >= minTemp)
      {
        camera->SetMinTemperature(minTemp);
        camera->SetMaxTemperature(maxTemp);
      }
      else
      {
        ignwarn << "Unable to set thermal camera temperature range."
                << "Max temperature must be greater or equal to min. "
                << "Using the default values : [" << camera->MinTemperature()
                << ", " << camera->MaxTemperature() << "]." << std::endl;
      }
    }
  }
}

/////////////////////////////////////////////////
void RenderUtilPrivate::UpdateAnimation(
    const std::unordered_map<Entity, AnimationUpdateData> &_actorAnimationData)
{
  for (auto &it : _actorAnimationData)
  {
    auto actorMesh = this->sceneManager.ActorMeshById(it.first);
    auto actorVisual = this->sceneManager.NodeById(it.first);
    auto actorSkel = this->sceneManager.ActorSkeletonById(
        it.first);
    if (!actorMesh || !actorVisual || !actorSkel)
    {
      ignerr << "Actor with Entity ID '" << it.first << "'. not found. "
             << "Skipping skeleton animation update." << std::endl;
      continue;
    }

    const AnimationUpdateData &animData = it.second;
    if (!animData.valid)
    {
      ignerr << "invalid animation update data" << std::endl;
      continue;
    }
    // Enable skeleton animation
    if (!actorMesh->SkeletonAnimationEnabled(animData.animationName))
    {
      // disable all animations for this actor
      for (unsigned int i = 0; i < actorSkel->AnimationCount(); ++i)
      {
        actorMesh->SetSkeletonAnimationEnabled(
            actorSkel->Animation(i)->Name(), false, false, 0.0);
      }

      // enable requested animation
      actorMesh->SetSkeletonAnimationEnabled(
          animData.animationName, true, animData.loop);

      // Set skeleton root node weight to zero so it is not affected by
      // the animation being played. This is needed if trajectory animation
      // is enabled. We need to let the trajectory animation set the
      // position of the actor instead
      common::SkeletonPtr skeleton =
          this->sceneManager.ActorSkeletonById(it.first);
      if (skeleton)
      {
        float rootBoneWeight = (animData.followTrajectory) ? 0.0 : 1.0;
        std::unordered_map<std::string, float> weights;
        weights[skeleton->RootNode()->Name()] = rootBoneWeight;
        actorMesh->SetSkeletonWeights(weights);
      }
    }
    // Update skeleton animation by setting animation time.
    // Note that animation time is different from sim time. An actor can
    // have multiple animations. Animation time is associated with
    // current animation that is being played. It is also adjusted if
    // interpotate_x is enabled.
    actorMesh->UpdateSkeletonAnimation(animData.time);

    // manually update root transform in order to sync with trajectory
    // animation
    if (animData.followTrajectory)
    {
      common::SkeletonPtr skeleton =
          this->sceneManager.ActorSkeletonById(it.first);
      std::map<std::string, math::Matrix4d> rootTf;
      rootTf[skeleton->RootNode()->Name()] = animData.rootTransform;
      actorMesh->SetSkeletonLocalTransforms(rootTf);
    }

    // update actor trajectory animation
    math::Pose3d globalPose;
    if (entityPoses.find(it.first) != entityPoses.end())
    {
      globalPose = entityPoses[it.first];
    }

    math::Pose3d trajPose;
    // Trajectory from the ECS
    if (trajectoryPoses.find(it.first) != trajectoryPoses.end())
    {
      trajPose = trajectoryPoses[it.first];
    }
    else
    {
      // trajectory from sdf script
      common::PoseKeyFrame poseFrame(0.0);
      if (animData.followTrajectory)
        animData.trajectory.Waypoints()->InterpolatedKeyFrame(poseFrame);
      trajPose.Pos() = poseFrame.Translation();
      trajPose.Rot() = poseFrame.Rotation();
    }

    actorVisual->SetLocalPose(trajPose + globalPose);
  }
}

/////////////////////////////////////////////////
std::vector<Entity> RenderUtil::FindChildLinks(const Entity &_entity)
{
  std::vector<Entity> links;

  if (this->dataPtr->modelToLinkEntities.find(_entity) !=
           this->dataPtr->modelToLinkEntities.end())
  {
    links.insert(links.end(),
        this->dataPtr->modelToLinkEntities[_entity].begin(),
        this->dataPtr->modelToLinkEntities[_entity].end());
  }

  if (this->dataPtr->modelToModelEntities.find(_entity) !=
      this->dataPtr->modelToModelEntities.end())
  {
    std::stack<Entity> modelStack;
    modelStack.push(_entity);

    std::vector<Entity> childModels;
    while (!modelStack.empty())
    {
      Entity model = modelStack.top();
      modelStack.pop();

      links.insert(links.end(),
          this->dataPtr->modelToLinkEntities[model].begin(),
          this->dataPtr->modelToLinkEntities[model].end());

      childModels = this->dataPtr->modelToModelEntities[model];
      for (const auto &childModel : childModels)
      {
        modelStack.push(childModel);
      }
    }
  }

  return links;
}

/////////////////////////////////////////////////
void RenderUtil::HideWireboxes(const Entity &_entity)
{
  if (this->dataPtr->wireBoxes.find(_entity)
        != this->dataPtr->wireBoxes.end())
  {
    ignition::rendering::WireBoxPtr wireBox =
      this->dataPtr->wireBoxes[_entity];
    auto visParent = wireBox->Parent();
    if (visParent)
      visParent->SetVisible(false);
  }
}

/////////////////////////////////////////////////
void RenderUtil::ViewInertia(const Entity &_entity)
{
  std::vector<Entity> inertiaLinks = std::move(this->FindChildLinks(_entity));

  // check if _entity has an inertial component (_entity is a link)
  if (this->dataPtr->entityInertials.find(_entity) !=
      this->dataPtr->entityInertials.end())
    inertiaLinks.push_back(_entity);

  // create and/or toggle inertia visuals
  bool showInertia, showInertiaInit = false;
  // first loop looks for new inertias
  for (const auto &inertiaLink : inertiaLinks)
  {
    if (this->dataPtr->viewingInertias.find(inertiaLink) ==
        this->dataPtr->viewingInertias.end())
    {
      this->dataPtr->newInertias.push_back(_entity);
      showInertiaInit = showInertia = true;
    }
  }

  // second loop toggles already created inertias
  for (const auto &inertiaLink : inertiaLinks)
  {
    if (this->dataPtr->viewingInertias.find(inertiaLink) ==
        this->dataPtr->viewingInertias.end())
      continue;

    // when viewing multiple inertias (e.g. _entity is a model),
    // boolean for view inertias is based on first inrEntity in list
    if (!showInertiaInit)
    {
      showInertia = !this->dataPtr->viewingInertias[inertiaLink];
      showInertiaInit = true;
    }

    Entity inertiaVisualId = this->dataPtr->linkToInertiaVisuals[inertiaLink];
    rendering::VisualPtr inertiaVisual =
        this->dataPtr->sceneManager.VisualById(inertiaVisualId);
    if (inertiaVisual == nullptr)
    {
      ignerr << "Could not find inertia visual for entity [" << inertiaLink
             << "]" << std::endl;
      continue;
    }

    this->dataPtr->viewingInertias[inertiaLink] = showInertia;
    inertiaVisual->SetVisible(showInertia);

    if (showInertia)
    {
      this->HideWireboxes(inertiaVisualId);
    }
  }
}

/////////////////////////////////////////////////
void RenderUtil::ViewCOM(const Entity &_entity)
{
  std::vector<Entity> inertiaLinks = std::move(this->FindChildLinks(_entity));

  // check if _entity has an inertial component (_entity is a link)
  if (this->dataPtr->entityInertials.find(_entity) !=
      this->dataPtr->entityInertials.end())
    inertiaLinks.push_back(_entity);

  // create and/or toggle center of mass visuals
  bool showCOM, showCOMInit = false;
  // first loop looks for new center of mass visuals
  for (const auto &inertiaLink : inertiaLinks)
  {
    if (this->dataPtr->viewingCOM.find(inertiaLink) ==
        this->dataPtr->viewingCOM.end())
    {
      this->dataPtr->newCOMVisuals.push_back(_entity);
      showCOMInit = showCOM = true;
    }
  }

  // second loop toggles already created center of mass visuals
  for (const auto &inertiaLink : inertiaLinks)
  {
    if (this->dataPtr->viewingCOM.find(inertiaLink) ==
        this->dataPtr->viewingCOM.end())
      continue;

    // when viewing multiple center of mass visuals (e.g. _entity is a model),
    // boolean for view center of mass is based on first inertiaEntity in list
    if (!showCOMInit)
    {
      showCOM = !this->dataPtr->viewingCOM[inertiaLink];
      showCOMInit = true;
    }

    Entity comVisualId = this->dataPtr->linkToCOMVisuals[inertiaLink];
    rendering::VisualPtr comVisual =
        this->dataPtr->sceneManager.VisualById(comVisualId);
    if (comVisual == nullptr)
    {
      ignerr << "Could not find center of mass visual for entity ["
             << inertiaLink
             << "]" << std::endl;
      continue;
    }

    this->dataPtr->viewingCOM[inertiaLink] = showCOM;
    comVisual->SetVisible(showCOM);

    if (showCOM)
    {
      this->HideWireboxes(comVisualId);
    }
  }
}

/////////////////////////////////////////////////
void RenderUtil::ViewJoints(const Entity &_entity)
{
  std::vector<Entity> jointEntities;
  if (this->dataPtr->modelToJointEntities.find(_entity) !=
           this->dataPtr->modelToJointEntities.end())
  {
    jointEntities.insert(jointEntities.end(),
        this->dataPtr->modelToJointEntities[_entity].begin(),
        this->dataPtr->modelToJointEntities[_entity].end());
  }

  if (this->dataPtr->modelToModelEntities.find(_entity) !=
      this->dataPtr->modelToModelEntities.end())
  {
    std::stack<Entity> modelStack;
    modelStack.push(_entity);

    std::vector<Entity> childModels;
    while (!modelStack.empty())
    {
      Entity model = modelStack.top();
      modelStack.pop();

      jointEntities.insert(jointEntities.end(),
          this->dataPtr->modelToJointEntities[model].begin(),
          this->dataPtr->modelToJointEntities[model].end());

      childModels = this->dataPtr->modelToModelEntities[model];
      for (const auto &childModel : childModels)
      {
        modelStack.push(childModel);
      }
    }
  }

  // Toggle joints
  bool showJoint, showJointInit = false;

  // first loop looks for new joints
  for (const auto &jointEntity : jointEntities)
  {
    if (this->dataPtr->viewingJoints.find(jointEntity) ==
        this->dataPtr->viewingJoints.end())
    {
      this->dataPtr->newJoints.push_back(_entity);
      showJointInit = showJoint = true;
    }
  }

  // second loop toggles joints
  for (const auto &jointEntity : jointEntities)
  {
    if (this->dataPtr->viewingJoints.find(jointEntity) ==
        this->dataPtr->viewingJoints.end())
      continue;

    // when viewing multiple joints (e.g. _entity is a model),
    // boolean for view joints is based on first jointEntity in list
    if (!showJointInit)
    {
      showJoint = !this->dataPtr->viewingJoints[jointEntity];
      showJointInit = true;
    }

    rendering::VisualPtr jointVisual =
        this->dataPtr->sceneManager.VisualById(jointEntity);
    if (jointVisual == nullptr)
    {
      ignerr << "Could not find visual for entity [" << jointEntity
             << "]" << std::endl;
      continue;
    }

    this->dataPtr->viewingJoints[jointEntity] = showJoint;
    jointVisual->SetVisible(showJoint);

    if (showJoint)
    {
      // turn off wireboxes for joint entity
      if (this->dataPtr->wireBoxes.find(jointEntity)
            != this->dataPtr->wireBoxes.end())
      {
        ignition::rendering::WireBoxPtr wireBox =
          this->dataPtr->wireBoxes[jointEntity];
        auto visParent = wireBox->Parent();
        if (visParent)
          visParent->SetVisible(false);
      }
    }
  }
}

/////////////////////////////////////////////////
void RenderUtil::ViewTransparent(const Entity &_entity)
{
  std::vector<Entity> visEntities;

  if (this->dataPtr->linkToVisualEntities.find(_entity) !=
      this->dataPtr->linkToVisualEntities.end())
  {
    visEntities = this->dataPtr->linkToVisualEntities[_entity];
  }

  // Find all existing child links for this entity
  std::vector<Entity> links = std::move(this->FindChildLinks(_entity));

  for (const auto &link : links)
  {
    visEntities.insert(visEntities.end(),
        this->dataPtr->linkToVisualEntities[link].begin(),
        this->dataPtr->linkToVisualEntities[link].end());
  }

  // Toggle transparent mode
  bool showTransparent, showTransparentInit = false;

  // first loop looks for new transparent entities
  for (const auto &visEntity : visEntities)
  {
    if (this->dataPtr->viewingTransparent.find(visEntity) ==
        this->dataPtr->viewingTransparent.end())
    {
      this->dataPtr->newTransparentEntities.push_back(_entity);
      showTransparentInit = showTransparent = true;
    }
  }

  // second loop toggles transparent mode
  for (const auto &visEntity : visEntities)
  {
    if (this->dataPtr->viewingTransparent.find(visEntity) ==
        this->dataPtr->viewingTransparent.end())
      continue;

    // when viewing multiple transparent visuals (e.g. _entity is a model),
    // boolean for view as transparent is based on first visEntity in list
    if (!showTransparentInit)
    {
      showTransparent = !this->dataPtr->viewingTransparent[visEntity];
      showTransparentInit = true;
    }

    rendering::VisualPtr transparentVisual =
        this->dataPtr->sceneManager.VisualById(visEntity);
    if (transparentVisual == nullptr)
    {
      ignerr << "Could not find visual for entity [" << visEntity
             << "]" << std::endl;
      continue;
    }

    this->dataPtr->viewingTransparent[visEntity] = showTransparent;

    this->dataPtr->sceneManager.UpdateTransparency(transparentVisual,
              showTransparent);

    if (showTransparent)
    {
      // turn off wireboxes for visual entity
      this->HideWireboxes(visEntity);
    }
  }
}

/////////////////////////////////////////////////
void RenderUtil::ViewWireframes(const Entity &_entity)
{
  std::vector<Entity> visEntities;

  if (this->dataPtr->linkToVisualEntities.find(_entity) !=
      this->dataPtr->linkToVisualEntities.end())
  {
    visEntities = this->dataPtr->linkToVisualEntities[_entity];
  }

  // Find all existing child links for this entity
  std::vector<Entity> links = std::move(this->FindChildLinks(_entity));

  for (const auto &link : links)
  {
    visEntities.insert(visEntities.end(),
        this->dataPtr->linkToVisualEntities[link].begin(),
        this->dataPtr->linkToVisualEntities[link].end());
  }

  // Toggle wireframes
  bool showWireframe, showWireframeInit = false;

  // first loop looks for new wireframes
  for (const auto &visEntity : visEntities)
  {
    if (this->dataPtr->viewingWireframes.find(visEntity) ==
        this->dataPtr->viewingWireframes.end())
    {
      this->dataPtr->newWireframes.push_back(_entity);
      showWireframeInit = showWireframe = true;
    }
  }

  // second loop toggles wireframes
  for (const auto &visEntity : visEntities)
  {
    if (this->dataPtr->viewingWireframes.find(visEntity) ==
        this->dataPtr->viewingWireframes.end())
      continue;

    // when viewing multiple wireframes (e.g. _entity is a model),
    // boolean for view wireframe is based on first visEntity in list
    if (!showWireframeInit)
    {
      showWireframe = !this->dataPtr->viewingWireframes[visEntity];
      showWireframeInit = true;
    }

    rendering::VisualPtr wireframeVisual =
        this->dataPtr->sceneManager.VisualById(visEntity);
    if (wireframeVisual == nullptr)
    {
      ignerr << "Could not find visual for entity [" << visEntity
             << "]" << std::endl;
      continue;
    }

    this->dataPtr->viewingWireframes[visEntity] = showWireframe;
    wireframeVisual->SetWireframe(showWireframe);

    if (showWireframe)
    {
      // turn off wireboxes for visual entity
      this->HideWireboxes(visEntity);
    }
  }
}

/////////////////////////////////////////////////
void RenderUtil::ViewCollisions(const Entity &_entity)
{
  std::vector<Entity> colEntities;

  if (this->dataPtr->linkToCollisionEntities.find(_entity) !=
      this->dataPtr->linkToCollisionEntities.end())
  {
    colEntities = this->dataPtr->linkToCollisionEntities[_entity];
  }

  // Find all existing child links for this entity
  std::vector<Entity> links = std::move(this->FindChildLinks(_entity));

  for (const auto &link : links)
  {
    colEntities.insert(colEntities.end(),
        this->dataPtr->linkToCollisionEntities[link].begin(),
        this->dataPtr->linkToCollisionEntities[link].end());
  }

  // create and/or toggle collision visuals
  bool showCol, showColInit = false;

  // first loop looks for new collisions
  for (const auto &colEntity : colEntities)
  {
    if (this->dataPtr->viewingCollisions.find(colEntity) ==
        this->dataPtr->viewingCollisions.end())
    {
      this->dataPtr->newCollisions.push_back(_entity);
      showColInit = showCol = true;
    }
  }

  // second loop toggles already created collisions
  for (const auto &colEntity : colEntities)
  {
    if (this->dataPtr->viewingCollisions.find(colEntity) ==
        this->dataPtr->viewingCollisions.end())
      continue;

    // when viewing multiple collisions (e.g. _entity is a model),
    // boolean for view collisions is based on first colEntity in list
    if (!showColInit)
    {
      showCol = !this->dataPtr->viewingCollisions[colEntity];
      showColInit = true;
    }

    rendering::VisualPtr colVisual =
        this->dataPtr->sceneManager.VisualById(colEntity);
    if (colVisual == nullptr)
    {
      ignerr << "Could not find collision visual for entity [" << colEntity
             << "]" << std::endl;
      continue;
    }

    this->dataPtr->viewingCollisions[colEntity] = showCol;
    colVisual->SetVisible(showCol);

    if (showCol)
    {
      this->HideWireboxes(colEntity);
    }
  }
}<|MERGE_RESOLUTION|>--- conflicted
+++ resolved
@@ -308,7 +308,6 @@
   /// \param[in] _node Node to be restored.
   public: void LowlightNode(const rendering::NodePtr &_node);
 
-<<<<<<< HEAD
   /// \brief New joint visuals to be created
   public: std::vector<Entity> newJoints;
 
@@ -332,7 +331,7 @@
 
   /// \brief A map of link names and their corresponding entity id
   public: std::map<std::string, Entity> matchLinksWithEntities;
-=======
+
   /// \brief New center of mass visuals to be created
   public: std::vector<Entity> newCOMVisuals;
 
@@ -342,7 +341,6 @@
   /// \brief A map of link entities and if their center of mass visuals
   /// are currently visible
   public: std::map<Entity, bool> viewingCOM;
->>>>>>> 7cc8c095
 
   /// \brief New inertias to be created
   public: std::vector<Entity> newInertias;
@@ -607,12 +605,8 @@
   this->dataPtr->RemoveRenderingEntities(_ecm, _info);
   this->dataPtr->markerManager.SetSimTime(_info.simTime);
   this->dataPtr->PopulateViewModeVisualLinks(_ecm);
-<<<<<<< HEAD
-  this->dataPtr->FindInertiaLinks(_ecm);
+  this->dataPtr->FindInertialLinks(_ecm);
   this->dataPtr->FindJointModels(_ecm);
-=======
-  this->dataPtr->FindInertialLinks(_ecm);
->>>>>>> 7cc8c095
   this->dataPtr->FindCollisionLinks(_ecm);
 }
 
@@ -886,11 +880,8 @@
   auto newTransparentVisualLinks =
     std::move(this->dataPtr->newTransparentVisualLinks);
   auto newInertiaLinks = std::move(this->dataPtr->newInertiaLinks);
-<<<<<<< HEAD
   auto newJointModels = std::move(this->dataPtr->newJointModels);
-=======
   auto newCOMLinks = std::move(this->dataPtr->newCOMLinks);
->>>>>>> 7cc8c095
   auto newWireframeVisualLinks =
     std::move(this->dataPtr->newWireframeVisualLinks);
   auto newCollisionLinks = std::move(this->dataPtr->newCollisionLinks);
@@ -913,11 +904,8 @@
   this->dataPtr->entityTemp.clear();
   this->dataPtr->newTransparentVisualLinks.clear();
   this->dataPtr->newInertiaLinks.clear();
-<<<<<<< HEAD
   this->dataPtr->newJointModels.clear();
-=======
   this->dataPtr->newCOMLinks.clear();
->>>>>>> 7cc8c095
   this->dataPtr->newWireframeVisualLinks.clear();
   this->dataPtr->newCollisionLinks.clear();
   this->dataPtr->thermalCameraData.clear();
@@ -1222,7 +1210,6 @@
     }
   }
 
-<<<<<<< HEAD
   // create new joint visuals
   {
     for (const auto &model : newJointModels)
@@ -1248,7 +1235,12 @@
               jointEntity, this->dataPtr->entityJoints[jointEntity],
               childId, parentId);
           this->dataPtr->viewingJoints[jointEntity] = true;
-=======
+          break;
+        }
+      }
+    }
+  }
+
   // create new center of mass visuals
   {
     for (const auto &link : newCOMLinks)
@@ -1267,7 +1259,6 @@
           this->dataPtr->viewingCOM[link] = true;
           this->dataPtr->linkToCOMVisuals[link] = id;
           break;
->>>>>>> 7cc8c095
         }
       }
     }
