--- conflicted
+++ resolved
@@ -2132,8 +2132,7 @@
     auto l = std::dynamic_pointer_cast<rendering::Light>(node);
     if (l)
     {
-<<<<<<< HEAD
-      // todo(anyone) Use the field visualize_visual in light.proto from
+      // todo(ahcorde) Use the field visualize_visual in light.proto from
       // Garden on.
       bool visualizeVisual = true;
       for (int i = 0; i < light.second.header().data_size(); ++i)
@@ -2156,10 +2155,7 @@
       if (lightVisual)
         lightVisual->SetVisible(visualizeVisual);
 
-      // todo(anyone) Use the field isLightOn in light.proto from
-=======
-      // todo(ahcorde) Use the field is_light_off in light.proto from
->>>>>>> 58c447c6
+      // todo(ahcorde) Use the field is_llight_on in light.proto from
       // Garden on.
       bool isLightOn = true;
       for (int i = 0; i < light.second.header().data_size(); ++i)
