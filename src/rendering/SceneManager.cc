--- conflicted
+++ resolved
@@ -85,8 +85,7 @@
   public: std::map<Entity, rendering::ParticleEmitterPtr> particleEmitters;
 
   /// \brief Map of sensor entity in Gazebo to sensor pointers.
-<<<<<<< HEAD
-  public: std::map<Entity, rendering::SensorPtr> sensors;
+  public: std::unordered_map<Entity, rendering::SensorPtr> sensors;
 
   /// \brief Helper function to compute actor trajectory at specified tiime
   /// \param[in] _id Actor entity's unique id
@@ -95,9 +94,6 @@
   /// also sets the time point in which the animation should be played
   public: AnimationUpdateData ActorTrajectoryAt(
       Entity _id, const std::chrono::steady_clock::duration &_time) const;
-=======
-  public: std::unordered_map<Entity, rendering::SensorPtr> sensors;
->>>>>>> 27ac7249
 };
 
 
