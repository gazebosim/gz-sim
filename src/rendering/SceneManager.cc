--- conflicted
+++ resolved
@@ -2373,11 +2373,7 @@
         if (!meshSkel->AddBvhAnimation(animFilename, animScale))
         {
           gzerr << "Bvh animation in file " << animFilename
-<<<<<<< HEAD
-                 << " failed to load during actor creation" << std::endl;
-=======
                 << " failed to load during actor creation" << std::endl;
->>>>>>> 86141841
           continue;
         }
       }
@@ -2474,11 +2470,7 @@
       if (nullptr == trajSdf)
       {
         gzerr << "Null trajectory SDF for [" << _actor.Name() << "]"
-<<<<<<< HEAD
-               << std::endl;
-=======
               << std::endl;
->>>>>>> 86141841
         continue;
       }
       common::TrajectoryInfo trajInfo;
@@ -2522,13 +2514,8 @@
             else
             {
               gzwarn << "Animation has no x displacement. "
-<<<<<<< HEAD
-                      << "Ignoring <interpolate_x> for the animation in '"
-                      << animation->Filename() << "'." << std::endl;
-=======
                      << "Ignoring <interpolate_x> for the animation in '"
                      << animation->Filename() << "'." << std::endl;
->>>>>>> 86141841
             }
             animInterpolateCheck.insert(animation->Filename());
           }
