--- conflicted
+++ resolved
@@ -2153,24 +2153,17 @@
   return animData;
 }
 
-<<<<<<< HEAD
 /////////////////////////////////////////////////
 std::vector<common::TrajectoryInfo>
 SceneManager::LoadTrajectories(const sdf::Actor &_actor,
   std::unordered_map<std::string, unsigned int> &_mapAnimNameId,
   Entity &_id)
-=======
-std::unordered_map<std::string, unsigned int>
-SceneManager::LoadAnimations(const sdf::Actor &_actor)
->>>>>>> f39bc25d
 {
   rendering::MeshDescriptor descriptor;
   descriptor.meshName = asFullPath(_actor.SkinFilename(), _actor.FilePath());
   common::MeshManager *meshManager = common::MeshManager::Instance();
   descriptor.mesh = meshManager->Load(descriptor.meshName);
   common::SkeletonPtr meshSkel = descriptor.mesh->MeshSkeleton();
-
-<<<<<<< HEAD
   std::vector<common::TrajectoryInfo> trajectories;
 
   if (_actor.TrajectoryCount() != 0)
@@ -2256,7 +2249,18 @@
     trajectories.push_back(trajInfo);
   }
   return trajectories;
-=======
+}
+
+/////////////////////////////////////////////////
+std::unordered_map<std::string, unsigned int>
+SceneManager::LoadAnimations(const sdf::Actor &_actor)
+{
+  rendering::MeshDescriptor descriptor;
+  descriptor.meshName = asFullPath(_actor.SkinFilename(), _actor.FilePath());
+  common::MeshManager *meshManager = common::MeshManager::Instance();
+  descriptor.mesh = meshManager->Load(descriptor.meshName);
+  common::SkeletonPtr meshSkel = descriptor.mesh->MeshSkeleton();
+  
   unsigned int numAnims = 0;
   std::unordered_map<std::string, unsigned int> mapAnimNameId;
   mapAnimNameId[descriptor.meshName] = numAnims++;
@@ -2366,5 +2370,4 @@
     }
   }
   return mapAnimNameId;
->>>>>>> f39bc25d
 }