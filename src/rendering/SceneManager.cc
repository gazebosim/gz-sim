/*
 * Copyright (C) 2019 Open Source Robotics Foundation
 *
 * Licensed under the Apache License, Version 2.0 (the "License");
 * you may not use this file except in compliance with the License.
 * You may obtain a copy of the License at
 *
 *     http://www.apache.org/licenses/LICENSE-2.0
 *
 * Unless required by applicable law or agreed to in writing, software
 * distributed under the License is distributed on an "AS IS" BASIS,
 * WITHOUT WARRANTIES OR CONDITIONS OF ANY KIND, either express or implied.
 * See the License for the specific language governing permissions and
 * limitations under the License.
 *
 */


#include <map>

#include <sdf/Box.hh>
#include <sdf/Cylinder.hh>
#include <sdf/Mesh.hh>
#include <sdf/Pbr.hh>
#include <sdf/Plane.hh>
#include <sdf/Sphere.hh>

#include <ignition/common/Animation.hh>
#include <ignition/common/Console.hh>
#include <ignition/common/KeyFrame.hh>
#include <ignition/common/MeshManager.hh>
#include <ignition/common/Skeleton.hh>
#include <ignition/common/SkeletonAnimation.hh>

#include <ignition/msgs/Utility.hh>

#include <ignition/rendering/Geometry.hh>
#include <ignition/rendering/Light.hh>
#include <ignition/rendering/Material.hh>
#include <ignition/rendering/ParticleEmitter.hh>
#include <ignition/rendering/Scene.hh>
#include <ignition/rendering/Visual.hh>

#include "ignition/gazebo/Conversions.hh"
#include "ignition/gazebo/Util.hh"
#include "ignition/gazebo/rendering/SceneManager.hh"

using namespace ignition;
using namespace gazebo;
using namespace std::chrono_literals;

using TP = std::chrono::steady_clock::time_point;

/// \brief Private data class.
class ignition::gazebo::SceneManagerPrivate
{
  /// \brief Keep track of world ID, which is equivalent to the scene's
  /// root visual.
  /// Defaults to zero, which is considered invalid by Ignition Gazebo.
  public: Entity worldId{0};

  //// \brief Pointer to the rendering scene
  public: rendering::ScenePtr scene;

  /// \brief Map of visual entity in Gazebo to visual pointers.
  public: std::map<Entity, rendering::VisualPtr> visuals;

  /// \brief Map of actor entity in Gazebo to actor pointers.
  public: std::map<Entity, rendering::MeshPtr> actors;

  /// \brief Map of actor entity in Gazebo to actor animations.
  public: std::map<Entity, common::SkeletonPtr> actorSkeletons;

  /// \brief Map of actor entity to the associated trajectories.
  public: std::map<Entity, std::vector<common::TrajectoryInfo>>
                    actorTrajectories;

  /// \brief Map of light entity in Gazebo to light pointers.
  public: std::map<Entity, rendering::LightPtr> lights;

  /// \brief Map of particle emitter entity in Gazebo to particle emitter
  /// rendering pointers.
  public: std::map<Entity, rendering::ParticleEmitterPtr> particleEmitters;

  /// \brief Map of sensor entity in Gazebo to sensor pointers.
  public: std::map<Entity, rendering::SensorPtr> sensors;

  /// \brief Helper function to compute actor trajectory at specified tiime
  /// \param[in] _id Actor entity's unique id
  /// \param[in] _time Simulation time
  /// \return AnimationUpdateData with trajectory related fields filled. It
  /// also sets the time point in which the animation should be played
  public: AnimationUpdateData ActorTrajectoryAt(
      Entity _id, const std::chrono::steady_clock::duration &_time) const;
};


/////////////////////////////////////////////////
SceneManager::SceneManager()
  : dataPtr(std::make_unique<SceneManagerPrivate>())
{
}

/////////////////////////////////////////////////
SceneManager::~SceneManager() = default;

/////////////////////////////////////////////////
void SceneManager::SetScene(rendering::ScenePtr _scene)
{
  this->dataPtr->scene = std::move(_scene);
}

/////////////////////////////////////////////////
rendering::ScenePtr SceneManager::Scene() const
{
  return this->dataPtr->scene;
}

/////////////////////////////////////////////////
void SceneManager::SetWorldId(Entity _id)
{
  this->dataPtr->worldId = _id;
}

/////////////////////////////////////////////////
Entity SceneManager::WorldId() const
{
  return this->dataPtr->worldId;
}

/////////////////////////////////////////////////
rendering::VisualPtr SceneManager::CreateModel(Entity _id,
    const sdf::Model &_model, Entity _parentId)
{
  if (!this->dataPtr->scene)
    return rendering::VisualPtr();

  if (this->dataPtr->visuals.find(_id) != this->dataPtr->visuals.end())
  {
    ignerr << "Entity with Id: [" << _id << "] already exists in the scene"
           << std::endl;
    return rendering::VisualPtr();
  }

  std::string name = _model.Name().empty() ? std::to_string(_id) :
      _model.Name();

  rendering::VisualPtr parent;
  if (_parentId != this->dataPtr->worldId)
  {
    auto it = this->dataPtr->visuals.find(_parentId);
    if (it == this->dataPtr->visuals.end())
    {
      ignerr << "Parent entity with Id: [" << _parentId << "] not found. "
             << "Not adding model visual with ID[" << _id
             << "]  and name [" << name << "] to the rendering scene."
             << std::endl;
      return rendering::VisualPtr();
    }
    parent = it->second;
  }

  if (parent)
    name = parent->Name() +  "::" + name;

  if (this->dataPtr->scene->HasVisualName(name))
  {
    ignerr << "Visual: [" << name << "] already exists" << std::endl;
    return rendering::VisualPtr();
  }

  rendering::VisualPtr modelVis = this->dataPtr->scene->CreateVisual(name);
  modelVis->SetUserData("gazebo-entity", static_cast<int>(_id));
  modelVis->SetUserData("pause-update", static_cast<int>(0));
  modelVis->SetLocalPose(_model.RawPose());
  this->dataPtr->visuals[_id] = modelVis;

  if (parent)
    parent->AddChild(modelVis);
  else
    this->dataPtr->scene->RootVisual()->AddChild(modelVis);

  return modelVis;
}

/////////////////////////////////////////////////
rendering::VisualPtr SceneManager::CreateLink(Entity _id,
    const sdf::Link &_link, Entity _parentId)
{
  if (!this->dataPtr->scene)
    return rendering::VisualPtr();

  if (this->dataPtr->visuals.find(_id) != this->dataPtr->visuals.end())
  {
    ignerr << "Entity with Id: [" << _id << "] already exists in the scene"
           << std::endl;
    return rendering::VisualPtr();
  }

  rendering::VisualPtr parent;
  if (_parentId != this->dataPtr->worldId)
  {
    auto it = this->dataPtr->visuals.find(_parentId);
    if (it == this->dataPtr->visuals.end())
    {
      // It is possible to get here if the model entity is created then
      // removed in between render updates.
      return rendering::VisualPtr();
    }
    parent = it->second;
  }

  std::string name = _link.Name().empty() ? std::to_string(_id) :
      _link.Name();
  if (parent)
    name = parent->Name() + "::" + name;
  rendering::VisualPtr linkVis = this->dataPtr->scene->CreateVisual(name);
  linkVis->SetUserData("gazebo-entity", static_cast<int>(_id));
  linkVis->SetUserData("pause-update", static_cast<int>(0));
  linkVis->SetLocalPose(_link.RawPose());
  linkVis->SetUserData("gazebo-entity", static_cast<int>(_id));
  this->dataPtr->visuals[_id] = linkVis;

  if (parent)
    parent->AddChild(linkVis);

  return linkVis;
}

/////////////////////////////////////////////////
rendering::VisualPtr SceneManager::CreateVisual(Entity _id,
    const sdf::Visual &_visual, Entity _parentId)
{
  if (!this->dataPtr->scene)
    return rendering::VisualPtr();

  if (this->dataPtr->visuals.find(_id) != this->dataPtr->visuals.end())
  {
    ignerr << "Entity with Id: [" << _id << "] already exists in the scene"
           << std::endl;
    return rendering::VisualPtr();
  }

  rendering::VisualPtr parent;
  if (_parentId != this->dataPtr->worldId)
  {
    auto it = this->dataPtr->visuals.find(_parentId);
    if (it == this->dataPtr->visuals.end())
    {
      // It is possible to get here if the model entity is created then
      // removed in between render updates.
      return rendering::VisualPtr();
    }
    parent = it->second;
  }

  if (!_visual.Geom())
    return rendering::VisualPtr();

  std::string name = _visual.Name().empty() ? std::to_string(_id) :
      _visual.Name();
  if (parent)
    name = parent->Name() + "::" + name;
  rendering::VisualPtr visualVis = this->dataPtr->scene->CreateVisual(name);
  visualVis->SetUserData("gazebo-entity", static_cast<int>(_id));
  visualVis->SetUserData("pause-update", static_cast<int>(0));
  visualVis->SetLocalPose(_visual.RawPose());

  math::Vector3d scale = math::Vector3d::One;
  math::Pose3d localPose;
  rendering::GeometryPtr geom =
      this->LoadGeometry(*_visual.Geom(), scale, localPose);

  if (geom)
  {
    /// localPose is currently used to handle the normal vector in plane visuals
    /// In general, this can be used to store any local transforms between the
    /// parent Visual and geometry.
    rendering::VisualPtr geomVis;
    if (localPose != math::Pose3d::Zero)
    {
      geomVis = this->dataPtr->scene->CreateVisual(name + "_geom");
      geomVis->SetUserData("gazebo-entity", static_cast<int>(_id));
      geomVis->SetUserData("pause-update", static_cast<int>(0));
      geomVis->SetLocalPose(_visual.RawPose() * localPose);
      visualVis = geomVis;
    }

    visualVis->AddGeometry(geom);
    visualVis->SetLocalScale(scale);

    // set material
    rendering::MaterialPtr material{nullptr};
    if (_visual.Material())
    {
      material = this->LoadMaterial(*_visual.Material());
    }
    // Don't set a default material for meshes because they
    // may have their own
    // TODO(anyone) support overriding mesh material
    else if (_visual.Geom()->Type() != sdf::GeometryType::MESH)
    {
      // create default material
      material = this->dataPtr->scene->Material("ign-grey");
      if (!material)
      {
        material = this->dataPtr->scene->CreateMaterial("ign-grey");
        material->SetAmbient(0.3, 0.3, 0.3);
        material->SetDiffuse(0.7, 0.7, 0.7);
        material->SetSpecular(1.0, 1.0, 1.0);
        material->SetRoughness(0.2);
        material->SetMetalness(1.0);
      }
    }
    else
    {
      // meshes created by mesh loader may have their own materials
      // update/override their properties based on input sdf element values
      auto mesh = std::dynamic_pointer_cast<rendering::Mesh>(geom);
      for (unsigned int i = 0; i < mesh->SubMeshCount(); ++i)
      {
        auto submesh = mesh->SubMeshByIndex(i);
        auto submeshMat = submesh->Material();
        if (submeshMat)
        {
          double productAlpha = (1.0-_visual.Transparency()) *
              (1.0 - submeshMat->Transparency());
          submeshMat->SetTransparency(1 - productAlpha);
          submeshMat->SetCastShadows(_visual.CastShadows());
        }
      }
    }

    if (material)
    {
      // set transparency
      material->SetTransparency(_visual.Transparency());

      // cast shadows
      material->SetCastShadows(_visual.CastShadows());

      geom->SetMaterial(material);
      // todo(anyone) SetMaterial function clones the input material.
      // but does not take ownership of it so we need to destroy it here.
      // This is not ideal. We should let ign-rendering handle the lifetime
      // of this material
      this->dataPtr->scene->DestroyMaterial(material);
    }
  }
  else
  {
    ignerr << "Failed to load geometry for visual: " << _visual.Name()
           << std::endl;
  }

  // visibility flags
  visualVis->SetVisibilityFlags(_visual.VisibilityFlags());

  this->dataPtr->visuals[_id] = visualVis;
  if (parent)
    parent->AddChild(visualVis);

  return visualVis;
}

/////////////////////////////////////////////////
rendering::GeometryPtr SceneManager::LoadGeometry(const sdf::Geometry &_geom,
    math::Vector3d &_scale, math::Pose3d &_localPose)
{
  if (!this->dataPtr->scene)
    return rendering::GeometryPtr();

  math::Vector3d scale = math::Vector3d::One;
  math::Pose3d localPose = math::Pose3d::Zero;
  rendering::GeometryPtr geom{nullptr};
  if (_geom.Type() == sdf::GeometryType::BOX)
  {
    geom = this->dataPtr->scene->CreateBox();
    scale = _geom.BoxShape()->Size();
  }
  else if (_geom.Type() == sdf::GeometryType::CYLINDER)
  {
    geom = this->dataPtr->scene->CreateCylinder();
    scale.X() = _geom.CylinderShape()->Radius() * 2;
    scale.Y() = scale.X();
    scale.Z() = _geom.CylinderShape()->Length();
  }
  else if (_geom.Type() == sdf::GeometryType::PLANE)
  {
    geom = this->dataPtr->scene->CreatePlane();
    scale.X() = _geom.PlaneShape()->Size().X();
    scale.Y() = _geom.PlaneShape()->Size().Y();

    // Create a rotation for the plane mesh to account for the normal vector.
    // The rotation is the angle between the +z(0,0,1) vector and the
    // normal, which are both expressed in the local (Visual) frame.
    math::Vector3d normal = _geom.PlaneShape()->Normal();
    localPose.Rot().From2Axes(math::Vector3d::UnitZ, normal.Normalized());
  }
  else if (_geom.Type() == sdf::GeometryType::SPHERE)
  {
    geom = this->dataPtr->scene->CreateSphere();
    scale.X() = _geom.SphereShape()->Radius() * 2;
    scale.Y() = scale.X();
    scale.Z() = scale.X();
  }
  else if (_geom.Type() == sdf::GeometryType::MESH)
  {
    auto fullPath = asFullPath(_geom.MeshShape()->Uri(),
        _geom.MeshShape()->FilePath());
    if (fullPath.empty())
    {
      ignerr << "Mesh geometry missing uri" << std::endl;
      return geom;
    }
    rendering::MeshDescriptor descriptor;

    // Assume absolute path to mesh file
    descriptor.meshName = fullPath;
    descriptor.subMeshName = _geom.MeshShape()->Submesh();
    descriptor.centerSubMesh = _geom.MeshShape()->CenterSubmesh();

    ignition::common::MeshManager *meshManager =
        ignition::common::MeshManager::Instance();
    descriptor.mesh = meshManager->Load(descriptor.meshName);
    geom = this->dataPtr->scene->CreateMesh(descriptor);
    scale = _geom.MeshShape()->Scale();
  }
  else
  {
    ignerr << "Unsupported geometry type" << std::endl;
  }
  _scale = scale;
  _localPose = localPose;
  return geom;
}

/////////////////////////////////////////////////
rendering::MaterialPtr SceneManager::LoadMaterial(
    const sdf::Material &_material)
{
  if (!this->dataPtr->scene)
    return rendering::MaterialPtr();

  rendering::MaterialPtr material = this->dataPtr->scene->CreateMaterial();
  material->SetAmbient(_material.Ambient());
  material->SetDiffuse(_material.Diffuse());
  material->SetSpecular(_material.Specular());
  material->SetEmissive(_material.Emissive());

  // parse PBR params
  const sdf::Pbr *pbr = _material.PbrMaterial();
  if (pbr)
  {
    sdf::PbrWorkflow *workflow = nullptr;
    const sdf::PbrWorkflow *metal =
        pbr->Workflow(sdf::PbrWorkflowType::METAL);
    if (metal)
    {
      double roughness = metal->Roughness();
      double metalness = metal->Metalness();
      material->SetRoughness(roughness);
      material->SetMetalness(metalness);

      // roughness map
      std::string roughnessMap = metal->RoughnessMap();
      if (!roughnessMap.empty())
      {
        std::string fullPath = common::findFile(
            asFullPath(roughnessMap, _material.FilePath()));
        if (!fullPath.empty())
          material->SetRoughnessMap(fullPath);
        else
          ignerr << "Unable to find file [" << roughnessMap << "]\n";
      }

      // metalness map
      std::string metalnessMap = metal->MetalnessMap();
      if (!metalnessMap.empty())
      {
        std::string fullPath = common::findFile(
            asFullPath(metalnessMap, _material.FilePath()));
        if (!fullPath.empty())
          material->SetMetalnessMap(fullPath);
        else
          ignerr << "Unable to find file [" << metalnessMap << "]\n";
      }
      workflow = const_cast<sdf::PbrWorkflow *>(metal);
    }
    else
    {
      ignerr << "PBR material: currently only metal workflow is supported"
             << std::endl;
    }

    // albedo map
    std::string albedoMap = workflow->AlbedoMap();
    if (!albedoMap.empty())
    {
      std::string fullPath = common::findFile(
          asFullPath(albedoMap, _material.FilePath()));
      if (!fullPath.empty())
      {
        material->SetTexture(fullPath);
        // Use alpha channel for transparency
        material->SetAlphaFromTexture(true, 0.5, _material.DoubleSided());
      }
      else
        ignerr << "Unable to find file [" << albedoMap << "]\n";
    }

    // normal map
    std::string normalMap = workflow->NormalMap();
    if (!normalMap.empty())
    {
      std::string fullPath = common::findFile(
          asFullPath(normalMap, _material.FilePath()));
      if (!fullPath.empty())
        material->SetNormalMap(fullPath);
      else
        ignerr << "Unable to find file [" << normalMap << "]\n";
    }


    // environment map
    std::string environmentMap = workflow->EnvironmentMap();
    if (!environmentMap.empty())
    {
      std::string fullPath = common::findFile(
          asFullPath(environmentMap, _material.FilePath()));
      if (!fullPath.empty())
        material->SetEnvironmentMap(fullPath);
      else
        ignerr << "Unable to find file [" << environmentMap << "]\n";
    }

    // emissive map
    std::string emissiveMap = workflow->EmissiveMap();
    if (!emissiveMap.empty())
    {
      std::string fullPath = common::findFile(
          asFullPath(emissiveMap, _material.FilePath()));
      if (!fullPath.empty())
        material->SetEmissiveMap(fullPath);
      else
        ignerr << "Unable to find file [" << emissiveMap << "]\n";
    }
  }
  return material;
}

/////////////////////////////////////////////////
rendering::VisualPtr SceneManager::CreateActor(Entity _id,
    const sdf::Actor &_actor, Entity _parentId)
{
  if (!this->dataPtr->scene)
    return rendering::VisualPtr();

  // creating an actor needs to create the visual and the mesh
  // the visual is stored in: this->dataPtr->visuals
  // the mesh is stored in: this->dataPtr->actors

  if (this->dataPtr->visuals.find(_id) != this->dataPtr->visuals.end())
  {
    ignerr << "Entity with Id: [" << _id << "] already exists in the scene"
           << std::endl;
    return rendering::VisualPtr();
  }

  std::string name = _actor.Name().empty() ? std::to_string(_id) :
      _actor.Name();

  rendering::VisualPtr parent;
  if (_parentId != this->dataPtr->worldId)
  {
    auto it = this->dataPtr->visuals.find(_parentId);
    if (it == this->dataPtr->visuals.end())
    {
      ignerr << "Parent entity with Id: [" << _parentId << "] not found. "
             << "Not adding actor with ID[" << _id
             << "]  and name [" << name << "] to the rendering scene."
             << std::endl;
      return rendering::VisualPtr();
    }
    parent = it->second;
  }

  if (parent)
    name = parent->Name() +  "::" + name;

  rendering::MeshDescriptor descriptor;
  descriptor.meshName = asFullPath(_actor.SkinFilename(), _actor.FilePath());
  common::MeshManager *meshManager = common::MeshManager::Instance();
  descriptor.mesh = meshManager->Load(descriptor.meshName);
  if (nullptr == descriptor.mesh)
  {
    ignerr << "Actor skin mesh [" << descriptor.meshName << "] not found."
           << std::endl;
    return rendering::VisualPtr();
  }

  // todo(anyone) create a copy of meshSkel so we don't modify the original
  // when adding animations!
  common::SkeletonPtr meshSkel = descriptor.mesh->MeshSkeleton();
  if (nullptr == meshSkel)
  {
    ignerr << "Mesh skeleton in [" << descriptor.meshName << "] not found."
           << std::endl;
    return rendering::VisualPtr();
  }

  unsigned int numAnims = 0;
  std::map<std::string, unsigned int> mapAnimNameId;
  mapAnimNameId[descriptor.meshName] = numAnims++;

  // Load all animations
  for (unsigned i = 0; i < _actor.AnimationCount(); ++i)
  {
    std::string animName = _actor.AnimationByIndex(i)->Name();
    std::string animFilename = asFullPath(
        _actor.AnimationByIndex(i)->Filename(),
        _actor.AnimationByIndex(i)->FilePath());

    double animScale = _actor.AnimationByIndex(i)->Scale();

    std::string extension = animFilename.substr(animFilename.rfind('.') + 1,
                                  animFilename.size());
    std::transform(extension.begin(), extension.end(),
                    extension.begin(), ::tolower);

    if (extension == "bvh")
    {
      // do not add duplicate animation
      // start checking from index 1 since index 0 is reserved by skin mesh
      bool addAnim = true;
      for (unsigned int a = 1; a < meshSkel->AnimationCount(); ++a)
      {
        if (meshSkel->Animation(a)->Name() == animFilename)
        {
          addAnim = false;
          break;
        }
      }
      if (addAnim)
        meshSkel->AddBvhAnimation(animFilename, animScale);
      mapAnimNameId[animName] = numAnims++;
    }
    else if (extension == "dae")
    {
      // Load the mesh if it has not been loaded before
      const common::Mesh *animMesh = nullptr;
      if (!meshManager->HasMesh(animFilename))
      {
        animMesh = meshManager->Load(animFilename);
        if (animMesh->MeshSkeleton()->AnimationCount() > 1)
        {
          ignwarn << "File [" << animFilename
              << "] has more than one animation, but only the 1st one is used."
              << std::endl;
        }
      }
      animMesh = meshManager->MeshByName(animFilename);

      // add the first animation
      auto firstAnim = animMesh->MeshSkeleton()->Animation(0);
      if (nullptr == firstAnim)
      {
        ignerr << "Failed to get animations from [" << animFilename
                << "]" << std::endl;
        return nullptr;
      }
      // do not add duplicate animation
      // start checking from index 1 since index 0 is reserved by skin mesh
      bool addAnim = true;
      for (unsigned int a = 1; a < meshSkel->AnimationCount(); ++a)
      {
        if (meshSkel->Animation(a)->Name() == animName)
        {
          addAnim = false;
          break;
        }
      }
      if (addAnim)
      {
        // collada loader loads animations with name that defaults to
        // "animation0", "animation"1", etc causing conflicts in names
        // when multiple animations are added to meshSkel.
        // We have to clone the skeleton animation before giving it a unique
        // name otherwise if mulitple instances of the same animation were added
        // to meshSkel, changing the name that would also change the name of
        // other instances of the animation
        // todo(anyone) cloning is inefficient and error-prone. We should
        // add a copy constructor to animation classes in ign-common.
        // The proper fix is probably to update ign-rendering to allow it to
        // load multiple animations of the same name
        common::SkeletonAnimation *skelAnim =
            new common::SkeletonAnimation(animName);
        for (unsigned int j = 0; j < meshSkel->NodeCount(); ++j)
        {
          common::SkeletonNode *node = meshSkel->NodeByHandle(j);
          common::NodeAnimation *nodeAnim = firstAnim->NodeAnimationByName(
              node->Name());
          if (!nodeAnim)
            continue;
          for (unsigned int k = 0; k < nodeAnim->FrameCount(); ++k)
          {
            std::pair<double, math::Matrix4d> keyFrame = nodeAnim->KeyFrame(k);
            skelAnim->AddKeyFrame(
                node->Name(), keyFrame.first, keyFrame.second);
          }
        }

        meshSkel->AddAnimation(skelAnim);
      }
      mapAnimNameId[animName] = numAnims++;
    }
  }
  this->dataPtr->actorSkeletons[_id] = meshSkel;

  std::vector<common::TrajectoryInfo> trajectories;
  if (_actor.TrajectoryCount() != 0)
  {
    // Load all trajectories specified in sdf
    for (unsigned i = 0; i < _actor.TrajectoryCount(); i++)
    {
      const sdf::Trajectory *trajSdf = _actor.TrajectoryByIndex(i);
      if (nullptr == trajSdf)
      {
        ignerr << "Null trajectory SDF for [" << _actor.Name() << "]"
               << std::endl;
        continue;
      }

      common::TrajectoryInfo trajInfo;
      trajInfo.SetId(trajSdf->Id());
      trajInfo.SetAnimIndex(mapAnimNameId[trajSdf->Type()]);

      if (trajSdf->WaypointCount() != 0)
      {
        std::map<TP, math::Pose3d> waypoints;
        for (unsigned j = 0; j < trajSdf->WaypointCount(); j++)
        {
          auto point = trajSdf->WaypointByIndex(j);
          TP pointTp(std::chrono::milliseconds(
                    static_cast<int>(point->Time()*1000)));
          waypoints[pointTp] = point->Pose();
        }
        trajInfo.SetWaypoints(waypoints);
        // Animations are offset by 1 because index 0 is taken by the mesh name
        auto animation = _actor.AnimationByIndex(trajInfo.AnimIndex()-1);

        if (animation && animation->InterpolateX())
        {
          // warn if no x displacement can be interpolated
          // warn only once per mesh
          static std::unordered_set<std::string> animInterpolateCheck;
          if (animInterpolateCheck.count(animation->Filename()) == 0)
          {
            std::string rootNodeName = meshSkel->RootNode()->Name();
            common::SkeletonAnimation *skelAnim =
                meshSkel->Animation(trajInfo.AnimIndex());
            common::NodeAnimation *rootNode = skelAnim->NodeAnimationByName(
                rootNodeName);
            math::Matrix4d lastPos = rootNode->KeyFrame(
                rootNode->FrameCount() - 1).second;
            math::Matrix4d firstPos = rootNode->KeyFrame(0).second;
            if (!math::equal(firstPos.Translation().X(),
                lastPos.Translation().X()))
            {
              trajInfo.Waypoints()->SetInterpolateX(animation->InterpolateX());
            }
            else
            {
              ignwarn << "Animation has no x displacement. "
                      << "Ignoring <interpolate_x> for the animation in '"
                      << animation->Filename() << "'." << std::endl;
            }
            animInterpolateCheck.insert(animation->Filename());
          }
        }
      }
      else
      {
        trajInfo.SetTranslated(false);
      }
      trajectories.push_back(trajInfo);
    }
  }
  // if there are no trajectories, but there are animations, add a trajectory
  else
  {
    auto skel = this->dataPtr->actorSkeletons[_id];
    common::TrajectoryInfo trajInfo;
    trajInfo.SetId(0);
    trajInfo.SetAnimIndex(0);
    trajInfo.SetStartTime(TP(0ms));
    auto timepoint = std::chrono::milliseconds(
                  static_cast<int>(skel->Animation(0)->Length() * 1000));
    trajInfo.SetEndTime(TP(timepoint));
    trajInfo.SetTranslated(false);
    trajectories.push_back(trajInfo);
  }

  // sequencing all trajectories
  auto delayStartTime = std::chrono::milliseconds(
              static_cast<int>(_actor.ScriptDelayStart() * 1000));
  TP time(delayStartTime);
  for (auto &trajectory : trajectories)
  {
    auto dura = trajectory.Duration();
    trajectory.SetStartTime(time);
    time += dura;
    trajectory.SetEndTime(time);
  }

  // loop flag: add a placeholder trajectory to indicate no loop
  if (!_actor.ScriptLoop())
  {
    common::TrajectoryInfo noLoopTrajInfo;
    noLoopTrajInfo.SetId(0);
    noLoopTrajInfo.SetAnimIndex(0);
    noLoopTrajInfo.SetStartTime(time);
    noLoopTrajInfo.SetEndTime(time);
    noLoopTrajInfo.SetTranslated(false);
    trajectories.push_back(noLoopTrajInfo);
  }

  this->dataPtr->actorTrajectories[_id] = trajectories;

  // create mesh with animations
  rendering::MeshPtr actorMesh = this->dataPtr->scene->CreateMesh(
      descriptor);
  if (nullptr == actorMesh)
  {
    ignerr << "Actor skin file [" << descriptor.meshName << "] not found."
           << std::endl;
    return rendering::VisualPtr();
  }

  rendering::VisualPtr actorVisual = this->dataPtr->scene->CreateVisual(name);
  actorVisual->SetLocalPose(_actor.RawPose());
  actorVisual->AddGeometry(actorMesh);
  actorVisual->SetUserData("gazebo-entity", static_cast<int>(_id));
  actorVisual->SetUserData("pause-update", static_cast<int>(0));

  this->dataPtr->visuals[_id] = actorVisual;
  this->dataPtr->actors[_id] = actorMesh;


  if (parent)
    parent->AddChild(actorVisual);
  else
    this->dataPtr->scene->RootVisual()->AddChild(actorVisual);

  return actorVisual;
}

/////////////////////////////////////////////////
rendering::LightPtr SceneManager::CreateLight(Entity _id,
    const sdf::Light &_light, Entity _parentId)
{
  if (!this->dataPtr->scene)
    return rendering::LightPtr();

  if (this->dataPtr->lights.find(_id) != this->dataPtr->lights.end())
  {
    ignerr << "Light with Id: [" << _id << "] already exists in the scene"
           << std::endl;
    return rendering::LightPtr();
  }

  rendering::VisualPtr parent;
  if (_parentId != this->dataPtr->worldId)
  {
    auto it = this->dataPtr->visuals.find(_parentId);
    if (it == this->dataPtr->visuals.end())
    {
      // It is possible to get here if the model entity is created then
      // removed in between render updates.
      return rendering::LightPtr();
    }
    parent = it->second;
  }

  std::string name = _light.Name().empty() ? std::to_string(_id) :
      _light.Name();
  if (parent)
    name = parent->Name() +  "::" + name;

  rendering::LightPtr light;
  switch (_light.Type())
  {
    case sdf::LightType::POINT:
      light = this->dataPtr->scene->CreatePointLight(name);
      break;
    case sdf::LightType::SPOT:
    {
      light = this->dataPtr->scene->CreateSpotLight(name);
      rendering::SpotLightPtr spotLight =
          std::dynamic_pointer_cast<rendering::SpotLight>(light);
      spotLight->SetInnerAngle(_light.SpotInnerAngle());
      spotLight->SetOuterAngle(_light.SpotOuterAngle());
      spotLight->SetFalloff(_light.SpotFalloff());
      break;
    }
    case sdf::LightType::DIRECTIONAL:
    {
      light = this->dataPtr->scene->CreateDirectionalLight(name);
      rendering::DirectionalLightPtr dirLight =
          std::dynamic_pointer_cast<rendering::DirectionalLight>(light);

      dirLight->SetDirection(_light.Direction());
      break;
    }
    default:
      ignerr << "Light type not supported" << std::endl;
      return light;
  }

  // \todo(anyone) Set entity user data once rendering Node supports it
  light->SetLocalPose(_light.RawPose());
  light->SetDiffuseColor(_light.Diffuse());
  light->SetSpecularColor(_light.Specular());

  light->SetAttenuationConstant(_light.ConstantAttenuationFactor());
  light->SetAttenuationLinear(_light.LinearAttenuationFactor());
  light->SetAttenuationQuadratic(_light.QuadraticAttenuationFactor());
  light->SetAttenuationRange(_light.AttenuationRange());

  light->SetCastShadows(_light.CastShadows());

  this->dataPtr->lights[_id] = light;

  if (parent)
    parent->AddChild(light);

  return light;
}

/////////////////////////////////////////////////
rendering::ParticleEmitterPtr SceneManager::CreateDefaultParticleEmitter(
    Entity _id, const msgs::ParticleEmitter &_emitter, Entity _parentId)
{
  if (!this->dataPtr->scene)
    return rendering::ParticleEmitterPtr();

  if (this->dataPtr->particleEmitters.find(_id) !=
     this->dataPtr->particleEmitters.end())
  {
    ignerr << "Particle emitter with Id: [" << _id << "] already exists in the "
           <<" scene" << std::endl;
    return rendering::ParticleEmitterPtr();
  }

  rendering::VisualPtr parent;
  if (_parentId != this->dataPtr->worldId)
  {
    auto it = this->dataPtr->visuals.find(_parentId);
    if (it == this->dataPtr->visuals.end())
    {
      // It is possible to get here if the model entity is created then
      // removed in between render updates.
      return rendering::ParticleEmitterPtr();
    }
    parent = it->second;
  }

  // Name.
  std::string name = _emitter.name().empty() ? std::to_string(_id) :
    _emitter.name();
  if (parent)
    name = parent->Name() +  "::" + name;

  rendering::ParticleEmitterPtr emitter;
  emitter = this->dataPtr->scene->CreateParticleEmitter(name);

<<<<<<< HEAD
  this->dataPtr->particleEmitters[_id] = emitter;

  if (parent)
    parent->AddChild(emitter);

  return emitter;
}

/////////////////////////////////////////////////
rendering::ParticleEmitterPtr SceneManager::UpdateParticleEmitter(Entity _id,
    const msgs::ParticleEmitter &_emitter)
{
  if (!this->dataPtr->scene)
    return rendering::ParticleEmitterPtr();

  // Sanity check: Make sure that the id exists.
  auto emitterIt = this->dataPtr->particleEmitters.find(_id);
  if (emitterIt == this->dataPtr->particleEmitters.end())
  {
    ignerr << "Particle emitter with Id: [" << _id << "] not found in the "
           <<" scene" << std::endl;
    return rendering::ParticleEmitterPtr();
  }
  auto emitter = emitterIt->second;
=======
  if (emitter == nullptr)
  {
    ignerr << "Failed to create particle emitter with name[" << name << "]\n";
    return rendering::ParticleEmitterPtr();
  }
>>>>>>> c576b43a

  // Type.
  switch (_emitter.type())
  {
    case ignition::msgs::ParticleEmitter_EmitterType_BOX:
    {
      emitter->SetType(ignition::rendering::EmitterType::EM_BOX);
      break;
    }
    case ignition::msgs::ParticleEmitter_EmitterType_CYLINDER:
    {
      emitter->SetType(ignition::rendering::EmitterType::EM_CYLINDER);
      break;
    }
    case ignition::msgs::ParticleEmitter_EmitterType_ELLIPSOID:
    {
      emitter->SetType(ignition::rendering::EmitterType::EM_ELLIPSOID);
      break;
    }
    default:
    {
      emitter->SetType(ignition::rendering::EmitterType::EM_POINT);
    }
  }

  // Emitter size.
  emitter->SetEmitterSize(ignition::msgs::Convert(_emitter.size()));

  // Rate.
  emitter->SetRate(_emitter.rate());

  // Duration.
  emitter->SetDuration(_emitter.duration());

  // Emitting.
  emitter->SetEmitting(_emitter.emitting());

  // Particle size.
  emitter->SetParticleSize(
    ignition::msgs::Convert(_emitter.particle_size()));

  // Lifetime.
  emitter->SetLifetime(_emitter.lifetime());

  // Material.
  if (_emitter.has_material())
  {
    ignition::rendering::MaterialPtr material =
      this->LoadMaterial(convert<sdf::Material>(_emitter.material()));
    emitter->SetMaterial(material);
  }

  // Velocity range.
  emitter->SetVelocityRange(_emitter.min_velocity(), _emitter.max_velocity());

  // Color range.
  emitter->SetColorRange(
    ignition::msgs::Convert(_emitter.color_start()),
    ignition::msgs::Convert(_emitter.color_end()));

  // Scale rate.
  emitter->SetScaleRate(_emitter.scale_rate());

  // Color range image.
  if (!_emitter.color_range_image().empty())
    emitter->SetColorRangeImage(_emitter.color_range_image());

  return emitter;
}

/////////////////////////////////////////////////
bool SceneManager::AddSensor(Entity _gazeboId, const std::string &_sensorName,
    Entity _parentGazeboId)
{
  if (!this->dataPtr->scene)
    return false;

  if (this->dataPtr->sensors.find(_gazeboId) != this->dataPtr->sensors.end())
  {
    ignerr << "Sensor for entity [" << _gazeboId
           << "] already exists in the scene" << std::endl;
    return false;
  }

  rendering::VisualPtr parent;
  if (_parentGazeboId != this->dataPtr->worldId)
  {
    auto it = this->dataPtr->visuals.find(_parentGazeboId);
    if (it == this->dataPtr->visuals.end())
    {
      // It is possible to get here if the model entity is created then
      // removed in between render updates.
      return false;
    }
    parent = it->second;
  }

  rendering::SensorPtr sensor = this->dataPtr->scene->SensorByName(_sensorName);
  if (!sensor)
  {
    ignerr << "Unable to find sensor [" << _sensorName << "]" << std::endl;
    return false;
  }

  if (parent)
  {
    sensor->RemoveParent();
    parent->AddChild(sensor);
  }

  this->dataPtr->sensors[_gazeboId] = sensor;
  return true;
}

/////////////////////////////////////////////////
bool SceneManager::HasEntity(Entity _id) const
{
  return this->dataPtr->visuals.find(_id) != this->dataPtr->visuals.end() ||
      this->dataPtr->actors.find(_id) != this->dataPtr->actors.end() ||
      this->dataPtr->lights.find(_id) != this->dataPtr->lights.end() ||
      this->dataPtr->particleEmitters.find(_id) !=
      this->dataPtr->particleEmitters.end() ||
      this->dataPtr->sensors.find(_id) != this->dataPtr->sensors.end();
}

/////////////////////////////////////////////////
rendering::NodePtr SceneManager::NodeById(Entity _id) const
{
  auto vIt = this->dataPtr->visuals.find(_id);
  if (vIt != this->dataPtr->visuals.end())
  {
    return vIt->second;
  }
  auto lIt = this->dataPtr->lights.find(_id);
  if (lIt != this->dataPtr->lights.end())
  {
    return lIt->second;
  }
  auto sIt = this->dataPtr->sensors.find(_id);
  if (sIt != this->dataPtr->sensors.end())
  {
    return sIt->second;
  }
  auto pIt = this->dataPtr->particleEmitters.find(_id);
  if (pIt != this->dataPtr->particleEmitters.end())
  {
    return pIt->second;
  }

  return rendering::NodePtr();
}

/////////////////////////////////////////////////
rendering::MeshPtr SceneManager::ActorMeshById(Entity _id) const
{
  auto vIt = this->dataPtr->actors.find(_id);
  if (vIt != this->dataPtr->actors.end())
  {
    return vIt->second;
  }
  return rendering::MeshPtr();
}

/////////////////////////////////////////////////
common::SkeletonPtr SceneManager::ActorSkeletonById(Entity _id) const
{
  auto it = this->dataPtr->actorSkeletons.find(_id);
  if (it != this->dataPtr->actorSkeletons.end())
    return it->second;

  return common::SkeletonPtr();
}

/////////////////////////////////////////////////
AnimationUpdateData SceneManager::ActorAnimationAt(
    Entity _id, std::chrono::steady_clock::duration _time) const
{
  AnimationUpdateData animData;
  auto trajIt = this->dataPtr->actorTrajectories.find(_id);
  if (trajIt == this->dataPtr->actorTrajectories.end())
    return animData;

  auto skelIt = this->dataPtr->actorSkeletons.find(_id);
  if (skelIt == this->dataPtr->actorSkeletons.end())
    return animData;

  animData = this->dataPtr->ActorTrajectoryAt(_id, _time);

  auto skel = skelIt->second;
  unsigned int animIndex = animData.trajectory.AnimIndex();
  animData.animationName = skel->Animation(animIndex)->Name();

  std::string rootNodeName = skel->RootNode()->Name();
  double distance = animData.trajectory.DistanceSoFar(animData.time);
  if (animData.followTrajectory)
  {
    math::Matrix4d rawFrame;
    if (animData.trajectory.Waypoints()->InterpolateX() &&
        !math::equal(distance, 0.0))
    {
      // logic here is mostly taken from
      // common::SkeletonAnimation::PoseAtX
      // We should consider refactoring part of that function to return
      // PoseAtX for only one skeleton node in addition to the current
      // function that computes PoseAtX for all skeleton nodes
      common::NodeAnimation *rootNode =
          skel->Animation(animIndex)->NodeAnimationByName(rootNodeName);
      math::Matrix4d lastPos = rootNode->KeyFrame(
          rootNode->FrameCount() - 1).second;
      math::Matrix4d firstPos = rootNode->KeyFrame(0).second;
      double x = distance;
      if (x < firstPos.Translation().X())
        x = firstPos.Translation().X();
      double lastX = lastPos.Translation().X();
      if (x > lastX && !animData.loop)
        x = lastX;
      while (x > lastX)
        x -= lastX;

      // update animation timepoint for root node
      // this should be the time that is used in the
      // SkeletonAnimationEnabled call
      double time = rootNode->TimeAtX(x);

      // get raw skeleton transform for root node. Needed to keep skeleton
      // animation in sync with trajectory animation
      rawFrame = rootNode->FrameAt(time, animData.loop);
      animData.time = std::chrono::duration_cast<
        std::chrono::steady_clock::duration>(
        std::chrono::duration<double>(time));
    }
    else
    {
      double timeSeconds = std::chrono::duration<double>(animData.time).count();
      rawFrame = skel->Animation(animIndex)->NodePoseAt(
          rootNodeName, timeSeconds, animData.loop);
    }

    math::Matrix4d skinTf = skel->AlignTranslation(animIndex, rootNodeName)
            * rawFrame * skel->AlignRotation(animIndex, rootNodeName);

    // zero out translation since we only need rotation to sync with actor
    // trajectory animation
    skinTf.SetTranslation(math::Vector3d::Zero);
    animData.rootTransform = skinTf;
  }

  return animData;
}

/////////////////////////////////////////////////
std::map<std::string, math::Matrix4d> SceneManager::ActorMeshAnimationAt(
    Entity _id, std::chrono::steady_clock::duration _time) const
{
  return this->ActorSkeletonTransformsAt(_id, _time);
}

/////////////////////////////////////////////////
std::map<std::string, math::Matrix4d> SceneManager::ActorSkeletonTransformsAt(
    Entity _id, std::chrono::steady_clock::duration _time) const
{
  std::map<std::string, math::Matrix4d> allFrames;

  auto trajIt = this->dataPtr->actorTrajectories.find(_id);
  if (trajIt == this->dataPtr->actorTrajectories.end())
  {
    return allFrames;
  }

  // get the trajectory at input time
  AnimationUpdateData animData = this->dataPtr->ActorTrajectoryAt(_id, _time);
  bool followTraj = animData.followTrajectory;
  bool noLoop = animData.loop;
  common::TrajectoryInfo traj = animData.trajectory;
  auto time = animData.time;

  common::PoseKeyFrame poseFrame(0.0);
  if (followTraj)
    traj.Waypoints()->InterpolatedKeyFrame(poseFrame);
  math::Matrix4d rootTf(poseFrame.Rotation());
  rootTf.SetTranslation(poseFrame.Translation());

  auto vIt = this->dataPtr->actorSkeletons.find(_id);
  if (vIt != this->dataPtr->actorSkeletons.end())
  {
    auto skel = vIt->second;
    unsigned int animIndex = traj.AnimIndex();
    std::map<std::string, math::Matrix4d> rawFrames;

    double timeSeconds = std::chrono::duration<double>(time).count();

    if (followTraj)
    {
      double distance = traj.DistanceSoFar(time);
      // check interpolate x.
      // todo(anyone) there is a problem with PoseAtX that causes
      // it to go into an infinite loop if the animation has no x displacement
      // e.g. a person standing that does not move in x direction
      if (traj.Waypoints()->InterpolateX() && !math::equal(distance, 0.0))
      {
        rawFrames = skel->Animation(animIndex)->PoseAtX(distance,
                                        skel->RootNode()->Name());
      }
      else
      {
        rawFrames = skel->Animation(animIndex)->PoseAt(timeSeconds, !noLoop);
      }
    }
    else
    {
      rawFrames = skel->Animation(animIndex)->PoseAt(timeSeconds, !noLoop);
    }

    for (auto pair : rawFrames)
    {
      std::string nodeName = pair.first;
      auto nodeTf = pair.second;

      std::string skinName = skel->NodeNameAnimToSkin(animIndex, nodeName);
      math::Matrix4d skinTf = skel->AlignTranslation(animIndex, nodeName)
              * nodeTf * skel->AlignRotation(animIndex, nodeName);

      allFrames[skinName] = skinTf;
    }
  }

  // correct animation root pose
  auto skel = this->dataPtr->actorSkeletons[_id];

  if (followTraj)
  {
    allFrames["actorPose"] = rootTf;
  }
  else
  {
    allFrames["actorPose"] = math::Matrix4d(math::Quaterniond::Identity);
    allFrames["actorPose"].SetTranslation(
            allFrames[skel->RootNode()->Name()].Translation());
  }

  allFrames[skel->RootNode()->Name()].SetTranslation(math::Vector3d::Zero);
  return allFrames;
}

/////////////////////////////////////////////////
void SceneManager::RemoveEntity(Entity _id)
{
  if (!this->dataPtr->scene)
    return;

  {
    auto it = this->dataPtr->visuals.find(_id);
    if (it != this->dataPtr->visuals.end())
    {
      this->dataPtr->scene->DestroyVisual(it->second);
      this->dataPtr->visuals.erase(it);
      return;
    }
  }

  {
    auto it = this->dataPtr->lights.find(_id);
    if (it != this->dataPtr->lights.end())
    {
      this->dataPtr->scene->DestroyLight(it->second);
      this->dataPtr->lights.erase(it);
      return;
    }
  }

  {
    auto it = this->dataPtr->particleEmitters.find(_id);
    if (it != this->dataPtr->particleEmitters.end())
    {
      // ToDo: Destroy the particle emitter.
      this->dataPtr->particleEmitters.erase(it);
      return;
    }
  }

  {
    auto it = this->dataPtr->sensors.find(_id);
    if (it != this->dataPtr->sensors.end())
    {
      // Stop keeping track of it but don't destroy it;
      // ign-sensors is the one responsible for that.
      this->dataPtr->sensors.erase(it);
      return;
    }
  }
}

/////////////////////////////////////////////////
rendering::VisualPtr SceneManager::TopLevelVisual(
    const rendering::VisualPtr &_visual) const
{
  auto node = this->TopLevelNode(_visual);
  return std::dynamic_pointer_cast<rendering::Visual>(node);
}

/////////////////////////////////////////////////
rendering::NodePtr SceneManager::TopLevelNode(
    const rendering::NodePtr &_node) const
{
  if (!this->dataPtr->scene)
    return rendering::NodePtr();

  rendering::NodePtr rootNode =
      this->dataPtr->scene->RootVisual();

  rendering::NodePtr node = _node;
  while (node && node->Parent() != rootNode)
  {
    node =
      std::dynamic_pointer_cast<rendering::Node>(node->Parent());
  }

  return node;
}

/////////////////////////////////////////////////
Entity SceneManager::EntityFromNode(const rendering::NodePtr &_node) const
{
  // TODO(anyone) On Dome, set entity ID into node with SetUserData
  auto visual = std::dynamic_pointer_cast<rendering::Visual>(_node);
  if (visual)
  {
    auto found = std::find_if(std::begin(this->dataPtr->visuals),
        std::end(this->dataPtr->visuals),
        [&](const std::pair<Entity, rendering::VisualPtr> &_item)
    {
      return _item.second == visual;
    });

    if (found != this->dataPtr->visuals.end())
    {
      return found->first;
    }
  }

  auto light = std::dynamic_pointer_cast<rendering::Light>(_node);
  if (light)
  {
    auto found = std::find_if(std::begin(this->dataPtr->lights),
        std::end(this->dataPtr->lights),
        [&](const std::pair<Entity, rendering::LightPtr> &_item)
    {
      return _item.second == light;
    });

    if (found != this->dataPtr->lights.end())
    {
      return found->first;
    }
  }

  return kNullEntity;
}

/////////////////////////////////////////////////
AnimationUpdateData SceneManagerPrivate::ActorTrajectoryAt(
    Entity _id,
    const std::chrono::steady_clock::duration &_time) const
{
  AnimationUpdateData animData;
  auto trajIt = this->actorTrajectories.find(_id);
  if (trajIt == this->actorTrajectories.end())
    return animData;

  auto trajs = trajIt->second;
  bool followTraj = true;
  if (1 == trajs.size() && nullptr == trajs[0].Waypoints())
    followTraj = false;

  auto firstTraj = trajs.begin();
  common::TrajectoryInfo traj = trajs[0];
  auto totalTime = trajs.rbegin()->EndTime() - trajs.begin()->StartTime();

  // delay start
  auto time = _time;
  if (time < (trajs.begin()->StartTime() - TP(0ms)))
  {
    time = std::chrono::steady_clock::duration(0);
  }
  else
  {
    time -= trajs.begin()->StartTime() - TP(0ms);
  }

  bool noLoop = trajs.rbegin()->StartTime() != TP(0ms)
            && trajs.rbegin()->StartTime() == trajs.rbegin()->EndTime();

  if (time >= totalTime && noLoop)
  {
    time = totalTime;
  }

  if (!noLoop || time <= totalTime)
  {
    while (time > totalTime)
    {
      time = time - totalTime;
    }
    if (followTraj)
    {
      for (auto &trajectory : trajs)
      {
        if (trajectory.StartTime() - firstTraj->StartTime() <= time
            && trajectory.EndTime() - firstTraj->StartTime() >= time)
        {
          traj = trajectory;
          time -= traj.StartTime() - firstTraj->StartTime();

          traj.Waypoints()->Time(std::chrono::duration<double>(time).count());
          break;
        }
      }
    }
  }

  // return time;
  animData.time = time;
  animData.loop = !noLoop;
  animData.followTrajectory = followTraj;
  animData.trajectory = traj;
  animData.valid = true;
  return animData;
}<|MERGE_RESOLUTION|>--- conflicted
+++ resolved
@@ -974,7 +974,6 @@
   rendering::ParticleEmitterPtr emitter;
   emitter = this->dataPtr->scene->CreateParticleEmitter(name);
 
-<<<<<<< HEAD
   this->dataPtr->particleEmitters[_id] = emitter;
 
   if (parent)
@@ -999,13 +998,6 @@
     return rendering::ParticleEmitterPtr();
   }
   auto emitter = emitterIt->second;
-=======
-  if (emitter == nullptr)
-  {
-    ignerr << "Failed to create particle emitter with name[" << name << "]\n";
-    return rendering::ParticleEmitterPtr();
-  }
->>>>>>> c576b43a
 
   // Type.
   switch (_emitter.type())
