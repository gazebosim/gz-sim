/*
 * Copyright (C) 2019 Open Source Robotics Foundation
 *
 * Licensed under the Apache License, Version 2.0 (the "License");
 * you may not use this file except in compliance with the License.
 * You may obtain a copy of the License at
 *
 *     http://www.apache.org/licenses/LICENSE-2.0
 *
 * Unless required by applicable law or agreed to in writing, software
 * distributed under the License is distributed on an "AS IS" BASIS,
 * WITHOUT WARRANTIES OR CONDITIONS OF ANY KIND, either express or implied.
 * See the License for the specific language governing permissions and
 * limitations under the License.
 *
 */


#include <map>
#include <variant>

#include <sdf/Box.hh>
#include <sdf/Cylinder.hh>
#include <sdf/Mesh.hh>
#include <sdf/Pbr.hh>
#include <sdf/Plane.hh>
#include <sdf/Sphere.hh>

#include <ignition/common/Animation.hh>
#include <ignition/common/Console.hh>
#include <ignition/common/KeyFrame.hh>
#include <ignition/common/Skeleton.hh>
#include <ignition/common/SkeletonAnimation.hh>
#include <ignition/common/MeshManager.hh>

#include <ignition/rendering/Geometry.hh>
#include <ignition/rendering/Light.hh>
#include <ignition/rendering/Material.hh>
#include <ignition/rendering/Scene.hh>
#include <ignition/rendering/Visual.hh>

#include "ignition/gazebo/Util.hh"
#include "ignition/gazebo/rendering/SceneManager.hh"

using namespace ignition;
using namespace gazebo;
using namespace std::chrono_literals;

/// \brief Private data class.
class ignition::gazebo::SceneManagerPrivate
{
  /// \brief Keep track of world ID, which is equivalent to the scene's
  /// root visual.
  /// Defaults to zero, which is considered invalid by Ignition Gazebo.
  public: Entity worldId{0};

  //// \brief Pointer to the rendering scene
  public: rendering::ScenePtr scene;

  /// \brief Map of visual entity in Gazebo to visual pointers.
  public: std::map<Entity, rendering::VisualPtr> visuals;

  /// \brief Map of actor entity in Gazebo to actor pointers.
  public: std::map<Entity, rendering::MeshPtr> actors;

  /// \brief Map of actor entity in Gazebo to actor animations.
  public: std::map<Entity, common::SkeletonPtr> actorSkeletons;

  /// \brief Map of actor entity to the associated trajectories.
  public: std::map<Entity, std::vector<common::TrajectoryInfo>>
                    actorTrajectories;

  /// \brief Map of light entity in Gazebo to light pointers.
  public: std::map<Entity, rendering::LightPtr> lights;

  /// \brief Map of sensor entity in Gazebo to sensor pointers.
  public: std::map<Entity, rendering::SensorPtr> sensors;
};


/////////////////////////////////////////////////
SceneManager::SceneManager()
  : dataPtr(std::make_unique<SceneManagerPrivate>())
{
}

/////////////////////////////////////////////////
SceneManager::~SceneManager() = default;

/////////////////////////////////////////////////
void SceneManager::SetScene(rendering::ScenePtr _scene)
{
  this->dataPtr->scene = std::move(_scene);
}

/////////////////////////////////////////////////
rendering::ScenePtr SceneManager::Scene() const
{
  return this->dataPtr->scene;
}

/////////////////////////////////////////////////
void SceneManager::SetWorldId(Entity _id)
{
  this->dataPtr->worldId = _id;
}

/////////////////////////////////////////////////
rendering::VisualPtr SceneManager::CreateModel(Entity _id,
    const sdf::Model &_model, Entity _parentId)
{
  if (this->dataPtr->visuals.find(_id) != this->dataPtr->visuals.end())
  {
    ignerr << "Entity with Id: [" << _id << "] already exists in the scene"
           << std::endl;
    return rendering::VisualPtr();
  }

  std::string name = _model.Name().empty() ? std::to_string(_id) :
      _model.Name();

  rendering::VisualPtr parent;
  if (_parentId != this->dataPtr->worldId)
  {
    auto it = this->dataPtr->visuals.find(_parentId);
    if (it == this->dataPtr->visuals.end())
    {
      ignerr << "Parent entity with Id: [" << _parentId << "] not found. "
             << "Not adding model visual with ID[" << _id
             << "]  and name [" << name << "] to the rendering scene."
             << std::endl;
      return rendering::VisualPtr();
    }
    parent = it->second;
  }

  if (parent)
    name = parent->Name() +  "::" + name;

  if (this->dataPtr->scene->HasVisualName(name))
  {
    ignerr << "Visual: [" << name << "] already exists" << std::endl;
    return rendering::VisualPtr();
  }

  rendering::VisualPtr modelVis = this->dataPtr->scene->CreateVisual(name);
  modelVis->SetUserData("gazebo-entity", static_cast<int>(_id));
  modelVis->SetUserData("pause-update", static_cast<int>(0));
  modelVis->SetLocalPose(_model.RawPose());
  this->dataPtr->visuals[_id] = modelVis;

  if (parent)
    parent->AddChild(modelVis);
  else
    this->dataPtr->scene->RootVisual()->AddChild(modelVis);

  return modelVis;
}

/////////////////////////////////////////////////
rendering::VisualPtr SceneManager::CreateLink(Entity _id,
    const sdf::Link &_link, Entity _parentId)
{
  if (this->dataPtr->visuals.find(_id) != this->dataPtr->visuals.end())
  {
    ignerr << "Entity with Id: [" << _id << "] already exists in the scene"
           << std::endl;
    return rendering::VisualPtr();
  }

  rendering::VisualPtr parent;
  if (_parentId != this->dataPtr->worldId)
  {
    auto it = this->dataPtr->visuals.find(_parentId);
    if (it == this->dataPtr->visuals.end())
    {
      // It is possible to get here if the model entity is created then
      // removed in between render updates.
      return rendering::VisualPtr();
    }
    parent = it->second;
  }

  std::string name = _link.Name().empty() ? std::to_string(_id) :
      _link.Name();
  if (parent)
    name = parent->Name() + "::" + name;
  rendering::VisualPtr linkVis = this->dataPtr->scene->CreateVisual(name);
  linkVis->SetLocalPose(_link.RawPose());
  this->dataPtr->visuals[_id] = linkVis;

  if (parent)
    parent->AddChild(linkVis);

  return linkVis;
}

/////////////////////////////////////////////////
rendering::VisualPtr SceneManager::CreateVisual(Entity _id,
    const sdf::Visual &_visual, Entity _parentId)
{
  if (this->dataPtr->visuals.find(_id) != this->dataPtr->visuals.end())
  {
    ignerr << "Entity with Id: [" << _id << "] already exists in the scene"
           << std::endl;
    return rendering::VisualPtr();
  }

  rendering::VisualPtr parent;
  if (_parentId != this->dataPtr->worldId)
  {
    auto it = this->dataPtr->visuals.find(_parentId);
    if (it == this->dataPtr->visuals.end())
    {
      // It is possible to get here if the model entity is created then
      // removed in between render updates.
      return rendering::VisualPtr();
    }
    parent = it->second;
  }

  if (!_visual.Geom())
    return rendering::VisualPtr();

  std::string name = _visual.Name().empty() ? std::to_string(_id) :
      _visual.Name();
  if (parent)
    name = parent->Name() + "::" + name;
  rendering::VisualPtr visualVis = this->dataPtr->scene->CreateVisual(name);
  visualVis->SetUserData("gazebo-entity", static_cast<int>(_id));
  visualVis->SetUserData("pause-update", static_cast<int>(0));
  visualVis->SetLocalPose(_visual.RawPose());

  math::Vector3d scale = math::Vector3d::One;
  math::Pose3d localPose;
  rendering::GeometryPtr geom =
      this->LoadGeometry(*_visual.Geom(), scale, localPose);

  if (geom)
  {
    /// localPose is currently used to handle the normal vector in plane visuals
    /// In general, this can be used to store any local transforms between the
    /// parent Visual and geometry.
    rendering::VisualPtr geomVis;
    if (localPose != math::Pose3d::Zero)
    {
      geomVis = this->dataPtr->scene->CreateVisual(name + "_geom");
      geomVis->SetUserData("gazebo-entity", static_cast<int>(_id));
      geomVis->SetUserData("pause-update", static_cast<int>(0));
      geomVis->SetLocalPose(_visual.RawPose() * localPose);
      visualVis = geomVis;
    }

    visualVis->AddGeometry(geom);
    visualVis->SetLocalScale(scale);

    // set material
    rendering::MaterialPtr material{nullptr};
    if (_visual.Material())
    {
      material = this->LoadMaterial(*_visual.Material());
    }
    // Don't set a default material for meshes because they
    // may have their own
    // TODO(anyone) support overriding mesh material
    else if (_visual.Geom()->Type() != sdf::GeometryType::MESH)
    {
      // create default material
      material = this->dataPtr->scene->Material("ign-grey");
      if (!material)
      {
        material = this->dataPtr->scene->CreateMaterial("ign-grey");
        material->SetAmbient(0.3, 0.3, 0.3);
        material->SetDiffuse(0.7, 0.7, 0.7);
        material->SetSpecular(1.0, 1.0, 1.0);
        material->SetRoughness(0.2);
        material->SetMetalness(1.0);
      }
    }
    // TODO(anyone) set transparency)
    // material->SetTransparency(_visual.Transparency());
    if (material)
    {
      // cast shadows
      material->SetCastShadows(_visual.CastShadows());

      geom->SetMaterial(material);
      // todo(anyone) SetMaterial function clones the input material.
      // but does not take ownership of it so we need to destroy it here.
      // This is not ideal. We should let ign-rendering handle the lifetime
      // of this material
      this->dataPtr->scene->DestroyMaterial(material);
    }
  }
  else
  {
    ignerr << "Failed to load geometry for visual: " << _visual.Name()
           << std::endl;
  }

  this->dataPtr->visuals[_id] = visualVis;
  if (parent)
    parent->AddChild(visualVis);

  return visualVis;
}

/////////////////////////////////////////////////
rendering::GeometryPtr SceneManager::LoadGeometry(const sdf::Geometry &_geom,
    math::Vector3d &_scale, math::Pose3d &_localPose)
{
  math::Vector3d scale = math::Vector3d::One;
  math::Pose3d localPose = math::Pose3d::Zero;
  rendering::GeometryPtr geom{nullptr};
  if (_geom.Type() == sdf::GeometryType::BOX)
  {
    geom = this->dataPtr->scene->CreateBox();
    scale = _geom.BoxShape()->Size();
  }
  else if (_geom.Type() == sdf::GeometryType::CYLINDER)
  {
    geom = this->dataPtr->scene->CreateCylinder();
    scale.X() = _geom.CylinderShape()->Radius() * 2;
    scale.Y() = scale.X();
    scale.Z() = _geom.CylinderShape()->Length();
  }
  else if (_geom.Type() == sdf::GeometryType::PLANE)
  {
    geom = this->dataPtr->scene->CreatePlane();
    scale.X() = _geom.PlaneShape()->Size().X();
    scale.Y() = _geom.PlaneShape()->Size().Y();

    // Create a rotation for the plane mesh to account for the normal vector.
    // The rotation is the angle between the +z(0,0,1) vector and the
    // normal, which are both expressed in the local (Visual) frame.
    math::Vector3d normal = _geom.PlaneShape()->Normal();
    localPose.Rot().From2Axes(math::Vector3d::UnitZ, normal.Normalized());
  }
  else if (_geom.Type() == sdf::GeometryType::SPHERE)
  {
    geom = this->dataPtr->scene->CreateSphere();
    scale.X() = _geom.SphereShape()->Radius() * 2;
    scale.Y() = scale.X();
    scale.Z() = scale.X();
  }
  else if (_geom.Type() == sdf::GeometryType::MESH)
  {
    auto fullPath = asFullPath(_geom.MeshShape()->Uri(),
        _geom.MeshShape()->FilePath());
    if (fullPath.empty())
    {
      ignerr << "Mesh geometry missing uri" << std::endl;
      return geom;
    }
    rendering::MeshDescriptor descriptor;

    // Assume absolute path to mesh file
    descriptor.meshName = fullPath;
    descriptor.subMeshName = _geom.MeshShape()->Submesh();
    descriptor.centerSubMesh = _geom.MeshShape()->CenterSubmesh();

    ignition::common::MeshManager *meshManager =
        ignition::common::MeshManager::Instance();
    descriptor.mesh = meshManager->Load(descriptor.meshName);
    geom = this->dataPtr->scene->CreateMesh(descriptor);
    scale = _geom.MeshShape()->Scale();
  }
  else
  {
    ignerr << "Unsupported geometry type" << std::endl;
  }
  _scale = scale;
  _localPose = localPose;
  return geom;
}

/////////////////////////////////////////////////
rendering::MaterialPtr SceneManager::LoadMaterial(
    const sdf::Material &_material)
{
  rendering::MaterialPtr material = this->dataPtr->scene->CreateMaterial();
  material->SetAmbient(_material.Ambient());
  material->SetDiffuse(_material.Diffuse());
  material->SetSpecular(_material.Specular());
  material->SetEmissive(_material.Emissive());

  // parse PBR params
  const sdf::Pbr *pbr = _material.PbrMaterial();
  if (pbr)
  {
    sdf::PbrWorkflow *workflow = nullptr;
    const sdf::PbrWorkflow *metal =
        pbr->Workflow(sdf::PbrWorkflowType::METAL);
    if (metal)
    {
      double roughness = metal->Roughness();
      double metalness = metal->Metalness();
      material->SetRoughness(roughness);
      material->SetMetalness(metalness);

      // roughness map
      std::string roughnessMap = metal->RoughnessMap();
      if (!roughnessMap.empty())
      {
        std::string fullPath = common::findFile(roughnessMap);
        if (!fullPath.empty())
          material->SetRoughnessMap(fullPath);
        else
          ignerr << "Unable to find file [" << roughnessMap << "]\n";
      }

      // metalness map
      std::string metalnessMap = metal->MetalnessMap();
      if (!metalnessMap.empty())
      {
        std::string fullPath = common::findFile(metalnessMap);
        if (!fullPath.empty())
          material->SetMetalnessMap(fullPath);
        else
          ignerr << "Unable to find file [" << metalnessMap << "]\n";
      }
      workflow = const_cast<sdf::PbrWorkflow *>(metal);
    }
    else
    {
      ignerr << "PBR material: currently only metal workflow is supported"
             << std::endl;
    }

    // albedo map
    std::string albedoMap = workflow->AlbedoMap();
    if (!albedoMap.empty())
    {
      std::string fullPath = common::findFile(albedoMap);
      if (!fullPath.empty())
      {
        material->SetTexture(fullPath);
      }
      else
        ignerr << "Unable to find file [" << albedoMap << "]\n";
    }

    // normal map
    std::string normalMap = workflow->NormalMap();
    if (!normalMap.empty())
    {
      std::string fullPath = common::findFile(normalMap);
      if (!fullPath.empty())
        material->SetNormalMap(fullPath);
      else
        ignerr << "Unable to find file [" << normalMap << "]\n";
    }


    // environment map
    std::string environmentMap = workflow->EnvironmentMap();
    if (!environmentMap.empty())
    {
      std::string fullPath = common::findFile(environmentMap);
      if (!fullPath.empty())
        material->SetEnvironmentMap(fullPath);
      else
        ignerr << "Unable to find file [" << environmentMap << "]\n";
    }

    // emissive map
    std::string emissiveMap = workflow->EmissiveMap();
    if (!emissiveMap.empty())
    {
      std::string fullPath = common::findFile(emissiveMap);
      if (!fullPath.empty())
        material->SetEmissiveMap(fullPath);
      else
        ignerr << "Unable to find file [" << emissiveMap << "]\n";
    }
  }
  return material;
}

/////////////////////////////////////////////////
rendering::VisualPtr SceneManager::CreateActor(Entity _id,
    const sdf::Actor &_actor, Entity _parentId)
{
  // creating an actor needs to create the visual and the mesh
  // the visual is stored in: this->dataPtr->visuals
  // the mesh is stored in: this->dataPtr->actors

  if (this->dataPtr->visuals.find(_id) != this->dataPtr->visuals.end())
  {
    ignerr << "Entity with Id: [" << _id << "] already exists in the scene"
           << std::endl;
    return rendering::VisualPtr();
  }

  std::string name = _actor.Name().empty() ? std::to_string(_id) :
      _actor.Name();

  rendering::VisualPtr parent;
  if (_parentId != this->dataPtr->worldId)
  {
    auto it = this->dataPtr->visuals.find(_parentId);
    if (it == this->dataPtr->visuals.end())
    {
      ignerr << "Parent entity with Id: [" << _parentId << "] not found. "
             << "Not adding actor with ID[" << _id
             << "]  and name [" << name << "] to the rendering scene."
             << std::endl;
      return rendering::VisualPtr();
    }
    parent = it->second;
  }

  if (parent)
    name = parent->Name() +  "::" + name;

  rendering::MeshDescriptor descriptor;
  descriptor.meshName = asFullPath(_actor.SkinFilename(), _actor.FilePath());
  common::MeshManager *meshManager = common::MeshManager::Instance();
  descriptor.mesh = meshManager->Load(descriptor.meshName);
  if (nullptr == descriptor.mesh)
  {
    ignerr << "Actor skin mesh [" << descriptor.meshName << "] not found."
           << std::endl;
    return rendering::VisualPtr();
  }

  common::SkeletonPtr meshSkel = descriptor.mesh->MeshSkeleton();
  if (nullptr == meshSkel)
  {
    ignerr << "Mesh skeleton in [" << descriptor.meshName << "] not found."
           << std::endl;
    return rendering::VisualPtr();
  }

  rendering::MeshPtr actorMesh = this->dataPtr->scene->CreateMesh(descriptor);
  if (nullptr == actorMesh)
  {
    ignerr << "Actor skin file [" << descriptor.meshName << "] not found."
           << std::endl;
    return rendering::VisualPtr();
  }

  unsigned int numAnims = 0;
  std::map<std::string, unsigned int> mapAnimNameId;
  mapAnimNameId[descriptor.meshName] = numAnims++;

  rendering::VisualPtr actorVisual = this->dataPtr->scene->CreateVisual(name);
  actorVisual->SetUserData("gazebo-entity", static_cast<int>(_id));
  actorVisual->SetUserData("pause-update", static_cast<int>(0));
  actorVisual->SetLocalPose(_actor.RawPose());
  actorVisual->SetUserData("gazebo-entity", static_cast<int>(_id));
  actorVisual->SetUserData("pause-update", static_cast<int>(0));
  actorVisual->AddGeometry(actorMesh);

  this->dataPtr->visuals[_id] = actorVisual;
  this->dataPtr->actors[_id] = actorMesh;

  // Load all animations
  for (unsigned i = 0; i < _actor.AnimationCount(); ++i)
  {
    std::string animName = _actor.AnimationByIndex(i)->Name();
    std::string animFilename = asFullPath(
        _actor.AnimationByIndex(i)->Filename(),
        _actor.AnimationByIndex(i)->FilePath());
    double animScale = _actor.AnimationByIndex(i)->Scale();

    std::string extension = animFilename.substr(animFilename.rfind('.') + 1,
                                  animFilename.size());
    std::transform(extension.begin(), extension.end(),
                    extension.begin(), ::tolower);

    if (extension == "bvh")
    {
      meshSkel->AddBvhAnimation(animFilename, animScale);
      mapAnimNameId[animName] = numAnims++;
    }
    else if (extension == "dae")
    {
      common::MeshManager::Instance()->Load(animFilename);
      auto animMesh = common::MeshManager::Instance()->MeshByName(animFilename);

      // add the first animation
      if (animMesh->MeshSkeleton()->AnimationCount() > 1)
      {
        ignwarn << "File [" << animFilename
            << "] has more than one animation, but only the 1st one is used."
            << std::endl;
      }
      auto firstAnim = animMesh->MeshSkeleton()->Animation(0);
      if (nullptr == firstAnim)
      {
        ignerr << "Failed to get animations from [" << animFilename
                << "]" << std::endl;
        return nullptr;
      }
      meshSkel->AddAnimation(firstAnim);
      mapAnimNameId[animName] = numAnims++;
    }
  }
  this->dataPtr->actorSkeletons[_id] = meshSkel;

  using TP = std::chrono::steady_clock::time_point;

  std::vector<common::TrajectoryInfo> trajectories;
  if (_actor.TrajectoryCount() != 0)
  {
    // Load all trajectories specified in sdf
    for (unsigned i = 0; i < _actor.TrajectoryCount(); i++)
    {
      const sdf::Trajectory *trajSdf = _actor.TrajectoryByIndex(i);
      if (nullptr == trajSdf)
      {
        ignerr << "Null trajectory SDF for [" << _actor.Name() << "]"
               << std::endl;
        continue;
      }

      common::TrajectoryInfo trajInfo;
      trajInfo.SetId(trajSdf->Id());
      trajInfo.SetAnimIndex(mapAnimNameId[trajSdf->Type()]);

      if (trajSdf->WaypointCount() != 0)
      {
        std::map<TP, math::Pose3d> waypoints;
        for (unsigned j = 0; j < trajSdf->WaypointCount(); j++)
        {
          auto point = trajSdf->WaypointByIndex(j);
          TP pointTp(std::chrono::milliseconds(
                    static_cast<int>(point->Time()*1000)));
          waypoints[pointTp] = point->Pose();
        }
        trajInfo.SetWaypoints(waypoints);
      }
      else
      {
        trajInfo.SetTranslated(false);
      }
      trajectories.push_back(trajInfo);
    }
  }
  // if there are no trajectories, but there are animations, add a trajectory
  else
  {
    auto skel = this->dataPtr->actorSkeletons[_id];
    common::TrajectoryInfo trajInfo;
    trajInfo.SetId(0);
    trajInfo.SetAnimIndex(0);
    trajInfo.SetStartTime(TP(0ms));
    auto timepoint = std::chrono::milliseconds(
                  static_cast<int>(skel->Animation(0)->Length() * 1000));
    trajInfo.SetEndTime(TP(timepoint));
    trajInfo.SetTranslated(false);
    trajectories.push_back(trajInfo);
  }

  // sequencing all trajectories
  auto delayStartTime = std::chrono::milliseconds(
              static_cast<int>(_actor.ScriptDelayStart() * 1000));
  TP time(delayStartTime);
  for (auto &trajectory : trajectories)
  {
    auto dura = trajectory.Duration();
    trajectory.SetStartTime(time);
    time += dura;
    trajectory.SetEndTime(time);
  }

  // loop flag: add a placeholder trajectory to indicate no loop
  if (!_actor.ScriptLoop())
  {
    common::TrajectoryInfo noLoopTrajInfo;
    noLoopTrajInfo.SetId(0);
    noLoopTrajInfo.SetAnimIndex(0);
    noLoopTrajInfo.SetStartTime(time);
    noLoopTrajInfo.SetEndTime(time);
    noLoopTrajInfo.SetTranslated(false);
    trajectories.push_back(noLoopTrajInfo);
  }

  this->dataPtr->actorTrajectories[_id] = trajectories;

  if (parent)
    parent->AddChild(actorVisual);
  else
    this->dataPtr->scene->RootVisual()->AddChild(actorVisual);

  return actorVisual;
}

/////////////////////////////////////////////////
rendering::LightPtr SceneManager::CreateLight(Entity _id,
    const sdf::Light &_light, Entity _parentId)
{
  if (this->dataPtr->lights.find(_id) != this->dataPtr->lights.end())
  {
    ignerr << "Light with Id: [" << _id << "] already exists in the scene"
           << std::endl;
    return rendering::LightPtr();
  }

  rendering::VisualPtr parent;
  if (_parentId != this->dataPtr->worldId)
  {
    auto it = this->dataPtr->visuals.find(_parentId);
    if (it == this->dataPtr->visuals.end())
    {
      // It is possible to get here if the model entity is created then
      // removed in between render updates.
      return rendering::LightPtr();
    }
    parent = it->second;
  }

  std::string name = _light.Name().empty() ? std::to_string(_id) :
      _light.Name();
  if (parent)
    name = parent->Name() +  "::" + name;

  rendering::LightPtr light;
  switch (_light.Type())
  {
    case sdf::LightType::POINT:
      light = this->dataPtr->scene->CreatePointLight(name);
      break;
    case sdf::LightType::SPOT:
    {
      light = this->dataPtr->scene->CreateSpotLight(name);
      rendering::SpotLightPtr spotLight =
          std::dynamic_pointer_cast<rendering::SpotLight>(light);
      spotLight->SetInnerAngle(_light.SpotInnerAngle());
      spotLight->SetOuterAngle(_light.SpotOuterAngle());
      spotLight->SetFalloff(_light.SpotFalloff());
      break;
    }
    case sdf::LightType::DIRECTIONAL:
    {
      light = this->dataPtr->scene->CreateDirectionalLight(name);
      rendering::DirectionalLightPtr dirLight =
          std::dynamic_pointer_cast<rendering::DirectionalLight>(light);

      dirLight->SetDirection(_light.Direction());
      break;
    }
    default:
      ignerr << "Light type not supported" << std::endl;
      return light;
  }

  light->SetLocalPose(_light.RawPose());
  light->SetDiffuseColor(_light.Diffuse());
  light->SetSpecularColor(_light.Specular());

  light->SetAttenuationConstant(_light.ConstantAttenuationFactor());
  light->SetAttenuationLinear(_light.LinearAttenuationFactor());
  light->SetAttenuationQuadratic(_light.QuadraticAttenuationFactor());
  light->SetAttenuationRange(_light.AttenuationRange());

  light->SetCastShadows(_light.CastShadows());

  this->dataPtr->lights[_id] = light;

  if (parent)
    parent->AddChild(light);

  return light;
}

/////////////////////////////////////////////////
bool SceneManager::AddSensor(Entity _gazeboId, const std::string &_sensorName,
    Entity _parentGazeboId)
{
  if (this->dataPtr->sensors.find(_gazeboId) != this->dataPtr->sensors.end())
  {
    ignerr << "Sensor for entity [" << _gazeboId
           << "] already exists in the scene" << std::endl;
    return false;
  }

  rendering::VisualPtr parent;
  if (_parentGazeboId != this->dataPtr->worldId)
  {
    auto it = this->dataPtr->visuals.find(_parentGazeboId);
    if (it == this->dataPtr->visuals.end())
    {
      // It is possible to get here if the model entity is created then
      // removed in between render updates.
      return false;
    }
    parent = it->second;
  }

  rendering::SensorPtr sensor = this->dataPtr->scene->SensorByName(_sensorName);
  if (!sensor)
  {
    ignerr << "Unable to find sensor [" << _sensorName << "]" << std::endl;
    return false;
  }

  if (parent)
  {
    sensor->RemoveParent();
    parent->AddChild(sensor);
  }

  this->dataPtr->sensors[_gazeboId] = sensor;
  return true;
}

/////////////////////////////////////////////////
bool SceneManager::HasEntity(Entity _id) const
{
  return this->dataPtr->visuals.find(_id) != this->dataPtr->visuals.end() ||
      this->dataPtr->actors.find(_id) != this->dataPtr->actors.end() ||
      this->dataPtr->lights.find(_id) != this->dataPtr->lights.end() ||
      this->dataPtr->sensors.find(_id) != this->dataPtr->sensors.end();
}

/////////////////////////////////////////////////
rendering::NodePtr SceneManager::NodeById(Entity _id) const
{
  auto vIt = this->dataPtr->visuals.find(_id);
  if (vIt != this->dataPtr->visuals.end())
  {
    return vIt->second;
  }
  else
  {
    auto lIt = this->dataPtr->lights.find(_id);
    if (lIt != this->dataPtr->lights.end())
    {
      return lIt->second;
    }
    else
    {
      auto sIt = this->dataPtr->sensors.find(_id);
      if (sIt != this->dataPtr->sensors.end())
      {
        return sIt->second;
      }
    }
  }
  return rendering::NodePtr();
}

/////////////////////////////////////////////////
rendering::MeshPtr SceneManager::ActorMeshById(Entity _id) const
{
  auto vIt = this->dataPtr->actors.find(_id);
  if (vIt != this->dataPtr->actors.end())
  {
    return vIt->second;
  }
  return rendering::MeshPtr();
}

/////////////////////////////////////////////////
std::map<std::string, math::Matrix4d> SceneManager::ActorMeshAnimationAt(
    Entity _id, std::chrono::steady_clock::duration _time) const
{
  std::map<std::string, math::Matrix4d> allFrames;

  if (this->dataPtr->actorTrajectories.find(_id)
      == this->dataPtr->actorTrajectories.end())
  {
    return allFrames;
  }

  auto trajs = this->dataPtr->actorTrajectories[_id];
  bool followTraj = true;
  if (1 == trajs.size() && nullptr == trajs[0].Waypoints())
  {
    followTraj = false;
  }

  auto firstTraj = trajs.begin();
  auto poseFrame = common::PoseKeyFrame(0.0);

  common::TrajectoryInfo traj = trajs[0];

  using TP = std::chrono::steady_clock::time_point;
  auto totalTime = trajs.rbegin()->EndTime() - trajs.begin()->StartTime();

  // delay start
  if (_time < (trajs.begin()->StartTime() - TP(0ms)))
  {
    _time = std::chrono::steady_clock::duration(0);
  }
  else
  {
    _time -= trajs.begin()->StartTime() - TP(0ms);
  }

  bool noLoop = trajs.rbegin()->StartTime() != TP(0ms)
            && trajs.rbegin()->StartTime() == trajs.rbegin()->EndTime();

  if (_time >= totalTime && noLoop)
  {
    _time = totalTime;
  }

  if (!noLoop || _time <= totalTime)
  {
    while (_time > totalTime)
    {
      _time = _time - totalTime;
    }
    if (followTraj)
    {
      for (auto &trajectory : trajs)
      {
        if (trajectory.StartTime() - firstTraj->StartTime() <= _time
            && trajectory.EndTime() - firstTraj->StartTime() >= _time)
        {
          traj = trajectory;
          _time -= traj.StartTime() - firstTraj->StartTime();

          traj.Waypoints()->Time(std::chrono::duration<double>(_time).count());
          traj.Waypoints()->InterpolatedKeyFrame(poseFrame);
          break;
        }
      }
    }
  }

  math::Matrix4d rootTf(poseFrame.Rotation());
  rootTf.SetTranslation(poseFrame.Translation());

  auto vIt = this->dataPtr->actorSkeletons.find(_id);
  if (vIt != this->dataPtr->actorSkeletons.end())
  {
    auto skel = vIt->second;
    unsigned int animIndex = traj.AnimIndex();
    std::map<std::string, math::Matrix4d> rawFrames;

    double timeSeconds = std::chrono::duration<double>(_time).count();

    if (followTraj)
    {
      double distance = traj.DistanceSoFar(_time);
      if (distance < 0.1)
      {
        rawFrames = skel->Animation(animIndex)->PoseAt(timeSeconds, !noLoop);
      }
      else
      {
        rawFrames = skel->Animation(animIndex)->PoseAtX(distance,
                                        skel->RootNode()->Name());
      }
    }
    else
    {
      rawFrames = skel->Animation(animIndex)->PoseAt(timeSeconds, !noLoop);
    }

    for (auto pair : rawFrames)
    {
      std::string nodeName = pair.first;
      auto nodeTf = pair.second;

      std::string skinName = skel->NodeNameAnimToSkin(animIndex, nodeName);
      math::Matrix4d skinTf = skel->AlignTranslation(animIndex, nodeName)
              * nodeTf * skel->AlignRotation(animIndex, nodeName);

      allFrames[skinName] = skinTf;
    }
  }

  // correct animation root pose
  auto skel = this->dataPtr->actorSkeletons[_id];

  if (followTraj)
  {
    allFrames["actorPose"] = rootTf;
  }
  else
  {
    allFrames["actorPose"] = math::Matrix4d(math::Quaterniond::Identity);
    allFrames["actorPose"].SetTranslation(
            allFrames[skel->RootNode()->Name()].Translation());
  }

  allFrames[skel->RootNode()->Name()].SetTranslation(math::Vector3d::Zero);
  return allFrames;
}

/////////////////////////////////////////////////
void SceneManager::RemoveEntity(Entity _id)
{
  {
    auto it = this->dataPtr->visuals.find(_id);
    if (it != this->dataPtr->visuals.end())
    {
      this->dataPtr->scene->DestroyVisual(it->second);
      this->dataPtr->visuals.erase(it);
      return;
    }
  }

  {
    auto it = this->dataPtr->lights.find(_id);
    if (it != this->dataPtr->lights.end())
    {
      this->dataPtr->scene->DestroyLight(it->second);
      this->dataPtr->lights.erase(it);
      return;
    }
  }

  {
    auto it = this->dataPtr->sensors.find(_id);
    if (it != this->dataPtr->sensors.end())
    {
      // Stop keeping track of it but don't destroy it;
      // ign-sensors is the one responsible for that.
      this->dataPtr->sensors.erase(it);
      return;
    }
  }
}

/////////////////////////////////////////////////
rendering::VisualPtr SceneManager::TopLevelVisual(
// NOLINTNEXTLINE
    rendering::VisualPtr _visual) const
{
  auto node = this->TopLevelNode(_visual);
  return std::dynamic_pointer_cast<rendering::Visual>(node);
}

/////////////////////////////////////////////////
rendering::NodePtr SceneManager::TopLevelNode(
<<<<<<< HEAD
    rendering::NodePtr _node) const
=======
    const rendering::NodePtr &_node) const
>>>>>>> 682c8420
{
  rendering::NodePtr rootNode =
      this->dataPtr->scene->RootVisual();

<<<<<<< HEAD
  rendering::NodePtr node = std::move(_node);
=======
  rendering::NodePtr node = _node;
>>>>>>> 682c8420
  while (node && node->Parent() != rootNode)
  {
    node =
      std::dynamic_pointer_cast<rendering::Node>(node->Parent());
  }

  return node;
}

/////////////////////////////////////////////////
<<<<<<< HEAD
Entity SceneManager::EntityFromNode(rendering::NodePtr _node) const
{
  // TODO(louise) On Citadel, set entity ID into visual with SetUserData
=======
Entity SceneManager::EntityFromNode(const rendering::NodePtr &_node) const
{
  // TODO(anyone) On Dome, set entity ID into node with SetUserData
>>>>>>> 682c8420
  auto visual = std::dynamic_pointer_cast<rendering::Visual>(_node);
  if (visual)
  {
    auto found = std::find_if(std::begin(this->dataPtr->visuals),
        std::end(this->dataPtr->visuals),
        [&](const std::pair<Entity, rendering::VisualPtr> &_item)
    {
      return _item.second == visual;
    });

    if (found != this->dataPtr->visuals.end())
    {
      return found->first;
    }
  }

  auto light = std::dynamic_pointer_cast<rendering::Light>(_node);
  if (light)
  {
    auto found = std::find_if(std::begin(this->dataPtr->lights),
        std::end(this->dataPtr->lights),
        [&](const std::pair<Entity, rendering::LightPtr> &_item)
    {
      return _item.second == light;
    });

    if (found != this->dataPtr->lights.end())
    {
      return found->first;
    }
  }

  return kNullEntity;
}<|MERGE_RESOLUTION|>--- conflicted
+++ resolved
@@ -548,8 +548,6 @@
   actorVisual->SetUserData("gazebo-entity", static_cast<int>(_id));
   actorVisual->SetUserData("pause-update", static_cast<int>(0));
   actorVisual->SetLocalPose(_actor.RawPose());
-  actorVisual->SetUserData("gazebo-entity", static_cast<int>(_id));
-  actorVisual->SetUserData("pause-update", static_cast<int>(0));
   actorVisual->AddGeometry(actorMesh);
 
   this->dataPtr->visuals[_id] = actorVisual;
@@ -1029,20 +1027,12 @@
 
 /////////////////////////////////////////////////
 rendering::NodePtr SceneManager::TopLevelNode(
-<<<<<<< HEAD
-    rendering::NodePtr _node) const
-=======
     const rendering::NodePtr &_node) const
->>>>>>> 682c8420
 {
   rendering::NodePtr rootNode =
       this->dataPtr->scene->RootVisual();
 
-<<<<<<< HEAD
-  rendering::NodePtr node = std::move(_node);
-=======
   rendering::NodePtr node = _node;
->>>>>>> 682c8420
   while (node && node->Parent() != rootNode)
   {
     node =
@@ -1053,15 +1043,9 @@
 }
 
 /////////////////////////////////////////////////
-<<<<<<< HEAD
-Entity SceneManager::EntityFromNode(rendering::NodePtr _node) const
-{
-  // TODO(louise) On Citadel, set entity ID into visual with SetUserData
-=======
 Entity SceneManager::EntityFromNode(const rendering::NodePtr &_node) const
 {
   // TODO(anyone) On Dome, set entity ID into node with SetUserData
->>>>>>> 682c8420
   auto visual = std::dynamic_pointer_cast<rendering::Visual>(_node);
   if (visual)
   {
