/*
 * Copyright (C) 2019 Open Source Robotics Foundation
 *
 * Licensed under the Apache License, Version 2.0 (the "License");
 * you may not use this file except in compliance with the License.
 * You may obtain a copy of the License at
 *
 *     http://www.apache.org/licenses/LICENSE-2.0
 *
 * Unless required by applicable law or agreed to in writing, software
 * distributed under the License is distributed on an "AS IS" BASIS,
 * WITHOUT WARRANTIES OR CONDITIONS OF ANY KIND, either express or implied.
 * See the License for the specific language governing permissions and
 * limitations under the License.
 *
 */


#include <map>

#include <sdf/Box.hh>
#include <sdf/Cylinder.hh>
#include <sdf/Mesh.hh>
#include <sdf/Pbr.hh>
#include <sdf/Plane.hh>
#include <sdf/Sphere.hh>

#include <ignition/common/Animation.hh>
#include <ignition/common/Console.hh>
#include <ignition/common/KeyFrame.hh>
#include <ignition/common/Skeleton.hh>
#include <ignition/common/SkeletonAnimation.hh>
#include <ignition/common/MeshManager.hh>

#include <ignition/rendering/Geometry.hh>
#include <ignition/rendering/Light.hh>
#include <ignition/rendering/Material.hh>
#include <ignition/rendering/Scene.hh>
#include <ignition/rendering/Visual.hh>

#include "ignition/gazebo/Util.hh"
#include "ignition/gazebo/rendering/SceneManager.hh"

using namespace ignition;
using namespace gazebo;
using namespace std::chrono_literals;

using TP = std::chrono::steady_clock::time_point;

/// \brief Private data class.
class ignition::gazebo::SceneManagerPrivate
{
  /// \brief Keep track of world ID, which is equivalent to the scene's
  /// root visual.
  /// Defaults to zero, which is considered invalid by Ignition Gazebo.
  public: Entity worldId{0};

  //// \brief Pointer to the rendering scene
  public: rendering::ScenePtr scene;

  /// \brief Map of visual entity in Gazebo to visual pointers.
  public: std::map<Entity, rendering::VisualPtr> visuals;

  /// \brief Map of actor entity in Gazebo to actor pointers.
  public: std::map<Entity, rendering::MeshPtr> actors;

  /// \brief Map of actor entity in Gazebo to actor animations.
  public: std::map<Entity, common::SkeletonPtr> actorSkeletons;

  /// \brief Map of actor entity to the associated trajectories.
  public: std::map<Entity, std::vector<common::TrajectoryInfo>>
                    actorTrajectories;

  /// \brief Map of light entity in Gazebo to light pointers.
  public: std::map<Entity, rendering::LightPtr> lights;

  /// \brief Map of sensor entity in Gazebo to sensor pointers.
  public: std::map<Entity, rendering::SensorPtr> sensors;

  /// \brief Helper function to compute actor trajectory at specified tiime
  /// \param[in] _id Actor entity's unique id
  /// \param[in] _time Simulation time
  /// \return AnimationUpdateData with trajectory related fields filled. It
  /// also sets the time point in which the animation should be played
  public: AnimationUpdateData ActorTrajectoryAt(
      Entity _id, const std::chrono::steady_clock::duration &_time) const;
};


/////////////////////////////////////////////////
SceneManager::SceneManager()
  : dataPtr(std::make_unique<SceneManagerPrivate>())
{
}

/////////////////////////////////////////////////
SceneManager::~SceneManager() = default;

/////////////////////////////////////////////////
void SceneManager::SetScene(rendering::ScenePtr _scene)
{
  this->dataPtr->scene = std::move(_scene);
}

/////////////////////////////////////////////////
rendering::ScenePtr SceneManager::Scene() const
{
  return this->dataPtr->scene;
}

/////////////////////////////////////////////////
void SceneManager::SetWorldId(Entity _id)
{
  this->dataPtr->worldId = _id;
}

/////////////////////////////////////////////////
Entity SceneManager::WorldId() const
{
  return this->dataPtr->worldId;
}

/////////////////////////////////////////////////
rendering::VisualPtr SceneManager::CreateModel(Entity _id,
    const sdf::Model &_model, Entity _parentId)
{
  if (!this->dataPtr->scene)
    return rendering::VisualPtr();

  if (this->dataPtr->visuals.find(_id) != this->dataPtr->visuals.end())
  {
    ignerr << "Entity with Id: [" << _id << "] already exists in the scene"
           << std::endl;
    return rendering::VisualPtr();
  }

  std::string name = _model.Name().empty() ? std::to_string(_id) :
      _model.Name();

  rendering::VisualPtr parent;
  if (_parentId != this->dataPtr->worldId)
  {
    auto it = this->dataPtr->visuals.find(_parentId);
    if (it == this->dataPtr->visuals.end())
    {
      ignerr << "Parent entity with Id: [" << _parentId << "] not found. "
             << "Not adding model visual with ID[" << _id
             << "]  and name [" << name << "] to the rendering scene."
             << std::endl;
      return rendering::VisualPtr();
    }
    parent = it->second;
  }

  if (parent)
    name = parent->Name() +  "::" + name;

  if (this->dataPtr->scene->HasVisualName(name))
  {
    ignerr << "Visual: [" << name << "] already exists" << std::endl;
    return rendering::VisualPtr();
  }

  rendering::VisualPtr modelVis = this->dataPtr->scene->CreateVisual(name);
  modelVis->SetUserData("gazebo-entity", static_cast<int>(_id));
  modelVis->SetUserData("pause-update", static_cast<int>(0));
  modelVis->SetLocalPose(_model.RawPose());
  this->dataPtr->visuals[_id] = modelVis;

  if (parent)
    parent->AddChild(modelVis);
  else
    this->dataPtr->scene->RootVisual()->AddChild(modelVis);

  return modelVis;
}

/////////////////////////////////////////////////
rendering::VisualPtr SceneManager::CreateLink(Entity _id,
    const sdf::Link &_link, Entity _parentId)
{
  if (!this->dataPtr->scene)
    return rendering::VisualPtr();

  if (this->dataPtr->visuals.find(_id) != this->dataPtr->visuals.end())
  {
    ignerr << "Entity with Id: [" << _id << "] already exists in the scene"
           << std::endl;
    return rendering::VisualPtr();
  }

  rendering::VisualPtr parent;
  if (_parentId != this->dataPtr->worldId)
  {
    auto it = this->dataPtr->visuals.find(_parentId);
    if (it == this->dataPtr->visuals.end())
    {
      // It is possible to get here if the model entity is created then
      // removed in between render updates.
      return rendering::VisualPtr();
    }
    parent = it->second;
  }

  std::string name = _link.Name().empty() ? std::to_string(_id) :
      _link.Name();
  if (parent)
    name = parent->Name() + "::" + name;
  rendering::VisualPtr linkVis = this->dataPtr->scene->CreateVisual(name);
  linkVis->SetUserData("gazebo-entity", static_cast<int>(_id));
  linkVis->SetUserData("pause-update", static_cast<int>(0));
  linkVis->SetLocalPose(_link.RawPose());
  linkVis->SetUserData("gazebo-entity", static_cast<int>(_id));
  this->dataPtr->visuals[_id] = linkVis;

  if (parent)
    parent->AddChild(linkVis);

  return linkVis;
}

/////////////////////////////////////////////////
rendering::VisualPtr SceneManager::CreateVisual(Entity _id,
    const sdf::Visual &_visual, Entity _parentId)
{
  if (!this->dataPtr->scene)
    return rendering::VisualPtr();

  if (this->dataPtr->visuals.find(_id) != this->dataPtr->visuals.end())
  {
    ignerr << "Entity with Id: [" << _id << "] already exists in the scene"
           << std::endl;
    return rendering::VisualPtr();
  }

  rendering::VisualPtr parent;
  if (_parentId != this->dataPtr->worldId)
  {
    auto it = this->dataPtr->visuals.find(_parentId);
    if (it == this->dataPtr->visuals.end())
    {
      // It is possible to get here if the model entity is created then
      // removed in between render updates.
      return rendering::VisualPtr();
    }
    parent = it->second;
  }

  if (!_visual.Geom())
    return rendering::VisualPtr();

  std::string name = _visual.Name().empty() ? std::to_string(_id) :
      _visual.Name();
  if (parent)
    name = parent->Name() + "::" + name;
  rendering::VisualPtr visualVis = this->dataPtr->scene->CreateVisual(name);
  visualVis->SetUserData("gazebo-entity", static_cast<int>(_id));
  visualVis->SetUserData("pause-update", static_cast<int>(0));
  visualVis->SetLocalPose(_visual.RawPose());

  math::Vector3d scale = math::Vector3d::One;
  math::Pose3d localPose;
  rendering::GeometryPtr geom =
      this->LoadGeometry(*_visual.Geom(), scale, localPose);

  if (geom)
  {
    /// localPose is currently used to handle the normal vector in plane visuals
    /// In general, this can be used to store any local transforms between the
    /// parent Visual and geometry.
    rendering::VisualPtr geomVis;
    if (localPose != math::Pose3d::Zero)
    {
      geomVis = this->dataPtr->scene->CreateVisual(name + "_geom");
      geomVis->SetUserData("gazebo-entity", static_cast<int>(_id));
      geomVis->SetUserData("pause-update", static_cast<int>(0));
      geomVis->SetLocalPose(_visual.RawPose() * localPose);
      visualVis = geomVis;
    }

    visualVis->AddGeometry(geom);
    visualVis->SetLocalScale(scale);

    // set material
    rendering::MaterialPtr material{nullptr};
    if (_visual.Material())
    {
      material = this->LoadMaterial(*_visual.Material());
    }
    // Don't set a default material for meshes because they
    // may have their own
    // TODO(anyone) support overriding mesh material
    else if (_visual.Geom()->Type() != sdf::GeometryType::MESH)
    {
      // create default material
      material = this->dataPtr->scene->Material("ign-grey");
      if (!material)
      {
        material = this->dataPtr->scene->CreateMaterial("ign-grey");
        material->SetAmbient(0.3, 0.3, 0.3);
        material->SetDiffuse(0.7, 0.7, 0.7);
        material->SetSpecular(1.0, 1.0, 1.0);
        material->SetRoughness(0.2);
        material->SetMetalness(1.0);
      }
    }
    else
    {
      // meshes created by mesh loader may have their own materials
      // update/override their properties based on input sdf element values
      auto mesh = std::dynamic_pointer_cast<rendering::Mesh>(geom);
      for (unsigned int i = 0; i < mesh->SubMeshCount(); ++i)
      {
        auto submesh = mesh->SubMeshByIndex(i);
        auto submeshMat = submesh->Material();
        if (submeshMat)
        {
          double productAlpha = (1.0-_visual.Transparency()) *
              (1.0 - submeshMat->Transparency());
          submeshMat->SetTransparency(1 - productAlpha);
          submeshMat->SetCastShadows(_visual.CastShadows());
        }
      }
    }

    if (material)
    {
      // set transparency
      material->SetTransparency(_visual.Transparency());

      // cast shadows
      material->SetCastShadows(_visual.CastShadows());

      geom->SetMaterial(material);
      // todo(anyone) SetMaterial function clones the input material.
      // but does not take ownership of it so we need to destroy it here.
      // This is not ideal. We should let ign-rendering handle the lifetime
      // of this material
      this->dataPtr->scene->DestroyMaterial(material);
    }
  }
  else
  {
    ignerr << "Failed to load geometry for visual: " << _visual.Name()
           << std::endl;
  }

  // visibility flags
  visualVis->SetVisibilityFlags(_visual.VisibilityFlags());

  this->dataPtr->visuals[_id] = visualVis;
  if (parent)
    parent->AddChild(visualVis);

  return visualVis;
}

/////////////////////////////////////////////////
rendering::GeometryPtr SceneManager::LoadGeometry(const sdf::Geometry &_geom,
    math::Vector3d &_scale, math::Pose3d &_localPose)
{
  if (!this->dataPtr->scene)
    return rendering::GeometryPtr();

  math::Vector3d scale = math::Vector3d::One;
  math::Pose3d localPose = math::Pose3d::Zero;
  rendering::GeometryPtr geom{nullptr};
  if (_geom.Type() == sdf::GeometryType::BOX)
  {
    geom = this->dataPtr->scene->CreateBox();
    scale = _geom.BoxShape()->Size();
  }
  else if (_geom.Type() == sdf::GeometryType::CYLINDER)
  {
    geom = this->dataPtr->scene->CreateCylinder();
    scale.X() = _geom.CylinderShape()->Radius() * 2;
    scale.Y() = scale.X();
    scale.Z() = _geom.CylinderShape()->Length();
  }
  else if (_geom.Type() == sdf::GeometryType::PLANE)
  {
    geom = this->dataPtr->scene->CreatePlane();
    scale.X() = _geom.PlaneShape()->Size().X();
    scale.Y() = _geom.PlaneShape()->Size().Y();

    // Create a rotation for the plane mesh to account for the normal vector.
    // The rotation is the angle between the +z(0,0,1) vector and the
    // normal, which are both expressed in the local (Visual) frame.
    math::Vector3d normal = _geom.PlaneShape()->Normal();
    localPose.Rot().From2Axes(math::Vector3d::UnitZ, normal.Normalized());
  }
  else if (_geom.Type() == sdf::GeometryType::SPHERE)
  {
    geom = this->dataPtr->scene->CreateSphere();
    scale.X() = _geom.SphereShape()->Radius() * 2;
    scale.Y() = scale.X();
    scale.Z() = scale.X();
  }
  else if (_geom.Type() == sdf::GeometryType::MESH)
  {
    auto fullPath = asFullPath(_geom.MeshShape()->Uri(),
        _geom.MeshShape()->FilePath());
    if (fullPath.empty())
    {
      ignerr << "Mesh geometry missing uri" << std::endl;
      return geom;
    }
    rendering::MeshDescriptor descriptor;

    // Assume absolute path to mesh file
    descriptor.meshName = fullPath;
    descriptor.subMeshName = _geom.MeshShape()->Submesh();
    descriptor.centerSubMesh = _geom.MeshShape()->CenterSubmesh();

    ignition::common::MeshManager *meshManager =
        ignition::common::MeshManager::Instance();
    descriptor.mesh = meshManager->Load(descriptor.meshName);
    geom = this->dataPtr->scene->CreateMesh(descriptor);
    scale = _geom.MeshShape()->Scale();
  }
  else
  {
    ignerr << "Unsupported geometry type" << std::endl;
  }
  _scale = scale;
  _localPose = localPose;
  return geom;
}

/////////////////////////////////////////////////
rendering::MaterialPtr SceneManager::LoadMaterial(
    const sdf::Material &_material)
{
  if (!this->dataPtr->scene)
    return rendering::MaterialPtr();

  rendering::MaterialPtr material = this->dataPtr->scene->CreateMaterial();
  material->SetAmbient(_material.Ambient());
  material->SetDiffuse(_material.Diffuse());
  material->SetSpecular(_material.Specular());
  material->SetEmissive(_material.Emissive());

  // parse PBR params
  const sdf::Pbr *pbr = _material.PbrMaterial();
  if (pbr)
  {
    sdf::PbrWorkflow *workflow = nullptr;
    const sdf::PbrWorkflow *metal =
        pbr->Workflow(sdf::PbrWorkflowType::METAL);
    if (metal)
    {
      double roughness = metal->Roughness();
      double metalness = metal->Metalness();
      material->SetRoughness(roughness);
      material->SetMetalness(metalness);

      // roughness map
      std::string roughnessMap = metal->RoughnessMap();
      if (!roughnessMap.empty())
      {
        std::string fullPath = common::findFile(roughnessMap);
        if (!fullPath.empty())
          material->SetRoughnessMap(fullPath);
        else
          ignerr << "Unable to find file [" << roughnessMap << "]\n";
      }

      // metalness map
      std::string metalnessMap = metal->MetalnessMap();
      if (!metalnessMap.empty())
      {
        std::string fullPath = common::findFile(metalnessMap);
        if (!fullPath.empty())
          material->SetMetalnessMap(fullPath);
        else
          ignerr << "Unable to find file [" << metalnessMap << "]\n";
      }
      workflow = const_cast<sdf::PbrWorkflow *>(metal);
    }
    else
    {
      ignerr << "PBR material: currently only metal workflow is supported"
             << std::endl;
    }

    // albedo map
    std::string albedoMap = workflow->AlbedoMap();
    if (!albedoMap.empty())
    {
      std::string fullPath = common::findFile(albedoMap);
      if (!fullPath.empty())
      {
        material->SetTexture(fullPath);
        // Use alpha channel for transparency
<<<<<<< HEAD
        material->SetAlphaFromTexture(true, 0.5, false);
=======
        material->SetAlphaFromTexture(true, 0.5, _material.DoubleSided());
>>>>>>> fc913c8a
      }
      else
        ignerr << "Unable to find file [" << albedoMap << "]\n";
    }

    // normal map
    std::string normalMap = workflow->NormalMap();
    if (!normalMap.empty())
    {
      std::string fullPath = common::findFile(normalMap);
      if (!fullPath.empty())
        material->SetNormalMap(fullPath);
      else
        ignerr << "Unable to find file [" << normalMap << "]\n";
    }


    // environment map
    std::string environmentMap = workflow->EnvironmentMap();
    if (!environmentMap.empty())
    {
      std::string fullPath = common::findFile(environmentMap);
      if (!fullPath.empty())
        material->SetEnvironmentMap(fullPath);
      else
        ignerr << "Unable to find file [" << environmentMap << "]\n";
    }

    // emissive map
    std::string emissiveMap = workflow->EmissiveMap();
    if (!emissiveMap.empty())
    {
      std::string fullPath = common::findFile(emissiveMap);
      if (!fullPath.empty())
        material->SetEmissiveMap(fullPath);
      else
        ignerr << "Unable to find file [" << emissiveMap << "]\n";
    }

    // light map
    std::string lightMap = workflow->LightMap();
    if (!lightMap.empty())
    {
      std::string fullPath = common::findFile(lightMap);
      if (!fullPath.empty())
      {
        unsigned int uvSet = workflow->LightMapTexCoordSet();
        material->SetLightMap(fullPath, uvSet);
      }
      else
      {
        ignerr << "Unable to find file [" << lightMap << "]\n";
      }
    }
  }
  return material;
}

/////////////////////////////////////////////////
rendering::VisualPtr SceneManager::CreateActor(Entity _id,
    const sdf::Actor &_actor, Entity _parentId)
{
  if (!this->dataPtr->scene)
    return rendering::VisualPtr();

  // creating an actor needs to create the visual and the mesh
  // the visual is stored in: this->dataPtr->visuals
  // the mesh is stored in: this->dataPtr->actors

  if (this->dataPtr->visuals.find(_id) != this->dataPtr->visuals.end())
  {
    ignerr << "Entity with Id: [" << _id << "] already exists in the scene"
           << std::endl;
    return rendering::VisualPtr();
  }

  std::string name = _actor.Name().empty() ? std::to_string(_id) :
      _actor.Name();

  rendering::VisualPtr parent;
  if (_parentId != this->dataPtr->worldId)
  {
    auto it = this->dataPtr->visuals.find(_parentId);
    if (it == this->dataPtr->visuals.end())
    {
      ignerr << "Parent entity with Id: [" << _parentId << "] not found. "
             << "Not adding actor with ID[" << _id
             << "]  and name [" << name << "] to the rendering scene."
             << std::endl;
      return rendering::VisualPtr();
    }
    parent = it->second;
  }

  if (parent)
    name = parent->Name() +  "::" + name;

  rendering::MeshDescriptor descriptor;
  descriptor.meshName = asFullPath(_actor.SkinFilename(), _actor.FilePath());
  common::MeshManager *meshManager = common::MeshManager::Instance();
  descriptor.mesh = meshManager->Load(descriptor.meshName);
  if (nullptr == descriptor.mesh)
  {
    ignerr << "Actor skin mesh [" << descriptor.meshName << "] not found."
           << std::endl;
    return rendering::VisualPtr();
  }

  // todo(anyone) create a copy of meshSkel so we don't modify the original
  // when adding animations!
  common::SkeletonPtr meshSkel = descriptor.mesh->MeshSkeleton();
  if (nullptr == meshSkel)
  {
    ignerr << "Mesh skeleton in [" << descriptor.meshName << "] not found."
           << std::endl;
    return rendering::VisualPtr();
  }

  unsigned int numAnims = 0;
  std::map<std::string, unsigned int> mapAnimNameId;
  mapAnimNameId[descriptor.meshName] = numAnims++;

  // Load all animations
  for (unsigned i = 0; i < _actor.AnimationCount(); ++i)
  {
    std::string animName = _actor.AnimationByIndex(i)->Name();
    std::string animFilename = asFullPath(
        _actor.AnimationByIndex(i)->Filename(),
        _actor.AnimationByIndex(i)->FilePath());

    double animScale = _actor.AnimationByIndex(i)->Scale();

    std::string extension = animFilename.substr(animFilename.rfind('.') + 1,
                                  animFilename.size());
    std::transform(extension.begin(), extension.end(),
                    extension.begin(), ::tolower);

    if (extension == "bvh")
    {
      // do not add duplicate animation
      // start checking from index 1 since index 0 is reserved by skin mesh
      bool addAnim = true;
      for (unsigned int a = 1; a < meshSkel->AnimationCount(); ++a)
      {
        if (meshSkel->Animation(a)->Name() == animFilename)
        {
          addAnim = false;
          break;
        }
      }
      if (addAnim)
        meshSkel->AddBvhAnimation(animFilename, animScale);
      mapAnimNameId[animName] = numAnims++;
    }
    else if (extension == "dae")
    {
      // Load the mesh if it has not been loaded before
      const common::Mesh *animMesh = nullptr;
      if (!meshManager->HasMesh(animFilename))
      {
        animMesh = meshManager->Load(animFilename);
        if (animMesh->MeshSkeleton()->AnimationCount() > 1)
        {
          ignwarn << "File [" << animFilename
              << "] has more than one animation, but only the 1st one is used."
              << std::endl;
        }
      }
      animMesh = meshManager->MeshByName(animFilename);

      // add the first animation
      auto firstAnim = animMesh->MeshSkeleton()->Animation(0);
      if (nullptr == firstAnim)
      {
        ignerr << "Failed to get animations from [" << animFilename
                << "]" << std::endl;
        return nullptr;
      }
      // do not add duplicate animation
      // start checking from index 1 since index 0 is reserved by skin mesh
      bool addAnim = true;
      for (unsigned int a = 1; a < meshSkel->AnimationCount(); ++a)
      {
        if (meshSkel->Animation(a)->Name() == animName)
        {
          addAnim = false;
          break;
        }
      }
      if (addAnim)
      {
        // collada loader loads animations with name that defaults to
        // "animation0", "animation"1", etc causing conflicts in names
        // when multiple animations are added to meshSkel.
        // We have to clone the skeleton animation before giving it a unique
        // name otherwise if mulitple instances of the same animation were added
        // to meshSkel, changing the name that would also change the name of
        // other instances of the animation
        // todo(anyone) cloning is inefficient and error-prone. We should
        // add a copy constructor to animation classes in ign-common.
        // The proper fix is probably to update ign-rendering to allow it to
        // load multiple animations of the same name
        common::SkeletonAnimation *skelAnim =
            new common::SkeletonAnimation(animName);
        for (unsigned int j = 0; j < meshSkel->NodeCount(); ++j)
        {
          common::SkeletonNode *node = meshSkel->NodeByHandle(j);
          common::NodeAnimation *nodeAnim = firstAnim->NodeAnimationByName(
              node->Name());
          if (!nodeAnim)
            continue;
          for (unsigned int k = 0; k < nodeAnim->FrameCount(); ++k)
          {
            std::pair<double, math::Matrix4d> keyFrame = nodeAnim->KeyFrame(k);
            skelAnim->AddKeyFrame(
                node->Name(), keyFrame.first, keyFrame.second);
          }
        }

        meshSkel->AddAnimation(skelAnim);
      }
      mapAnimNameId[animName] = numAnims++;
    }
  }
  this->dataPtr->actorSkeletons[_id] = meshSkel;

  std::vector<common::TrajectoryInfo> trajectories;
  if (_actor.TrajectoryCount() != 0)
  {
    // Load all trajectories specified in sdf
    for (unsigned i = 0; i < _actor.TrajectoryCount(); i++)
    {
      const sdf::Trajectory *trajSdf = _actor.TrajectoryByIndex(i);
      if (nullptr == trajSdf)
      {
        ignerr << "Null trajectory SDF for [" << _actor.Name() << "]"
               << std::endl;
        continue;
      }

      common::TrajectoryInfo trajInfo;
      trajInfo.SetId(trajSdf->Id());
      trajInfo.SetAnimIndex(mapAnimNameId[trajSdf->Type()]);

      if (trajSdf->WaypointCount() != 0)
      {
        std::map<TP, math::Pose3d> waypoints;
        for (unsigned j = 0; j < trajSdf->WaypointCount(); j++)
        {
          auto point = trajSdf->WaypointByIndex(j);
          TP pointTp(std::chrono::milliseconds(
                    static_cast<int>(point->Time()*1000)));
          waypoints[pointTp] = point->Pose();
        }
        trajInfo.SetWaypoints(waypoints);
        // Animations are offset by 1 because index 0 is taken by the mesh name
        auto animation = _actor.AnimationByIndex(trajInfo.AnimIndex()-1);

        if (animation && animation->InterpolateX())
        {
          // warn if no x displacement can be interpolated
          // warn only once per mesh
          static std::unordered_set<std::string> animInterpolateCheck;
          if (animInterpolateCheck.count(animation->Filename()) == 0)
          {
            std::string rootNodeName = meshSkel->RootNode()->Name();
            common::SkeletonAnimation *skelAnim =
                meshSkel->Animation(trajInfo.AnimIndex());
            common::NodeAnimation *rootNode = skelAnim->NodeAnimationByName(
                rootNodeName);
            math::Matrix4d lastPos = rootNode->KeyFrame(
                rootNode->FrameCount() - 1).second;
            math::Matrix4d firstPos = rootNode->KeyFrame(0).second;
            if (!math::equal(firstPos.Translation().X(),
                lastPos.Translation().X()))
            {
              trajInfo.Waypoints()->SetInterpolateX(animation->InterpolateX());
            }
            else
            {
              ignwarn << "Animation has no x displacement. "
                      << "Ignoring <interpolate_x> for the animation in '"
                      << animation->Filename() << "'." << std::endl;
            }
            animInterpolateCheck.insert(animation->Filename());
          }
        }
      }
      else
      {
        trajInfo.SetTranslated(false);
      }
      trajectories.push_back(trajInfo);
    }
  }
  // if there are no trajectories, but there are animations, add a trajectory
  else
  {
    auto skel = this->dataPtr->actorSkeletons[_id];
    common::TrajectoryInfo trajInfo;
    trajInfo.SetId(0);
    trajInfo.SetAnimIndex(0);
    trajInfo.SetStartTime(TP(0ms));
    auto timepoint = std::chrono::milliseconds(
                  static_cast<int>(skel->Animation(0)->Length() * 1000));
    trajInfo.SetEndTime(TP(timepoint));
    trajInfo.SetTranslated(false);
    trajectories.push_back(trajInfo);
  }

  // sequencing all trajectories
  auto delayStartTime = std::chrono::milliseconds(
              static_cast<int>(_actor.ScriptDelayStart() * 1000));
  TP time(delayStartTime);
  for (auto &trajectory : trajectories)
  {
    auto dura = trajectory.Duration();
    trajectory.SetStartTime(time);
    time += dura;
    trajectory.SetEndTime(time);
  }

  // loop flag: add a placeholder trajectory to indicate no loop
  if (!_actor.ScriptLoop())
  {
    common::TrajectoryInfo noLoopTrajInfo;
    noLoopTrajInfo.SetId(0);
    noLoopTrajInfo.SetAnimIndex(0);
    noLoopTrajInfo.SetStartTime(time);
    noLoopTrajInfo.SetEndTime(time);
    noLoopTrajInfo.SetTranslated(false);
    trajectories.push_back(noLoopTrajInfo);
  }

  this->dataPtr->actorTrajectories[_id] = trajectories;

  // create mesh with animations
  rendering::MeshPtr actorMesh = this->dataPtr->scene->CreateMesh(
      descriptor);
  if (nullptr == actorMesh)
  {
    ignerr << "Actor skin file [" << descriptor.meshName << "] not found."
           << std::endl;
    return rendering::VisualPtr();
  }

  rendering::VisualPtr actorVisual = this->dataPtr->scene->CreateVisual(name);
  actorVisual->SetLocalPose(_actor.RawPose());
  actorVisual->AddGeometry(actorMesh);
  actorVisual->SetUserData("gazebo-entity", static_cast<int>(_id));
  actorVisual->SetUserData("pause-update", static_cast<int>(0));

  this->dataPtr->visuals[_id] = actorVisual;
  this->dataPtr->actors[_id] = actorMesh;


  if (parent)
    parent->AddChild(actorVisual);
  else
    this->dataPtr->scene->RootVisual()->AddChild(actorVisual);

  return actorVisual;
}

/////////////////////////////////////////////////
rendering::LightPtr SceneManager::CreateLight(Entity _id,
    const sdf::Light &_light, Entity _parentId)
{
  if (!this->dataPtr->scene)
    return rendering::LightPtr();

  if (this->dataPtr->lights.find(_id) != this->dataPtr->lights.end())
  {
    ignerr << "Light with Id: [" << _id << "] already exists in the scene"
           << std::endl;
    return rendering::LightPtr();
  }

  rendering::VisualPtr parent;
  if (_parentId != this->dataPtr->worldId)
  {
    auto it = this->dataPtr->visuals.find(_parentId);
    if (it == this->dataPtr->visuals.end())
    {
      // It is possible to get here if the model entity is created then
      // removed in between render updates.
      return rendering::LightPtr();
    }
    parent = it->second;
  }

  std::string name = _light.Name().empty() ? std::to_string(_id) :
      _light.Name();
  if (parent)
    name = parent->Name() +  "::" + name;

  rendering::LightPtr light;
  switch (_light.Type())
  {
    case sdf::LightType::POINT:
      light = this->dataPtr->scene->CreatePointLight(name);
      break;
    case sdf::LightType::SPOT:
    {
      light = this->dataPtr->scene->CreateSpotLight(name);
      rendering::SpotLightPtr spotLight =
          std::dynamic_pointer_cast<rendering::SpotLight>(light);
      spotLight->SetInnerAngle(_light.SpotInnerAngle());
      spotLight->SetOuterAngle(_light.SpotOuterAngle());
      spotLight->SetFalloff(_light.SpotFalloff());
      break;
    }
    case sdf::LightType::DIRECTIONAL:
    {
      light = this->dataPtr->scene->CreateDirectionalLight(name);
      rendering::DirectionalLightPtr dirLight =
          std::dynamic_pointer_cast<rendering::DirectionalLight>(light);

      dirLight->SetDirection(_light.Direction());
      break;
    }
    default:
      ignerr << "Light type not supported" << std::endl;
      return light;
  }

  // \todo(anyone) Set entity user data once rendering Node supports it
  light->SetLocalPose(_light.RawPose());
  light->SetDiffuseColor(_light.Diffuse());
  light->SetSpecularColor(_light.Specular());

  light->SetAttenuationConstant(_light.ConstantAttenuationFactor());
  light->SetAttenuationLinear(_light.LinearAttenuationFactor());
  light->SetAttenuationQuadratic(_light.QuadraticAttenuationFactor());
  light->SetAttenuationRange(_light.AttenuationRange());

  light->SetCastShadows(_light.CastShadows());

  this->dataPtr->lights[_id] = light;

  if (parent)
    parent->AddChild(light);

  return light;
}

/////////////////////////////////////////////////
bool SceneManager::AddSensor(Entity _gazeboId, const std::string &_sensorName,
    Entity _parentGazeboId)
{
  if (!this->dataPtr->scene)
    return false;

  if (this->dataPtr->sensors.find(_gazeboId) != this->dataPtr->sensors.end())
  {
    ignerr << "Sensor for entity [" << _gazeboId
           << "] already exists in the scene" << std::endl;
    return false;
  }

  rendering::VisualPtr parent;
  if (_parentGazeboId != this->dataPtr->worldId)
  {
    auto it = this->dataPtr->visuals.find(_parentGazeboId);
    if (it == this->dataPtr->visuals.end())
    {
      // It is possible to get here if the model entity is created then
      // removed in between render updates.
      return false;
    }
    parent = it->second;
  }

  rendering::SensorPtr sensor = this->dataPtr->scene->SensorByName(_sensorName);
  if (!sensor)
  {
    ignerr << "Unable to find sensor [" << _sensorName << "]" << std::endl;
    return false;
  }

  if (parent)
  {
    sensor->RemoveParent();
    parent->AddChild(sensor);
  }

  this->dataPtr->sensors[_gazeboId] = sensor;
  return true;
}

/////////////////////////////////////////////////
bool SceneManager::HasEntity(Entity _id) const
{
  return this->dataPtr->visuals.find(_id) != this->dataPtr->visuals.end() ||
      this->dataPtr->actors.find(_id) != this->dataPtr->actors.end() ||
      this->dataPtr->lights.find(_id) != this->dataPtr->lights.end() ||
      this->dataPtr->sensors.find(_id) != this->dataPtr->sensors.end();
}

/////////////////////////////////////////////////
rendering::NodePtr SceneManager::NodeById(Entity _id) const
{
  auto vIt = this->dataPtr->visuals.find(_id);
  if (vIt != this->dataPtr->visuals.end())
  {
    return vIt->second;
  }
  else
  {
    auto lIt = this->dataPtr->lights.find(_id);
    if (lIt != this->dataPtr->lights.end())
    {
      return lIt->second;
    }
    else
    {
      auto sIt = this->dataPtr->sensors.find(_id);
      if (sIt != this->dataPtr->sensors.end())
      {
        return sIt->second;
      }
    }
  }
  return rendering::NodePtr();
}

/////////////////////////////////////////////////
rendering::MeshPtr SceneManager::ActorMeshById(Entity _id) const
{
  auto vIt = this->dataPtr->actors.find(_id);
  if (vIt != this->dataPtr->actors.end())
  {
    return vIt->second;
  }
  return rendering::MeshPtr();
}

/////////////////////////////////////////////////
common::SkeletonPtr SceneManager::ActorSkeletonById(Entity _id) const
{
  auto it = this->dataPtr->actorSkeletons.find(_id);
  if (it != this->dataPtr->actorSkeletons.end())
    return it->second;

  return common::SkeletonPtr();
}

/////////////////////////////////////////////////
AnimationUpdateData SceneManager::ActorAnimationAt(
    Entity _id, std::chrono::steady_clock::duration _time) const
{
  AnimationUpdateData animData;
  auto trajIt = this->dataPtr->actorTrajectories.find(_id);
  if (trajIt == this->dataPtr->actorTrajectories.end())
    return animData;

  auto skelIt = this->dataPtr->actorSkeletons.find(_id);
  if (skelIt == this->dataPtr->actorSkeletons.end())
    return animData;

  animData = this->dataPtr->ActorTrajectoryAt(_id, _time);

  auto skel = skelIt->second;
  unsigned int animIndex = animData.trajectory.AnimIndex();
  animData.animationName = skel->Animation(animIndex)->Name();

  std::string rootNodeName = skel->RootNode()->Name();
  double distance = animData.trajectory.DistanceSoFar(animData.time);
  if (animData.followTrajectory)
  {
    math::Matrix4d rawFrame;
    if (animData.trajectory.Waypoints()->InterpolateX() &&
        !math::equal(distance, 0.0))
    {
      // logic here is mostly taken from
      // common::SkeletonAnimation::PoseAtX
      // We should consider refactoring part of that function to return
      // PoseAtX for only one skeleton node in addition to the current
      // function that computes PoseAtX for all skeleton nodes
      common::NodeAnimation *rootNode =
          skel->Animation(animIndex)->NodeAnimationByName(rootNodeName);
      math::Matrix4d lastPos = rootNode->KeyFrame(
          rootNode->FrameCount() - 1).second;
      math::Matrix4d firstPos = rootNode->KeyFrame(0).second;
      double x = distance;
      if (x < firstPos.Translation().X())
        x = firstPos.Translation().X();
      double lastX = lastPos.Translation().X();
      if (x > lastX && !animData.loop)
        x = lastX;
      while (x > lastX)
        x -= lastX;

      // update animation timepoint for root node
      // this should be the time that is used in the
      // SkeletonAnimationEnabled call
      double time = rootNode->TimeAtX(x);

      // get raw skeleton transform for root node. Needed to keep skeleton
      // animation in sync with trajectory animation
      rawFrame = rootNode->FrameAt(time, animData.loop);
      animData.time = std::chrono::duration_cast<
        std::chrono::steady_clock::duration>(
        std::chrono::duration<double>(time));
    }
    else
    {
      double timeSeconds = std::chrono::duration<double>(animData.time).count();
      rawFrame = skel->Animation(animIndex)->NodePoseAt(
          rootNodeName, timeSeconds, animData.loop);
    }

    math::Matrix4d skinTf = skel->AlignTranslation(animIndex, rootNodeName)
            * rawFrame * skel->AlignRotation(animIndex, rootNodeName);

    // zero out translation since we only need rotation to sync with actor
    // trajectory animation
    skinTf.SetTranslation(math::Vector3d::Zero);
    animData.rootTransform = skinTf;
  }

  return animData;
}

/////////////////////////////////////////////////
std::map<std::string, math::Matrix4d> SceneManager::ActorMeshAnimationAt(
    Entity _id, std::chrono::steady_clock::duration _time) const
{
  return this->ActorSkeletonTransformsAt(_id, _time);
}

/////////////////////////////////////////////////
std::map<std::string, math::Matrix4d> SceneManager::ActorSkeletonTransformsAt(
    Entity _id, std::chrono::steady_clock::duration _time) const
{
  std::map<std::string, math::Matrix4d> allFrames;

  auto trajIt = this->dataPtr->actorTrajectories.find(_id);
  if (trajIt == this->dataPtr->actorTrajectories.end())
  {
    return allFrames;
  }

  // get the trajectory at input time
  AnimationUpdateData animData = this->dataPtr->ActorTrajectoryAt(_id, _time);
  bool followTraj = animData.followTrajectory;
  bool noLoop = animData.loop;
  common::TrajectoryInfo traj = animData.trajectory;
  auto time = animData.time;

  common::PoseKeyFrame poseFrame(0.0);
  if (followTraj)
    traj.Waypoints()->InterpolatedKeyFrame(poseFrame);
  math::Matrix4d rootTf(poseFrame.Rotation());
  rootTf.SetTranslation(poseFrame.Translation());

  auto vIt = this->dataPtr->actorSkeletons.find(_id);
  if (vIt != this->dataPtr->actorSkeletons.end())
  {
    auto skel = vIt->second;
    unsigned int animIndex = traj.AnimIndex();
    std::map<std::string, math::Matrix4d> rawFrames;

    double timeSeconds = std::chrono::duration<double>(time).count();

    if (followTraj)
    {
      double distance = traj.DistanceSoFar(time);
      // check interpolate x.
      // todo(anyone) there is a problem with PoseAtX that causes
      // it to go into an infinite loop if the animation has no x displacement
      // e.g. a person standing that does not move in x direction
      if (traj.Waypoints()->InterpolateX() && !math::equal(distance, 0.0))
      {
        rawFrames = skel->Animation(animIndex)->PoseAtX(distance,
                                        skel->RootNode()->Name());
      }
      else
      {
        rawFrames = skel->Animation(animIndex)->PoseAt(timeSeconds, !noLoop);
      }
    }
    else
    {
      rawFrames = skel->Animation(animIndex)->PoseAt(timeSeconds, !noLoop);
    }

    for (auto pair : rawFrames)
    {
      std::string nodeName = pair.first;
      auto nodeTf = pair.second;

      std::string skinName = skel->NodeNameAnimToSkin(animIndex, nodeName);
      math::Matrix4d skinTf = skel->AlignTranslation(animIndex, nodeName)
              * nodeTf * skel->AlignRotation(animIndex, nodeName);

      allFrames[skinName] = skinTf;
    }
  }

  // correct animation root pose
  auto skel = this->dataPtr->actorSkeletons[_id];

  if (followTraj)
  {
    allFrames["actorPose"] = rootTf;
  }
  else
  {
    allFrames["actorPose"] = math::Matrix4d(math::Quaterniond::Identity);
    allFrames["actorPose"].SetTranslation(
            allFrames[skel->RootNode()->Name()].Translation());
  }

  allFrames[skel->RootNode()->Name()].SetTranslation(math::Vector3d::Zero);
  return allFrames;
}

/////////////////////////////////////////////////
void SceneManager::RemoveEntity(Entity _id)
{
  if (!this->dataPtr->scene)
    return;

  {
    auto it = this->dataPtr->visuals.find(_id);
    if (it != this->dataPtr->visuals.end())
    {
      this->dataPtr->scene->DestroyVisual(it->second);
      this->dataPtr->visuals.erase(it);
      return;
    }
  }

  {
    auto it = this->dataPtr->lights.find(_id);
    if (it != this->dataPtr->lights.end())
    {
      this->dataPtr->scene->DestroyLight(it->second);
      this->dataPtr->lights.erase(it);
      return;
    }
  }

  {
    auto it = this->dataPtr->sensors.find(_id);
    if (it != this->dataPtr->sensors.end())
    {
      // Stop keeping track of it but don't destroy it;
      // ign-sensors is the one responsible for that.
      this->dataPtr->sensors.erase(it);
      return;
    }
  }
}

/////////////////////////////////////////////////
rendering::VisualPtr SceneManager::TopLevelVisual(
    const rendering::VisualPtr &_visual) const
{
  auto node = this->TopLevelNode(_visual);
  return std::dynamic_pointer_cast<rendering::Visual>(node);
}

/////////////////////////////////////////////////
rendering::NodePtr SceneManager::TopLevelNode(
    const rendering::NodePtr &_node) const
{
  if (!this->dataPtr->scene)
    return rendering::NodePtr();

  rendering::NodePtr rootNode =
      this->dataPtr->scene->RootVisual();

  rendering::NodePtr node = _node;
  while (node && node->Parent() != rootNode)
  {
    node =
      std::dynamic_pointer_cast<rendering::Node>(node->Parent());
  }

  return node;
}

/////////////////////////////////////////////////
Entity SceneManager::EntityFromNode(const rendering::NodePtr &_node) const
{
  // TODO(anyone) On Dome, set entity ID into node with SetUserData
  auto visual = std::dynamic_pointer_cast<rendering::Visual>(_node);
  if (visual)
  {
    auto found = std::find_if(std::begin(this->dataPtr->visuals),
        std::end(this->dataPtr->visuals),
        [&](const std::pair<Entity, rendering::VisualPtr> &_item)
    {
      return _item.second == visual;
    });

    if (found != this->dataPtr->visuals.end())
    {
      return found->first;
    }
  }

  auto light = std::dynamic_pointer_cast<rendering::Light>(_node);
  if (light)
  {
    auto found = std::find_if(std::begin(this->dataPtr->lights),
        std::end(this->dataPtr->lights),
        [&](const std::pair<Entity, rendering::LightPtr> &_item)
    {
      return _item.second == light;
    });

    if (found != this->dataPtr->lights.end())
    {
      return found->first;
    }
  }

  return kNullEntity;
}

/////////////////////////////////////////////////
AnimationUpdateData SceneManagerPrivate::ActorTrajectoryAt(
    Entity _id,
    const std::chrono::steady_clock::duration &_time) const
{
  AnimationUpdateData animData;
  auto trajIt = this->actorTrajectories.find(_id);
  if (trajIt == this->actorTrajectories.end())
    return animData;

  auto trajs = trajIt->second;
  bool followTraj = true;
  if (1 == trajs.size() && nullptr == trajs[0].Waypoints())
    followTraj = false;

  auto firstTraj = trajs.begin();
  common::TrajectoryInfo traj = trajs[0];
  auto totalTime = trajs.rbegin()->EndTime() - trajs.begin()->StartTime();

  // delay start
  auto time = _time;
  if (time < (trajs.begin()->StartTime() - TP(0ms)))
  {
    time = std::chrono::steady_clock::duration(0);
  }
  else
  {
    time -= trajs.begin()->StartTime() - TP(0ms);
  }

  bool noLoop = trajs.rbegin()->StartTime() != TP(0ms)
            && trajs.rbegin()->StartTime() == trajs.rbegin()->EndTime();

  if (time >= totalTime && noLoop)
  {
    time = totalTime;
  }

  if (!noLoop || time <= totalTime)
  {
    while (time > totalTime)
    {
      time = time - totalTime;
    }
    if (followTraj)
    {
      for (auto &trajectory : trajs)
      {
        if (trajectory.StartTime() - firstTraj->StartTime() <= time
            && trajectory.EndTime() - firstTraj->StartTime() >= time)
        {
          traj = trajectory;
          time -= traj.StartTime() - firstTraj->StartTime();

          traj.Waypoints()->Time(std::chrono::duration<double>(time).count());
          break;
        }
      }
    }
  }

  // return time;
  animData.time = time;
  animData.loop = !noLoop;
  animData.followTrajectory = followTraj;
  animData.trajectory = traj;
  animData.valid = true;
  return animData;
}<|MERGE_RESOLUTION|>--- conflicted
+++ resolved
@@ -492,11 +492,7 @@
       {
         material->SetTexture(fullPath);
         // Use alpha channel for transparency
-<<<<<<< HEAD
-        material->SetAlphaFromTexture(true, 0.5, false);
-=======
         material->SetAlphaFromTexture(true, 0.5, _material.DoubleSided());
->>>>>>> fc913c8a
       }
       else
         ignerr << "Unable to find file [" << albedoMap << "]\n";
