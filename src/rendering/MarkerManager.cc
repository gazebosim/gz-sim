--- conflicted
+++ resolved
@@ -368,32 +368,10 @@
   }
   switch (marker)
   {
-<<<<<<< HEAD
-    case ignition::msgs::Marker::BOX:
-      return ignition::rendering::MarkerType::MT_BOX;
-    case ignition::msgs::Marker::CAPSULE:
-      return ignition::rendering::MarkerType::MT_CAPSULE;
-    case ignition::msgs::Marker::CYLINDER:
-      return ignition::rendering::MarkerType::MT_CYLINDER;
-    case ignition::msgs::Marker::LINE_STRIP:
-      return ignition::rendering::MarkerType::MT_LINE_STRIP;
-    case ignition::msgs::Marker::LINE_LIST:
-      return ignition::rendering::MarkerType::MT_LINE_LIST;
-    case ignition::msgs::Marker::POINTS:
-      return ignition::rendering::MarkerType::MT_POINTS;
-    case ignition::msgs::Marker::SPHERE:
-      return ignition::rendering::MarkerType::MT_SPHERE;
-    case ignition::msgs::Marker::TEXT:
-      return ignition::rendering::MarkerType::MT_TEXT;
-    case ignition::msgs::Marker::TRIANGLE_FAN:
-      return ignition::rendering::MarkerType::MT_TRIANGLE_FAN;
-    case ignition::msgs::Marker::TRIANGLE_LIST:
-      return ignition::rendering::MarkerType::MT_TRIANGLE_LIST;
-    case ignition::msgs::Marker::TRIANGLE_STRIP:
-      return ignition::rendering::MarkerType::MT_TRIANGLE_STRIP;
-=======
     case msgs::Marker::BOX:
       return rendering::MarkerType::MT_BOX;
+    case msgs::Marker::CAPSULE:
+      return rendering::MarkerType::MT_CAPSULE;
     case msgs::Marker::CYLINDER:
       return rendering::MarkerType::MT_CYLINDER;
     case msgs::Marker::LINE_STRIP:
@@ -412,7 +390,6 @@
       return rendering::MarkerType::MT_TRIANGLE_LIST;
     case msgs::Marker::TRIANGLE_STRIP:
       return rendering::MarkerType::MT_TRIANGLE_STRIP;
->>>>>>> 784e8228
     default:
       ignerr << "Unable to create marker of type[" << _msg.type() << "]\n";
       break;
