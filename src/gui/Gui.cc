/*
 * Copyright (C) 2020 Open Source Robotics Foundation
 *
 * Licensed under the Apache License, Version 2.0 (the "License");
 * you may not use this file except in compliance with the License.
 * You may obtain a copy of the License at
 *
 *     http://www.apache.org/licenses/LICENSE-2.0
 *
 * Unless required by applicable law or agreed to in writing, software
 * distributed under the License is distributed on an "AS IS" BASIS,
 * WITHOUT WARRANTIES OR CONDITIONS OF ANY KIND, either express or implied.
 * See the License for the specific language governing permissions and
 * limitations under the License.
 *
 */

#include <ignition/common/Console.hh>
#include <ignition/common/SignalHandler.hh>
#include <ignition/common/Filesystem.hh>

#include <ignition/gui/Application.hh>
#include <ignition/gui/MainWindow.hh>
#include <ignition/gui/Plugin.hh>

#include "ignition/gazebo/config.hh"
#include "ignition/gazebo/gui/GuiRunner.hh"

#include "ignition/gazebo/gui/Gui.hh"
#include "AboutDialogHandler.hh"
#include "GuiFileHandler.hh"
#include "PathManager.hh"

namespace ignition
{
namespace gazebo
{
// Inline bracket to help doxygen filtering.
inline namespace IGNITION_GAZEBO_VERSION_NAMESPACE {
namespace gui
{

//////////////////////////////////////////////////
std::unique_ptr<ignition::gui::Application> createGui(
    int &_argc, char **_argv, const char *_guiConfig,
    const char *_defaultGuiConfig, bool _loadPluginsFromSdf)
{
  ignition::common::SignalHandler sigHandler;
  bool sigKilled = false;
  sigHandler.AddCallback([&](const int /*_sig*/)
  {
    sigKilled = true;
  });

  ignmsg << "Ignition Gazebo GUI    v" << IGNITION_GAZEBO_VERSION_FULL
         << std::endl;

  // Set auto scaling factor for HiDPI displays
  if (QString::fromLocal8Bit(qgetenv("QT_AUTO_SCREEN_SCALE_FACTOR")).isEmpty())
  {
    qputenv("QT_AUTO_SCREEN_SCALE_FACTOR", "1");
  }

  // Initialize Qt app
  auto app = std::make_unique<ignition::gui::Application>(_argc, _argv);
  app->AddPluginPath(IGN_GAZEBO_GUI_PLUGIN_INSTALL_DIR);

<<<<<<< HEAD
=======
  // Temporary transport interface
  auto tmp = new ignition::gazebo::TmpIface();
  tmp->setParent(app->Engine());

  auto aboutDialogHandler = new ignition::gazebo::gui::AboutDialogHandler();
  aboutDialogHandler->setParent(app->Engine());

>>>>>>> 8e29cda9
  auto guiFileHandler = new ignition::gazebo::gui::GuiFileHandler();
  guiFileHandler->setParent(app->Engine());

  auto pathManager = new ignition::gazebo::gui::PathManager();
  pathManager->setParent(app->Engine());

  // add import path so we can load custom modules
  app->Engine()->addImportPath(IGN_GAZEBO_GUI_PLUGIN_INSTALL_DIR);
  std::string defaultGuiConfigName = "gui.config";

  // Set default config file for Gazebo
  std::string defaultConfig;
  if (nullptr == _defaultGuiConfig)
  {
    // The playback flag (and not the gui-config flag) was
    // specified from the command line
    if (nullptr != _guiConfig && std::string(_guiConfig) == "_playback_")
    {
      defaultGuiConfigName = "playback_gui.config";
    }
    ignition::common::env(IGN_HOMEDIR, defaultConfig);
    defaultConfig = ignition::common::joinPaths(defaultConfig, ".ignition",
        "gazebo", defaultGuiConfigName);
  }
  else
  {
    defaultConfig = _defaultGuiConfig;
  }

  app->SetDefaultConfigPath(defaultConfig);

  // Customize window
  auto mainWin = app->findChild<ignition::gui::MainWindow *>();
  auto win = mainWin->QuickWindow();
  win->setProperty("title", "Gazebo");

  // Let QML files use C++ functions and properties
  auto context = new QQmlContext(app->Engine()->rootContext());
<<<<<<< HEAD
=======
  context->setContextProperty("TmpIface", tmp);
  context->setContextProperty("AboutDialogHandler", aboutDialogHandler);
>>>>>>> 8e29cda9
  context->setContextProperty("GuiFileHandler", guiFileHandler);

  // Instantiate GazeboDrawer.qml file into a component
  QQmlComponent component(app->Engine(), ":/Gazebo/GazeboDrawer.qml");
  auto gzDrawerItem = qobject_cast<QQuickItem *>(component.create(context));
  if (gzDrawerItem)
  {
    // C++ ownership
    QQmlEngine::setObjectOwnership(gzDrawerItem, QQmlEngine::CppOwnership);

    // Add to main window
    auto parentDrawerItem = win->findChild<QQuickItem *>("sideDrawer");
    gzDrawerItem->setParentItem(parentDrawerItem);
    gzDrawerItem->setParent(app->Engine());
  }
  else
  {
    ignerr << "Failed to instantiate custom drawer, drawer will be empty"
           << std::endl;
  }

  // Get list of worlds
  ignition::transport::Node node;
  bool executed{false};
  bool result{false};
  unsigned int timeout{5000};
  std::string service{"/gazebo/worlds"};
  ignition::msgs::StringMsg_V worldsMsg;

  // This loop is here to allow the server time to download resources.
  // \todo(nkoenig) Async resource download. Search for "Async resource
  // download in `src/Server.cc` for corresponding todo item. This todo is
  // resolved when this while loop can be removed.
  while (!sigKilled && !executed)
  {
    igndbg << "GUI requesting list of world names. The server may be busy "
      << "downloading resources. Please be patient." << std::endl;
    executed = node.Request(service, timeout, worldsMsg, result);
  }

  // Only print error message if a sigkill was not received.
  if (!sigKilled)
  {
    if (!executed)
      ignerr << "Timed out when getting world names." << std::endl;
    else if (!result)
      ignerr << "Failed to get world names." << std::endl;
  }

  if (!executed || !result || worldsMsg.data().empty())
    return nullptr;

  std::size_t runnerCount = 0;

  // Configuration file from command line
  if (_guiConfig != nullptr && std::strlen(_guiConfig) > 0 &&
      std::string(_guiConfig) != "_playback_")
  {
    // Use the first world name with the config file
    // TODO(anyone) Most of ign-gazebo's transport API includes the world name,
    // which makes it complicated to mix configurations across worlds.
    // We could have a way to use world-agnostic topics like Gazebo-classic's ~
    // Remove warning suppression in v6
#ifndef _WIN32
# pragma GCC diagnostic push
# pragma GCC diagnostic ignored "-Wdeprecated-declarations"
#else
# pragma warning(push)
# pragma warning(disable: 4996)
#endif
    auto runner = new ignition::gazebo::GuiRunner(worldsMsg.data(0));
#ifndef _WIN32
# pragma GCC diagnostic pop
#else
# pragma warning(pop)
#endif
    runner->connect(app.get(), &ignition::gui::Application::PluginAdded, runner,
        &ignition::gazebo::GuiRunner::OnPluginAdded);
    ++runnerCount;
    runner->setParent(ignition::gui::App());

    // Load plugins after runner is up
    if (!app->LoadConfig(_guiConfig))
    {
      ignwarn << "Failed to load config file[" << _guiConfig << "]."
              << std::endl;
    }
  }
  // GUI configuration from SDF (request to server)
  else
  {
    // TODO(anyone) Parallelize this if multiple worlds becomes an important use
    // case.
    for (int w = 0; w < worldsMsg.data_size(); ++w)
    {
      const auto &worldName = worldsMsg.data(w);

      // Request GUI info for each world
      result = false;
      ignition::msgs::GUI res;
      service = transport::TopicUtils::AsValidTopic("/world/" + worldName +
          "/gui/info");
      if (service.empty())
      {
        ignerr << "Failed to generate valid service for world [" << worldName
               << "]" << std::endl;
      }
      else
      {
        igndbg << "Requesting GUI from [" << service << "]..." << std::endl;

        // Request and block
        executed = node.Request(service, timeout, res, result);

        if (!executed)
        {
          ignerr << "Service call timed out for [" << service << "]"
                 << std::endl;
        }
        else if (!result)
        {
          ignerr << "Service call failed for [" << service << "]" << std::endl;
        }
      }

      // GUI runner
      // Remove warning suppression in v6
#ifndef _WIN32
# pragma GCC diagnostic push
# pragma GCC diagnostic ignored "-Wdeprecated-declarations"
#else
# pragma warning(push)
# pragma warning(disable: 4996)
#endif
      auto runner = new ignition::gazebo::GuiRunner(worldName);
#ifndef _WIN32
# pragma GCC diagnostic pop
#else
# pragma warning(pop)
#endif
      runner->connect(app.get(), &ignition::gui::Application::PluginAdded,
                      runner, &ignition::gazebo::GuiRunner::OnPluginAdded);
      runner->setParent(ignition::gui::App());
      ++runnerCount;

      // Load plugins after creating GuiRunner, so they can access worldName
      if (_loadPluginsFromSdf)
      {
        for (int p = 0; p < res.plugin_size(); ++p)
        {
          const auto &plugin = res.plugin(p);
          const auto &fileName = plugin.filename();
          std::string pluginStr = "<plugin filename='" + fileName + "'>" +
            plugin.innerxml() + "</plugin>";

          tinyxml2::XMLDocument pluginDoc;
          pluginDoc.Parse(pluginStr.c_str());

          app->LoadPlugin(fileName,
              pluginDoc.FirstChildElement("plugin"));
        }
      }
    }
    mainWin->configChanged();
  }

  if (0 == runnerCount)
  {
    ignerr << "Failed to start a GUI runner." << std::endl;
    return nullptr;
  }

  // If no plugins have been added, load default config file
  auto plugins = mainWin->findChildren<ignition::gui::Plugin *>();
  if (plugins.empty())
  {
    // Check if there's a default config file under
    // ~/.ignition/gazebo and use that. If there isn't, copy
    // the installed file there first.
    if (!ignition::common::exists(defaultConfig))
    {
      auto installedConfig = ignition::common::joinPaths(
          IGNITION_GAZEBO_GUI_CONFIG_PATH, defaultGuiConfigName);
      if (!ignition::common::copyFile(installedConfig, defaultConfig))
      {
        ignerr << "Failed to copy installed config [" << installedConfig
               << "] to default config [" << defaultConfig << "]."
               << std::endl;
        return nullptr;
      }
      else
      {
        ignmsg << "Copied installed config [" << installedConfig
               << "] to default config [" << defaultConfig << "]."
               << std::endl;
      }
    }

    // Also set ~/.ignition/gazebo/gui.config as the default path
    if (!app->LoadConfig(defaultConfig))
    {
      ignerr << "Failed to load config file[" << defaultConfig << "]."
             << std::endl;
      return nullptr;
    }
  }

  return app;
}

//////////////////////////////////////////////////
int runGui(int &_argc, char **_argv, const char *_guiConfig)
{
  auto app = gazebo::gui::createGui(_argc, _argv, _guiConfig);
  if (nullptr != app)
  {
    // Run main window.
    // This blocks until the window is closed or we receive a SIGINT
    app->exec();
    igndbg << "Shutting down ign-gazebo-gui" << std::endl;
    return 0;
  }
  else
    return -1;
}
}  // namespace gui
}  // namespace IGNITION_GAZEBO_VERSION_NAMESPACE
}  // namespace gazebo
}  // namespace ignition<|MERGE_RESOLUTION|>--- conflicted
+++ resolved
@@ -65,16 +65,9 @@
   auto app = std::make_unique<ignition::gui::Application>(_argc, _argv);
   app->AddPluginPath(IGN_GAZEBO_GUI_PLUGIN_INSTALL_DIR);
 
-<<<<<<< HEAD
-=======
-  // Temporary transport interface
-  auto tmp = new ignition::gazebo::TmpIface();
-  tmp->setParent(app->Engine());
-
   auto aboutDialogHandler = new ignition::gazebo::gui::AboutDialogHandler();
   aboutDialogHandler->setParent(app->Engine());
 
->>>>>>> 8e29cda9
   auto guiFileHandler = new ignition::gazebo::gui::GuiFileHandler();
   guiFileHandler->setParent(app->Engine());
 
@@ -113,11 +106,7 @@
 
   // Let QML files use C++ functions and properties
   auto context = new QQmlContext(app->Engine()->rootContext());
-<<<<<<< HEAD
-=======
-  context->setContextProperty("TmpIface", tmp);
   context->setContextProperty("AboutDialogHandler", aboutDialogHandler);
->>>>>>> 8e29cda9
   context->setContextProperty("GuiFileHandler", guiFileHandler);
 
   // Instantiate GazeboDrawer.qml file into a component
