--- conflicted
+++ resolved
@@ -393,10 +393,7 @@
   {
     // update the entity tree with new/removed entities from gui events
     std::lock_guard<std::mutex> lock(this->dataPtr->newRemovedEntityMutex);
-<<<<<<< HEAD
-=======
-
->>>>>>> 4e879a84
+
     for (auto entity : this->dataPtr->newEntities)
     {
       // make sure the entity to be added has a name and parent
