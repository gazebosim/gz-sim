--- conflicted
+++ resolved
@@ -147,11 +147,7 @@
       }
 
       ToolButton {
-<<<<<<< HEAD
-        Layout.alignment: Qt.AlignRight
-=======
         Layout.alignment: Qt.AlignVCenter | Qt.AlignRight
->>>>>>> 39e4be4f
         id: addEntity
         ToolTip.text: "Add an entity to the world"
         ToolTip.visible: hovered
@@ -168,16 +164,9 @@
         FileDialog {
           id: loadFileDialog
           title: "Load mesh"
-<<<<<<< HEAD
           nameFilters: [ "Collada files (*.dae)", "(*.stl)", "(*.obj)" ]
           fileMode: FileDialog.OpenFile
           currentFolder: StandardPaths.writableLocation(StandardPaths.HomeLocation)
-=======
-          folder: shortcuts.home
-          nameFilters: [ "Collada files (*.dae)", "STL (*.stl)", "Wavefront OBJ (*.obj)" ]
-          selectMultiple: false
-          selectExisting: true
->>>>>>> 39e4be4f
           onAccepted: {
             _EntityTree.OnLoadMesh(selectedFile)
           }
