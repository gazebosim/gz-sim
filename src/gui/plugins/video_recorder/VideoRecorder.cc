--- conflicted
+++ resolved
@@ -367,12 +367,7 @@
 /////////////////////////////////////////////////
 bool VideoRecorder::eventFilter(QObject *_obj, QEvent *_event)
 {
-<<<<<<< HEAD
-  if (_event->type() == ignition::gui::events::Render::kType)
-=======
-  std::function<void(const msgs::Boolean &, const bool)> cb =
-      [](const msgs::Boolean &/*_rep*/, const bool _result)
->>>>>>> 784e8228
+  if (_event->type() == gui::events::Render::kType)
   {
     this->dataPtr->OnRender();
   }
@@ -389,60 +384,41 @@
   this->dataPtr->recordVideo = true;
   this->dataPtr->recording = true;
 
-<<<<<<< HEAD
   if (this->dataPtr->legacy)
   {
-    std::function<void(const ignition::msgs::Boolean &, const bool)> cb =
-        [](const ignition::msgs::Boolean &/*_rep*/, const bool _result)
+    std::function<void(const msgs::Boolean &, const bool)> cb =
+        [](const msgs::Boolean &/*_rep*/, const bool _result)
     {
       if (!_result)
         ignerr << "Error sending video record start request" << std::endl;
     };
-    ignition::msgs::VideoRecord req;
+    msgs::VideoRecord req;
     req.set_start(this->dataPtr->recordVideo);
     req.set_format(this->dataPtr->format);
     req.set_save_filename(this->dataPtr->filename);
     this->dataPtr->node.Request(this->dataPtr->service, req, cb);
   }
-=======
-  msgs::VideoRecord req;
-  req.set_start(true);
-  req.set_format(format);
-  req.set_save_filename(this->dataPtr->filename);
-  this->dataPtr->node.Request(this->dataPtr->service, req, cb);
->>>>>>> 784e8228
 }
 
 /////////////////////////////////////////////////
 void VideoRecorder::OnStop()
 {
-<<<<<<< HEAD
   this->dataPtr->recordVideo = false;
   this->dataPtr->recording = false;
 
   if (this->dataPtr->legacy)
-=======
-  std::function<void(const msgs::Boolean &, const bool)> cb =
-      [](const msgs::Boolean &/*_rep*/, const bool _result)
->>>>>>> 784e8228
-  {
-    std::function<void(const ignition::msgs::Boolean &, const bool)> cb =
-        [](const ignition::msgs::Boolean &/*_rep*/, const bool _result)
+  {
+    std::function<void(const msgs::Boolean &, const bool)> cb =
+        [](const msgs::Boolean &/*_rep*/, const bool _result)
     {
       if (!_result)
         ignerr << "Error sending video record stop request" << std::endl;
     };
 
-<<<<<<< HEAD
-    ignition::msgs::VideoRecord req;
+    msgs::VideoRecord req;
     req.set_stop(true);
     this->dataPtr->node.Request(this->dataPtr->service, req, cb);
   }
-=======
-  msgs::VideoRecord req;
-  req.set_stop(true);
-  this->dataPtr->node.Request(this->dataPtr->service, req, cb);
->>>>>>> 784e8228
 }
 
 /////////////////////////////////////////////////
