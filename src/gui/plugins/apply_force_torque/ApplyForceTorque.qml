--- conflicted
+++ resolved
@@ -23,11 +23,7 @@
   columns: 8
   columnSpacing: 10
   Layout.minimumWidth: 350
-<<<<<<< HEAD
   Layout.minimumHeight: 750
-=======
-  Layout.minimumHeight: 700
->>>>>>> 419b34fb
   anchors.fill: parent
   anchors.leftMargin: 10
   anchors.rightMargin: 10
