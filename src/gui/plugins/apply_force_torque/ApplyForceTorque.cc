--- conflicted
+++ resolved
@@ -488,10 +488,15 @@
 
 /////////////////////////////////////////////////
 void ApplyForceTorque::SetForce(QVector3D _force)
-<<<<<<< HEAD
 {
   this->dataPtr->force.Set(_force.x(), _force.y(), _force.z());
-  emit this->ForceMagChanged();
+  // Update rotation tool orientation when force is set by components
+  if (this->dataPtr->vector == RotationToolVector::FORCE
+    && this->dataPtr->activeAxis == rendering::TransformAxis::TA_NONE)
+  {
+    this->dataPtr->vectorRot = math::Matrix4d::LookAt(
+      -this->dataPtr->force, math::Vector3d::Zero).Rotation();
+  }
 }
 
 /////////////////////////////////////////////////
@@ -527,57 +532,6 @@
 void ApplyForceTorque::SetTorque(QVector3D _torque)
 {
   this->dataPtr->torque.Set(_torque.x(), _torque.y(), _torque.z());
-  emit this->TorqueMagChanged();
-}
-
-/////////////////////////////////////////////////
-double ApplyForceTorque::TorqueMag() const
-{
-  return this->dataPtr->torque.Length();
-}
-
-/////////////////////////////////////////////////
-void ApplyForceTorque::SetTorqueMag(double _torqueMag)
-{
-  if (this->dataPtr->torque == math::Vector3d::Zero)
-  {
-    this->dataPtr->torque.X() = _torqueMag;
-  }
-  else
-  {
-    this->dataPtr->torque = _torqueMag * this->dataPtr->torque.Normalized();
-  }
-  emit this->TorqueChanged();
-}
-
-void ApplyForceTorque::UpdateOffset(double _x, double _y, double _z)
-{
-  this->dataPtr->offset.Set(_x, _y, _z);
-=======
-{
-  this->dataPtr->force.Set(_force.x(), _force.y(), _force.z());
-  // Update rotation tool orientation when force is set by components
-  if (this->dataPtr->vector == RotationToolVector::FORCE
-    && this->dataPtr->activeAxis == rendering::TransformAxis::TA_NONE)
-  {
-    this->dataPtr->vectorRot = math::Matrix4d::LookAt(
-      -this->dataPtr->force, math::Vector3d::Zero).Rotation();
-  }
-}
-
-/////////////////////////////////////////////////
-QVector3D ApplyForceTorque::Torque() const
-{
-  return QVector3D(
-    this->dataPtr->torque.X(),
-    this->dataPtr->torque.Y(),
-    this->dataPtr->torque.Z());
-}
-
-/////////////////////////////////////////////////
-void ApplyForceTorque::SetTorque(QVector3D _torque)
-{
-  this->dataPtr->torque.Set(_torque.x(), _torque.y(), _torque.z());
   // Update rotation tool orientation when torque is set by components
   if (this->dataPtr->vector == RotationToolVector::TORQUE
     && this->dataPtr->activeAxis == rendering::TransformAxis::TA_NONE)
@@ -585,7 +539,32 @@
     this->dataPtr->vectorRot = math::Matrix4d::LookAt(
       -this->dataPtr->torque, math::Vector3d::Zero).Rotation();
   }
->>>>>>> bcac463e
+}
+
+/////////////////////////////////////////////////
+double ApplyForceTorque::TorqueMag() const
+{
+  return this->dataPtr->torque.Length();
+}
+
+/////////////////////////////////////////////////
+void ApplyForceTorque::SetTorqueMag(double _torqueMag)
+{
+  if (this->dataPtr->torque == math::Vector3d::Zero)
+  {
+    this->dataPtr->torque.X() = _torqueMag;
+  }
+  else
+  {
+    this->dataPtr->torque = _torqueMag * this->dataPtr->torque.Normalized();
+  }
+  emit this->TorqueChanged();
+}
+
+/////////////////////////////////////////////////
+void ApplyForceTorque::UpdateOffset(double _x, double _y, double _z)
+{
+  this->dataPtr->offset.Set(_x, _y, _z);
 }
 
 /////////////////////////////////////////////////
@@ -679,9 +658,6 @@
     this->scene->RootVisual()->AddChild(this->gizmoVisual);
   }
 
-<<<<<<< HEAD
-  math::Pose3d inertialWorldPose  = this->linkWorldPose * this->inertialPose;
-=======
   this->HandleMouseEvents();
 
   this->UpdateVisuals();
@@ -702,37 +678,19 @@
 /////////////////////////////////////////////////
 void ApplyForceTorquePrivate::UpdateVisuals()
 {
->>>>>>> bcac463e
   // Update force visualization
   if (this->force != math::Vector3d::Zero &&
       this->selectedEntity.has_value())
   {
     math::Vector3d worldForce =
       this->linkWorldPose.Rot().RotateVector(this->force);
-<<<<<<< HEAD
-    math::Vector3d u = worldForce.Normalized();
-    math::Vector3d v = gz::math::Vector3d::UnitZ;
-    double angle = acos(v.Dot(u));
-    math::Quaterniond quat;
-    // check the parallel case
-    if (math::equal(angle, GZ_PI))
-      quat.SetFromAxisAngle(u.Perpendicular(), angle);
-    else
-      quat.SetFromAxisAngle((v.Cross(u)).Normalize(), angle);
-
-    math::Vector3d applicationPoint = inertialWorldPose.Pos() +
+    math::Vector3d applicationPoint =
+      this->linkWorldPose.Pos() + this->inertialPose.Pos() +
       this->linkWorldPose.Rot().RotateVector(this->offset);
-    this->forceVisual->SetLocalPosition(applicationPoint - forceSize * u);
-    this->forceVisual->SetLocalRotation(quat);
-    this->forceVisual->SetVisible(true);
-=======
-    math::Vector3d applicationPoint = this->linkWorldPose.Pos() +
-      this->inertialPos + this->linkWorldPose.Rot().RotateVector(this->offset);
     double scale = applicationPoint.Distance(this->camera->WorldPose().Pos())
       / 2.0;
     this->wrenchVis.UpdateVectorVisual(
       this->forceVisual, worldForce, applicationPoint, scale, true);
->>>>>>> bcac463e
   }
   else
   {
@@ -746,7 +704,7 @@
     math::Vector3d worldTorque =
       this->linkWorldPose.Rot().RotateVector(this->torque);
     math::Vector3d applicationPoint =
-      this->linkWorldPose.Pos() + this->inertialPos;
+      this->linkWorldPose.Pos() + this->inertialPose.Pos();
     double scale = applicationPoint.Distance(this->camera->WorldPose().Pos())
       / 2.0;
     this->wrenchVis.UpdateVectorVisual(
@@ -766,14 +724,14 @@
         && this->force != math::Vector3d::Zero)
     {
       pos =
-        this->linkWorldPose.Pos() + this->inertialPos +
+        this->linkWorldPose.Pos() + this->inertialPose.Pos() +
         this->linkWorldPose.Rot().RotateVector(this->offset);
       u = this->force;
     }
     else if (this->vector == RotationToolVector::TORQUE
             && this->torque != math::Vector3d::Zero)
     {
-      pos = this->linkWorldPose.Pos() + this->inertialPos;
+      pos = this->linkWorldPose.Pos() + this->inertialPose.Pos();
       u = this->torque;
     }
     else
@@ -784,11 +742,6 @@
       return;
     }
 
-<<<<<<< HEAD
-    this->torqueVisual->SetLocalPosition(inertialWorldPose.Pos());
-    this->torqueVisual->SetLocalRotation(quat);
-    this->torqueVisual->SetVisible(true);
-=======
     double scale = pos.Distance(this->camera->WorldPose().Pos())
       / 2.0;
 
@@ -832,7 +785,6 @@
       this->gizmoVisual->SetActiveAxis(math::Vector3d::UnitZ);
     else
       this->gizmoVisual->SetActiveAxis(math::Vector3d::Zero);
->>>>>>> bcac463e
   }
   else
   {
@@ -958,7 +910,7 @@
     }
 
     /// get start and end pos in world frame from 2d point
-    math::Vector3d pos = this->linkWorldPose.Pos() + this->inertialPos +
+    math::Vector3d pos = this->linkWorldPose.Pos() + this->inertialPose.Pos() +
       this->linkWorldPose.Rot().RotateVector(this->offset);
     double d = pos.Dot(axis);
     math::Planed plane(axis, d);
