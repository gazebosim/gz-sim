--- conflicted
+++ resolved
@@ -166,8 +166,9 @@
     /// \brief Holds the latest mouse event
     public: gz::common::MouseEvent mouseEvent;
 
-    /// \brief Vector currently being rotated by the rotation tool
-    public: RotationToolVector vector{RotationToolVector::NONE};
+    /// \brief Vector (force or torque) currently being rotated
+    /// by the rotation tool
+    public: RotationToolVector activeVector{RotationToolVector::NONE};
 
     /// \brief Vector value on start of rotation tool transformation,
     /// relative to link
@@ -180,58 +181,6 @@
     /// \brief Current orientation of the transformed vector relative to link
     public: math::Quaterniond vectorRot;
 
-<<<<<<< HEAD
-=======
-    /// \brief Pose of the link-fixed frame
-    public: math::Pose3d linkWorldPose;
-
-    /// \brief Pointer to the rendering scene
-    public: rendering::ScenePtr scene{nullptr};
-
-    /// \brief User camera
-    public: rendering::CameraPtr camera{nullptr};
-
-    /// \brief Ray used for checking intersection with planes for computing
-    /// 3d world coordinates from 2d
-    public: rendering::RayQueryPtr ray{nullptr};
-
-    /// \brief True if there are new mouse events to process.
-    public: bool mouseDirty{false};
-
-    /// \brief True if the rotation tool modified the force or torque vector
-    public: bool vectorDirty{false};
-
-    /// \brief Whether the transform gizmo is being dragged.
-    public: bool transformActive{false};
-
-    /// \brief Block orbit
-    public: bool blockOrbit{false};
-
-    /// \brief True if BlockOrbit events should be sent
-    public: bool sendBlockOrbit{false};
-
-    /// \brief Where the mouse left off
-    public: math::Vector2i mousePressPos = math::Vector2i::Zero;
-
-    /// \brief Holds the latest mouse event
-    public: gz::common::MouseEvent mouseEvent;
-
-    /// \brief Vector (force or torque) currently being rotated
-    /// by the rotation tool
-    public: RotationToolVector activeVector{RotationToolVector::NONE};
-
-    /// \brief Vector value on start of rotation tool transformation,
-    /// relative to link
-    public: math::Vector3d initialVector;
-
-    /// \brief Vector orientation on start of rotation tool transformation,
-    /// relative to link
-    public: math::Quaterniond initialVectorRot;
-
-    /// \brief Current orientation of the transformed vector relative to link
-    public: math::Quaterniond vectorRot;
-
->>>>>>> b5cafc36
     /// \brief Active transformation axis on the rotation tool
     public: rendering::TransformAxis activeAxis{rendering::TA_NONE};
 
@@ -299,15 +248,9 @@
     if (this->dataPtr->vectorDirty)
     {
       this->dataPtr->vectorDirty = false;
-<<<<<<< HEAD
-      if (this->dataPtr->vector == RotationToolVector::FORCE)
-        emit this->ForceChanged();
-      else if (this->dataPtr->vector == RotationToolVector::TORQUE)
-=======
       if (this->dataPtr->activeVector == RotationToolVector::FORCE)
         emit this->ForceChanged();
       else if (this->dataPtr->activeVector == RotationToolVector::TORQUE)
->>>>>>> b5cafc36
         emit this->TorqueChanged();
     }
   }
@@ -320,7 +263,6 @@
       this->dataPtr->selectedEntity = _e->Data().front();
       this->dataPtr->changedEntity = true;
     }
-<<<<<<< HEAD
   }
   else if (_event->type() == gz::sim::gui::events::DeselectAllEntities::kType)
   {
@@ -332,19 +274,6 @@
   }
   else if (_event->type() == gz::gui::events::LeftClickOnScene::kType)
   {
-=======
-  }
-  else if (_event->type() == gz::sim::gui::events::DeselectAllEntities::kType)
-  {
-    if (!this->dataPtr->blockOrbit && !this->dataPtr->mouseEvent.Dragging())
-    {
-      this->dataPtr->selectedEntity.reset();
-      this->dataPtr->changedEntity = true;
-    }
-  }
-  else if (_event->type() == gz::gui::events::LeftClickOnScene::kType)
-  {
->>>>>>> b5cafc36
     gz::gui::events::LeftClickOnScene *_e =
       static_cast<gz::gui::events::LeftClickOnScene*>(_event);
     this->dataPtr->mouseEvent = _e->Mouse();
@@ -514,14 +443,8 @@
       *this->dataPtr->selectedEntity);
     if (inertial)
     {
-<<<<<<< HEAD
       this->dataPtr->linkWorldPose = linkWorldPose;
       this->dataPtr->inertialPose = inertial->Data().Pose();
-=======
-      this->dataPtr->inertialPos =
-        linkWorldPose.Rot().RotateVector(inertial->Data().Pose().Pos());
-      this->dataPtr->linkWorldPose = linkWorldPose;
->>>>>>> b5cafc36
     }
   }
 
@@ -557,7 +480,6 @@
 
 /////////////////////////////////////////////////
 QVector3D ApplyForceTorque::Force() const
-<<<<<<< HEAD
 {
   return QVector3D(
     this->dataPtr->force.X(),
@@ -570,7 +492,7 @@
 {
   this->dataPtr->force.Set(_force.x(), _force.y(), _force.z());
   // Update rotation tool orientation when force is set by components
-  if (this->dataPtr->vector == RotationToolVector::FORCE
+  if (this->dataPtr->activeVector == RotationToolVector::FORCE
     && this->dataPtr->activeAxis == rendering::TransformAxis::TA_NONE)
   {
     this->dataPtr->vectorRot = math::Matrix4d::LookAt(
@@ -613,50 +535,12 @@
 {
   this->dataPtr->torque.Set(_torque.x(), _torque.y(), _torque.z());
   // Update rotation tool orientation when torque is set by components
-  if (this->dataPtr->vector == RotationToolVector::TORQUE
-=======
-{
-  return QVector3D(
-    this->dataPtr->force.X(),
-    this->dataPtr->force.Y(),
-    this->dataPtr->force.Z());
-}
-
-/////////////////////////////////////////////////
-void ApplyForceTorque::SetForce(QVector3D _force)
-{
-  this->dataPtr->force.Set(_force.x(), _force.y(), _force.z());
-  // Update rotation tool orientation when force is set by components
-  if (this->dataPtr->activeVector == RotationToolVector::FORCE
-    && this->dataPtr->activeAxis == rendering::TransformAxis::TA_NONE)
-  {
-    this->dataPtr->vectorRot = math::Matrix4d::LookAt(
-      -this->dataPtr->force, math::Vector3d::Zero).Rotation();
-  }
-}
-
-/////////////////////////////////////////////////
-QVector3D ApplyForceTorque::Torque() const
-{
-  return QVector3D(
-    this->dataPtr->torque.X(),
-    this->dataPtr->torque.Y(),
-    this->dataPtr->torque.Z());
-}
-
-/////////////////////////////////////////////////
-void ApplyForceTorque::SetTorque(QVector3D _torque)
-{
-  this->dataPtr->torque.Set(_torque.x(), _torque.y(), _torque.z());
-  // Update rotation tool orientation when torque is set by components
   if (this->dataPtr->activeVector == RotationToolVector::TORQUE
->>>>>>> b5cafc36
     && this->dataPtr->activeAxis == rendering::TransformAxis::TA_NONE)
   {
     this->dataPtr->vectorRot = math::Matrix4d::LookAt(
       -this->dataPtr->torque, math::Vector3d::Zero).Rotation();
   }
-<<<<<<< HEAD
   emit this->TorqueMagChanged();
 }
 
@@ -684,8 +568,6 @@
 void ApplyForceTorque::UpdateOffset(double _x, double _y, double _z)
 {
   this->dataPtr->offset.Set(_x, _y, _z);
-=======
->>>>>>> b5cafc36
 }
 
 /////////////////////////////////////////////////
@@ -718,7 +600,6 @@
   }
 
   // Force and torque in world coordinates
-<<<<<<< HEAD
   math::Vector3d forceToApply = _applyForce ?
     this->linkWorldPose.Rot().RotateVector(this->force) :
     math::Vector3d::Zero;
@@ -729,13 +610,6 @@
   math::Vector3d offsetToApply = _applyForce ?
     this->offset + this->inertialPose.Pos() :
     math::Vector3d::Zero;
-=======
-  math::Vector3d forceToApply = this->linkWorldPose.Rot().RotateVector(
-    _applyForce ? this->force : math::Vector3d::Zero);
-  math::Vector3d torqueToApply = this->linkWorldPose.Rot().RotateVector(
-    _applyTorque ? this->torque : math::Vector3d::Zero) +
-    this->inertialPos.Cross(forceToApply);
->>>>>>> b5cafc36
 
   msgs::EntityWrench msg;
   msg.mutable_entity()->set_id(*this->selectedEntity);
@@ -780,15 +654,11 @@
     mat->SetDepthWriteEnabled(false);
 
     // Create visuals
-<<<<<<< HEAD
-    this->wrenchVis.Init(this->scene);
-=======
     if (!this->wrenchVis.Init(this->scene))
     {
       gzerr << "Invalid scene" << std::endl;
       return;
     }
->>>>>>> b5cafc36
     this->forceVisual = this->wrenchVis.CreateForceVisual(mat);
     this->torqueVisual = this->wrenchVis.CreateTorqueVisual(mat);
     this->gizmoVisual = this->scene->CreateGizmoVisual();
@@ -815,32 +685,21 @@
 /////////////////////////////////////////////////
 void ApplyForceTorquePrivate::UpdateVisuals()
 {
-<<<<<<< HEAD
   math::Pose3d inertialWorldPose = this->linkWorldPose * this->inertialPose;
-=======
->>>>>>> b5cafc36
   // Update force visualization
   if (this->force != math::Vector3d::Zero &&
       this->selectedEntity.has_value())
   {
     math::Vector3d worldForce =
       this->linkWorldPose.Rot().RotateVector(this->force);
-<<<<<<< HEAD
     math::Vector3d applicationPoint =
       inertialWorldPose.Pos() +
       this->linkWorldPose.Rot().RotateVector(this->offset);
-=======
-    math::Vector3d applicationPoint = this->linkWorldPose.Pos() +
-      this->inertialPos + this->linkWorldPose.Rot().RotateVector(this->offset);
->>>>>>> b5cafc36
     double scale = applicationPoint.Distance(this->camera->WorldPose().Pos())
       / 2.0;
     this->wrenchVis.UpdateVectorVisual(
       this->forceVisual, worldForce, applicationPoint, scale, true);
-<<<<<<< HEAD
-=======
     this->forceVisual->SetVisible(true);
->>>>>>> b5cafc36
   }
   else
   {
@@ -854,19 +713,12 @@
     math::Vector3d worldTorque =
       this->linkWorldPose.Rot().RotateVector(this->torque);
     math::Vector3d applicationPoint =
-<<<<<<< HEAD
       inertialWorldPose.Pos();
-=======
-      this->linkWorldPose.Pos() + this->inertialPos;
->>>>>>> b5cafc36
     double scale = applicationPoint.Distance(this->camera->WorldPose().Pos())
       / 2.0;
     this->wrenchVis.UpdateVectorVisual(
       this->torqueVisual, worldTorque, applicationPoint, scale, false);
-<<<<<<< HEAD
-=======
     this->torqueVisual->SetVisible(true);
->>>>>>> b5cafc36
   }
   else
   {
@@ -874,48 +726,24 @@
   }
 
   // Update gizmo visual
-<<<<<<< HEAD
-  if (this->vector != RotationToolVector::NONE)
+  if (this->activeVector != RotationToolVector::NONE)
   {
     math::Vector3d pos;
-    math::Vector3d u;
-    if (this->vector == RotationToolVector::FORCE
+    if (this->activeVector == RotationToolVector::FORCE
         && this->force != math::Vector3d::Zero)
     {
       pos =
         inertialWorldPose.Pos() +
         this->linkWorldPose.Rot().RotateVector(this->offset);
-      u = this->force;
-    }
-    else if (this->vector == RotationToolVector::TORQUE
-            && this->torque != math::Vector3d::Zero)
-    {
-      pos = inertialWorldPose.Pos();
-      u = this->torque;
-    }
-    else
-    {
-      this->vector = RotationToolVector::NONE;
-=======
-  if (this->activeVector != RotationToolVector::NONE)
-  {
-    math::Vector3d pos;
-    if (this->activeVector == RotationToolVector::FORCE
-        && this->force != math::Vector3d::Zero)
-    {
-      pos =
-        this->linkWorldPose.Pos() + this->inertialPos +
-        this->linkWorldPose.Rot().RotateVector(this->offset);
     }
     else if (this->activeVector == RotationToolVector::TORQUE
             && this->torque != math::Vector3d::Zero)
     {
-      pos = this->linkWorldPose.Pos() + this->inertialPos;
+      pos = inertialWorldPose.Pos();
     }
     else
     {
       this->activeVector = RotationToolVector::NONE;
->>>>>>> b5cafc36
       this->gizmoVisual->SetTransformMode(rendering::TransformMode::TM_NONE);
       this->gizmoVisual->SetActiveAxis(math::Vector3d::Zero);
       return;
@@ -925,11 +753,7 @@
       / 2.0;
 
     // Update gizmo visual rotation so that they are always facing the
-<<<<<<< HEAD
-    // eye position
-=======
     // eye position and alligned with the active vector
->>>>>>> b5cafc36
     math::Quaterniond gizmoRot = this->linkWorldPose.Rot() * this->vectorRot;
     math::Vector3d eye = gizmoRot.RotateVectorReverse(
       (this->camera->WorldPosition() - pos).Normalized());
@@ -989,11 +813,7 @@
   {
     // Rotating vector around the clicked axis
     if (this->mouseEvent.Type() == common::MouseEvent::PRESS
-<<<<<<< HEAD
-        && this->vector != RotationToolVector::NONE)
-=======
         && this->activeVector != RotationToolVector::NONE)
->>>>>>> b5cafc36
     {
       this->mousePressPos = this->mouseEvent.Pos();
 
@@ -1009,15 +829,9 @@
         if (axis == rendering::TransformAxis::TA_ROTATION_Y
             || axis == rendering::TransformAxis::TA_ROTATION_Z)
         {
-<<<<<<< HEAD
-          if (this->vector == RotationToolVector::FORCE)
-            this->initialVector = this->force;
-          else if (this->vector == RotationToolVector::TORQUE)
-=======
           if (this->activeVector == RotationToolVector::FORCE)
             this->initialVector = this->force;
           else if (this->activeVector == RotationToolVector::TORQUE)
->>>>>>> b5cafc36
             this->initialVector = this->torque;
           else
             return;
@@ -1054,40 +868,24 @@
         auto id = visual->Id();
         if ((this->forceVisual->Id() == id ||
             this->forceVisual->ChildById(id))
-<<<<<<< HEAD
-            && this->vector != RotationToolVector::FORCE)
-        {
-          this->vector = RotationToolVector::FORCE;
-=======
             && this->activeVector != RotationToolVector::FORCE)
         {
           this->activeVector = RotationToolVector::FORCE;
->>>>>>> b5cafc36
           this->vectorRot = math::Matrix4d::LookAt(
             -this->force, math::Vector3d::Zero).Rotation();
         }
         else if ((this->torqueVisual->Id() == id ||
                 this->torqueVisual->ChildById(id))
-<<<<<<< HEAD
-                && this->vector != RotationToolVector::TORQUE)
-        {
-          this->vector = RotationToolVector::TORQUE;
-=======
                 && this->activeVector != RotationToolVector::TORQUE)
         {
           this->activeVector = RotationToolVector::TORQUE;
->>>>>>> b5cafc36
           this->vectorRot = math::Matrix4d::LookAt(
             -this->torque, math::Vector3d::Zero).Rotation();
         }
         else if (this->gizmoVisual->AxisById(visual->Id()) ==
                 rendering::TransformAxis::TA_NONE)
         {
-<<<<<<< HEAD
-          this->vector = RotationToolVector::NONE;
-=======
           this->activeVector = RotationToolVector::NONE;
->>>>>>> b5cafc36
         }
       }
     }
@@ -1119,12 +917,8 @@
     }
 
     /// get start and end pos in world frame from 2d point
-<<<<<<< HEAD
     math::Pose3d inertialWorldPose = this->linkWorldPose * this->inertialPose;
     math::Vector3d pos = inertialWorldPose.Pos() +
-=======
-    math::Vector3d pos = this->linkWorldPose.Pos() + this->inertialPos +
->>>>>>> b5cafc36
       this->linkWorldPose.Rot().RotateVector(this->offset);
     double d = pos.Dot(axis);
     math::Planed plane(axis, d);
@@ -1162,15 +956,9 @@
     math::Vector3d newVector =
       this->initialVector.Length() * this->vectorRot.XAxis();
 
-<<<<<<< HEAD
-    if (this->vector == RotationToolVector::FORCE)
-      this->force = newVector;
-    else if (this->vector == RotationToolVector::TORQUE)
-=======
     if (this->activeVector == RotationToolVector::FORCE)
       this->force = newVector;
     else if (this->activeVector == RotationToolVector::TORQUE)
->>>>>>> b5cafc36
       this->torque = newVector;
     this->vectorDirty = true;
   }
