/*
 * Copyright (C) 2020 Open Source Robotics Foundation
 *
 * Licensed under the Apache License, Version 2.0 (the "License");
 * you may not use this file except in compliance with the License.
 * You may obtain a copy of the License at
 *
 *     http://www.apache.org/licenses/LICENSE-2.0
 *
 * Unless required by applicable law or agreed to in writing, software
 * distributed under the License is distributed on an "AS IS" BASIS,
 * WITHOUT WARRANTIES OR CONDITIONS OF ANY KIND, either express or implied.
 * See the License for the specific language governing permissions and
 * limitations under the License.
 *
*/

#ifndef IGNITION_GAZEBO_GUI_VIEWANGLE_HH_
#define IGNITION_GAZEBO_GUI_VIEWANGLE_HH_

#include <ignition/msgs/pose.pb.h>
#include <ignition/msgs/boolean.pb.h>
#include <ignition/msgs/gui_camera.pb.h>

#include <memory>

#include <ignition/gui/Plugin.hh>

namespace ignition
{
namespace gazebo
{
  class ViewAnglePrivate;

  /// \brief Provides buttons for viewing angles
  ///
  /// ## Configuration
  /// \<service\> : Set the service to receive view angle requests.
  /// \<legacy\> : Set to true to use with GzScene3D, false to use with
  /// MinimalScene. Defaults to true.
  class ViewAngle : public ignition::gui::Plugin
  {
    Q_OBJECT

    /// \brief gui camera pose (QList order is x, y, z, roll, pitch, yaw)
    Q_PROPERTY(
      QList<double> camPose
      READ CamPose
      NOTIFY CamPoseChanged
    )

    /// \brief gui camera near/far clipping distance (QList order is near, far)
    Q_PROPERTY(
      QList<double> camClipDist
      READ CamClipDist
      NOTIFY CamClipDistChanged
    )

<<<<<<< HEAD
    /// \brief gui camera horizontal fov
    Q_PROPERTY(
      double horizontalFOV
      READ HorizontalFOV
      NOTIFY CamHorizontalFOVChanged
=======
    /// \brief view controller index for qml side (0: orbit; 1: ortho)
    Q_PROPERTY(
      int viewControlIndex
      READ ViewControlIndex
      NOTIFY ViewControlIndexChanged
>>>>>>> 89df3b78
    )

    /// \brief Constructor
    public: ViewAngle();

    /// \brief Destructor
    public: ~ViewAngle() override;

    // Documentation inherited
    public: void LoadConfig(const tinyxml2::XMLElement *_pluginElem) override;

    // Documentation inherited
    private: bool eventFilter(QObject *_obj, QEvent *_event) override;

    /// \brief Callback in Qt thread when angle mode changes.
    /// \param[in] _x The x component of the directional vector for the camera
    /// to assume.  All 0s for x, y, and z indicate the initial camera pose.
    /// \param[in] _y The y component of the directional vector for the camera
    /// to assume.  All 0s for x, y, and z indicate the initial camera pose.
    /// \param[in] _z The z component of the directional vector for the camera
    /// to assume.  All 0s for x, y, and z indicate the initial camera pose.
    public slots: void OnAngleMode(int _x, int _y, int _z);

    /// \brief Callback in Qt thread when camera view controller changes.
    /// \param[in] _mode New camera view controller
    public slots: void OnViewControl(const QString &_controller);

    /// \brief Callback in Qt thread when camera view reference visual state
    /// changes.
    /// \param[in] _enable True to enable camera view control reference visual,
    /// false to hide it
    public slots: void OnViewControlReferenceVisual(bool _enable);

    /// \brief Callback in Qt thread when camera view controller changes.
    /// \param[in] _sensitivity View control sensitivity vlaue
    public slots: void OnViewControlSensitivity(double _sensitivity);

    /// \brief Get the current gui camera pose.
    public: Q_INVOKABLE QList<double> CamPose() const;

    /// \brief Get the current gui horizontal fov.
    public: Q_INVOKABLE double HorizontalFOV() const;

    /// \brief Notify that the gui camera's horizontal fov changed
    signals: void CamHorizontalFOVChanged();

    /// \brief Notify that the gui camera pose has changed.
    signals: void CamPoseChanged();

    /// \brief Updates gui camera's Horizontal fov
    /// \param[in] _horizontalFOV Horizontal fov
    public slots: void SetHorizontalFOV(double _horizontalFOV);

    /// \brief Callback to update gui camera pose
    /// \param[in] _x, _y, _z cartesion coordinates
    /// \param[in] _roll, _pitch, _yaw principal coordinates
    public slots: void SetCamPose(double _x, double _y, double _z,
                               double _roll, double _pitch, double _yaw);

    /// \brief Callback for retrieving gui camera pose
    /// \param[in] _msg Pose message
    public: void CamPoseCb(const msgs::Pose &_msg);

    /// \brief Move to model service received
    /// \param[in] _msg GUI camera message
    /// \param[in] _res Response
    public: bool OnMoveToModelService(const ignition::msgs::GUICamera &_msg,
      ignition::msgs::Boolean &_res);

    /// \brief Get the current gui camera's near and far clipping distances
    public: Q_INVOKABLE QList<double> CamClipDist() const;

    /// \brief Notify that the gui camera's near/far clipping distances changed
    signals: void CamClipDistChanged();

    /// \brief Updates gui camera's near/far clipping distances
    /// \param[in] _near Near clipping plane distance
    /// \param[in] _far Far clipping plane distance
    public slots: void SetCamClipDist(double _near, double _far);

    /// \brief Get the current index for view controller (on qml side)
    public: int ViewControlIndex() const;

    /// \brief Notify that the camera's view controller has changed
    signals: void ViewControlIndexChanged();

    /// \internal
    /// \brief Pointer to private data.
    private: std::unique_ptr<ViewAnglePrivate> dataPtr;
  };
}
}

#endif<|MERGE_RESOLUTION|>--- conflicted
+++ resolved
@@ -56,19 +56,18 @@
       NOTIFY CamClipDistChanged
     )
 
-<<<<<<< HEAD
+    /// \brief view controller index for qml side (0: orbit; 1: ortho)
+    Q_PROPERTY(
+      int viewControlIndex
+      READ ViewControlIndex
+      NOTIFY ViewControlIndexChanged
+    )
+
     /// \brief gui camera horizontal fov
     Q_PROPERTY(
       double horizontalFOV
       READ HorizontalFOV
       NOTIFY CamHorizontalFOVChanged
-=======
-    /// \brief view controller index for qml side (0: orbit; 1: ortho)
-    Q_PROPERTY(
-      int viewControlIndex
-      READ ViewControlIndex
-      NOTIFY ViewControlIndexChanged
->>>>>>> 89df3b78
     )
 
     /// \brief Constructor
@@ -106,8 +105,9 @@
     /// \param[in] _sensitivity View control sensitivity vlaue
     public slots: void OnViewControlSensitivity(double _sensitivity);
 
-    /// \brief Get the current gui camera pose.
-    public: Q_INVOKABLE QList<double> CamPose() const;
+    /// \brief Updates gui camera's Horizontal fov
+    /// \param[in] _horizontalFOV Horizontal fov
+    public slots: void SetHorizontalFOV(double _horizontalFOV);
 
     /// \brief Get the current gui horizontal fov.
     public: Q_INVOKABLE double HorizontalFOV() const;
@@ -115,12 +115,11 @@
     /// \brief Notify that the gui camera's horizontal fov changed
     signals: void CamHorizontalFOVChanged();
 
+    /// \brief Get the current gui camera pose.
+    public: Q_INVOKABLE QList<double> CamPose() const;
+
     /// \brief Notify that the gui camera pose has changed.
     signals: void CamPoseChanged();
-
-    /// \brief Updates gui camera's Horizontal fov
-    /// \param[in] _horizontalFOV Horizontal fov
-    public slots: void SetHorizontalFOV(double _horizontalFOV);
 
     /// \brief Callback to update gui camera pose
     /// \param[in] _x, _y, _z cartesion coordinates
