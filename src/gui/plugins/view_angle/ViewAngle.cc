/*
 * Copyright (C) 2020 Open Source Robotics Foundation
 *
 * Licensed under the Apache License, Version 2.0 (the "License");
 * you may not use this file except in compliance with the License.
 * You may obtain a copy of the License at
 *
 *     http://www.apache.org/licenses/LICENSE-2.0
 *
 * Unless required by applicable law or agreed to in writing, software
 * distributed under the License is distributed on an "AS IS" BASIS,
 * WITHOUT WARRANTIES OR CONDITIONS OF ANY KIND, either express or implied.
 * See the License for the specific language governing permissions and
 * limitations under the License.
 *
*/

#include "ViewAngle.hh"

#include <ignition/msgs/boolean.pb.h>
#include <ignition/msgs/gui_camera.pb.h>
#include <ignition/msgs/vector3d.pb.h>

#include <iostream>
#include <string>
#include <vector>

#include <ignition/common/Console.hh>
#include <ignition/gui/Application.hh>
#include <ignition/gui/GuiEvents.hh>
#include <ignition/gui/MainWindow.hh>
#include <ignition/plugin/Register.hh>
#include <ignition/rendering/MoveToHelper.hh>
#include <ignition/rendering/RenderingIface.hh>
#include <ignition/rendering/Scene.hh>
#include <ignition/transport/Node.hh>

#include "ignition/gazebo/Entity.hh"
#include "ignition/gazebo/gui/GuiEvents.hh"

namespace ignition::gazebo
{
  class ViewAnglePrivate
  {
    /// \brief Perform rendering calls in the rendering thread.
    public: void OnRender();

    /// \brief Callback when an animation is complete
    private: void OnComplete();

    /// \brief Ignition communication node.
    public: transport::Node node;

    /// \brief Mutex to protect angle mode
    public: std::mutex mutex;

    /// \brief View Angle service name
    public: std::string viewAngleService;

    /// \brief View Control service name
    public: std::string viewControlService;

    /// \brief Move gui camera to pose service name
    public: std::string moveToPoseService;

    /// \brief gui camera pose
    public: math::Pose3d camPose;

    /// \brief GUI camera near/far clipping distance (QList order is near, far)
    public: QList<double> camClipDist{0.0, 0.0};

    /// \brief Flag indicating if there is a new camera clipping distance
    /// coming from qml side
    public: bool newCamClipDist = false;

    /// \brief Checks if there is new camera clipping distance from gui camera,
    /// used to update qml side
    /// \return True if there is a new clipping distance from gui camera
    public: bool UpdateQtCamClipDist();

    /// \brief User camera
    public: rendering::CameraPtr camera{nullptr};

    /// \brief Flag for indicating whether we are in view angle mode or not
    public: bool viewingAngle = false;

    /// \brief The pose set during a view angle button press that holds
    /// the pose the camera should assume relative to the entit(y/ies).
    /// The vector (0, 0, 0) indicates to return the camera back to the home
    /// pose originally loaded from the sdf.
    public: math::Vector3d viewAngleDirection = math::Vector3d::Zero;

    /// \brief Helper object to move user camera
    public: rendering::MoveToHelper moveToHelper;

    /// \brief The current selected entities
    public: std::vector<Entity> selectedEntities;

    /// \brief Last move to animation time
    public: std::chrono::time_point<std::chrono::system_clock> prevMoveToTime;

    /// \brief The pose set from the move to pose service.
    public: std::optional<math::Pose3d> moveToPoseValue;

    /// \brief Enable legacy features for plugin to work with GzScene3D.
    /// Disable them to work with the new MinimalScene plugin.
    public: bool legacy{false};
  };
}

using namespace ignition;
using namespace gazebo;

/////////////////////////////////////////////////
ViewAngle::ViewAngle()
  : ignition::gui::Plugin(), dataPtr(std::make_unique<ViewAnglePrivate>())
{
}

/////////////////////////////////////////////////
ViewAngle::~ViewAngle() = default;

/////////////////////////////////////////////////
void ViewAngle::LoadConfig(const tinyxml2::XMLElement *_pluginElem)
{
  if (this->title.empty())
    this->title = "View Angle";

  if (_pluginElem)
  {
    if (auto elem = _pluginElem->FirstChildElement("legacy"))
    {
      elem->QueryBoolText(&this->dataPtr->legacy);
    }
  }

  // For view angle requests
  this->dataPtr->viewAngleService = "/gui/view_angle";

  // view control requests
  this->dataPtr->viewControlService = "/gui/camera/view_control";

  // Subscribe to camera pose
  std::string topic = "/gui/camera/pose";
  this->dataPtr->node.Subscribe(
    topic, &ViewAngle::CamPoseCb, this);

  // Move to pose service
  this->dataPtr->moveToPoseService = "/gui/move_to/pose";

  ignition::gui::App()->findChild<
    ignition::gui::MainWindow *>()->installEventFilter(this);
}

/////////////////////////////////////////////////
bool ViewAngle::eventFilter(QObject *_obj, QEvent *_event)
{
  if (_event->type() == ignition::gui::events::Render::kType)
  {
    this->dataPtr->OnRender();

    // updates qml cam clip distance spin boxes if changed
    if (this->dataPtr->UpdateQtCamClipDist())
    {
      this->CamClipDistChanged();
    }
  }
  else if (_event->type() ==
           ignition::gazebo::gui::events::EntitiesSelected::kType)
  {
    auto selectedEvent =
        reinterpret_cast<gazebo::gui::events::EntitiesSelected *>(
        _event);

    if (selectedEvent && !selectedEvent->Data().empty())
    {
      for (const auto &_entity : selectedEvent->Data())
      {
        if (std::find(this->dataPtr->selectedEntities.begin(),
              this->dataPtr->selectedEntities.end(),
              _entity) != this->dataPtr->selectedEntities.end())
          continue;
        this->dataPtr->selectedEntities.push_back(_entity);
      }
    }
  }
  else if (_event->type() ==
           ignition::gazebo::gui::events::DeselectAllEntities::kType)
  {
    this->dataPtr->selectedEntities.clear();
  }

  // Standard event processing
  return QObject::eventFilter(_obj, _event);
}

/////////////////////////////////////////////////
void ViewAngle::OnAngleMode(int _x, int _y, int _z)
{
<<<<<<< HEAD
  // Legacy mode: request view angle from GzScene3d
  if (this->dataPtr->legacy)
  {
    std::function<void(const msgs::Boolean &, const bool)> cb =
        [](const msgs::Boolean &/*_rep*/, const bool _result)
    {
      if (!_result)
        ignerr << "Error setting view angle mode" << std::endl;
    };

    msgs::Vector3d req;
    req.set_x(_x);
    req.set_y(_y);
    req.set_z(_z);

    this->dataPtr->node.Request(this->dataPtr->viewAngleService, req, cb);
  }
  // New behaviour: handle camera movement here
  else
  {
    this->dataPtr->viewingAngle = true;
    this->dataPtr->viewAngleDirection = math::Vector3d(_x, _y, _z);
  }
}

/////////////////////////////////////////////////
void ViewAngle::OnViewControl(const QString &_controller)
{
=======
>>>>>>> 784e8228
  std::function<void(const msgs::Boolean &, const bool)> cb =
      [](const msgs::Boolean &/*_rep*/, const bool _result)
  {
    if (!_result)
      ignerr << "Error setting view controller" << std::endl;
  };

<<<<<<< HEAD
  msgs::StringMsg req;
  std::string str = _controller.toStdString();
  if (str.find("Orbit") != std::string::npos)
    req.set_data("orbit");
  else if (str.find("Ortho") != std::string::npos)
    req.set_data("ortho");
  else
  {
    ignerr << "Unknown view controller selected: " << str << std::endl;
    return;
  }
=======
  msgs::Vector3d req;
  req.set_x(_x);
  req.set_y(_y);
  req.set_z(_z);
>>>>>>> 784e8228

  this->dataPtr->node.Request(this->dataPtr->viewControlService, req, cb);
}

/////////////////////////////////////////////////
QList<double> ViewAngle::CamPose() const
{
  return QList({
    this->dataPtr->camPose.Pos().X(),
    this->dataPtr->camPose.Pos().Y(),
    this->dataPtr->camPose.Pos().Z(),
    this->dataPtr->camPose.Rot().Roll(),
    this->dataPtr->camPose.Rot().Pitch(),
    this->dataPtr->camPose.Rot().Yaw()
  });
}

/////////////////////////////////////////////////
void ViewAngle::SetCamPose(double _x, double _y, double _z,
                           double _roll, double _pitch, double _yaw)
{
  this->dataPtr->camPose.Set(_x, _y, _z, _roll, _pitch, _yaw);

<<<<<<< HEAD
  // Legacy mode: request view angle from GzScene3d
  if (this->dataPtr->legacy)
=======
  std::function<void(const msgs::Boolean &, const bool)> cb =
      [](const msgs::Boolean &/*_rep*/, const bool _result)
>>>>>>> 784e8228
  {
    std::function<void(const msgs::Boolean &, const bool)> cb =
        [](const msgs::Boolean &/*_rep*/, const bool _result)
    {
      if (!_result)
        ignerr << "Error sending move camera to pose request" << std::endl;
    };

<<<<<<< HEAD
    msgs::GUICamera req;
    msgs::Set(req.mutable_pose(), this->dataPtr->camPose);
=======
  msgs::GUICamera req;
  msgs::Set(req.mutable_pose(), this->dataPtr->camPose);
>>>>>>> 784e8228

    this->dataPtr->node.Request(this->dataPtr->moveToPoseService, req, cb);
  }
  // New behaviour: handle camera movement here
  else
  {
    this->dataPtr->moveToPoseValue = {_x, _y, _z, _roll, _pitch, _yaw};
  }
}

/////////////////////////////////////////////////
void ViewAngle::CamPoseCb(const msgs::Pose &_msg)
{
  std::lock_guard<std::mutex> lock(this->dataPtr->mutex);
  math::Pose3d pose = msgs::Convert(_msg);

  if (pose != this->dataPtr->camPose)
  {
    this->dataPtr->camPose = pose;
    this->CamPoseChanged();
  }
}

/////////////////////////////////////////////////
QList<double> ViewAngle::CamClipDist() const
{
  return this->dataPtr->camClipDist;
}

/////////////////////////////////////////////////
void ViewAngle::SetCamClipDist(double _near, double _far)
{
  this->dataPtr->camClipDist[0] = _near;
  this->dataPtr->camClipDist[1] = _far;
  this->dataPtr->newCamClipDist = true;
}

/////////////////////////////////////////////////
void ViewAnglePrivate::OnRender()
{
  if (!this->camera)
  {
    auto scene = rendering::sceneFromFirstRenderEngine();
    if (!scene)
      return;

    for (unsigned int i = 0; i < scene->NodeCount(); ++i)
    {
      auto cam = std::dynamic_pointer_cast<rendering::Camera>(
        scene->NodeByIndex(i));
      if (cam)
      {
        bool isUserCamera = false;
        try
        {
          isUserCamera = std::get<bool>(cam->UserData("user-camera"));
        }
        catch (std::bad_variant_access &)
        {
          continue;
        }
        if (isUserCamera)
        {
          this->camera = cam;
          this->moveToHelper.SetInitCameraPose(this->camera->WorldPose());
          igndbg << "ViewAngle plugin is moving camera ["
                 << this->camera->Name() << "]" << std::endl;
          break;
        }
      }
    }

    if (!this->camera)
    {
      ignerr << "ViewAngle camera is not available" << std::endl;
      return;
    }
  }

  // View angle
  if (this->viewingAngle)
  {
    if (this->moveToHelper.Idle())
    {
      // Look at the origin if no entities are selected
      math::Vector3d lookAt = math::Vector3d::Zero;
      if (!this->selectedEntities.empty())
      {
        for (const auto &entity : this->selectedEntities)
        {
          for (auto i = 0u; i < this->camera->Scene()->VisualCount();
              ++i)
          {
            auto vis = this->camera->Scene()->VisualByIndex(i);
            if (!vis)
              continue;

            try
            {
              if (std::get<int>(vis->UserData("gazebo-entity")) !=
                  static_cast<int>(entity))
              {
                continue;
              }
            }
            catch (std::bad_variant_access &)
            {
              continue;
            }

            auto pos = vis->WorldPose().Pos();
            lookAt += pos;
          }
        }
        lookAt /= this->selectedEntities.size();
      }

      this->moveToHelper.LookDirection(this->camera,
          this->viewAngleDirection, lookAt,
          0.5, std::bind(&ViewAnglePrivate::OnComplete, this));
      this->prevMoveToTime = std::chrono::system_clock::now();
    }
    else
    {
      auto now = std::chrono::system_clock::now();
      std::chrono::duration<double> dt = now - this->prevMoveToTime;
      this->moveToHelper.AddTime(dt.count());
      this->prevMoveToTime = now;
    }
  }

  // Move to pose
  if (this->moveToPoseValue)
  {
    if (this->moveToHelper.Idle())
    {
      this->moveToHelper.MoveTo(this->camera,
          *(this->moveToPoseValue),
          0.5, std::bind(&ViewAnglePrivate::OnComplete, this));
      this->prevMoveToTime = std::chrono::system_clock::now();
    }
    else
    {
      auto now = std::chrono::system_clock::now();
      std::chrono::duration<double> dt = now - this->prevMoveToTime;
      this->moveToHelper.AddTime(dt.count());
      this->prevMoveToTime = now;
    }
  }

  // Camera clipping plane distance
  if (this->newCamClipDist)
  {
    this->camera->SetNearClipPlane(this->camClipDist[0]);
    this->camera->SetFarClipPlane(this->camClipDist[1]);
    this->newCamClipDist = false;
  }
}

/////////////////////////////////////////////////
void ViewAnglePrivate::OnComplete()
{
  this->viewingAngle = false;
  this->moveToPoseValue.reset();
}

/////////////////////////////////////////////////
bool ViewAnglePrivate::UpdateQtCamClipDist()
{
  bool updated = false;
  if (std::abs(this->camera->NearClipPlane() - this->camClipDist[0]) > 0.0001)
  {
    this->camClipDist[0] = this->camera->NearClipPlane();
    updated = true;
  }

  if (std::abs(this->camera->FarClipPlane() - this->camClipDist[1]) > 0.0001)
  {
    this->camClipDist[1] = this->camera->FarClipPlane();
    updated = true;
  }
  return updated;
}

// Register this plugin
IGNITION_ADD_PLUGIN(ViewAngle,
                    ignition::gui::Plugin)<|MERGE_RESOLUTION|>--- conflicted
+++ resolved
@@ -197,7 +197,6 @@
 /////////////////////////////////////////////////
 void ViewAngle::OnAngleMode(int _x, int _y, int _z)
 {
-<<<<<<< HEAD
   // Legacy mode: request view angle from GzScene3d
   if (this->dataPtr->legacy)
   {
@@ -226,8 +225,6 @@
 /////////////////////////////////////////////////
 void ViewAngle::OnViewControl(const QString &_controller)
 {
-=======
->>>>>>> 784e8228
   std::function<void(const msgs::Boolean &, const bool)> cb =
       [](const msgs::Boolean &/*_rep*/, const bool _result)
   {
@@ -235,7 +232,6 @@
       ignerr << "Error setting view controller" << std::endl;
   };
 
-<<<<<<< HEAD
   msgs::StringMsg req;
   std::string str = _controller.toStdString();
   if (str.find("Orbit") != std::string::npos)
@@ -247,12 +243,6 @@
     ignerr << "Unknown view controller selected: " << str << std::endl;
     return;
   }
-=======
-  msgs::Vector3d req;
-  req.set_x(_x);
-  req.set_y(_y);
-  req.set_z(_z);
->>>>>>> 784e8228
 
   this->dataPtr->node.Request(this->dataPtr->viewControlService, req, cb);
 }
@@ -276,13 +266,8 @@
 {
   this->dataPtr->camPose.Set(_x, _y, _z, _roll, _pitch, _yaw);
 
-<<<<<<< HEAD
   // Legacy mode: request view angle from GzScene3d
   if (this->dataPtr->legacy)
-=======
-  std::function<void(const msgs::Boolean &, const bool)> cb =
-      [](const msgs::Boolean &/*_rep*/, const bool _result)
->>>>>>> 784e8228
   {
     std::function<void(const msgs::Boolean &, const bool)> cb =
         [](const msgs::Boolean &/*_rep*/, const bool _result)
@@ -291,13 +276,8 @@
         ignerr << "Error sending move camera to pose request" << std::endl;
     };
 
-<<<<<<< HEAD
     msgs::GUICamera req;
     msgs::Set(req.mutable_pose(), this->dataPtr->camPose);
-=======
-  msgs::GUICamera req;
-  msgs::Set(req.mutable_pose(), this->dataPtr->camPose);
->>>>>>> 784e8228
 
     this->dataPtr->node.Request(this->dataPtr->moveToPoseService, req, cb);
   }
