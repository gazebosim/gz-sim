/*
 * Copyright (C) 2020 Open Source Robotics Foundation
 *
 * Licensed under the Apache License, Version 2.0 (the "License");
 * you may not use this file except in compliance with the License.
 * You may obtain a copy of the License at
 *
 *     http://www.apache.org/licenses/LICENSE-2.0
 *
 * Unless required by applicable law or agreed to in writing, software
 * distributed under the License is distributed on an "AS IS" BASIS,
 * WITHOUT WARRANTIES OR CONDITIONS OF ANY KIND, either express or implied.
 * See the License for the specific language governing permissions and
 * limitations under the License.
 *
*/

#include "ViewAngle.hh"

#include <ignition/msgs/boolean.pb.h>
#include <ignition/msgs/gui_camera.pb.h>
#include <ignition/msgs/vector3d.pb.h>

#include <iostream>
#include <string>
#include <vector>

#include <ignition/common/Console.hh>
#include <ignition/gui/Application.hh>
#include <ignition/gui/GuiEvents.hh>
#include <ignition/gui/MainWindow.hh>
#include <ignition/math/Angle.hh>
#include <ignition/plugin/Register.hh>
#include <ignition/rendering/MoveToHelper.hh>
#include <ignition/rendering/RenderingIface.hh>
#include <ignition/rendering/Scene.hh>
#include <ignition/transport/Node.hh>

#include "ignition/gazebo/Entity.hh"
#include "ignition/gazebo/gui/GuiEvents.hh"

namespace ignition::gazebo
{
  class ViewAnglePrivate
  {
    /// \brief Perform rendering calls in the rendering thread.
    public: void OnRender();

    /// \brief Callback when an animation is complete
    private: void OnComplete();

    /// \brief Ignition communication node.
    public: transport::Node node;

    /// \brief Mutex to protect angle mode
    public: std::mutex mutex;

    /// \brief View Angle service name
    public: std::string viewAngleService;

    /// \brief View Control service name
    public: std::string viewControlService;

    /// \brief View Control reference visual service name
    public: std::string viewControlRefVisualService;

    /// \brief View Control sensitivity service name
    public: std::string viewControlSensitivityService;

    /// \brief Move gui camera to pose service name
    public: std::string moveToPoseService;

    /// \brief Move gui camera to model service name
    public: std::string moveToModelService;

    /// \brief New move to model message
    public: bool newMoveToModel = false;

    /// \brief Distance of the camera to the model
    public: double distanceMoveToModel = 0.0;

    /// \brief gui camera pose
    public: math::Pose3d camPose;

    /// \brief Camera horizontal fov
    public: double horizontal_fov = 0.0;

    /// \brief Flag indicating if there is a new camera horizontalFOV
    /// coming from qml side
    public: bool newHorizontalFOV = false;

    /// \brief GUI camera near/far clipping distance (QList order is near, far)
    public: QList<double> camClipDist{0.0, 0.0};

    /// \brief Flag indicating if there is a new camera clipping distance
    /// coming from qml side
    public: bool newCamClipDist = false;

    /// \brief Checks if there is new camera clipping distance from gui camera,
    /// used to update qml side
    /// \return True if there is a new clipping distance from gui camera
    public: bool UpdateQtCamClipDist();

<<<<<<< HEAD
    /// \brief Checks if there is new camera horizontal fov from gui camera,
    /// used to update qml side
    /// \return True if there is a new horizontal fov from gui camera
    public: bool UpdateQtCamHorizontalFOV();
=======
    /// \brief View Control type
    public: rendering::CameraProjectionType viewControlType =
              rendering::CameraProjectionType::CPT_PERSPECTIVE;

    /// \brief Checks if there is a new view controller, used to update qml side
    /// \return True if there is a new view controller from gui camera
    public: bool UpdateQtViewControl();
>>>>>>> 89df3b78

    /// \brief User camera
    public: rendering::CameraPtr camera{nullptr};

    /// \brief Flag for indicating whether we are in view angle mode or not
    public: bool viewingAngle = false;

    /// \brief The pose set during a view angle button press that holds
    /// the pose the camera should assume relative to the entit(y/ies).
    /// The vector (0, 0, 0) indicates to return the camera back to the home
    /// pose originally loaded from the sdf.
    public: math::Vector3d viewAngleDirection = math::Vector3d::Zero;

    /// \brief Helper object to move user camera
    public: rendering::MoveToHelper moveToHelper;

    /// \brief The current selected entities
    public: std::vector<Entity> selectedEntities;

    /// \brief Last move to animation time
    public: std::chrono::time_point<std::chrono::system_clock> prevMoveToTime;

    /// \brief The pose set from the move to pose service.
    public: std::optional<math::Pose3d> moveToPoseValue;

    /// \brief Enable legacy features for plugin to work with GzScene3D.
    /// Disable them to work with the new MinimalScene plugin.
    public: bool legacy{false};
  };
}

using namespace ignition;
using namespace gazebo;

/////////////////////////////////////////////////
ViewAngle::ViewAngle()
  : ignition::gui::Plugin(), dataPtr(std::make_unique<ViewAnglePrivate>())
{
}

/////////////////////////////////////////////////
ViewAngle::~ViewAngle() = default;

/////////////////////////////////////////////////
void ViewAngle::LoadConfig(const tinyxml2::XMLElement *_pluginElem)
{
  if (this->title.empty())
    this->title = "View Angle";

  if (_pluginElem)
  {
    if (auto elem = _pluginElem->FirstChildElement("legacy"))
    {
      elem->QueryBoolText(&this->dataPtr->legacy);
    }
  }

  // For view angle requests
  this->dataPtr->viewAngleService = "/gui/view_angle";

  // view control requests
  this->dataPtr->viewControlService = "/gui/camera/view_control";

  // view control reference visual requests
  this->dataPtr->viewControlRefVisualService =
      "/gui/camera/view_control/reference_visual";

  // view control sensitivity requests
  this->dataPtr->viewControlSensitivityService =
      "/gui/camera/view_control/sensitivity";

  // Subscribe to camera pose
  std::string topic = "/gui/camera/pose";
  this->dataPtr->node.Subscribe(
    topic, &ViewAngle::CamPoseCb, this);

  // Move to pose service
  this->dataPtr->moveToPoseService = "/gui/move_to/pose";

  // Move to model service
  this->dataPtr->moveToModelService = "/gui/move_to/model";
  this->dataPtr->node.Advertise(this->dataPtr->moveToModelService,
      &ViewAngle::OnMoveToModelService, this);
  ignmsg << "Move to model service on ["
         << this->dataPtr->moveToModelService << "]" << std::endl;

  ignition::gui::App()->findChild<
    ignition::gui::MainWindow *>()->installEventFilter(this);
}

/////////////////////////////////////////////////
bool ViewAngle::eventFilter(QObject *_obj, QEvent *_event)
{
  if (_event->type() == ignition::gui::events::Render::kType)
  {
    this->dataPtr->OnRender();

    // updates qml cam clip distance spin boxes if changed
    if (this->dataPtr->UpdateQtCamClipDist())
    {
      this->CamClipDistChanged();
    }
<<<<<<< HEAD
    // updates qml cam horizontal fov spin boxes if changed
    if (this->dataPtr->UpdateQtCamHorizontalFOV())
    {
      this->CamHorizontalFOVChanged();
=======

    if (this->dataPtr->UpdateQtViewControl())
    {
      this->ViewControlIndexChanged();
>>>>>>> 89df3b78
    }
  }
  else if (_event->type() ==
           ignition::gazebo::gui::events::EntitiesSelected::kType)
  {
    auto selectedEvent =
        reinterpret_cast<gazebo::gui::events::EntitiesSelected *>(
        _event);

    if (selectedEvent && !selectedEvent->Data().empty())
    {
      for (const auto &_entity : selectedEvent->Data())
      {
        if (std::find(this->dataPtr->selectedEntities.begin(),
              this->dataPtr->selectedEntities.end(),
              _entity) != this->dataPtr->selectedEntities.end())
          continue;
        this->dataPtr->selectedEntities.push_back(_entity);
      }
    }
  }
  else if (_event->type() ==
           ignition::gazebo::gui::events::DeselectAllEntities::kType)
  {
    this->dataPtr->selectedEntities.clear();
  }

  // Standard event processing
  return QObject::eventFilter(_obj, _event);
}

/////////////////////////////////////////////////
void ViewAngle::OnAngleMode(int _x, int _y, int _z)
{
  // Legacy mode: request view angle from GzScene3d
  if (this->dataPtr->legacy)
  {
    std::function<void(const msgs::Boolean &, const bool)> cb =
        [](const msgs::Boolean &/*_rep*/, const bool _result)
    {
      if (!_result)
        ignerr << "Error setting view angle mode" << std::endl;
    };

    msgs::Vector3d req;
    req.set_x(_x);
    req.set_y(_y);
    req.set_z(_z);

    this->dataPtr->node.Request(this->dataPtr->viewAngleService, req, cb);
  }
  // New behaviour: handle camera movement here
  else
  {
    this->dataPtr->viewingAngle = true;
    this->dataPtr->viewAngleDirection = math::Vector3d(_x, _y, _z);
  }
}

/////////////////////////////////////////////////
void ViewAngle::OnViewControl(const QString &_controller)
{
  std::function<void(const msgs::Boolean &, const bool)> cb =
      [](const msgs::Boolean &/*_rep*/, const bool _result)
  {
    if (!_result)
      ignerr << "Error setting view controller" << std::endl;
  };

  msgs::StringMsg req;
  std::string str = _controller.toStdString();
  if (str.find("Orbit") != std::string::npos)
    req.set_data("orbit");
  else if (str.find("Ortho") != std::string::npos)
    req.set_data("ortho");
  else
  {
    ignerr << "Unknown view controller selected: " << str << std::endl;
    return;
  }

  this->dataPtr->node.Request(this->dataPtr->viewControlService, req, cb);
}

/////////////////////////////////////////////////
void ViewAngle::OnViewControlReferenceVisual(bool _enable)
{
  std::function<void(const msgs::Boolean &, const bool)> cb =
      [](const msgs::Boolean &/*_rep*/, const bool _result)
  {
    if (!_result)
      ignerr << "Error setting view controller reference visual" << std::endl;
  };

  msgs::Boolean req;
  req.set_data(_enable);

  this->dataPtr->node.Request(
      this->dataPtr->viewControlRefVisualService, req, cb);
}

/////////////////////////////////////////////////
void ViewAngle::OnViewControlSensitivity(double _sensitivity)
{
  std::function<void(const msgs::Boolean &, const bool)> cb =
      [](const msgs::Boolean &/*_rep*/, const bool _result)
  {
    if (!_result)
      ignerr << "Error setting view controller sensitivity" << std::endl;
  };

  if (_sensitivity <= 0.0)
  {
    ignerr << "View controller sensitivity must be greater than 0" << std::endl;
    return;
  }

  msgs::Double req;
  req.set_data(_sensitivity);

  this->dataPtr->node.Request(
      this->dataPtr->viewControlSensitivityService, req, cb);
}

/////////////////////////////////////////////////
QList<double> ViewAngle::CamPose() const
{
  return QList({
    this->dataPtr->camPose.Pos().X(),
    this->dataPtr->camPose.Pos().Y(),
    this->dataPtr->camPose.Pos().Z(),
    this->dataPtr->camPose.Rot().Roll(),
    this->dataPtr->camPose.Rot().Pitch(),
    this->dataPtr->camPose.Rot().Yaw()
  });
}

/////////////////////////////////////////////////
void ViewAngle::SetCamPose(double _x, double _y, double _z,
                           double _roll, double _pitch, double _yaw)
{
  this->dataPtr->camPose.Set(_x, _y, _z, _roll, _pitch, _yaw);

  // Legacy mode: request view angle from GzScene3d
  if (this->dataPtr->legacy)
  {
    std::function<void(const msgs::Boolean &, const bool)> cb =
        [](const msgs::Boolean &/*_rep*/, const bool _result)
    {
      if (!_result)
        ignerr << "Error sending move camera to pose request" << std::endl;
    };

    msgs::GUICamera req;
    msgs::Set(req.mutable_pose(), this->dataPtr->camPose);

    this->dataPtr->node.Request(this->dataPtr->moveToPoseService, req, cb);
  }
  // New behaviour: handle camera movement here
  else
  {
    this->dataPtr->moveToPoseValue = {_x, _y, _z, _roll, _pitch, _yaw};
  }
}

/////////////////////////////////////////////////
bool ViewAngle::OnMoveToModelService(const ignition::msgs::GUICamera &_msg,
  ignition::msgs::Boolean &_res)
{
  std::lock_guard<std::mutex> lock(this->dataPtr->mutex);
  auto scene = this->dataPtr->camera->Scene();

  auto visualToMove = scene->VisualByName(_msg.name());
  if (nullptr == visualToMove)
  {
    ignerr << "Failed to get visual with ID ["
           << _msg.name() << "]" << std::endl;
    _res.set_data(false);
    return false;
  }
  Entity entityId = kNullEntity;
  try
  {
    // TODO(ahcorde): When forward porting this to Garder change var type to
    // unsigned int
    entityId = std::get<int>(visualToMove->UserData("gazebo-entity"));
  }
  catch(std::bad_variant_access &_e)
  {
    ignerr << "Failed to get gazebo-entity user data ["
           << visualToMove->Name() << "]" << std::endl;
    _res.set_data(false);
    return false;
  }

  math::Quaterniond q(
    _msg.pose().orientation().w(),
    _msg.pose().orientation().x(),
    _msg.pose().orientation().y(),
    _msg.pose().orientation().z());

  ignition::math::Vector3d axis;
  double angle;
  q.ToAxis(axis, angle);

  std::function<void(const msgs::Boolean &, const bool)> cb =
      [](const msgs::Boolean &/*_rep*/, const bool _result)
  {
    if (!_result)
      ignerr << "Error setting view controller" << std::endl;
  };

  msgs::StringMsg req;
  std::string str = _msg.projection_type();
  if (str.find("Orbit") != std::string::npos ||
      str.find("orbit") != std::string::npos)
  {
    req.set_data("orbit");
  }
  else if (str.find("Ortho") != std::string::npos ||
           str.find("ortho") != std::string::npos )
  {
    req.set_data("ortho");
  }
  else
  {
    ignerr << "Unknown view controller selected: " << str << std::endl;
    _res.set_data(false);
    return false;
  }

  this->dataPtr->node.Request(this->dataPtr->viewControlService, req, cb);

  this->dataPtr->viewingAngle = true;
  this->dataPtr->newMoveToModel = true;
  this->dataPtr->viewAngleDirection = axis;
  this->dataPtr->distanceMoveToModel = _msg.pose().position().z();
  this->dataPtr->selectedEntities.push_back(entityId);

  _res.set_data(true);
  return true;
}

/////////////////////////////////////////////////
void ViewAngle::CamPoseCb(const msgs::Pose &_msg)
{
  std::lock_guard<std::mutex> lock(this->dataPtr->mutex);
  math::Pose3d pose = msgs::Convert(_msg);

  if (pose != this->dataPtr->camPose)
  {
    this->dataPtr->camPose = pose;
    this->CamPoseChanged();
  }
}

/////////////////////////////////////////////////
double ViewAngle::HorizontalFOV() const
{
  return this->dataPtr->horizontal_fov;
}

/////////////////////////////////////////////////
void ViewAngle::SetHorizontalFOV(double _horizontalFOV)
{
  this->dataPtr->horizontal_fov = _horizontalFOV;
  this->dataPtr->newHorizontalFOV = true;
}

/////////////////////////////////////////////////
QList<double> ViewAngle::CamClipDist() const
{
  return this->dataPtr->camClipDist;
}

/////////////////////////////////////////////////
void ViewAngle::SetCamClipDist(double _near, double _far)
{
  this->dataPtr->camClipDist[0] = _near;
  this->dataPtr->camClipDist[1] = _far;
  this->dataPtr->newCamClipDist = true;
}

/////////////////////////////////////////////////
void ViewAnglePrivate::OnRender()
{
  if (!this->camera)
  {
    auto scene = rendering::sceneFromFirstRenderEngine();
    if (!scene)
      return;

    for (unsigned int i = 0; i < scene->NodeCount(); ++i)
    {
      auto cam = std::dynamic_pointer_cast<rendering::Camera>(
        scene->NodeByIndex(i));
      if (cam)
      {
        bool isUserCamera = false;
        try
        {
          isUserCamera = std::get<bool>(cam->UserData("user-camera"));
        }
        catch (std::bad_variant_access &)
        {
          continue;
        }
        if (isUserCamera)
        {
          this->camera = cam;
          this->moveToHelper.SetInitCameraPose(this->camera->WorldPose());
          igndbg << "ViewAngle plugin is moving camera ["
                 << this->camera->Name() << "]" << std::endl;
          break;
        }
      }
    }

    if (!this->camera)
    {
      ignerr << "ViewAngle camera is not available" << std::endl;
      return;
    }
  }

  // View angle
  if (this->viewingAngle)
  {
    if (this->moveToHelper.Idle())
    {
      // Look at the origin if no entities are selected
      math::Vector3d lookAt = math::Vector3d::Zero;
      if (!this->selectedEntities.empty())
      {
        for (const auto &entity : this->selectedEntities)
        {
          for (auto i = 0u; i < this->camera->Scene()->VisualCount();
              ++i)
          {
            auto vis = this->camera->Scene()->VisualByIndex(i);
            if (!vis)
              continue;

            try
            {
              if (std::get<int>(vis->UserData("gazebo-entity")) !=
                  static_cast<int>(entity))
              {
                continue;
              }
            }
            catch (std::bad_variant_access &)
            {
              continue;
            }

            auto pos = vis->WorldPose().Pos();
            lookAt += pos;
          }
        }
        lookAt /= this->selectedEntities.size();
      }

      this->moveToHelper.LookDirection(this->camera,
          this->viewAngleDirection, lookAt,
          0.5, std::bind(&ViewAnglePrivate::OnComplete, this));
      this->prevMoveToTime = std::chrono::system_clock::now();
    }
    else
    {
      auto now = std::chrono::system_clock::now();
      std::chrono::duration<double> dt = now - this->prevMoveToTime;
      this->moveToHelper.AddTime(dt.count());
      this->prevMoveToTime = now;
    }
  }

  // Move to pose
  if (this->moveToPoseValue)
  {
    if (this->moveToHelper.Idle())
    {
      this->moveToHelper.MoveTo(this->camera,
          *(this->moveToPoseValue),
          0.5, std::bind(&ViewAnglePrivate::OnComplete, this));
      this->prevMoveToTime = std::chrono::system_clock::now();
    }
    else
    {
      auto now = std::chrono::system_clock::now();
      std::chrono::duration<double> dt = now - this->prevMoveToTime;
      this->moveToHelper.AddTime(dt.count());
      this->prevMoveToTime = now;
    }
  }

  // Camera clipping plane distance
  if (this->newCamClipDist)
  {
    this->camera->SetNearClipPlane(this->camClipDist[0]);
    this->camera->SetFarClipPlane(this->camClipDist[1]);
    this->newCamClipDist = false;
  }

  // Camera horizontalFOV
  if (this->newHorizontalFOV)
  {
    this->camera->SetHFOV(gz::math::Angle(this->horizontal_fov));
    this->newHorizontalFOV = false;
  }
}

/////////////////////////////////////////////////
void ViewAnglePrivate::OnComplete()
{
  this->viewingAngle = false;
  this->moveToPoseValue.reset();
  if (this->newMoveToModel)
  {
    this->selectedEntities.pop_back();
    this->newMoveToModel = false;

    auto cameraPose = this->camera->WorldPose();
    auto distance = -(this->viewAngleDirection * this->distanceMoveToModel);

    if (!math::equal(this->viewAngleDirection.X(), 0.0))
    {
      cameraPose.Pos().X(distance.X());
    }
    if (!math::equal(this->viewAngleDirection.Y(), 0.0))
    {
      cameraPose.Pos().Y(distance.Y());
    }
    if (!math::equal(this->viewAngleDirection.Z(), 0.0))
    {
      cameraPose.Pos().Z(distance.Z());
    }

    this->moveToPoseValue = {
      cameraPose.Pos().X(),
      cameraPose.Pos().Y(),
      cameraPose.Pos().Z(),
      cameraPose.Rot().Roll(),
      cameraPose.Rot().Pitch(),
      cameraPose.Rot().Yaw()};
  }
}

/////////////////////////////////////////////////
bool ViewAnglePrivate::UpdateQtCamHorizontalFOV()
{
  bool updated = false;
  if (std::abs(this->camera->HFOV().Radian() - this->horizontal_fov) > 0.0001)
  {
    this->horizontal_fov = this->camera->HFOV().Radian();
    updated = true;
  }
  return updated;
}

/////////////////////////////////////////////////
bool ViewAnglePrivate::UpdateQtCamClipDist()
{
  bool updated = false;
  if (std::abs(this->camera->NearClipPlane() - this->camClipDist[0]) > 0.0001)
  {
    this->camClipDist[0] = this->camera->NearClipPlane();
    updated = true;
  }

  if (std::abs(this->camera->FarClipPlane() - this->camClipDist[1]) > 0.0001)
  {
    this->camClipDist[1] = this->camera->FarClipPlane();
    updated = true;
  }
  return updated;
}

/////////////////////////////////////////////////
int ViewAngle::ViewControlIndex() const
{
  if (this->dataPtr->viewControlType ==
        rendering::CameraProjectionType::CPT_PERSPECTIVE)
    return 0;

  return 1;
}

/////////////////////////////////////////////////
bool ViewAnglePrivate::UpdateQtViewControl()
{
  if (!this->camera)
    return false;

  if (this->camera->ProjectionType() != this->viewControlType)
  {
    this->viewControlType = this->camera->ProjectionType();
    return true;
  }

  return false;
}

// Register this plugin
IGNITION_ADD_PLUGIN(ViewAngle,
                    ignition::gui::Plugin)<|MERGE_RESOLUTION|>--- conflicted
+++ resolved
@@ -79,15 +79,15 @@
     /// \brief Distance of the camera to the model
     public: double distanceMoveToModel = 0.0;
 
-    /// \brief gui camera pose
-    public: math::Pose3d camPose;
-
     /// \brief Camera horizontal fov
-    public: double horizontal_fov = 0.0;
+    public: double horizontalFov = 0.0;
 
     /// \brief Flag indicating if there is a new camera horizontalFOV
     /// coming from qml side
     public: bool newHorizontalFOV = false;
+
+    /// \brief gui camera pose
+    public: math::Pose3d camPose;
 
     /// \brief GUI camera near/far clipping distance (QList order is near, far)
     public: QList<double> camClipDist{0.0, 0.0};
@@ -101,20 +101,18 @@
     /// \return True if there is a new clipping distance from gui camera
     public: bool UpdateQtCamClipDist();
 
-<<<<<<< HEAD
+    /// \brief View Control type
+    public: rendering::CameraProjectionType viewControlType =
+              rendering::CameraProjectionType::CPT_PERSPECTIVE;
+
+    /// \brief Checks if there is a new view controller, used to update qml side
+    /// \return True if there is a new view controller from gui camera
+    public: bool UpdateQtViewControl();
+
     /// \brief Checks if there is new camera horizontal fov from gui camera,
     /// used to update qml side
     /// \return True if there is a new horizontal fov from gui camera
     public: bool UpdateQtCamHorizontalFOV();
-=======
-    /// \brief View Control type
-    public: rendering::CameraProjectionType viewControlType =
-              rendering::CameraProjectionType::CPT_PERSPECTIVE;
-
-    /// \brief Checks if there is a new view controller, used to update qml side
-    /// \return True if there is a new view controller from gui camera
-    public: bool UpdateQtViewControl();
->>>>>>> 89df3b78
 
     /// \brief User camera
     public: rendering::CameraPtr camera{nullptr};
@@ -217,17 +215,16 @@
     {
       this->CamClipDistChanged();
     }
-<<<<<<< HEAD
+
     // updates qml cam horizontal fov spin boxes if changed
     if (this->dataPtr->UpdateQtCamHorizontalFOV())
     {
       this->CamHorizontalFOVChanged();
-=======
+    }
 
     if (this->dataPtr->UpdateQtViewControl())
     {
       this->ViewControlIndexChanged();
->>>>>>> 89df3b78
     }
   }
   else if (_event->type() ==
@@ -487,13 +484,13 @@
 /////////////////////////////////////////////////
 double ViewAngle::HorizontalFOV() const
 {
-  return this->dataPtr->horizontal_fov;
+  return this->dataPtr->horizontalFov;
 }
 
 /////////////////////////////////////////////////
 void ViewAngle::SetHorizontalFOV(double _horizontalFOV)
 {
-  this->dataPtr->horizontal_fov = _horizontalFOV;
+  this->dataPtr->horizontalFov = _horizontalFOV;
   this->dataPtr->newHorizontalFOV = true;
 }
 
@@ -635,7 +632,7 @@
   // Camera horizontalFOV
   if (this->newHorizontalFOV)
   {
-    this->camera->SetHFOV(gz::math::Angle(this->horizontal_fov));
+    this->camera->SetHFOV(gz::math::Angle(this->horizontalFov));
     this->newHorizontalFOV = false;
   }
 }
@@ -680,9 +677,9 @@
 bool ViewAnglePrivate::UpdateQtCamHorizontalFOV()
 {
   bool updated = false;
-  if (std::abs(this->camera->HFOV().Radian() - this->horizontal_fov) > 0.0001)
-  {
-    this->horizontal_fov = this->camera->HFOV().Radian();
+  if (std::abs(this->camera->HFOV().Radian() - this->horizontalFov) > 0.0001)
+  {
+    this->horizontalFov = this->camera->HFOV().Radian();
     updated = true;
   }
   return updated;
