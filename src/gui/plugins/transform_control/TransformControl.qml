/*
 * Copyright (C) 2018 Open Source Robotics Foundation
 *
 * Licensed under the Apache License, Version 2.0 (the "License");
 * you may not use this file except in compliance with the License.
 * You may obtain a copy of the License at
 *
 *     http://www.apache.org/licenses/LICENSE-2.0
 *
 * Unless required by applicable law or agreed to in writing, software
 * distributed under the License is distributed on an "AS IS" BASIS,
 * WITHOUT WARRANTIES OR CONDITIONS OF ANY KIND, either express or implied.
 * See the License for the specific language governing permissions and
 * limitations under the License.
 *
*/
import QtQuick 2.9
import QtQuick.Window 2.2
import QtQuick.Controls 2.1
import QtQuick.Controls.Material 2.2
import QtQuick.Controls.Material.impl 2.2
import QtQuick.Layouts 1.3
import QtQuick.Controls.Styles 1.4
import "qrc:/qml"

ToolBar {
  id: transformControl
  Layout.minimumWidth: 200
  Layout.minimumHeight: 100

<<<<<<< HEAD
  // TODO(anyone) enable scale button when support is added in ign-physics
=======
>>>>>>> 95db53b1
  function activateScale() {
    scale.checked = true;
    TransformControl.OnMode("scale");
  }

  property color snapTitle: (Material.theme == Material.Light) ?
    Material.color(Material.Grey, Material.Shade900) :
    Material.color(Material.Grey, Material.Shade200)

  property color snapItem: (Material.theme == Material.Light) ?
    Material.color(Material.Grey, Material.Shade800) :
    Material.color(Material.Grey, Material.Shade100)

  function activateTranslate() {
    translate.checked = true;
    TransformControl.OnMode("translate");
  }

  function activateRotate() {
    rotate.checked = true;
    TransformControl.OnMode("rotate");
  }

  function activateSelect() {
    select.checked = true;
    TransformControl.OnMode("select");
  }

  function updateSnapValues() {
    xEntry.value = TransformControl.xSnap();
    yEntry.value = TransformControl.ySnap();
    zEntry.value = TransformControl.zSnap();
    rollEntry.value = TransformControl.rollSnap();
    pitchEntry.value = TransformControl.pitchSnap();
    yawEntry.value = TransformControl.yawSnap();
    // TODO(anyone) enable scale button when support is added in ign-physics
    // xScaleEntry.value = TransformControl.xScaleSnap()
    // yScaleEntry.value = TransformControl.yScaleSnap()
    // zScaleEntry.value = TransformControl.zScaleSnap()
  }

  function windowWidth() {
    return transformControl.Window.window ? (transformControl.Window.window.width) : 0
  }

  function windowHeight() {
    return transformControl.Window.window ? (transformControl.Window.window.height) : 0
  }

  background: Rectangle {
    color: "transparent"
  }

  ButtonGroup {
    id: group
  }

  Connections {
    target: TransformControl
    onNewSnapValues: updateSnapValues();
  }

  Connections {
    target: TransformControl
    onActivateSelect: activateSelect();
  }

  Connections {
    target: TransformControl
    onActivateTranslate: activateTranslate();
  }

  Connections {
    target: TransformControl
    onActivateRotate: activateRotate();
  }

  Connections {
    target: TransformControl
    onActivateScale: activateScale();
  }

  RowLayout {
    spacing: 2
    ToolButton {
      id: select
      checkable: true
      checked: true
      ButtonGroup.group: group
      ToolTip.text: "Select mode"
      ToolTip.visible: hovered
      ToolTip.delay: Qt.styleHints.mousePressAndHoldInterval
      contentItem: Image {
        fillMode: Image.Pad
        horizontalAlignment: Image.AlignHCenter
        verticalAlignment: Image.AlignVCenter
        source: "arrow.png"
        sourceSize.width: 24;
        sourceSize.height: 24;
      }
      // Almost an exact copy from upstream, adding `checked`
      background: Ripple {
        implicitWidth: 48
        implicitHeight: 48

        readonly property bool square: select.contentItem.width <= select.contentItem.height

        x: (parent.width - width) / 2
        y: (parent.height - height) / 2
        clip: !square
        width: square ? parent.height / 2 : parent.width
        height: square ? parent.height / 2 : parent.height
        pressed: select.pressed
        anchor: select
        active: select.enabled && (select.down || select.visualFocus || select.hovered || select.checked)
        color: select.Material.rippleColor
      }
      onClicked: {
        TransformControl.OnMode("select")
      }
    }
    ToolButton{
      id: translate
      checkable: true
      ButtonGroup.group: group
      ToolTip.text: "Translate mode"
      ToolTip.visible: hovered
      ToolTip.delay: Qt.styleHints.mousePressAndHoldInterval
      contentItem: Image {
        fillMode: Image.Pad
        horizontalAlignment: Image.AlignHCenter
        verticalAlignment: Image.AlignVCenter
        source: "translate.png"
        sourceSize.width: 24;
        sourceSize.height: 24;
      }
      // Almost an exact copy from upstream, adding `checked`
      background: Ripple {
        implicitWidth: 48
        implicitHeight: 48

        readonly property bool square: translate.contentItem.width <= translate.contentItem.height

        x: (parent.width - width) / 2
        y: (parent.height - height) / 2
        clip: !square
        width: square ? parent.height / 2 : parent.width
        height: square ? parent.height / 2 : parent.height
        pressed: translate.pressed
        anchor: translate
        active: translate.enabled && (translate.down || translate.visualFocus || translate.hovered || translate.checked)
        color: translate.Material.rippleColor
      }
      onClicked: {
        TransformControl.OnMode("translate")
      }
    }
    ToolButton {
      id: rotate
      text: "R"
      checkable: true
      ButtonGroup.group: group
      ToolTip.text: "Rotate mode"
      ToolTip.visible: hovered
      ToolTip.delay: Qt.styleHints.mousePressAndHoldInterval
      contentItem: Image {
        fillMode: Image.Pad
        horizontalAlignment: Image.AlignHCenter
        verticalAlignment: Image.AlignVCenter
        source: "rotate.png"
        sourceSize.width: 24;
        sourceSize.height: 24;
      }

      // Almost an exact copy from upstream, adding `checked`
      background: Ripple {
        implicitWidth: 48
        implicitHeight: 48

        readonly property bool square: rotate.contentItem.width <= rotate.contentItem.height

        x: (parent.width - width) / 2
        y: (parent.height - height) / 2
        clip: !square
        width: square ? parent.height / 2 : parent.width
        height: square ? parent.height / 2 : parent.height
        pressed: rotate.pressed
        anchor: rotate
        active: rotate.enabled && (rotate.down || rotate.visualFocus || rotate.hovered || rotate.checked)
        color: rotate.Material.rippleColor
      }
      onClicked: {
        TransformControl.OnMode("rotate")
      }
    }
    ToolButton {
      id: scale
      text: "S"
      checkable: true
      ButtonGroup.group: group
      ToolTip.text: "Scale mode"
      ToolTip.visible: hovered
      ToolTip.delay: Qt.styleHints.mousePressAndHoldInterval
      contentItem: Image {
        fillMode: Image.Pad
        horizontalAlignment: Image.AlignHCenter
        verticalAlignment: Image.AlignVCenter
        source: "scale.png"
        sourceSize.width: 24;
        sourceSize.height: 24;
      }
      // Almost an exact copy from upstream, adding `checked`
      background: Ripple {
        implicitWidth: 48
        implicitHeight: 48

        readonly property bool square: scale.contentItem.width <= scale.contentItem.height

        x: (parent.width - width) / 2
        y: (parent.height - height) / 2
        clip: !square
        width: square ? parent.height / 2 : parent.width
        height: square ? parent.height / 2 : parent.height
        pressed: scale.pressed
        anchor: scale
        active: scale.enabled && (scale.down || scale.visualFocus || scale.hovered || scale.checked)
        color: scale.Material.rippleColor
      }
      onClicked: {
        TransformControl.OnMode("scale")
      }
    }

    ToolButton {
      id: snap
      text: "N"
      checkable: false
      ToolTip.text: "Enter custom snap values"
      ToolTip.visible: hovered
      ToolTip.delay: Qt.styleHints.mousePressAndHoldInterval
      contentItem: Image {
        fillMode: Image.Pad
        horizontalAlignment: Image.AlignHCenter
        verticalAlignment: Image.AlignVCenter
        source: "snap.png"
        sourceSize.width: 24;
        sourceSize.height: 24;
      }
      // Almost an exact copy from upstream, adding `checked`
      background: Ripple {
        implicitWidth: 48
        implicitHeight: 48

        readonly property bool square: snap.contentItem.width <= snap.contentItem.height

        x: (parent.width - width) / 2
        y: (parent.height - height) / 2
        clip: !square
        width: square ? parent.height / 2 : parent.width
        height: square ? parent.height / 2 : parent.height
        pressed: snap.pressed
        anchor: snap
        active: snap.enabled && (snap.down || snap.visualFocus || snap.hovered || snap.checked)
        color: snap.Material.rippleColor
      }
      onClicked: {
        snapDialog.open()
      }
    }
    ToolButton {
      id: gridSnap
      text: "N"
      checkable: false
      ToolTip.text: "Set snap values to grid"
      ToolTip.visible: hovered
      ToolTip.delay: Qt.styleHints.mousePressAndHoldInterval
      contentItem: Image {
        fillMode: Image.Pad
        horizontalAlignment: Image.AlignHCenter
        verticalAlignment: Image.AlignVCenter
        source: "snap_to_grid.png"
        sourceSize.width: 24;
        sourceSize.height: 24;
      }
      onClicked: {
        TransformControl.OnSnapToGrid()
      }
    }
    Dialog {
      id: snapDialog
      parent: transformControl.Window.window ? transformControl.Window.window.contentItem : transformControl
      x: (windowWidth() - width) / 2
      y: (windowHeight() - height) / 2
      width: 360
      height: 250
      modal: true
      focus: true
      title: "Snap values"
      GridLayout {
        columns: 6
        columnSpacing: 30
        Text {
          text: "Translation (m)"
          color: snapTitle
          font.weight: Font.Bold
          Layout.columnSpan: 2
          Layout.row: 0
          Layout.column: 0
          bottomPadding: 10
        }
        Text {
          text: "X"
          color: snapItem
          Layout.row: 1
          Layout.column: 0
        }
        IgnSpinBox {
          id: xEntry
          minimumValue: 0.01
          maximumValue: 100.0
          decimals: 2
          stepSize: 0.01
          value: 1
          Layout.row: 1
          Layout.column: 1
          onEditingFinished: {
            TransformControl.OnSnapUpdate(
              xEntry.value, yEntry.value, zEntry.value,
              rollEntry.value, pitchEntry.value, yawEntry.value,
              0, 0, 0
            )
          }
        }
        Text {
          text: "Y"
          color: snapItem
          Layout.row: 2
          Layout.column: 0
        }
        IgnSpinBox {
          id: yEntry
          minimumValue: 0.01
          maximumValue: 100.0
          decimals: 2
          stepSize: 0.01
          value: 1
          Layout.row: 2
          Layout.column: 1
          onEditingFinished: {
            TransformControl.OnSnapUpdate(
              xEntry.value, yEntry.value, zEntry.value,
              rollEntry.value, pitchEntry.value, yawEntry.value,
              0, 0, 0
            )
          }
        }
        Text {
          text: "Z"
          color: snapItem
          Layout.row: 3
          Layout.column: 0
        }
        IgnSpinBox {
          id: zEntry
          minimumValue: 0.01
          maximumValue: 100.0
          decimals: 2
          stepSize: 0.01
          value: 1
          Layout.row: 3
          Layout.column: 1
          onEditingFinished: {
            TransformControl.OnSnapUpdate(
              xEntry.value, yEntry.value, zEntry.value,
              rollEntry.value, pitchEntry.value, yawEntry.value,
              0, 0, 0
            )
          }
        }
        Text {
          text: "Rotation (deg)"
          font.weight: Font.Bold
          color: snapTitle
          Layout.columnSpan: 2
          Layout.row: 0
          Layout.column: 2
          bottomPadding: 10
        }
        Text {
          text: "Roll"
          color: snapItem
          Layout.row: 1
          Layout.column: 2
        }
        IgnSpinBox {
          id: rollEntry
          minimumValue: 0.01
          maximumValue: 180.0
          decimals: 2
          stepSize: 0.01
          value: 45
          Layout.row: 1
          Layout.column: 3
          onEditingFinished: {
            TransformControl.OnSnapUpdate(
              xEntry.value, yEntry.value, zEntry.value,
              rollEntry.value, pitchEntry.value, yawEntry.value,
              0, 0, 0
            )
          }
        }
        Text {
          text: "Pitch"
          color: snapItem
          Layout.row: 2
          Layout.column: 2
        }
        IgnSpinBox {
          id: pitchEntry
          minimumValue: 0.01
          maximumValue: 180.0
          decimals: 2
          stepSize: 0.01
          value: 45
          Layout.row: 2
          Layout.column: 3
          onEditingFinished: {
            TransformControl.OnSnapUpdate(
              xEntry.value, yEntry.value, zEntry.value,
              rollEntry.value, pitchEntry.value, yawEntry.value,
              0, 0, 0
            )
          }
        }
        Text {
          text: "Yaw"
          color: snapItem
          Layout.row: 3
          Layout.column: 2
        }
        IgnSpinBox {
          id: yawEntry
          minimumValue: 0.01
          maximumValue: 180.0
          decimals: 2
          stepSize: 0.01
          value: 45
          Layout.row: 3
          Layout.column: 3
          onEditingFinished: {
            TransformControl.OnSnapUpdate(
              xEntry.value, yEntry.value, zEntry.value,
              rollEntry.value, pitchEntry.value, yawEntry.value,
              0, 0, 0
            )
          }
        }
      }
    }
  }
}<|MERGE_RESOLUTION|>--- conflicted
+++ resolved
@@ -28,10 +28,6 @@
   Layout.minimumWidth: 200
   Layout.minimumHeight: 100
 
-<<<<<<< HEAD
-  // TODO(anyone) enable scale button when support is added in ign-physics
-=======
->>>>>>> 95db53b1
   function activateScale() {
     scale.checked = true;
     TransformControl.OnMode("scale");
