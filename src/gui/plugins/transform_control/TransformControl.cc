/*
 * Copyright (C) 2019 Open Source Robotics Foundation
 *
 * Licensed under the Apache License, Version 2.0 (the "License");
 * you may not use this file except in compliance with the License.
 * You may obtain a copy of the License at
 *
 *     http://www.apache.org/licenses/LICENSE-2.0
 *
 * Unless required by applicable law or agreed to in writing, software
 * distributed under the License is distributed on an "AS IS" BASIS,
 * WITHOUT WARRANTIES OR CONDITIONS OF ANY KIND, either express or implied.
 * See the License for the specific language governing permissions and
 * limitations under the License.
 *
*/

#include "TransformControl.hh"

#include <ignition/msgs/boolean.pb.h>
#include <ignition/msgs/stringmsg.pb.h>

#include <algorithm>
#include <iostream>
#include <mutex>
#include <string>
#include <vector>

#include <ignition/common/Console.hh>
#include <ignition/common/KeyEvent.hh>
#include <ignition/common/MouseEvent.hh>
#include <ignition/gui/Application.hh>
#include <ignition/gui/GuiEvents.hh>
#include <ignition/gui/Helpers.hh>
#include <ignition/gui/MainWindow.hh>
#include <ignition/plugin/Register.hh>
#include <ignition/rendering/Geometry.hh>
#include <ignition/rendering/Grid.hh>
#include <ignition/rendering/RenderEngine.hh>
#include <ignition/rendering/RenderTypes.hh>
#include <ignition/rendering/RenderingIface.hh>
#include <ignition/rendering/Scene.hh>
#include <ignition/rendering/TransformController.hh>
#include <ignition/rendering/Visual.hh>
#include <ignition/transport/Node.hh>
#include <ignition/transport/Publisher.hh>

#include "ignition/gazebo/gui/GuiEvents.hh"

namespace ignition::gazebo
{
  class TransformControlPrivate
  {
    /// \brief Perform transformations in the render thread.
    public: void HandleTransform();

    /// \brief Snaps a point at intervals of a fixed distance. Currently used
    /// to give a snapping behavior when moving models with a mouse.
    /// \param[in] _point Input point to snap.
    /// \param[in] _snapVals The snapping values to use for each corresponding
    /// coordinate in _point
    /// \param[in] _sensitivity Sensitivity of a point snapping, in terms of a
    /// percentage of the interval.
    public: void SnapPoint(
        ignition::math::Vector3d &_point, math::Vector3d &_snapVals,
        double _sensitivity = 0.4) const;

    /// \brief Constraints the passed in axis to the currently selected axes.
    /// \param[in, out] _axis The axis to constrain.
    public: void XYZConstraint(math::Vector3d &_axis);

    /// \brief Snaps a value at intervals of a fixed distance. Currently used
    /// to give a snapping behavior when moving models with a mouse.
    /// \param[in] _coord Input coordinate point.
    /// \param[in] _interval Fixed distance interval at which the point is
    /// snapped.
    /// \param[in] _sensitivity Sensitivity of a point snapping, in terms of a
    /// percentage of the interval.
    /// \return Snapped coordinate point.
    public: double SnapValue(
        double _coord, double _interval, double _sensitivity) const;

    /// \brief Get the top level node for the given node, which
    /// is the ancestor which is a direct child to the root visual.
    /// Usually, this will be a model or a light.
    /// \param[in] _node Child node
    /// \return Top level node containining this node
    rendering::NodePtr TopLevelNode(
        const rendering::NodePtr &_node) const;

    /// \brief Ignition communication node.
    public: transport::Node node;

    /// \brief Mutex to protect mode
    // TODO(anyone): check on mutex usage
    public: std::mutex mutex;

    /// \brief Transform control service name
    /// Only used when in legacy mode, where this plugin requests a
    /// transport service provided by `GzScene3D`.
    /// The new behaviour is that this plugin performs the entire transform
    /// operation.
    public: std::string service{"/gui/transform_mode"};

    /// \brief Flag for if the snapping values should be set to the grid.
    public: bool snapToGrid{false};

    /// \brief Pointer to grid for snap to grid, assumes only one grid
    public: rendering::GridPtr grid;

    /// \brief The xyz snap values held for snap to grid.
    public: math::Vector3d xyzSnapVals{1.0, 1.0, 1.0};

    /// \brief The rpy snap values held for snap to grid.
    public: math::Vector3d rpySnapVals{45.0, 45.0, 45.0};

    /// \brief The scale snap values held for snap to grid.
    public: math::Vector3d scaleSnapVals{1.0, 1.0, 1.0};

    /// \brief Transform mode: none, translation, rotation, or scale
    public: rendering::TransformMode transformMode =
        rendering::TransformMode::TM_NONE;

    /// \brief Transform space: local or world
    public: rendering::TransformSpace transformSpace =
        rendering::TransformSpace::TS_LOCAL;

    /// \brief Transform controller for models
    public: rendering::TransformController transformControl;

    /// \brief Pointer to the rendering scene
    public: rendering::ScenePtr scene{nullptr};

    /// \brief User camera
    public: rendering::CameraPtr camera{nullptr};

    /// \brief True if there are new mouse events to process.
    public: bool mouseDirty{false};

    /// \brief Whether the transform gizmo is being dragged.
    public: bool transformActive{false};

    /// \brief Name of service for setting entity pose
    public: std::string poseCmdService;

    /// \brief Currently selected entities, organized by order of selection.
    public: std::vector<Entity> selectedEntities;

    /// \brief Holds the latest mouse event
    public: ignition::common::MouseEvent mouseEvent;

    /// \brief Holds the latest key event
    public: ignition::common::KeyEvent keyEvent;

    /// \brief Flag to indicate whether the x key is currently being pressed
    public: bool xPressed = false;

    /// \brief Flag to indicate whether the y key is currently being pressed
    public: bool yPressed = false;

    /// \brief Flag to indicate whether the z key is currently being pressed
    public: bool zPressed = false;

    /// \brief Where the mouse left off - used to continue translating
    /// smoothly when switching axes through keybinding and clicking
    /// Updated on an x, y, or z, press or release and a mouse press
    public: math::Vector2i mousePressPos = math::Vector2i::Zero;

    /// \brief Flag to keep track of world pose setting used
    /// for button translating.
    public: bool isStartWorldPosSet = false;

    /// \brief The starting world pose of a clicked visual.
    public: ignition::math::Vector3d startWorldPos = math::Vector3d::Zero;

    /// \brief Block orbit
    public: bool blockOrbit = false;

    /// \brief Enable legacy features for plugin to work with GzScene3D.
    /// Disable them to work with the new MinimalScene plugin.
    public: bool legacy{false};
  };
}

using namespace ignition;
using namespace gazebo;

/////////////////////////////////////////////////
TransformControl::TransformControl()
  : ignition::gui::Plugin(),
  dataPtr(std::make_unique<TransformControlPrivate>())
{
}

/////////////////////////////////////////////////
TransformControl::~TransformControl() = default;

/////////////////////////////////////////////////
void TransformControl::LoadConfig(const tinyxml2::XMLElement *_pluginElem)
{
  if (this->title.empty())
    this->title = "Transform control";

  if (_pluginElem)
  {
    if (auto elem = _pluginElem->FirstChildElement("legacy"))
    {
      elem->QueryBoolText(&this->dataPtr->legacy);
    }
  }

  if (this->dataPtr->legacy)
  {
    igndbg << "Legacy mode is enabled; this plugin must be used with "
           << "GzScene3D." << std::endl;
  }
  else
  {
    igndbg << "Legacy mode is disabled; this plugin must be used with "
           << "MinimalScene." << std::endl;
  }

  ignition::gui::App()->findChild<ignition::gui::MainWindow *>
      ()->installEventFilter(this);
  ignition::gui::App()->findChild<ignition::gui::MainWindow *>
      ()->QuickWindow()->installEventFilter(this);
}

/////////////////////////////////////////////////
void TransformControl::OnSnapUpdate(
    double _x, double _y, double _z,
    double _roll, double _pitch, double _yaw,
    double _scaleX, double _scaleY, double _scaleZ)
{
  this->dataPtr->xyzSnapVals = math::Vector3d(_x, _y, _z);
  this->dataPtr->rpySnapVals = math::Vector3d(_roll, _pitch, _yaw);
  this->dataPtr->scaleSnapVals = math::Vector3d(_scaleX, _scaleY, _scaleZ);

  // Emit event to GzScene3D in legacy mode
  if (this->dataPtr->legacy)
  {
    ignition::gui::events::SnapIntervals event(
        this->dataPtr->xyzSnapVals,
        this->dataPtr->rpySnapVals,
        this->dataPtr->scaleSnapVals);
    ignition::gui::App()->sendEvent(
        ignition::gui::App()->findChild<ignition::gui::MainWindow *>(), &event);
  }

  this->newSnapValues();
}

/////////////////////////////////////////////////
void TransformControl::OnMode(const QString &_mode)
{
<<<<<<< HEAD
  auto modeStr = _mode.toStdString();

  // Legacy behaviour: send request to GzScene3D
  if (this->dataPtr->legacy)
=======
  std::function<void(const msgs::Boolean &, const bool)> cb =
      [](const msgs::Boolean &/*_rep*/, const bool _result)
>>>>>>> 784e8228
  {
    std::function<void(const ignition::msgs::Boolean &, const bool)> cb =
        [](const ignition::msgs::Boolean &/*_rep*/, const bool _result)
    {
      if (!_result)
        ignerr << "Error setting transform mode" << std::endl;
    };

<<<<<<< HEAD
    ignition::msgs::StringMsg req;
    req.set_data(modeStr);
    this->dataPtr->node.Request(this->dataPtr->service, req, cb);
  }
  // New behaviour: handle the transform control locally
  else
  {
    std::lock_guard<std::mutex> lock(this->dataPtr->mutex);
    if (modeStr == "select")
      this->dataPtr->transformMode = rendering::TransformMode::TM_NONE;
    else if (modeStr == "translate")
      this->dataPtr->transformMode = rendering::TransformMode::TM_TRANSLATION;
    else if (modeStr == "rotate")
      this->dataPtr->transformMode = rendering::TransformMode::TM_ROTATION;
    else if (modeStr == "scale")
      this->dataPtr->transformMode = rendering::TransformMode::TM_SCALE;
    else
      ignerr << "Unknown transform mode: [" << modeStr << "]" << std::endl;

    ignition::gazebo::gui::events::TransformControlModeActive
      transformControlModeActive(this->dataPtr->transformMode);
    ignition::gui::App()->sendEvent(
        ignition::gui::App()->findChild<ignition::gui::MainWindow *>(),
        &transformControlModeActive);
    this->dataPtr->mouseDirty = true;
  }
=======
  msgs::StringMsg req;
  req.set_data(_mode.toStdString());
  this->dataPtr->node.Request(this->dataPtr->service, req, cb);
>>>>>>> 784e8228
}

/////////////////////////////////////////////////
void TransformControl::OnSnapToGrid()
{
  this->dataPtr->snapToGrid = true;
}

/////////////////////////////////////////////////
void TransformControl::SnapToGrid()
{
  if (!this->dataPtr->grid)
    this->LoadGrid();

  // No grid was found, take no action
  if (!this->dataPtr->grid)
    return;

  double cellLength = this->dataPtr->grid->CellLength();
  this->OnSnapUpdate(cellLength, cellLength, cellLength,
      this->dataPtr->rpySnapVals.X(),
      this->dataPtr->rpySnapVals.Y(),
      this->dataPtr->rpySnapVals.Z(),
      this->dataPtr->scaleSnapVals.X(),
      this->dataPtr->scaleSnapVals.Y(),
      this->dataPtr->scaleSnapVals.Z());
}

/////////////////////////////////////////////////
void TransformControl::LoadGrid()
{
  auto scene = rendering::sceneFromFirstRenderEngine();

  // load grid
  // if gridPtr found, load the existing gridPtr to class
  for (unsigned int i = 0; i < scene->VisualCount(); ++i)
  {
    auto vis = scene->VisualByIndex(i);
    if (!vis || vis->GeometryCount() == 0)
      continue;
    for (unsigned int j = 0; j < vis->GeometryCount(); ++j)
    {
      auto grid = std::dynamic_pointer_cast<rendering::Grid>(
            vis->GeometryByIndex(j));
      if (grid)
      {
        this->dataPtr->grid = grid;
        return;
      }
    }
  }
}

/////////////////////////////////////////////////
bool TransformControl::eventFilter(QObject *_obj, QEvent *_event)
{
<<<<<<< HEAD
  if (_event->type() == ignition::gui::events::Render::kType)
=======
  if (_event->type() == gui::events::Render::kType)
>>>>>>> 784e8228
  {
    // This event is called in Scene3d's RenderThread, so it's safe to make
    // rendering calls here
    if (this->dataPtr->snapToGrid)
    {
      this->SnapToGrid();
      this->dataPtr->snapToGrid = false;
    }
    if (this->dataPtr->transformControl.Active())
      this->dataPtr->mouseDirty = true;
    this->dataPtr->HandleTransform();
  }
  else if (_event->type() ==
    ignition::gazebo::gui::events::EntitiesSelected::kType)
  {
    if (!this->dataPtr->blockOrbit)
    {
      ignition::gazebo::gui::events::EntitiesSelected *_e =
        static_cast<ignition::gazebo::gui::events::EntitiesSelected*>(_event);
      this->dataPtr->selectedEntities = _e->Data();
    }
  }
  else if (_event->type() ==
    ignition::gazebo::gui::events::DeselectAllEntities::kType)
  {
    if (!this->dataPtr->blockOrbit)
    {
      this->dataPtr->selectedEntities.clear();
    }
  }
  else if (_event->type() == ignition::gui::events::LeftClickOnScene::kType)
  {
    ignition::gui::events::LeftClickOnScene *_e =
      static_cast<ignition::gui::events::LeftClickOnScene*>(_event);
    this->dataPtr->mouseEvent = _e->Mouse();
    this->dataPtr->mouseDirty = true;
  }
  else if (_event->type() == ignition::gui::events::MousePressOnScene::kType)
  {
    auto event =
        static_cast<ignition::gui::events::MousePressOnScene *>(_event);
    this->dataPtr->mouseEvent = event->Mouse();
    this->dataPtr->mouseDirty = true;
  }
  else if (_event->type() == ignition::gui::events::DragOnScene::kType)
  {
    auto event =
        static_cast<ignition::gui::events::DragOnScene *>(_event);
    this->dataPtr->mouseEvent = event->Mouse();
    this->dataPtr->mouseDirty = true;
  }
  else if (_event->type() == ignition::gui::events::KeyPressOnScene::kType)
  {
    ignition::gui::events::KeyPressOnScene *_e =
      static_cast<ignition::gui::events::KeyPressOnScene*>(_event);
    this->dataPtr->keyEvent = _e->Key();

    if (this->dataPtr->keyEvent.Key() == Qt::Key_T)
    {
      this->activateTranslate();
    }
    else if (this->dataPtr->keyEvent.Key() == Qt::Key_R)
    {
      this->activateRotate();
    }
  }
  else if (_event->type() == ignition::gui::events::KeyReleaseOnScene::kType)
  {
    ignition::gui::events::KeyReleaseOnScene *_e =
      static_cast<ignition::gui::events::KeyReleaseOnScene*>(_event);
    this->dataPtr->keyEvent = _e->Key();
    if (this->dataPtr->keyEvent.Key() == Qt::Key_Escape)
    {
      this->activateSelect();
    }
  }

  if (this->dataPtr->legacy)
  {
    if (_event->type() == QEvent::KeyPress)
    {
      QKeyEvent *keyEvent = static_cast<QKeyEvent*>(_event);
      if (keyEvent->key() == Qt::Key_T)
      {
        this->activateTranslate();
      }
      else if (keyEvent->key() == Qt::Key_R)
      {
        this->activateRotate();
      }
    }
    else if (_event->type() == QEvent::KeyRelease)
    {
      QKeyEvent *keyEvent = static_cast<QKeyEvent*>(_event);
      if (keyEvent->key() == Qt::Key_Escape)
      {
        this->activateSelect();
      }
    }
  }

  return QObject::eventFilter(_obj, _event);
}

/////////////////////////////////////////////////
double TransformControl::xSnap()
{
  return this->dataPtr->xyzSnapVals[0];
}

/////////////////////////////////////////////////
double TransformControl::ySnap()
{
  return this->dataPtr->xyzSnapVals[1];
}

/////////////////////////////////////////////////
double TransformControl::zSnap()
{
  return this->dataPtr->xyzSnapVals[2];
}

/////////////////////////////////////////////////
double TransformControl::rollSnap()
{
  return this->dataPtr->rpySnapVals[0];
}

/////////////////////////////////////////////////
double TransformControl::pitchSnap()
{
  return this->dataPtr->rpySnapVals[1];
}

/////////////////////////////////////////////////
double TransformControl::yawSnap()
{
  return this->dataPtr->rpySnapVals[2];
}

/////////////////////////////////////////////////
double TransformControl::scaleXSnap()
{
  return this->dataPtr->scaleSnapVals[0];
}

/////////////////////////////////////////////////
double TransformControl::scaleYSnap()
{
  return this->dataPtr->scaleSnapVals[1];
}

/////////////////////////////////////////////////
double TransformControl::scaleZSnap()
{
  return this->dataPtr->scaleSnapVals[2];
}

/////////////////////////////////////////////////
void TransformControlPrivate::HandleTransform()
{
  if (nullptr == this->scene)
  {
    this->scene = rendering::sceneFromFirstRenderEngine();
    if (nullptr == this->scene)
    {
      return;
    }

    for (unsigned int i = 0; i < this->scene->NodeCount(); ++i)
    {
      auto cam = std::dynamic_pointer_cast<rendering::Camera>(
        this->scene->NodeByIndex(i));
      if (cam && cam->HasUserData("user-camera") &&
          std::get<bool>(cam->UserData("user-camera")))
      {
        this->camera = cam;
        igndbg << "TransformControl plugin is using camera ["
               << this->camera->Name() << "]" << std::endl;
        break;
      }
    }

    if (!this->transformControl.Camera())
      this->transformControl.SetCamera(this->camera);
  }

  // set transform configuration
  this->transformControl.SetTransformMode(this->transformMode);

  // stop and detach transform controller if mode is none or no entity is
  // selected
  if (this->transformMode == rendering::TransformMode::TM_NONE ||
      (this->transformControl.Node() &&
      this->selectedEntities.empty()))
  {
    if (this->transformControl.Node())
    {
      try
      {
        this->transformControl.Node()->SetUserData(
          "pause-update", static_cast<int>(0));
      }
      catch (std::bad_variant_access &)
      {
        // It's ok to get here
      }
    }

    if (this->transformControl.Active())
      this->transformControl.Stop();

    this->transformControl.Detach();
  }
  else
  {
    // shift indicates world space transformation
    this->transformSpace = (this->keyEvent.Shift()) ?
        rendering::TransformSpace::TS_WORLD :
        rendering::TransformSpace::TS_LOCAL;
    this->transformControl.SetTransformSpace(
        this->transformSpace);
  }

  // update gizmo visual
  this->transformControl.Update();

  // check for mouse events
  if (!this->mouseDirty)
    return;

  // handle mouse movements
  if (this->mouseEvent.Button() == ignition::common::MouseEvent::LEFT)
  {
    if (this->mouseEvent.Type() == ignition::common::MouseEvent::PRESS
        && this->transformControl.Node())
    {
      this->mousePressPos = this->mouseEvent.Pos();

      // get the visual at mouse position
      rendering::VisualPtr visual = this->scene->VisualAt(
            this->camera,
            this->mouseEvent.Pos());

      if (visual)
      {
        // check if the visual is an axis in the gizmo visual
        math::Vector3d axis =
            this->transformControl.AxisById(visual->Id());
        if (axis != ignition::math::Vector3d::Zero)
        {
          this->blockOrbit = true;
          // start the transform process
          this->transformControl.SetActiveAxis(axis);
          this->transformControl.Start();
          if (this->transformControl.Node())
          {
            try
            {
              this->transformControl.Node()->SetUserData(
                "pause-update", static_cast<int>(1));
            }
            catch (std::bad_variant_access &)
            {
              // It's ok to get here
            }
          }
          this->mouseDirty = false;
        }
        else
        {
          this->blockOrbit = false;
          return;
        }
      }
    }
    else if (this->mouseEvent.Type() == ignition::common::MouseEvent::RELEASE)
    {
      this->blockOrbit = false;

      this->isStartWorldPosSet = false;
      if (this->transformControl.Active())
      {
        if (this->transformControl.Node())
        {
          std::function<void(const ignition::msgs::Boolean &, const bool)> cb =
            [this](const ignition::msgs::Boolean &/*_rep*/, const bool _result)
          {
            if (this->transformControl.Node())
            {
              try
              {
                this->transformControl.Node()->SetUserData(
                  "pause-update", static_cast<int>(0));
              }
              catch (std::bad_variant_access &)
              {
                // It's ok to get here
              }
            }
            if (!_result)
              ignerr << "Error setting pose" << std::endl;
          };
          rendering::NodePtr nodeTmp = this->transformControl.Node();
          auto topVisual = std::dynamic_pointer_cast<rendering::Visual>(
            nodeTmp);
          ignition::msgs::Pose req;
          req.set_name(topVisual->Name());
          msgs::Set(req.mutable_position(), nodeTmp->WorldPosition());
          msgs::Set(req.mutable_orientation(), nodeTmp->WorldRotation());

          // First time, create the service
          if (this->poseCmdService.empty())
          {
            std::string worldName;
            auto worldNames = ignition::gui::worldNames();
            if (!worldNames.empty())
              worldName = worldNames[0].toStdString();

            this->poseCmdService = "/world/" + worldName + "/set_pose";

            this->poseCmdService = transport::TopicUtils::AsValidTopic(
                this->poseCmdService);
            if (this->poseCmdService.empty())
            {
              ignerr << "Failed to create valid pose command service "
                     << "for world [" << worldName << "]" << std::endl;
              return;
            }
          }
          this->node.Request(this->poseCmdService, req, cb);
        }

        this->transformControl.Stop();
        this->mouseDirty = false;
      }
      // Select entity
      else if (!this->mouseEvent.Dragging())
      {
        rendering::VisualPtr visual = this->scene->VisualAt(
              this->camera,
              this->mouseEvent.Pos());

        if (!visual)
        {
          return;
        }

        // check if the visual is an axis in the gizmo visual
        math::Vector3d axis = this->transformControl.AxisById(visual->Id());
        if (axis == ignition::math::Vector3d::Zero)
        {
          auto topNode = this->TopLevelNode(visual);
          if (!topNode)
          {
            return;
          }

          auto topVis = std::dynamic_pointer_cast<rendering::Visual>(topNode);
          // TODO(anyone) Check plane geometry instead of hardcoded name!
          if (topVis && topVis->Name() != "ground_plane")
          {
            // Highlight entity and notify other widgets

            // Attach control if in a transform mode - control is attached to:
            // * latest selection
            // * top-level nodes (model, light...)
            if (this->transformMode != rendering::TransformMode::TM_NONE)
            {
              rendering::VisualPtr clickedVisual = this->scene->VisualAt(
                    this->camera,
                    this->mouseEvent.Pos());

              auto topClickedNode = this->TopLevelNode(clickedVisual);
              auto topClickedVisual =
                std::dynamic_pointer_cast<rendering::Visual>(topClickedNode);

              if (topClickedNode == topClickedVisual)
              {
                this->transformControl.Attach(topClickedVisual);
                try
                {
                  topClickedVisual->SetUserData(
                    "pause-update", static_cast<int>(1));
                }
                catch (std::bad_variant_access &)
                {
                  // It's ok to get here
                }
              }
              else
              {
                this->transformControl.Detach();
                try
                {
                  topClickedVisual->SetUserData(
                    "pause-update", static_cast<int>(0));
                }
                catch (std::bad_variant_access &)
                {
                  // It's ok to get here
                }
              }
            }

            this->mouseDirty = false;
            return;
          }
        }
      }
    }
  }
  if (this->mouseEvent.Type() == common::MouseEvent::MOVE
      && this->transformControl.Active())
  {
    if (this->transformControl.Node()){
      try
      {
        this->transformControl.Node()->SetUserData(
          "pause-update", static_cast<int>(1));
      } catch (std::bad_variant_access &)
      {
        // It's ok to get here
      }
    }

    this->blockOrbit = true;
    // compute the the start and end mouse positions in normalized coordinates
    auto imageWidth = static_cast<double>(this->camera->ImageWidth());
    auto imageHeight = static_cast<double>(
        this->camera->ImageHeight());
    double nx = 2.0 * this->mousePressPos.X() / imageWidth - 1.0;
    double ny = 1.0 - 2.0 * this->mousePressPos.Y() / imageHeight;
    double nxEnd = 2.0 * this->mouseEvent.Pos().X() / imageWidth - 1.0;
    double nyEnd = 1.0 - 2.0 * this->mouseEvent.Pos().Y() / imageHeight;
    math::Vector2d start(nx, ny);
    math::Vector2d end(nxEnd, nyEnd);

    // get the current active axis
    math::Vector3d axis = this->transformControl.ActiveAxis();

    // compute 3d transformation from 2d mouse movement
    if (this->transformControl.Mode() ==
        rendering::TransformMode::TM_TRANSLATION)
    {
      Entity nodeId = this->selectedEntities.front();
      rendering::NodePtr target;
      for (unsigned int i = 0; i < this->scene->VisualCount(); i++)
      {
        auto visual = this->scene->VisualByIndex(i);
        auto entityId = kNullEntity;
        try
        {
          entityId = static_cast<unsigned int>(
            std::get<int>(visual->UserData("gazebo-entity")));
        }
        catch (std::bad_variant_access &)
        {
          // It's ok to get here
        }
        if (entityId == nodeId)
        {
          target = std::dynamic_pointer_cast<rendering::Node>(
            this->scene->VisualById(visual->Id()));
          break;
        }
      }
      if (!target)
      {
        ignwarn << "Failed to find node with ID [" << nodeId << "]"
                << std::endl;
        return;
      }
      this->XYZConstraint(axis);
      if (!this->isStartWorldPosSet)
      {
        this->isStartWorldPosSet = true;
        this->startWorldPos = target->WorldPosition();
      }
      ignition::math::Vector3d worldPos = target->WorldPosition();
      math::Vector3d distance =
        this->transformControl.TranslationFrom2d(axis, start, end);
      if (this->keyEvent.Control())
      {
        // Translate to world frame for snapping
        distance += this->startWorldPos;
        math::Vector3d snapVals = this->xyzSnapVals;

        // Constrain snap values to a minimum of 1e-4
        snapVals.X() = std::max(1e-4, snapVals.X());
        snapVals.Y() = std::max(1e-4, snapVals.Y());
        snapVals.Z() = std::max(1e-4, snapVals.Z());

        this->SnapPoint(distance, snapVals);

        // Translate back to entity frame
        distance -= this->startWorldPos;
        distance *= axis;
      }
      this->transformControl.Translate(distance);
    }
    else if (this->transformControl.Mode() ==
        rendering::TransformMode::TM_ROTATION)
    {
      math::Quaterniond rotation =
          this->transformControl.RotationFrom2d(axis, start, end);

      if (this->keyEvent.Control())
      {
        math::Vector3d currentRot = rotation.Euler();
        math::Vector3d snapVals = this->rpySnapVals;

        if (snapVals.X() <= 1e-4)
        {
          snapVals.X() = IGN_PI/4;
        }
        else
        {
          snapVals.X() = IGN_DTOR(snapVals.X());
        }
        if (snapVals.Y() <= 1e-4)
        {
          snapVals.Y() = IGN_PI/4;
        }
        else
        {
          snapVals.Y() = IGN_DTOR(snapVals.Y());
        }
        if (snapVals.Z() <= 1e-4)
        {
          snapVals.Z() = IGN_PI/4;
        }
        else
        {
          snapVals.Z() = IGN_DTOR(snapVals.Z());
        }

        this->SnapPoint(currentRot, snapVals);
        rotation = math::Quaterniond::EulerToQuaternion(currentRot);
      }
      this->transformControl.Rotate(rotation);
    }
    else if (this->transformControl.Mode() ==
        rendering::TransformMode::TM_SCALE)
    {
      this->XYZConstraint(axis);
      // note: scaling is limited to local space
      math::Vector3d scale =
          this->transformControl.ScaleFrom2d(axis, start, end);
      if (this->keyEvent.Control())
      {
        math::Vector3d snapVals = this->scaleSnapVals;

        if (snapVals.X() <= 1e-4)
          snapVals.X() = 0.1;
        if (snapVals.Y() <= 1e-4)
          snapVals.Y() = 0.1;
        if (snapVals.Z() <= 1e-4)
          snapVals.Z() = 0.1;

        this->SnapPoint(scale, snapVals);
      }
      this->transformControl.Scale(scale);
    }
    this->mouseDirty = false;
  }

  ignition::gui::events::BlockOrbit blockOrbitEvent(this->blockOrbit);
  ignition::gui::App()->sendEvent(
      ignition::gui::App()->findChild<ignition::gui::MainWindow *>(),
      &blockOrbitEvent);
}

/////////////////////////////////////////////////
rendering::NodePtr TransformControlPrivate::TopLevelNode(
    const rendering::NodePtr &_node) const
{
  if (!this->scene)
    return rendering::NodePtr();

  rendering::NodePtr rootNode = this->scene->RootVisual();

  rendering::NodePtr nodeTmp = _node;
  while (nodeTmp && nodeTmp->Parent() != rootNode)
  {
    nodeTmp =
      std::dynamic_pointer_cast<rendering::Node>(nodeTmp->Parent());
  }

  return nodeTmp;
}

/////////////////////////////////////////////////
double TransformControlPrivate::SnapValue(
    double _coord, double _interval, double _sensitivity) const
{
  double snap = _interval * _sensitivity;
  double rem = fmod(_coord, _interval);
  double minInterval = _coord - rem;

  if (rem < 0)
  {
    minInterval -= _interval;
  }

  double maxInterval = minInterval + _interval;

  if (_coord < (minInterval + snap))
  {
    _coord = minInterval;
  }
  else if (_coord > (maxInterval - snap))
  {
    _coord = maxInterval;
  }

  return _coord;
}

/////////////////////////////////////////////////
void TransformControlPrivate::XYZConstraint(math::Vector3d &_axis)
{
  math::Vector3d translationAxis = math::Vector3d::Zero;

  if (this->xPressed)
  {
    translationAxis += math::Vector3d::UnitX;
  }

  if (this->yPressed)
  {
    translationAxis += math::Vector3d::UnitY;
  }

  if (this->zPressed)
  {
    translationAxis += math::Vector3d::UnitZ;
  }

  if (translationAxis != math::Vector3d::Zero)
  {
    _axis = translationAxis;
  }
}

/////////////////////////////////////////////////
void TransformControlPrivate::SnapPoint(
    ignition::math::Vector3d &_point, math::Vector3d &_snapVals,
    double _sensitivity) const
{
  if (_snapVals.X() <= 0 || _snapVals.Y() <= 0 || _snapVals.Z() <= 0)
  {
    ignerr << "Interval distance must be greater than 0"
        << std::endl;
    return;
  }

  if (_sensitivity < 0 || _sensitivity > 1.0)
  {
    ignerr << "Sensitivity must be between 0 and 1" << std::endl;
    return;
  }

  _point.X() = this->SnapValue(_point.X(), _snapVals.X(), _sensitivity);
  _point.Y() = this->SnapValue(_point.Y(), _snapVals.Y(), _sensitivity);
  _point.Z() = this->SnapValue(_point.Z(), _snapVals.Z(), _sensitivity);
}

// Register this plugin
IGNITION_ADD_PLUGIN(TransformControl,
                    ignition::gui::Plugin)<|MERGE_RESOLUTION|>--- conflicted
+++ resolved
@@ -253,25 +253,19 @@
 /////////////////////////////////////////////////
 void TransformControl::OnMode(const QString &_mode)
 {
-<<<<<<< HEAD
   auto modeStr = _mode.toStdString();
 
   // Legacy behaviour: send request to GzScene3D
   if (this->dataPtr->legacy)
-=======
-  std::function<void(const msgs::Boolean &, const bool)> cb =
-      [](const msgs::Boolean &/*_rep*/, const bool _result)
->>>>>>> 784e8228
-  {
-    std::function<void(const ignition::msgs::Boolean &, const bool)> cb =
-        [](const ignition::msgs::Boolean &/*_rep*/, const bool _result)
+  {
+    std::function<void(const msgs::Boolean &, const bool)> cb =
+        [](const msgs::Boolean &/*_rep*/, const bool _result)
     {
       if (!_result)
         ignerr << "Error setting transform mode" << std::endl;
     };
 
-<<<<<<< HEAD
-    ignition::msgs::StringMsg req;
+    msgs::StringMsg req;
     req.set_data(modeStr);
     this->dataPtr->node.Request(this->dataPtr->service, req, cb);
   }
@@ -290,18 +284,13 @@
     else
       ignerr << "Unknown transform mode: [" << modeStr << "]" << std::endl;
 
-    ignition::gazebo::gui::events::TransformControlModeActive
+    gazebo::gui::events::TransformControlModeActive
       transformControlModeActive(this->dataPtr->transformMode);
     ignition::gui::App()->sendEvent(
         ignition::gui::App()->findChild<ignition::gui::MainWindow *>(),
         &transformControlModeActive);
     this->dataPtr->mouseDirty = true;
   }
-=======
-  msgs::StringMsg req;
-  req.set_data(_mode.toStdString());
-  this->dataPtr->node.Request(this->dataPtr->service, req, cb);
->>>>>>> 784e8228
 }
 
 /////////////////////////////////////////////////
@@ -358,11 +347,7 @@
 /////////////////////////////////////////////////
 bool TransformControl::eventFilter(QObject *_obj, QEvent *_event)
 {
-<<<<<<< HEAD
   if (_event->type() == ignition::gui::events::Render::kType)
-=======
-  if (_event->type() == gui::events::Render::kType)
->>>>>>> 784e8228
   {
     // This event is called in Scene3d's RenderThread, so it's safe to make
     // rendering calls here
