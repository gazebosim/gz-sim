--- conflicted
+++ resolved
@@ -1175,19 +1175,10 @@
 
   if (ignition::gui::App())
   {
-    gui::events::Render event;
+    ignition::gui::events::Render event;
     ignition::gui::App()->sendEvent(
         ignition::gui::App()->findChild<ignition::gui::MainWindow *>(),
         &event);
-<<<<<<< HEAD
-=======
-
-    // This will be deprecated on v5 and removed on v6
-    gui::events::Render oldEvent;
-    ignition::gui::App()->sendEvent(
-        ignition::gui::App()->findChild<ignition::gui::MainWindow *>(),
-        &oldEvent);
->>>>>>> 784e8228
   }
 
   // only has an effect in video recording lockstep mode
@@ -1216,16 +1207,7 @@
     return false;
   }
 
-<<<<<<< HEAD
   if (_sdf.Model())
-=======
-  // Only preview first model
-  sdf::Model model = *(_sdf.ModelByIndex(0));
-  this->dataPtr->spawnPreviewPose = model.RawPose();
-  model.SetName(common::Uuid().String());
-  Entity modelId = this->UniqueId();
-  if (!modelId)
->>>>>>> 784e8228
   {
     // Only preview first model
     sdf::Model model = *(_sdf.Model());
@@ -1274,19 +1256,12 @@
   }
   else if (_sdf.Light())
   {
-<<<<<<< HEAD
     // Only preview first model
     sdf::Light light = *(_sdf.Light());
     this->dataPtr->spawnPreviewPose = light.RawPose();
-    light.SetName(ignition::common::Uuid().String());
+    light.SetName(common::Uuid().String());
     Entity lightVisualId = this->UniqueId();
     if (!lightVisualId)
-=======
-    sdf::Link link = *(model.LinkByIndex(j));
-    link.SetName(common::Uuid().String());
-    Entity linkId = this->UniqueId();
-    if (!linkId)
->>>>>>> 784e8228
     {
       this->TerminateSpawnPreview();
       return false;
@@ -1294,22 +1269,8 @@
     Entity lightId = this->UniqueId();
     if (!lightId)
     {
-<<<<<<< HEAD
       this->TerminateSpawnPreview();
       return false;
-=======
-     sdf::Visual visual = *(link.VisualByIndex(k));
-     visual.SetName(common::Uuid().String());
-     Entity visualId = this->UniqueId();
-     if (!visualId)
-     {
-       this->TerminateSpawnPreview();
-       return false;
-     }
-     this->dataPtr->renderUtil.SceneManager().CreateVisual(
-         visualId, visual, linkId);
-     this->dataPtr->previewIds.push_back(visualId);
->>>>>>> 784e8228
     }
     this->dataPtr->spawnPreview =
       this->dataPtr->renderUtil.SceneManager().CreateLight(
@@ -3766,11 +3727,7 @@
     }
   }
   else if (_event->type() ==
-<<<<<<< HEAD
       ignition::gui::events::SnapIntervals::kType)
-=======
-      gui::events::SnapIntervals::kType)
->>>>>>> 784e8228
   {
     auto snapEvent = reinterpret_cast<ignition::gui::events::SnapIntervals *>(
         _event);
@@ -3783,11 +3740,7 @@
     }
   }
   else if (_event->type() ==
-<<<<<<< HEAD
       ignition::gui::events::SpawnFromDescription::kType)
-=======
-      gui::events::SpawnPreviewModel::kType)
->>>>>>> 784e8228
   {
     auto spawnPreviewEvent = reinterpret_cast<
         ignition::gui::events::SpawnFromDescription *>(_event);
@@ -3797,12 +3750,7 @@
       renderWindow->SetModel(spawnPreviewEvent->Description());
     }
   }
-<<<<<<< HEAD
   else if (_event->type() == ignition::gui::events::SpawnFromPath::kType)
-=======
-  else if (_event->type() ==
-      gui::events::SpawnPreviewPath::kType)
->>>>>>> 784e8228
   {
     auto spawnPreviewPathEvent =
       reinterpret_cast<ignition::gui::events::SpawnFromPath *>(_event);
@@ -4013,17 +3961,13 @@
 }
 
 /////////////////////////////////////////////////
-<<<<<<< HEAD
 void RenderWindowItem::SetVisibilityMask(uint32_t _mask)
 {
   this->dataPtr->renderThread->ignRenderer.visibilityMask = _mask;
 }
 
 /////////////////////////////////////////////////
-void RenderWindowItem::OnHovered(const ignition::math::Vector2i &_hoverPos)
-=======
 void RenderWindowItem::OnHovered(const math::Vector2i &_hoverPos)
->>>>>>> 784e8228
 {
   this->dataPtr->renderThread->ignRenderer.NewHoverEvent(_hoverPos);
 }
