/*
 * Copyright (C) 2019 Open Source Robotics Foundation
 *
 * Licensed under the Apache License, Version 2.0 (the "License");
 * you may not use this file except in compliance with the License.
 * You may obtain a copy of the License at
 *
 *     http://www.apache.org/licenses/LICENSE-2.0
 *
 * Unless required by applicable law or agreed to in writing, software
 * distributed under the License is distributed on an "AS IS" BASIS,
 * WITHOUT WARRANTIES OR CONDITIONS OF ANY KIND, either express or implied.
 * See the License for the specific language governing permissions and
 * limitations under the License.
 *
*/

#include "Scene3D.hh"

#include <algorithm>
#include <cmath>
#include <condition_variable>
#include <limits>
#include <map>
#include <memory>
#include <mutex>
#include <sstream>
#include <string>
#include <utility>
#include <vector>

#include <sdf/Link.hh>
#include <sdf/Model.hh>
#include <sdf/Root.hh>
#include <sdf/Visual.hh>

#include <ignition/common/Animation.hh>
#include <ignition/common/Console.hh>
#include <ignition/common/KeyFrame.hh>
#include <ignition/common/MeshManager.hh>
#include <ignition/common/Profiler.hh>
#include <ignition/common/StringUtils.hh>
#include <ignition/common/Uuid.hh>
#include <ignition/common/VideoEncoder.hh>

#include <ignition/plugin/Register.hh>

#include <ignition/math/Vector2.hh>
#include <ignition/math/Vector3.hh>

#include <ignition/rendering/Image.hh>
#include <ignition/rendering/OrbitViewController.hh>
#include <ignition/rendering/OrthoViewController.hh>
#include <ignition/rendering/MoveToHelper.hh>
#include <ignition/rendering/RayQuery.hh>
#include <ignition/rendering/RenderEngine.hh>
#include <ignition/rendering/RenderingIface.hh>
#include <ignition/rendering/Scene.hh>
#include <ignition/rendering/TransformController.hh>

#include <ignition/transport/Node.hh>

#include <ignition/gui/Conversions.hh>
#include <ignition/gui/GuiEvents.hh>
#include <ignition/gui/Application.hh>
#include <ignition/gui/MainWindow.hh>

#include "ignition/gazebo/components/Name.hh"
#include "ignition/gazebo/components/RenderEngineGuiPlugin.hh"
#include "ignition/gazebo/components/World.hh"
#include "ignition/gazebo/EntityComponentManager.hh"
#include "ignition/gazebo/gui/GuiEvents.hh"
#include "ignition/gazebo/rendering/RenderUtil.hh"

/// \brief condition variable for lockstepping video recording
/// todo(anyone) avoid using a global condition variable when we support
/// multiple viewports in the future.
std::condition_variable g_renderCv;

Q_DECLARE_METATYPE(std::string)
Q_DECLARE_METATYPE(ignition::gazebo::RenderSync*)

namespace ignition
{
namespace gazebo
{
inline namespace IGNITION_GAZEBO_VERSION_NAMESPACE {
  /// \brief Helper to store selection requests to be handled in the render
  /// thread by `IgnRenderer::HandleEntitySelection`.
  // SelectEntities
  struct SelectionHelper
  {
    /// \brief Entity to be selected
    Entity selectEntity{kNullEntity};

    /// \brief Deselect all entities
    bool deselectAll{false};

    /// \brief True to send an event and notify all widgets
    bool sendEvent{false};
  };

  /// \brief Private data class for IgnRenderer
  class IgnRendererPrivate
  {
    // --------------------------------------------------------------
    // InteractiveViewControl

    /// \brief Orbit view controller
    public: rendering::OrbitViewController orbitViewControl;

    /// \brief Ortho view controller
    public: rendering::OrthoViewController orthoViewControl;

    /// \brief Camera view controller
    public: rendering::ViewController *viewControl{nullptr};

    /// \brief View controller
    public: std::string viewController{"orbit"};

    /// \brief View control focus target
    public: math::Vector3d target = math::Vector3d(
        math::INF_D, math::INF_D, math::INF_D);

    // --------------------------------------------------------------
    // TransformControl

    /// \brief The xyz values by which to snap the object.
    public: math::Vector3d xyzSnap = math::Vector3d::One;

    /// \brief The rpy values by which to snap the object.
    public: math::Vector3d rpySnap = {45, 45, 45};

    /// \brief The scale values by which to snap the object.
    public: math::Vector3d scaleSnap = math::Vector3d::One;

    /// \brief Transform controller for models
    public: rendering::TransformController transformControl;

    /// \brief Transform space: local or world
    public: rendering::TransformSpace transformSpace =
        rendering::TransformSpace::TS_LOCAL;

    /// \brief Transform mode: none, translation, rotation, or scale
    public: rendering::TransformMode transformMode =
        rendering::TransformMode::TM_NONE;

    /// \brief Name of service for setting entity pose
    public: std::string poseCmdService;

    /// \brief Flag to indicate whether the x key is currently being pressed
    public: bool xPressed = false;

    /// \brief Flag to indicate whether the y key is currently being pressed
    public: bool yPressed = false;

    /// \brief Flag to indicate whether the z key is currently being pressed
    public: bool zPressed = false;

    /// \brief The starting world pose of a clicked visual.
    public: ignition::math::Vector3d startWorldPos = math::Vector3d::Zero;

    /// \brief Flag to keep track of world pose setting used
    /// for button translating.
    public: bool isStartWorldPosSet = false;

    // --------------------------------------------------------------
    // VideoRecorder

    /// \brief True to record a video from the user camera
    public: bool recordVideo = false;

    /// \brief Video encoding format
    public: std::string recordVideoFormat;

    /// \brief Path to save the recorded video
    public: std::string recordVideoSavePath;

    /// \brief Use sim time as timestamp during video recording
    /// By default (false), video encoding is done using real time.
    public: bool recordVideoUseSimTime = false;

    /// \brief Lockstep gui with ECM when recording
    public: bool recordVideoLockstep = false;

    /// \brief Video recorder bitrate (bps)
    public: unsigned int recordVideoBitrate = 2070000;

    /// \brief Previous camera update time during video recording
    /// only used in lockstep mode and recording in sim time.
    public: std::chrono::steady_clock::time_point recordVideoUpdateTime;

    /// \brief Start tiem of video recording
    public: std::chrono::steady_clock::time_point recordStartTime;

    /// \brief Camera pose publisher
    public: transport::Node::Publisher recorderStatsPub;

    /// \brief Image from user camera
    public: rendering::Image cameraImage;

    /// \brief Video encoder
    public: common::VideoEncoder videoEncoder;

    // --------------------------------------------------------------
    // CameraTracking

    /// \brief Target to move the user camera to
    public: std::string moveToTarget;

    /// \brief Helper object to move user camera
    public: ignition::rendering::MoveToHelper moveToHelper;

    /// \brief Target to follow
    public: std::string followTarget;

    /// \brief Wait for follow target
    public: bool followTargetWait = false;

    /// \brief Offset of camera from target being followed
    public: math::Vector3d followOffset = math::Vector3d(-5, 0, 3);

    /// \brief Flag to indicate the follow offset needs to be updated
    public: bool followOffsetDirty = false;

    /// \brief Flag to indicate the follow offset has been updated
    public: bool newFollowOffset = true;

    /// \brief Follow P gain
    public: double followPGain = 0.01;

    /// \brief True follow the target at an offset that is in world frame,
    /// false to follow in target's local frame
    public: bool followWorldFrame = false;

    /// \brief The pose set from the move to pose service.
    public: std::optional<math::Pose3d> moveToPoseValue;

    /// \brief Last move to animation time
    public: std::chrono::time_point<std::chrono::system_clock> prevMoveToTime;

    // --------------------------------------------------------------
    // VisualizationCapabilities

    /// \brief Target to view as transparent
    public: std::string viewTransparentTarget;

    /// \brief Target to view center of mass
    public: std::string viewCOMTarget;

    /// \brief Target to view inertia
    public: std::string viewInertiaTarget;

    /// \brief Target to view joints
    public: std::string viewJointsTarget;

    /// \brief Target to view wireframes
    public: std::string viewWireframesTarget;

    /// \brief Target to view collisions
    public: std::string viewCollisionsTarget;

    // --------------------------------------------------------------
    // SelectEntities

    /// \brief Helper object to select entities. Only the latest selection
    /// request is kept.
    public: SelectionHelper selectionHelper;

    // --------------------------------------------------------------
    // Spawn

    /// \brief Flag for indicating whether we are spawning or not.
    public: bool isSpawning = false;

    /// \brief Flag for indicating whether the user is currently placing a
    /// resource with the shapes plugin or not
    public: bool isPlacing = false;

    /// \brief The SDF string of the resource to be used with plugins that spawn
    /// entities.
    public: std::string spawnSdfString;

    /// \brief Path of an SDF file, to be used with plugins that spawn entities.
    public: std::string spawnSdfPath;

    /// \brief The name of a resource to clone
    public: std::string spawnCloneName;

    /// \brief The pose of the spawn preview.
    public: ignition::math::Pose3d spawnPreviewPose =
            ignition::math::Pose3d::Zero;

<<<<<<< HEAD
    /// \brief The currently hovered mouse position in screen coordinates
    public: math::Vector2i mouseHoverPos = math::Vector2i::Zero;

    /// \brief The visual generated from spawnSdfString, spawnSdfPath, or
    /// spawnCloneName
=======
    /// \brief The visual generated from the spawnSdfString / spawnSdfPath
>>>>>>> 9ecebc11
    public: rendering::NodePtr spawnPreview = nullptr;

    /// \brief A record of the ids currently used by the entity spawner
    /// for easy deletion of visuals later
    public: std::vector<Entity> previewIds;

    /// \brief Name of service for creating entity
    public: std::string createCmdService;

    // --------------------------------------------------------------
    // ViewAngle

    /// \brief Flag for indicating whether we are in view angle mode or not
    public: bool viewAngle = false;

    /// \brief The pose set during a view angle button press that holds
    /// the pose the camera should assume relative to the entit(y/ies).
    /// The vector (0, 0, 0) indicates to return the camera back to the home
    /// pose originally loaded from the sdf.
    public: math::Vector3d viewAngleDirection = math::Vector3d::Zero;

    // --------------------------------------------------------------
    // Common to various plugins

    /// \brief Flag to indicate if mouse event is dirty
    public: bool mouseDirty = false;

    /// \brief Flag to indicate if hover event is dirty
    public: bool hoverDirty = false;

    /// \brief Mouse event
    public: common::MouseEvent mouseEvent;

    /// \brief Key event
    public: common::KeyEvent keyEvent;

    /// \brief Mouse move distance since last event.
    public: math::Vector2d drag;

    /// \brief Mutex to protect mouse events
    public: std::mutex mutex;

    /// \brief User camera
    public: rendering::CameraPtr camera;

    /// \brief Atomic bool indicating whether the dropdown menu
    /// is currently enabled or disabled.
    public: std::atomic_bool dropdownMenuEnabled = true;

    /// \brief The currently hovered mouse position in screen coordinates
    public: math::Vector2i mouseHoverPos = math::Vector2i::Zero;

    /// \brief Ray query for mouse clicks
    public: rendering::RayQueryPtr rayQuery;

    /// \brief Rendering utility
    public: RenderUtil renderUtil;

    /// \brief Transport node for making transform control requests
    public: transport::Node node;

    /// \brief Where the mouse left off - used to continue translating
    /// smoothly when switching axes through keybinding and clicking
    /// Updated on an x, y, or z, press or release and a mouse press
    public: math::Vector2i mousePressPos = math::Vector2i::Zero;

    /// \brief Flag to indicate whether the escape key has been released.
    public: bool escapeReleased = false;

    /// \brief ID of thread where render calls can be made.
    public: std::thread::id renderThreadId;
  };

  /// \brief Qt and Ogre rendering is happening in different threads
  /// The original sample 'textureinthread' from Qt used a double-buffer
  /// scheme so that the worker (Ogre) thread write to FBO A, while
  /// Qt is displaying FBO B.
  ///
  /// However Qt's implementation doesn't handle all the edge cases
  /// (like resizing a window), and also it increases our VRAM
  /// consumption in multiple ways (since we have to double other
  /// resources as well or re-architect certain parts of the code
  /// to avoid it)
  ///
  /// Thus we just serialize both threads so that when Qt reaches
  /// drawing preparation, it halts and Ogre worker thread starts rendering,
  /// then resumes when Ogre is done.
  ///
  /// This code is admitedly more complicated than it should be
  /// because Qt's synchronization using signals and slots causes
  /// deadlocks when other means of synchronization are introduced.
  /// The whole threaded loop should be rewritten.
  ///
  /// All RenderSync does is conceptually:
  ///
  /// \code
  ///   TextureNode::PrepareNode()
  ///   {
  ///     renderSync.WaitForWorkerThread(); // Qt thread
  ///       // WaitForQtThreadAndBlock();
  ///       // Now worker thread begins executing what's between
  ///       // ReleaseQtThreadFromBlock();
  ///     continue with qt code...
  ///   }
  /// \endcode
  ///
  ///
  /// For more info see
  /// https://github.com/ignitionrobotics/ign-rendering/issues/304
  class RenderSync
  {
    /// \brief Cond. variable to synchronize rendering on specific events
    /// (e.g. texture resize) or for debugging (e.g. keep
    /// all API calls sequential)
    public: std::mutex mutex;

    /// \brief Cond. variable to synchronize rendering on specific events
    /// (e.g. texture resize) or for debugging (e.g. keep
    /// all API calls sequential)
    public: std::condition_variable cv;

    public: enum class RenderStallState
            {
              /// Qt is stuck inside WaitForWorkerThread
              /// Worker thread can proceed
              WorkerCanProceed,
              /// Qt is stuck inside WaitForWorkerThread
              /// Worker thread is between WaitForQtThreadAndBlock
              /// and ReleaseQtThreadFromBlock
              WorkerIsProceeding,
              /// Worker is stuck inside WaitForQtThreadAndBlock
              /// Qt can proceed
              QtCanProceed,
              /// Do not block
              ShuttingDown,
            };

    /// \brief See TextureNode::RenderSync::RenderStallState
    public: RenderStallState renderStallState =
        RenderStallState::QtCanProceed /*GUARDED_BY(sharedRenderMutex)*/;

    /// \brief Must be called from worker thread when we want to block
    /// \param[in] lock Acquired lock. Must be based on this->mutex
    public: void WaitForQtThreadAndBlock(std::unique_lock<std::mutex> &_lock);

    /// \brief Must be called from worker thread when we are done
    /// \param[in] lock Acquired lock. Must be based on this->mutex
    public: void ReleaseQtThreadFromBlock(std::unique_lock<std::mutex> &_lock);

    /// \brief Must be called from Qt thread periodically
    public: void WaitForWorkerThread();

    /// \brief Must be called from GUI thread when shutting down
    public: void Shutdown();
  };

  /// \brief Private data class for RenderWindowItem
  class RenderWindowItemPrivate
  {
    /// \brief Keep latest mouse event
    public: common::MouseEvent mouseEvent;

    /// \brief Render thread
    public : RenderThread *renderThread = nullptr;

    /// \brief See RenderSync
    public: RenderSync renderSync;

    //// \brief Set to true after the renderer is initialized
    public: bool rendererInit = false;

    //// \brief List of threads
    public: static QList<QThread *> threads;
  };

  /// \brief Private data class for Scene3D
  class Scene3DPrivate
  {
    // --------------------------------------------------------------
    // TransformControl

    /// \brief Transform mode service
    public: std::string transformModeService;

    // --------------------------------------------------------------
    // VideoRecorder

    /// \brief Record video service
    public: std::string recordVideoService;

    /// \brief lockstep ECM updates with rendering
    public: bool recordVideoLockstep = false;

    /// \brief True to indicate video recording in progress
    public: bool recording = false;

    /// \brief mutex to protect the recording variable
    public: std::mutex recordMutex;

    // --------------------------------------------------------------
    // CameraTracking

    /// \brief Move to service
    public: std::string moveToService;

    /// \brief Follow service
    public: std::string followService;

    /// \brief Follow offset service
    public: std::string followOffsetService;

    /// \brief Move to pose service
    public: std::string moveToPoseService;

    /// \brief Camera pose topic
    public: std::string cameraPoseTopic;

    /// \brief Camera pose publisher
    public: transport::Node::Publisher cameraPosePub;

    // --------------------------------------------------------------
    // VisualizationCapabilities

    /// \brief View transparent service
    public: std::string viewTransparentService;

    /// \brief View center of mass service
    public: std::string viewCOMService;

    /// \brief View inertia service
    public: std::string viewInertiaService;

    /// \brief View joints service
    public: std::string viewJointsService;

    /// \brief View wireframes service
    public: std::string viewWireframesService;

    /// \brief View collisions service
    public: std::string viewCollisionsService;

    // --------------------------------------------------------------
    // InteractiveViewControl

    /// \brief Camera view control service
    public: std::string cameraViewControlService;

    // --------------------------------------------------------------
    // GzSceneManager

    /// \brief Rendering utility
    public: RenderUtil *renderUtil = nullptr;

    // --------------------------------------------------------------
    // ViewAngle

    /// \brief View angle service
    public: std::string viewAngleService;

    // --------------------------------------------------------------
    // Common to various plugins

    /// \brief Transport node
    public: transport::Node node;

    /// \brief Name of the world
    public: std::string worldName;

    /// \brief mutex to protect the render condition variable
    /// Used when recording in lockstep mode.
    public: std::mutex renderMutex;

    /// \brief Text for popup error message
    public: QString errorPopupText;
  };
}
}
}

using namespace ignition;
using namespace gazebo;

QList<QThread *> RenderWindowItemPrivate::threads;

/////////////////////////////////////////////////
void RenderSync::WaitForQtThreadAndBlock(std::unique_lock<std::mutex> &_lock)
{
  this->cv.wait(_lock, [this]
  { return this->renderStallState == RenderStallState::WorkerCanProceed ||
           this->renderStallState == RenderStallState::ShuttingDown; });

  this->renderStallState = RenderStallState::WorkerIsProceeding;
}

/////////////////////////////////////////////////
void RenderSync::ReleaseQtThreadFromBlock(std::unique_lock<std::mutex> &_lock)
{
  this->renderStallState = RenderStallState::QtCanProceed;
  _lock.unlock();
  this->cv.notify_one();
}

/////////////////////////////////////////////////
void RenderSync::WaitForWorkerThread()
{
  std::unique_lock<std::mutex> lock(this->mutex);

  // Wait until we're clear to go
  this->cv.wait( lock, [this]
  {
    return this->renderStallState == RenderStallState::QtCanProceed ||
           this->renderStallState == RenderStallState::ShuttingDown;
  } );

  // Worker thread asked us to wait!
  this->renderStallState = RenderStallState::WorkerCanProceed;
  lock.unlock();
  // Wake up worker thread
  this->cv.notify_one();
  lock.lock();

  // Wait until we're clear to go
  this->cv.wait( lock, [this]
  {
    return this->renderStallState == RenderStallState::QtCanProceed ||
           this->renderStallState == RenderStallState::ShuttingDown;
  } );
}

/////////////////////////////////////////////////
void RenderSync::Shutdown()
{
  {
    std::unique_lock<std::mutex> lock(this->mutex);

    this->renderStallState = RenderStallState::ShuttingDown;

    lock.unlock();
    this->cv.notify_one();
  }
}

/////////////////////////////////////////////////
IgnRenderer::IgnRenderer()
  : dataPtr(new IgnRendererPrivate)
{
  this->dataPtr->moveToHelper.SetInitCameraPose(this->cameraPose);

  // recorder stats topic
  std::string recorderStatsTopic = "/gui/record_video/stats";
  this->dataPtr->recorderStatsPub =
    this->dataPtr->node.Advertise<msgs::Time>(recorderStatsTopic);
  ignmsg << "Video recorder stats topic advertised on ["
         << recorderStatsTopic << "]" << std::endl;
}


/////////////////////////////////////////////////
IgnRenderer::~IgnRenderer() = default;

////////////////////////////////////////////////
RenderUtil *IgnRenderer::RenderUtil() const
{
  return &this->dataPtr->renderUtil;
}

/////////////////////////////////////////////////
void IgnRenderer::Render(RenderSync *_renderSync)
{
  rendering::ScenePtr scene = this->dataPtr->renderUtil.Scene();
  if (!scene)
  {
    ignwarn << "Scene is null. The render step will not occur in Scene3D."
      << std::endl;
    return;
  }

  this->dataPtr->renderThreadId = std::this_thread::get_id();

  IGN_PROFILE_THREAD_NAME("RenderThread");
  IGN_PROFILE("IgnRenderer::Render");

  std::unique_lock<std::mutex> lock(_renderSync->mutex);
  _renderSync->WaitForQtThreadAndBlock(lock);

  if (this->textureDirty)
  {
    // TODO(anyone) If SwapFromThread gets implemented,
    // then we only need to lock when texture is dirty
    // (but we still need to lock the whole routine if
    // debugging from RenderDoc or if user is not willing
    // to sacrifice VRAM)
    //
    // std::unique_lock<std::mutex> lock(renderSync->mutex);
    // _renderSync->WaitForQtThreadAndBlock(lock);
    this->dataPtr->camera->SetImageWidth(this->textureSize.width());
    this->dataPtr->camera->SetImageHeight(this->textureSize.height());
    this->dataPtr->camera->SetAspectRatio(this->textureSize.width() /
        static_cast<double>(this->textureSize.height()));
    // setting the size should cause the render texture to be rebuilt
    {
      IGN_PROFILE("IgnRenderer::Render Pre-render camera");
      this->dataPtr->camera->Update();
    }
    // mark mouse dirty to force update view projection in HandleMouseEvent
    this->dataPtr->mouseDirty = true;

    this->textureDirty = false;

    // TODO(anyone) See SwapFromThread comments
    // _renderSync->ReleaseQtThreadFromBlock(lock);
  }

  // texture id could change so get the value in every render update
  this->textureId = this->dataPtr->camera->RenderTextureGLId();

  // update the scene
  this->dataPtr->renderUtil.SetTransformActive(
      this->dataPtr->transformControl.Active());
  this->dataPtr->renderUtil.Update();

  // view control
  this->HandleMouseEvent();

  // Entity selection
  this->HandleEntitySelection();

  // reset follow mode if target node got removed
  if (!this->dataPtr->followTarget.empty())
  {
    rendering::NodePtr target = scene->NodeByName(this->dataPtr->followTarget);
    if (!target && !this->dataPtr->followTargetWait)
    {
      this->dataPtr->camera->SetFollowTarget(nullptr);
      this->dataPtr->camera->SetTrackTarget(nullptr);
      this->dataPtr->followTarget.clear();
      emit FollowTargetChanged(std::string(), false);
    }
  }

  // check if recording is in lockstep mode and if it is using sim time
  // if so, there is no need to update camera if sim time has not advanced
  bool update = true;
  if (this->dataPtr->recordVideoLockstep &&
      this->dataPtr->recordVideoUseSimTime &&
      this->dataPtr->videoEncoder.IsEncoding())
  {
    std::chrono::steady_clock::time_point t =
        std::chrono::steady_clock::time_point(
        this->dataPtr->renderUtil.SimTime());
    if (t - this->dataPtr->recordVideoUpdateTime == std::chrono::seconds(0))
      update = false;
    else
      this->dataPtr->recordVideoUpdateTime = t;
  }

  // update and render to texture
  if (update)
  {
    IGN_PROFILE("IgnRenderer::Render Update camera");
    this->dataPtr->camera->Update();
  }

  // record video is requested
  {
    IGN_PROFILE("IgnRenderer::Render Record Video");
    if (this->dataPtr->recordVideo)
    {
      unsigned int width = this->dataPtr->camera->ImageWidth();
      unsigned int height = this->dataPtr->camera->ImageHeight();

      if (this->dataPtr->cameraImage.Width() != width ||
          this->dataPtr->cameraImage.Height() != height)
      {
        this->dataPtr->cameraImage = this->dataPtr->camera->CreateImage();
      }

      // Video recorder is on. Add more frames to it
      if (this->dataPtr->videoEncoder.IsEncoding())
      {
        this->dataPtr->camera->Copy(this->dataPtr->cameraImage);

        std::chrono::steady_clock::time_point t =
            std::chrono::steady_clock::now();
        if (this->dataPtr->recordVideoUseSimTime)
        {
          t = std::chrono::steady_clock::time_point(
              this->dataPtr->renderUtil.SimTime());
        }
        bool frameAdded = this->dataPtr->videoEncoder.AddFrame(
            this->dataPtr->cameraImage.Data<unsigned char>(), width, height, t);

        if (frameAdded)
        {
          // publish recorder stats
          if (this->dataPtr->recordStartTime ==
              std::chrono::steady_clock::time_point(
              std::chrono::duration(std::chrono::seconds(0))))
          {
            // start time, i.e. time when first frame is added
            this->dataPtr->recordStartTime = t;
          }

          std::chrono::steady_clock::duration dt;
          dt = t - this->dataPtr->recordStartTime;
          int64_t sec, nsec;
          std::tie(sec, nsec) = ignition::math::durationToSecNsec(dt);
          msgs::Time msg;
          msg.set_sec(sec);
          msg.set_nsec(nsec);
          this->dataPtr->recorderStatsPub.Publish(msg);
        }
      }
      // Video recorder is idle. Start recording.
      else
      {
        if (this->dataPtr->recordVideoUseSimTime)
          ignmsg << "Recording video using sim time." << std::endl;
        if (this->dataPtr->recordVideoLockstep)
        {
          ignmsg << "Recording video in lockstep mode" << std::endl;
          if (!this->dataPtr->recordVideoUseSimTime)
          {
            ignwarn << "It is recommended to set <use_sim_time> to true "
                    << "when recording video in lockstep mode." << std::endl;
          }
        }
        ignmsg << "Recording video using bitrate: "
               << this->dataPtr->recordVideoBitrate <<  std::endl;
        this->dataPtr->videoEncoder.Start(this->dataPtr->recordVideoFormat,
            this->dataPtr->recordVideoSavePath, width, height, 25,
            this->dataPtr->recordVideoBitrate);
        this->dataPtr->recordStartTime = std::chrono::steady_clock::time_point(
            std::chrono::duration(std::chrono::seconds(0)));
      }
    }
    else if (this->dataPtr->videoEncoder.IsEncoding())
    {
      this->dataPtr->videoEncoder.Stop();
    }
  }

  // Move To
  {
    IGN_PROFILE("IgnRenderer::Render MoveTo");
    if (!this->dataPtr->moveToTarget.empty())
    {
      if (this->dataPtr->moveToHelper.Idle())
      {
        rendering::NodePtr target = scene->NodeByName(
            this->dataPtr->moveToTarget);
        if (target)
        {
          this->dataPtr->moveToHelper.MoveTo(this->dataPtr->camera, target, 0.5,
              std::bind(&IgnRenderer::OnMoveToComplete, this));
          this->dataPtr->prevMoveToTime = std::chrono::system_clock::now();
        }
        else
        {
          ignerr << "Unable to move to target. Target: '"
                 << this->dataPtr->moveToTarget << "' not found" << std::endl;
          this->dataPtr->moveToTarget.clear();
        }
      }
      else
      {
        auto now = std::chrono::system_clock::now();
        std::chrono::duration<double> dt = now - this->dataPtr->prevMoveToTime;
        this->dataPtr->moveToHelper.AddTime(dt.count());
        this->dataPtr->prevMoveToTime = now;
      }
    }
  }

  // Move to pose
  {
    IGN_PROFILE("IgnRenderer::Render MoveToPose");
    if (this->dataPtr->moveToPoseValue)
    {
      if (this->dataPtr->moveToHelper.Idle())
      {
        this->dataPtr->moveToHelper.MoveTo(this->dataPtr->camera,
            *(this->dataPtr->moveToPoseValue),
            0.5, std::bind(&IgnRenderer::OnMoveToPoseComplete, this));
        this->dataPtr->prevMoveToTime = std::chrono::system_clock::now();
      }
      else
      {
        auto now = std::chrono::system_clock::now();
        std::chrono::duration<double> dt = now - this->dataPtr->prevMoveToTime;
        this->dataPtr->moveToHelper.AddTime(dt.count());
        this->dataPtr->prevMoveToTime = now;
      }
    }
  }

  // Follow
  {
    IGN_PROFILE("IgnRenderer::Render Follow");
    if (!this->dataPtr->moveToTarget.empty())
    {
      _renderSync->ReleaseQtThreadFromBlock(lock);
      return;
    }
    rendering::NodePtr followTarget = this->dataPtr->camera->FollowTarget();
    if (!this->dataPtr->followTarget.empty())
    {
      rendering::NodePtr target = scene->NodeByName(
          this->dataPtr->followTarget);
      if (target)
      {
        if (!followTarget || target != followTarget
              || this->dataPtr->newFollowOffset)
        {
          this->dataPtr->camera->SetFollowTarget(target,
              this->dataPtr->followOffset,
              this->dataPtr->followWorldFrame);
          this->dataPtr->camera->SetFollowPGain(this->dataPtr->followPGain);

          this->dataPtr->camera->SetTrackTarget(target);
          // found target, no need to wait anymore
          this->dataPtr->followTargetWait = false;
          this->dataPtr->newFollowOffset = false;
        }
        else if (this->dataPtr->followOffsetDirty)
        {
          math::Vector3d offset =
              this->dataPtr->camera->WorldPosition() - target->WorldPosition();
          if (!this->dataPtr->followWorldFrame)
          {
            offset = target->WorldRotation().RotateVectorReverse(offset);
          }
          this->dataPtr->camera->SetFollowOffset(offset);
          this->dataPtr->followOffsetDirty = false;
        }
      }
      else if (!this->dataPtr->followTargetWait)
      {
        ignerr << "Unable to follow target. Target: '"
               << this->dataPtr->followTarget << "' not found" << std::endl;
        this->dataPtr->followTarget.clear();
      }
    }
    else if (followTarget)
    {
      this->dataPtr->camera->SetFollowTarget(nullptr);
      this->dataPtr->camera->SetTrackTarget(nullptr);
    }
  }

  // View Angle
  {
    IGN_PROFILE("IgnRenderer::Render ViewAngle");
    if (this->dataPtr->viewAngle)
    {
      if (this->dataPtr->moveToHelper.Idle())
      {
        const std::vector<Entity> &selectedEntities =
          this->dataPtr->renderUtil.SelectedEntities();

        // Look at the origin if no entities are selected
        math::Vector3d lookAt = math::Vector3d::Zero;
        if (!selectedEntities.empty())
        {
          for (const auto &entity : selectedEntities)
          {
            rendering::NodePtr node =
                this->dataPtr->renderUtil.SceneManager().NodeById(entity);

            if (!node)
              continue;

            math::Vector3d nodePos = node->WorldPose().Pos();
            lookAt += nodePos;
          }
          lookAt /= selectedEntities.size();
        }

        this->dataPtr->moveToHelper.LookDirection(this->dataPtr->camera,
            this->dataPtr->viewAngleDirection, lookAt,
            0.5, std::bind(&IgnRenderer::OnViewAngleComplete, this));
        this->dataPtr->prevMoveToTime = std::chrono::system_clock::now();
      }
      else
      {
        auto now = std::chrono::system_clock::now();
        std::chrono::duration<double> dt = now - this->dataPtr->prevMoveToTime;
        this->dataPtr->moveToHelper.AddTime(dt.count());
        this->dataPtr->prevMoveToTime = now;
      }
    }
  }

  // Shapes
  {
    IGN_PROFILE("IgnRenderer::Render Shapes");
    if (this->dataPtr->isSpawning)
    {
      bool cloningResource = false;

      // Generate spawn preview
      rendering::VisualPtr rootVis = scene->RootVisual();
      sdf::Root root;
      if (!this->dataPtr->spawnSdfString.empty())
      {
        root.LoadSdfString(this->dataPtr->spawnSdfString);
      }
      else if (!this->dataPtr->spawnSdfPath.empty())
      {
        root.Load(this->dataPtr->spawnSdfPath);
      }
      else if (!this->dataPtr->spawnCloneName.empty())
      {
        this->dataPtr->isPlacing =
          this->GeneratePreview(this->dataPtr->spawnCloneName);
        cloningResource = true;
      }
      else
      {
        ignwarn << "Failed to spawn: no SDF string, path, or name of resource "
                << "to clone" << std::endl;
      }

      if (!cloningResource)
      {
        this->dataPtr->isPlacing = this->GeneratePreview(root);
      }
      this->dataPtr->isSpawning = false;
    }
  }

  // Escape action, clear all selections and terminate any
  // spawned previews if escape button is released
  {
    if (this->dataPtr->escapeReleased)
    {
      this->DeselectAllEntities(true);
      this->TerminateSpawnPreview();
      this->dataPtr->escapeReleased = false;
    }
  }

  // View as transparent
  {
    IGN_PROFILE("IgnRenderer::Render ViewTransparent");
    if (!this->dataPtr->viewTransparentTarget.empty())
    {
      rendering::NodePtr targetNode =
          scene->NodeByName(this->dataPtr->viewTransparentTarget);
      auto targetVis = std::dynamic_pointer_cast<rendering::Visual>(targetNode);

      if (targetVis)
      {
        Entity targetEntity =
            std::get<int>(targetVis->UserData("gazebo-entity"));
        this->dataPtr->renderUtil.ViewTransparent(targetEntity);
      }
      else
      {
        ignerr << "Unable to find node name ["
               << this->dataPtr->viewTransparentTarget
               << "] to view as transparent" << std::endl;
      }

      this->dataPtr->viewTransparentTarget.clear();
    }
  }

  // View center of mass
  {
    IGN_PROFILE("IgnRenderer::Render ViewCOM");
    if (!this->dataPtr->viewCOMTarget.empty())
    {
      rendering::NodePtr targetNode =
          scene->NodeByName(this->dataPtr->viewCOMTarget);
      auto targetVis = std::dynamic_pointer_cast<rendering::Visual>(targetNode);

      if (targetVis)
      {
        Entity targetEntity =
            std::get<int>(targetVis->UserData("gazebo-entity"));
        this->dataPtr->renderUtil.ViewCOM(targetEntity);
      }
      else
      {
        ignerr << "Unable to find node name ["
               << this->dataPtr->viewCOMTarget
               << "] to view center of mass" << std::endl;
      }

      this->dataPtr->viewCOMTarget.clear();
    }
  }

  // View inertia
  {
    IGN_PROFILE("IgnRenderer::Render ViewInertia");
    if (!this->dataPtr->viewInertiaTarget.empty())
    {
      rendering::NodePtr targetNode =
          scene->NodeByName(this->dataPtr->viewInertiaTarget);
      auto targetVis = std::dynamic_pointer_cast<rendering::Visual>(targetNode);

      if (targetVis)
      {
        Entity targetEntity =
            std::get<int>(targetVis->UserData("gazebo-entity"));
        this->dataPtr->renderUtil.ViewInertia(targetEntity);
      }
      else
      {
        ignerr << "Unable to find node name ["
               << this->dataPtr->viewInertiaTarget
               << "] to view inertia" << std::endl;
      }

      this->dataPtr->viewInertiaTarget.clear();
    }
  }

  // View joints
  {
    IGN_PROFILE("IgnRenderer::Render ViewJoints");
    if (!this->dataPtr->viewJointsTarget.empty())
    {
      rendering::NodePtr targetNode =
          scene->NodeByName(this->dataPtr->viewJointsTarget);
      auto targetVis = std::dynamic_pointer_cast<rendering::Visual>(targetNode);

      if (targetVis)
      {
        Entity targetEntity =
            std::get<int>(targetVis->UserData("gazebo-entity"));
        this->dataPtr->renderUtil.ViewJoints(targetEntity);
      }
      else
      {
        ignerr << "Unable to find node name ["
               << this->dataPtr->viewJointsTarget
               << "] to view joints" << std::endl;
      }

      this->dataPtr->viewJointsTarget.clear();
    }
  }

  // View wireframes
  {
    IGN_PROFILE("IgnRenderer::Render ViewWireframes");
    if (!this->dataPtr->viewWireframesTarget.empty())
    {
      rendering::NodePtr targetNode =
          scene->NodeByName(this->dataPtr->viewWireframesTarget);
      auto targetVis = std::dynamic_pointer_cast<rendering::Visual>(targetNode);

      if (targetVis)
      {
        Entity targetEntity =
            std::get<int>(targetVis->UserData("gazebo-entity"));
        this->dataPtr->renderUtil.ViewWireframes(targetEntity);
      }
      else
      {
        ignerr << "Unable to find node name ["
               << this->dataPtr->viewWireframesTarget
               << "] to view wireframes" << std::endl;
      }

      this->dataPtr->viewWireframesTarget.clear();
    }
  }

  // View collisions
  {
    IGN_PROFILE("IgnRenderer::Render ViewCollisions");
    if (!this->dataPtr->viewCollisionsTarget.empty())
    {
      rendering::NodePtr targetNode =
          scene->NodeByName(this->dataPtr->viewCollisionsTarget);
      auto targetVis = std::dynamic_pointer_cast<rendering::Visual>(targetNode);

      if (targetVis)
      {
        Entity targetEntity =
            std::get<int>(targetVis->UserData("gazebo-entity"));
        this->dataPtr->renderUtil.ViewCollisions(targetEntity);
      }
      else
      {
        ignerr << "Unable to find node name ["
               << this->dataPtr->viewCollisionsTarget
               << "] to view collisions" << std::endl;
      }

      this->dataPtr->viewCollisionsTarget.clear();
    }
  }

  if (ignition::gui::App())
  {
    ignition::gui::events::Render event;
    ignition::gui::App()->sendEvent(
        ignition::gui::App()->findChild<ignition::gui::MainWindow *>(),
        &event);
  }

  // only has an effect in video recording lockstep mode
  // this notifes ECM to continue updating the scene
  g_renderCv.notify_one();

  // TODO(anyone) implement a SwapFromThread for parallel command generation
  // See https://github.com/ignitionrobotics/ign-rendering/issues/304
  // if( bForcedSerialization )
  //   this->dataPtr->camera->SwapFromThread();
  // else
  //  _renderSync->ReleaseQtThreadFromBlock(lock);
  _renderSync->ReleaseQtThreadFromBlock(lock);
}

/////////////////////////////////////////////////
bool IgnRenderer::GeneratePreview(const sdf::Root &_sdf)
{
  // Terminate any pre-existing spawned entities
  this->TerminateSpawnPreview();

  if (nullptr == _sdf.Model() && nullptr == _sdf.Light())
  {
    ignwarn << "Only model and light entities can be spawned at the moment."
            << std::endl;
    this->TerminateSpawnPreview();
    return false;
  }

  if (_sdf.Model())
  {
    // Only preview first model
    sdf::Model model = *(_sdf.Model());
    this->dataPtr->spawnPreviewPose = model.RawPose();
    model.SetName(ignition::common::Uuid().String());
    Entity modelId = this->UniqueId();
    if (!modelId)
    {
      this->TerminateSpawnPreview();
      return false;
    }
    this->dataPtr->spawnPreview =
      this->dataPtr->renderUtil.SceneManager().CreateModel(
          modelId, model,
          this->dataPtr->renderUtil.SceneManager().WorldId());

    this->dataPtr->previewIds.push_back(modelId);
    for (auto j = 0u; j < model.LinkCount(); j++)
    {
      sdf::Link link = *(model.LinkByIndex(j));
      link.SetName(ignition::common::Uuid().String());
      Entity linkId = this->UniqueId();
      if (!linkId)
      {
        this->TerminateSpawnPreview();
        return false;
      }
      this->dataPtr->renderUtil.SceneManager().CreateLink(
          linkId, link, modelId);
      this->dataPtr->previewIds.push_back(linkId);
      for (auto k = 0u; k < link.VisualCount(); k++)
      {
       sdf::Visual visual = *(link.VisualByIndex(k));
       visual.SetName(ignition::common::Uuid().String());
       Entity visualId = this->UniqueId();
       if (!visualId)
       {
         this->TerminateSpawnPreview();
         return false;
       }
       this->dataPtr->renderUtil.SceneManager().CreateVisual(
           visualId, visual, linkId);
       this->dataPtr->previewIds.push_back(visualId);
      }
    }
  }
  else if (_sdf.Light())
  {
    // Only preview first model
    sdf::Light light = *(_sdf.Light());
    this->dataPtr->spawnPreviewPose = light.RawPose();
    light.SetName(ignition::common::Uuid().String());
    Entity lightVisualId = this->UniqueId();
    if (!lightVisualId)
    {
      this->TerminateSpawnPreview();
      return false;
    }
    Entity lightId = this->UniqueId();
    if (!lightId)
    {
      this->TerminateSpawnPreview();
      return false;
    }
    this->dataPtr->spawnPreview =
      this->dataPtr->renderUtil.SceneManager().CreateLight(
          lightId, light, light.Name(),
          this->dataPtr->renderUtil.SceneManager().WorldId());
    this->dataPtr->renderUtil.SceneManager().CreateLightVisual(
        lightVisualId, light, light.Name(), lightId);

    this->dataPtr->previewIds.push_back(lightId);
    this->dataPtr->previewIds.push_back(lightVisualId);
  }
  return true;
}

/////////////////////////////////////////////////
bool IgnRenderer::GeneratePreview(const std::string &_name)
{
  // Terminate any pre-existing spawned entities
  this->TerminateSpawnPreview();

  Entity visualId = this->UniqueId();
  if (!visualId)
  {
    this->TerminateSpawnPreview();
    return false;
  }

  this->dataPtr->spawnPreview =
    this->dataPtr->renderUtil.SceneManager().CopyVisual(visualId,
        _name, this->dataPtr->renderUtil.SceneManager().WorldId());
  this->dataPtr->spawnPreviewPose = this->dataPtr->spawnPreview->WorldPose();
  this->dataPtr->previewIds.push_back(visualId);

  return true;
}

/////////////////////////////////////////////////
void IgnRenderer::TerminateSpawnPreview()
{
  for (auto _id : this->dataPtr->previewIds)
    this->dataPtr->renderUtil.SceneManager().RemoveEntity(_id);
  this->dataPtr->previewIds.clear();
  this->dataPtr->isPlacing = false;
}

/////////////////////////////////////////////////
Entity IgnRenderer::UniqueId()
{
  auto timeout = 100000u;
  for (auto i = 0u; i < timeout; ++i)
  {
    Entity id = std::numeric_limits<uint64_t>::max() - i;
    if (!this->dataPtr->renderUtil.SceneManager().HasEntity(id))
      return id;
  }
  return kNullEntity;
}

/////////////////////////////////////////////////
void IgnRenderer::HandleMouseEvent()
{
  std::lock_guard<std::mutex> lock(this->dataPtr->mutex);
  this->BroadcastHoverPos();
  this->BroadcastLeftClick();
  this->BroadcastRightClick();
  this->HandleMouseContextMenu();
  this->HandleModelPlacement();
  this->HandleMouseTransformControl();
  this->HandleMouseViewControl();
}

/////////////////////////////////////////////////
void IgnRenderer::BroadcastHoverPos()
{
  if (this->dataPtr->hoverDirty)
  {
    math::Vector3d pos = this->ScreenToScene(this->dataPtr->mouseHoverPos);

    ignition::gui::events::HoverToScene hoverToSceneEvent(pos);
    ignition::gui::App()->sendEvent(
        ignition::gui::App()->findChild<ignition::gui::MainWindow *>(),
        &hoverToSceneEvent);
  }
}

/////////////////////////////////////////////////
void IgnRenderer::BroadcastLeftClick()
{
  if (this->dataPtr->mouseEvent.Button() == common::MouseEvent::LEFT &&
      this->dataPtr->mouseEvent.Type() == common::MouseEvent::RELEASE &&
      !this->dataPtr->mouseEvent.Dragging() && this->dataPtr->mouseDirty)
  {
    math::Vector3d pos = this->ScreenToScene(this->dataPtr->mouseEvent.Pos());

    ignition::gui::events::LeftClickToScene leftClickToSceneEvent(pos);
    ignition::gui::App()->sendEvent(
        ignition::gui::App()->findChild<ignition::gui::MainWindow *>(),
        &leftClickToSceneEvent);
  }
}

/////////////////////////////////////////////////
void IgnRenderer::BroadcastRightClick()
{
  if (this->dataPtr->mouseEvent.Button() == common::MouseEvent::RIGHT &&
      this->dataPtr->mouseEvent.Type() == common::MouseEvent::RELEASE &&
      !this->dataPtr->mouseEvent.Dragging() && this->dataPtr->mouseDirty)
  {
    // If the dropdown menu is disabled, quash the mouse event
    if (!this->dataPtr->dropdownMenuEnabled)
      this->dataPtr->mouseDirty = false;

    math::Vector3d pos = this->ScreenToScene(this->dataPtr->mouseEvent.Pos());

    ignition::gui::events::RightClickToScene rightClickToSceneEvent(pos);
    ignition::gui::App()->sendEvent(
        ignition::gui::App()->findChild<ignition::gui::MainWindow *>(),
        &rightClickToSceneEvent);
  }
}

/////////////////////////////////////////////////
void IgnRenderer::HandleMouseContextMenu()
{
  if (!this->dataPtr->mouseDirty)
    return;

  if (!this->dataPtr->mouseEvent.Dragging() &&
      this->dataPtr->mouseEvent.Type() == common::MouseEvent::RELEASE &&
      this->dataPtr->mouseEvent.Button() == common::MouseEvent::RIGHT)
  {
    math::Vector2i dt =
      this->dataPtr->mouseEvent.PressPos() - this->dataPtr->mouseEvent.Pos();

    // check for click with some tol for mouse movement
    if (dt.Length() > 5.0)
      return;

    rendering::VisualPtr visual = this->dataPtr->camera->Scene()->VisualAt(
          this->dataPtr->camera,
          this->dataPtr->mouseEvent.Pos());

    if (!visual)
      return;

    // get model visual
    while (visual->HasParent() && visual->Parent() !=
        visual->Scene()->RootVisual())
    {
      visual = std::dynamic_pointer_cast<rendering::Visual>(visual->Parent());
    }

    emit ContextMenuRequested(visual->Name().c_str());
    this->dataPtr->mouseDirty = false;
  }
}

////////////////////////////////////////////////
void IgnRenderer::HandleKeyPress(QKeyEvent *_e)
{
  if (_e->isAutoRepeat())
    return;

  std::lock_guard<std::mutex> lock(this->dataPtr->mutex);

  this->dataPtr->keyEvent.SetKey(_e->key());
  this->dataPtr->keyEvent.SetText(_e->text().toStdString());

  this->dataPtr->keyEvent.SetControl(
    (_e->modifiers() & Qt::ControlModifier));
  this->dataPtr->keyEvent.SetShift(
    (_e->modifiers() & Qt::ShiftModifier));
  this->dataPtr->keyEvent.SetAlt(
    (_e->modifiers() & Qt::AltModifier));

  this->dataPtr->mouseEvent.SetControl(this->dataPtr->keyEvent.Control());
  this->dataPtr->mouseEvent.SetShift(this->dataPtr->keyEvent.Shift());
  this->dataPtr->mouseEvent.SetAlt(this->dataPtr->keyEvent.Alt());
  this->dataPtr->keyEvent.SetType(common::KeyEvent::PRESS);

  // Update the object and mouse to be placed at the current position
  // only for x, y, and z key presses
  if (_e->key() == Qt::Key_X ||
      _e->key() == Qt::Key_Y ||
      _e->key() == Qt::Key_Z ||
      _e->key() == Qt::Key_Shift)
  {
    this->dataPtr->transformControl.Start();
    this->dataPtr->mousePressPos = this->dataPtr->mouseEvent.Pos();
  }

  // fullscreen
  if (_e->key() == Qt::Key_F11)
  {
    if (ignition::gui::App()->findChild
        <ignition::gui::MainWindow *>()->QuickWindow()->visibility()
        == QWindow::FullScreen)
    {
      ignition::gui::App()->findChild
        <ignition::gui::MainWindow *>()->QuickWindow()->showNormal();
    }
    else
    {
      ignition::gui::App()->findChild
        <ignition::gui::MainWindow *>()->QuickWindow()->showFullScreen();
    }
  }

  switch (_e->key())
  {
    case Qt::Key_X:
      this->dataPtr->xPressed = true;
      break;
    case Qt::Key_Y:
      this->dataPtr->yPressed = true;
      break;
    case Qt::Key_Z:
      this->dataPtr->zPressed = true;
      break;
    default:
      break;
  }
}

////////////////////////////////////////////////
void IgnRenderer::HandleKeyRelease(QKeyEvent *_e)
{
  if (_e->isAutoRepeat())
    return;

  std::lock_guard<std::mutex> lock(this->dataPtr->mutex);

  this->dataPtr->keyEvent.SetKey(0);

  this->dataPtr->keyEvent.SetControl(
    (_e->modifiers() & Qt::ControlModifier)
    && (_e->key() != Qt::Key_Control));
  this->dataPtr->keyEvent.SetShift(
    (_e->modifiers() & Qt::ShiftModifier)
    && (_e->key() != Qt::Key_Shift));
  this->dataPtr->keyEvent.SetAlt(
    (_e->modifiers() & Qt::AltModifier)
    && (_e->key() != Qt::Key_Alt));

  this->dataPtr->mouseEvent.SetControl(this->dataPtr->keyEvent.Control());
  this->dataPtr->mouseEvent.SetShift(this->dataPtr->keyEvent.Shift());
  this->dataPtr->mouseEvent.SetAlt(this->dataPtr->keyEvent.Alt());
  this->dataPtr->keyEvent.SetType(common::KeyEvent::RELEASE);

  // Update the object and mouse to be placed at the current position
  // only for x, y, and z key presses
  if (_e->key() == Qt::Key_X ||
      _e->key() == Qt::Key_Y ||
      _e->key() == Qt::Key_Z ||
      _e->key() == Qt::Key_Shift)
  {
    this->dataPtr->transformControl.Start();
    this->dataPtr->mousePressPos = this->dataPtr->mouseEvent.Pos();
    this->dataPtr->isStartWorldPosSet = false;
  }

  switch (_e->key())
  {
    case Qt::Key_X:
      this->dataPtr->xPressed = false;
      break;
    case Qt::Key_Y:
      this->dataPtr->yPressed = false;
      break;
    case Qt::Key_Z:
      this->dataPtr->zPressed = false;
      break;
    case Qt::Key_Escape:
      this->dataPtr->escapeReleased = true;
      break;
    default:
      break;
  }
}

/////////////////////////////////////////////////
void IgnRenderer::HandleModelPlacement()
{
  if (!this->dataPtr->isPlacing)
    return;

  if (this->dataPtr->spawnPreview && this->dataPtr->hoverDirty)
  {
    math::Vector3d pos = this->ScreenToPlane(this->dataPtr->mouseHoverPos);
    pos.Z(this->dataPtr->spawnPreview->WorldPosition().Z());
    this->dataPtr->spawnPreview->SetWorldPosition(pos);
    this->dataPtr->hoverDirty = false;
  }
  if (this->dataPtr->mouseEvent.Button() == common::MouseEvent::LEFT &&
      this->dataPtr->mouseEvent.Type() == common::MouseEvent::RELEASE &&
      !this->dataPtr->mouseEvent.Dragging() && this->dataPtr->mouseDirty)
  {
    // Delete the generated visuals
    this->TerminateSpawnPreview();

    math::Pose3d modelPose = this->dataPtr->spawnPreviewPose;
    std::function<void(const ignition::msgs::Boolean &, const bool)> cb =
        [](const ignition::msgs::Boolean &/*_rep*/, const bool _result)
    {
      if (!_result)
        ignerr << "Error creating model" << std::endl;
    };
    math::Vector3d pos = this->ScreenToPlane(this->dataPtr->mouseEvent.Pos());
    pos.Z(modelPose.Pos().Z());
    msgs::EntityFactory req;
    if (!this->dataPtr->spawnSdfString.empty())
    {
      req.set_sdf(this->dataPtr->spawnSdfString);
    }
    else if (!this->dataPtr->spawnSdfPath.empty())
    {
      req.set_sdf_filename(this->dataPtr->spawnSdfPath);
    }
    else if (!this->dataPtr->spawnCloneName.empty())
    {
      req.set_clone_name(this->dataPtr->spawnCloneName);
    }
    else
    {
      ignwarn << "Failed to find SDF string or file path" << std::endl;
    }
    req.set_allow_renaming(true);
    msgs::Set(req.mutable_pose(), math::Pose3d(pos, modelPose.Rot()));

    if (this->dataPtr->createCmdService.empty())
    {
      this->dataPtr->createCmdService = "/world/" + this->worldName
          + "/create";
    }
    this->dataPtr->createCmdService = transport::TopicUtils::AsValidTopic(
        this->dataPtr->createCmdService);
    if (this->dataPtr->createCmdService.empty())
    {
      ignerr << "Failed to create valid create command service for world ["
             << this->worldName <<"]" << std::endl;
      return;
    }

    this->dataPtr->node.Request(this->dataPtr->createCmdService, req, cb);
    this->dataPtr->isPlacing = false;
    this->dataPtr->mouseDirty = false;
    this->dataPtr->spawnSdfString.clear();
    this->dataPtr->spawnSdfPath.clear();
    this->dataPtr->spawnCloneName.clear();
  }
}

/////////////////////////////////////////////////
void IgnRenderer::HandleEntitySelection()
{
  if (this->dataPtr->selectionHelper.deselectAll)
  {
    this->DeselectAllEntities(this->dataPtr->selectionHelper.sendEvent);

    this->dataPtr->selectionHelper = SelectionHelper();
  }
  else if (this->dataPtr->selectionHelper.selectEntity != kNullEntity)
  {
    auto node = this->dataPtr->renderUtil.SceneManager().NodeById(
      this->dataPtr->selectionHelper.selectEntity);
    this->UpdateSelectedEntity(node,
        this->dataPtr->selectionHelper.sendEvent);

    this->dataPtr->selectionHelper = SelectionHelper();
  }
}

/////////////////////////////////////////////////
void IgnRenderer::DeselectAllEntities(bool _sendEvent)
{
  if (this->dataPtr->renderThreadId != std::this_thread::get_id())
  {
    ignwarn << "Making render calls from outside the render thread"
            << std::endl;
  }

  this->dataPtr->renderUtil.DeselectAllEntities();

  if (_sendEvent)
  {
    ignition::gazebo::gui::events::DeselectAllEntities deselectEvent;
    ignition::gui::App()->sendEvent(
        ignition::gui::App()->findChild<ignition::gui::MainWindow *>(),
        &deselectEvent);
  }
}

/////////////////////////////////////////////////
double IgnRenderer::SnapValue(
    double _coord, double _interval, double _sensitivity) const
{
  double snap = _interval * _sensitivity;
  double rem = fmod(_coord, _interval);
  double minInterval = _coord - rem;

  if (rem < 0)
  {
    minInterval -= _interval;
  }

  double maxInterval = minInterval + _interval;

  if (_coord < (minInterval + snap))
  {
    _coord = minInterval;
  }
  else if (_coord > (maxInterval - snap))
  {
    _coord = maxInterval;
  }

  return _coord;
}

/////////////////////////////////////////////////
void IgnRenderer::SnapPoint(
    ignition::math::Vector3d &_point, math::Vector3d &_snapVals,
    double _sensitivity) const
{
  if (_snapVals.X() <= 0 || _snapVals.Y() <= 0 || _snapVals.Z() <= 0)
  {
    ignerr << "Interval distance must be greater than 0"
        << std::endl;
    return;
  }

  if (_sensitivity < 0 || _sensitivity > 1.0)
  {
    ignerr << "Sensitivity must be between 0 and 1" << std::endl;
    return;
  }

  _point.X() = this->SnapValue(_point.X(), _snapVals.X(), _sensitivity);
  _point.Y() = this->SnapValue(_point.Y(), _snapVals.Y(), _sensitivity);
  _point.Z() = this->SnapValue(_point.Z(), _snapVals.Z(), _sensitivity);
}

/////////////////////////////////////////////////
void IgnRenderer::XYZConstraint(math::Vector3d &_axis)
{
  math::Vector3d translationAxis = math::Vector3d::Zero;

  if (this->dataPtr->xPressed)
  {
    translationAxis += math::Vector3d::UnitX;
  }

  if (this->dataPtr->yPressed)
  {
    translationAxis += math::Vector3d::UnitY;
  }

  if (this->dataPtr->zPressed)
  {
    translationAxis += math::Vector3d::UnitZ;
  }

  if (translationAxis != math::Vector3d::Zero)
  {
    _axis = translationAxis;
  }
}

/////////////////////////////////////////////////
void IgnRenderer::HandleMouseTransformControl()
{
  if (this->dataPtr->renderThreadId != std::this_thread::get_id())
  {
    ignwarn << "Making render calls from outside the render thread"
            << std::endl;
  }

  // set transform configuration
  this->dataPtr->transformControl.SetTransformMode(
      this->dataPtr->transformMode);

  if (!this->dataPtr->transformControl.Camera())
    this->dataPtr->transformControl.SetCamera(this->dataPtr->camera);

  // stop and detach transform controller if mode is none or no entity is
  // selected
  if (this->dataPtr->transformMode == rendering::TransformMode::TM_NONE ||
      (this->dataPtr->transformControl.Node() &&
      this->dataPtr->renderUtil.SelectedEntities().empty()))
  {
    if (this->dataPtr->transformControl.Active())
      this->dataPtr->transformControl.Stop();

    this->dataPtr->transformControl.Detach();
  }
  else
  {
    // shift indicates world space transformation
    this->dataPtr->transformSpace = (this->dataPtr->keyEvent.Shift()) ?
        rendering::TransformSpace::TS_WORLD :
        rendering::TransformSpace::TS_LOCAL;
    this->dataPtr->transformControl.SetTransformSpace(
        this->dataPtr->transformSpace);
  }

  // update gizmo visual
  this->dataPtr->transformControl.Update();

  // check for mouse events
  if (!this->dataPtr->mouseDirty)
    return;

  // handle transform control
  if (this->dataPtr->mouseEvent.Button() == common::MouseEvent::LEFT)
  {
    if (this->dataPtr->mouseEvent.Type() == common::MouseEvent::PRESS
        && this->dataPtr->transformControl.Node())
    {
      this->dataPtr->mousePressPos = this->dataPtr->mouseEvent.Pos();
      // get the visual at mouse position
      rendering::VisualPtr visual = this->dataPtr->camera->VisualAt(
            this->dataPtr->mouseEvent.PressPos());

      if (visual)
      {
        // check if the visual is an axis in the gizmo visual
        math::Vector3d axis =
            this->dataPtr->transformControl.AxisById(visual->Id());
        if (axis != ignition::math::Vector3d::Zero)
        {
          // start the transform process
          this->dataPtr->transformControl.SetActiveAxis(axis);
          this->dataPtr->transformControl.Start();
          this->dataPtr->mouseDirty = false;
        }
        else
          return;
      }
    }
    else if (this->dataPtr->mouseEvent.Type() == common::MouseEvent::RELEASE)
    {
      this->dataPtr->isStartWorldPosSet = false;
      if (this->dataPtr->transformControl.Active())
      {
        if (this->dataPtr->transformControl.Node())
        {
          std::function<void(const ignition::msgs::Boolean &, const bool)> cb =
              [](const ignition::msgs::Boolean &/*_rep*/, const bool _result)
          {
            if (!_result)
              ignerr << "Error setting pose" << std::endl;
          };
          rendering::NodePtr node = this->dataPtr->transformControl.Node();
          ignition::msgs::Pose req;
          req.set_name(node->Name());
          msgs::Set(req.mutable_position(), node->WorldPosition());
          msgs::Set(req.mutable_orientation(), node->WorldRotation());
          if (this->dataPtr->poseCmdService.empty())
          {
            this->dataPtr->poseCmdService = "/world/" + this->worldName
                + "/set_pose";
          }
          this->dataPtr->poseCmdService = transport::TopicUtils::AsValidTopic(
              this->dataPtr->poseCmdService);
          if (this->dataPtr->poseCmdService.empty())
          {
            ignerr << "Failed to create valid pose command service for world ["
                   << this->worldName <<"]" << std::endl;
            return;
          }
          this->dataPtr->node.Request(this->dataPtr->poseCmdService, req, cb);
        }

        this->dataPtr->transformControl.Stop();
        this->dataPtr->mouseDirty = false;
      }
      // Select entity
      else if (!this->dataPtr->mouseEvent.Dragging())
      {
        rendering::VisualPtr visual = this->dataPtr->camera->Scene()->VisualAt(
              this->dataPtr->camera,
              this->dataPtr->mouseEvent.Pos());

        if (!visual)
        {
          // Hit the background, deselect all
          if (!this->dataPtr->mouseEvent.Dragging())
          {
            this->DeselectAllEntities(true);
          }
          return;
        }

        // check if the visual is an axis in the gizmo visual
        math::Vector3d axis =
            this->dataPtr->transformControl.AxisById(visual->Id());
        if (axis == ignition::math::Vector3d::Zero)
        {
          auto topVis =
              this->dataPtr->renderUtil.SceneManager().TopLevelVisual(visual);
          // TODO(anyone) Check plane geometry instead of hardcoded name!
          if (topVis && topVis->Name() != "ground_plane")
          {
            // Highlight entity and notify other widgets
            this->UpdateSelectedEntity(topVis, true);

            this->dataPtr->mouseDirty = false;
            return;
          }
          // Don't deselect after dragging, user may be orbiting the camera
          else if (!this->dataPtr->mouseEvent.Dragging())
          {
            // Hit the ground, deselect all
            this->DeselectAllEntities(true);
            return;
          }
        }
      }
    }
  }

  if (this->dataPtr->mouseEvent.Type() == common::MouseEvent::MOVE
      && this->dataPtr->transformControl.Active())
  {
    // compute the the start and end mouse positions in normalized coordinates
    auto imageWidth = static_cast<double>(this->dataPtr->camera->ImageWidth());
    auto imageHeight = static_cast<double>(
        this->dataPtr->camera->ImageHeight());
    double nx = 2.0 *
      this->dataPtr->mousePressPos.X() /
      imageWidth - 1.0;
    double ny = 1.0 - 2.0 *
      this->dataPtr->mousePressPos.Y() /
      imageHeight;
    double nxEnd = 2.0 * this->dataPtr->mouseEvent.Pos().X() /
      imageWidth - 1.0;
    double nyEnd = 1.0 - 2.0 * this->dataPtr->mouseEvent.Pos().Y() /
      imageHeight;
    math::Vector2d start(nx, ny);
    math::Vector2d end(nxEnd, nyEnd);

    // get the current active axis
    math::Vector3d axis = this->dataPtr->transformControl.ActiveAxis();

    // compute 3d transformation from 2d mouse movement
    if (this->dataPtr->transformControl.Mode() ==
        rendering::TransformMode::TM_TRANSLATION)
    {
      Entity nodeId = this->dataPtr->renderUtil.SelectedEntities().front();
      rendering::NodePtr target =
          this->dataPtr->renderUtil.SceneManager().NodeById(nodeId);
      if (!target)
      {
        ignwarn << "Failed to find node with ID [" << nodeId << "]"
                << std::endl;
        return;
      }
      this->XYZConstraint(axis);
      if (!this->dataPtr->isStartWorldPosSet)
      {
        this->dataPtr->isStartWorldPosSet = true;
        this->dataPtr->startWorldPos =
          target->WorldPosition();
      }
      ignition::math::Vector3d worldPos =
        target->WorldPosition();
      math::Vector3d distance =
        this->dataPtr->transformControl.TranslationFrom2d(axis, start, end);
      if (this->dataPtr->keyEvent.Control())
      {
        // Translate to world frame for snapping
        distance += this->dataPtr->startWorldPos;
        math::Vector3d snapVals = this->XYZSnap();

        // Constrain snap values to a minimum of 1e-4
        snapVals.X() = std::max(1e-4, snapVals.X());
        snapVals.Y() = std::max(1e-4, snapVals.Y());
        snapVals.Z() = std::max(1e-4, snapVals.Z());

        SnapPoint(distance, snapVals);

        // Translate back to entity frame
        distance -= this->dataPtr->startWorldPos;
        distance *= axis;
      }
      this->dataPtr->transformControl.Translate(distance);
    }
    else if (this->dataPtr->transformControl.Mode() ==
        rendering::TransformMode::TM_ROTATION)
    {
      math::Quaterniond rotation =
          this->dataPtr->transformControl.RotationFrom2d(axis, start, end);

      if (this->dataPtr->keyEvent.Control())
      {
        math::Vector3d currentRot = rotation.Euler();
        math::Vector3d snapVals = this->RPYSnap();

        if (snapVals.X() <= 1e-4)
        {
          snapVals.X() = IGN_PI/4;
        }
        else
        {
          snapVals.X() = IGN_DTOR(snapVals.X());
        }
        if (snapVals.Y() <= 1e-4)
        {
          snapVals.Y() = IGN_PI/4;
        }
        else
        {
          snapVals.Y() = IGN_DTOR(snapVals.Y());
        }
        if (snapVals.Z() <= 1e-4)
        {
          snapVals.Z() = IGN_PI/4;
        }
        else
        {
          snapVals.Z() = IGN_DTOR(snapVals.Z());
        }

        SnapPoint(currentRot, snapVals);
        rotation = math::Quaterniond::EulerToQuaternion(currentRot);
      }
      this->dataPtr->transformControl.Rotate(rotation);
    }
    else if (this->dataPtr->transformControl.Mode() ==
        rendering::TransformMode::TM_SCALE)
    {
      this->XYZConstraint(axis);
      // note: scaling is limited to local space
      math::Vector3d scale =
          this->dataPtr->transformControl.ScaleFrom2d(axis, start, end);
      if (this->dataPtr->keyEvent.Control())
      {
        math::Vector3d snapVals = this->ScaleSnap();

        if (snapVals.X() <= 1e-4)
          snapVals.X() = 0.1;
        if (snapVals.Y() <= 1e-4)
          snapVals.Y() = 0.1;
        if (snapVals.Z() <= 1e-4)
          snapVals.Z() = 0.1;

        SnapPoint(scale, snapVals);
      }
      this->dataPtr->transformControl.Scale(scale);
    }
    this->dataPtr->drag = 0;
    this->dataPtr->mouseDirty = false;
  }
}


/////////////////////////////////////////////////
void IgnRenderer::HandleMouseViewControl()
{
  if (!this->dataPtr->mouseDirty)
    return;

  if (this->dataPtr->renderThreadId != std::this_thread::get_id())
  {
    ignwarn << "Making render calls from outside the render thread"
            << std::endl;
  }

  if (!this->dataPtr->followTarget.empty())
    this->dataPtr->camera->WorldPosition();

  if (this->dataPtr->viewController == "ortho")
  {
    this->dataPtr->viewControl = &this->dataPtr->orthoViewControl;
  }
  else if (this->dataPtr->viewController == "orbit")
  {
    this->dataPtr->viewControl = &this->dataPtr->orbitViewControl;
  }
  else
  {
    ignerr << "Unknown view controller: " << this->dataPtr->viewController
           << ". Defaulting to orbit view controller" << std::endl;
    this->dataPtr->viewController = "orbit";
    this->dataPtr->viewControl = &this->dataPtr->orbitViewControl;
  }
  this->dataPtr->viewControl->SetCamera(this->dataPtr->camera);

  if (this->dataPtr->mouseEvent.Type() == common::MouseEvent::SCROLL)
  {
    this->dataPtr->target =
        this->ScreenToScene(this->dataPtr->mouseEvent.Pos());
    this->dataPtr->viewControl->SetTarget(this->dataPtr->target);
    double distance = this->dataPtr->camera->WorldPosition().Distance(
        this->dataPtr->target);
    double amount = -this->dataPtr->drag.Y() * distance / 5.0;
    this->dataPtr->viewControl->Zoom(amount);
  }
  else
  {
    if (this->dataPtr->mouseEvent.Type() == common::MouseEvent::PRESS ||
        // the rendering thread may miss the press event due to
        // race condition when doing a drag operation (press and move, where
        // the move event overrides the press event before it is processed)
        // so we double check to see if target is set or not
        (this->dataPtr->mouseEvent.Type() == common::MouseEvent::MOVE &&
        this->dataPtr->mouseEvent.Dragging() &&
        std::isinf(this->dataPtr->target.X())))
    {
      this->dataPtr->target = this->ScreenToScene(
          this->dataPtr->mouseEvent.PressPos());
      this->dataPtr->viewControl->SetTarget(this->dataPtr->target);
    }
    // unset the target on release (by setting to inf)
    else if (this->dataPtr->mouseEvent.Type() == common::MouseEvent::RELEASE)
    {
      this->dataPtr->target = ignition::math::INF_D;
    }

    // Pan with left button
    if (this->dataPtr->mouseEvent.Buttons() & common::MouseEvent::LEFT)
    {
      if (Qt::ShiftModifier == QGuiApplication::queryKeyboardModifiers())
        this->dataPtr->viewControl->Orbit(this->dataPtr->drag);
      else
        this->dataPtr->viewControl->Pan(this->dataPtr->drag);
    }
    // Orbit with middle button
    else if (this->dataPtr->mouseEvent.Buttons() & common::MouseEvent::MIDDLE)
    {
      this->dataPtr->viewControl->Orbit(this->dataPtr->drag);
    }
    else if (this->dataPtr->mouseEvent.Buttons() & common::MouseEvent::RIGHT)
    {
      double hfov = this->dataPtr->camera->HFOV().Radian();
      double vfov = 2.0f * atan(tan(hfov / 2.0f) /
          this->dataPtr->camera->AspectRatio());
      double distance = this->dataPtr->camera->WorldPosition().Distance(
          this->dataPtr->target);
      double amount = ((-this->dataPtr->drag.Y() /
          static_cast<double>(this->dataPtr->camera->ImageHeight()))
          * distance * tan(vfov/2.0) * 6.0);
      this->dataPtr->viewControl->Zoom(amount);
    }
  }
  this->dataPtr->drag = 0;
  this->dataPtr->mouseDirty = false;


  if (!this->dataPtr->followTarget.empty())
    this->dataPtr->followOffsetDirty = true;
}

/////////////////////////////////////////////////
void IgnRenderer::Initialize()
{
  if (this->initialized)
    return;

  this->dataPtr->renderUtil.SetUseCurrentGLContext(true);
  this->dataPtr->renderUtil.Init();

  rendering::ScenePtr scene = this->dataPtr->renderUtil.Scene();
  if (!scene)
    return;

  auto root = scene->RootVisual();

  scene->SetCameraPassCountPerGpuFlush(6u);

  // Camera
  this->dataPtr->camera = scene->CreateCamera();
  this->dataPtr->camera->SetUserData("user-camera", true);
  root->AddChild(this->dataPtr->camera);
  this->dataPtr->camera->SetLocalPose(this->cameraPose);
  this->dataPtr->camera->SetImageWidth(this->textureSize.width());
  this->dataPtr->camera->SetImageHeight(this->textureSize.height());
  this->dataPtr->camera->SetAntiAliasing(8);
  this->dataPtr->camera->SetHFOV(M_PI * 0.5);
  this->dataPtr->camera->SetVisibilityMask(this->visibilityMask);
  // setting the size and calling PreRender should cause the render texture to
  //  be rebuilt
  this->dataPtr->camera->PreRender();
  this->textureId = this->dataPtr->camera->RenderTextureGLId();

  // Ray Query
  this->dataPtr->rayQuery = this->dataPtr->camera->Scene()->CreateRayQuery();

  this->initialized = true;
}

/////////////////////////////////////////////////
void IgnRenderer::Destroy()
{
  auto engine = rendering::engine(this->dataPtr->renderUtil.EngineName());
  if (!engine)
    return;
  auto scene = engine->SceneByName(this->dataPtr->renderUtil.SceneName());
  if (!scene)
    return;

  scene->DestroySensor(this->dataPtr->camera);

  // If that was the last sensor, destroy scene
  if (scene->SensorCount() == 0)
  {
    igndbg << "Destroy scene [" << scene->Name() << "]" << std::endl;
    engine->DestroyScene(scene);

    // TODO(anyone) If that was the last scene, terminate engine?
  }
}

/////////////////////////////////////////////////
void IgnRenderer::SetXYZSnap(const math::Vector3d &_xyz)
{
  this->dataPtr->xyzSnap = _xyz;
}

/////////////////////////////////////////////////
math::Vector3d IgnRenderer::XYZSnap() const
{
  return this->dataPtr->xyzSnap;
}

/////////////////////////////////////////////////
void IgnRenderer::SetRPYSnap(const math::Vector3d &_rpy)
{
  this->dataPtr->rpySnap = _rpy;
}

/////////////////////////////////////////////////
math::Vector3d IgnRenderer::RPYSnap() const
{
  return this->dataPtr->rpySnap;
}

/////////////////////////////////////////////////
void IgnRenderer::SetScaleSnap(const math::Vector3d &_scale)
{
  this->dataPtr->scaleSnap = _scale;
}

/////////////////////////////////////////////////
math::Vector3d IgnRenderer::ScaleSnap() const
{
  return this->dataPtr->scaleSnap;
}
/////////////////////////////////////////////////
void IgnRenderer::UpdateSelectedEntity(const rendering::NodePtr &_node,
    bool _sendEvent)
{
  if (!_node)
    return;

  if (this->dataPtr->renderThreadId != std::this_thread::get_id())
  {
    ignwarn << "Making render calls from outside the render thread"
            << std::endl;
  }

  bool deselectedAll{false};

  // Deselect all if control is not being held
  if (!(QGuiApplication::keyboardModifiers() & Qt::ControlModifier) &&
      !this->dataPtr->renderUtil.SelectedEntities().empty())
  {
    // Notify other widgets regardless of _sendEvent, because this is a new
    // decision from this widget
    this->DeselectAllEntities(true);
    deselectedAll = true;
  }

  // Attach control if in a transform mode - control is attached to:
  // * latest selection
  // * top-level nodes (model, light...)
  if (this->dataPtr->transformMode != rendering::TransformMode::TM_NONE)
  {
    auto topNode =
        this->dataPtr->renderUtil.SceneManager().TopLevelNode(_node);
    if (topNode == _node)
    {
      this->dataPtr->transformControl.Attach(_node);

      // When attached, we want only one entity selected
      // Notify other widgets regardless of _sendEvent, because this is a new
      // decision from this widget
      this->DeselectAllEntities(true);
      deselectedAll = true;
    }
    else
    {
      this->dataPtr->transformControl.Detach();
    }
  }

  // Select new entity
  this->dataPtr->renderUtil.SetSelectedEntity(_node);

  // Notify other widgets of the currently selected entities
  if (_sendEvent || deselectedAll)
  {
    ignition::gazebo::gui::events::EntitiesSelected selectEvent(
        this->dataPtr->renderUtil.SelectedEntities());
    ignition::gui::App()->sendEvent(
        ignition::gui::App()->findChild<ignition::gui::MainWindow *>(),
        &selectEvent);
  }
}

/////////////////////////////////////////////////
void IgnRenderer::SetTransformMode(const std::string &_mode)
{
  std::lock_guard<std::mutex> lock(this->dataPtr->mutex);
  if (_mode == "select")
    this->dataPtr->transformMode = rendering::TransformMode::TM_NONE;
  else if (_mode == "translate")
    this->dataPtr->transformMode = rendering::TransformMode::TM_TRANSLATION;
  else if (_mode == "rotate")
    this->dataPtr->transformMode = rendering::TransformMode::TM_ROTATION;
  else if (_mode == "scale")
    this->dataPtr->transformMode = rendering::TransformMode::TM_SCALE;
  else
    ignerr << "Unknown transform mode: [" << _mode << "]" << std::endl;

  // Update selected entities if transform control is changed
  if (!this->dataPtr->renderUtil.SelectedEntities().empty())
  {
    Entity entity = this->dataPtr->renderUtil.SelectedEntities().back();
    this->dataPtr->selectionHelper = {entity, false, false};
  }
}

/////////////////////////////////////////////////
void IgnRenderer::SetModel(const std::string &_model)
{
  std::lock_guard<std::mutex> lock(this->dataPtr->mutex);
  this->dataPtr->isSpawning = true;
  this->dataPtr->spawnSdfString = _model;
}

/////////////////////////////////////////////////
void IgnRenderer::SetModelPath(const std::string &_filePath)
{
  std::lock_guard<std::mutex> lock(this->dataPtr->mutex);
  this->dataPtr->isSpawning = true;
  this->dataPtr->spawnSdfPath = _filePath;
}


/////////////////////////////////////////////////
void IgnRenderer::SetCloneName(const std::string &_cloneName)
{
  std::lock_guard<std::mutex> lock(this->dataPtr->mutex);
  this->dataPtr->isSpawning = true;
  this->dataPtr->spawnCloneName = _cloneName;
}

/////////////////////////////////////////////////
void IgnRenderer::SetDropdownMenuEnabled(bool _enableDropdownMenu)
{
  this->dataPtr->dropdownMenuEnabled = _enableDropdownMenu;
}

/////////////////////////////////////////////////
void IgnRenderer::SetRecordVideo(bool _record, const std::string &_format,
    const std::string &_savePath)
{
  std::lock_guard<std::mutex> lock(this->dataPtr->mutex);
  this->dataPtr->recordVideo = _record;
  this->dataPtr->recordVideoFormat = _format;
  this->dataPtr->recordVideoSavePath = _savePath;
}

/////////////////////////////////////////////////
void IgnRenderer::SetRecordVideoUseSimTime(bool _useSimTime)
{
  std::lock_guard<std::mutex> lock(this->dataPtr->mutex);
  this->dataPtr->recordVideoUseSimTime = _useSimTime;
}

/////////////////////////////////////////////////
void IgnRenderer::SetRecordVideoLockstep(bool _useSimTime)
{
  std::lock_guard<std::mutex> lock(this->dataPtr->mutex);
  this->dataPtr->recordVideoLockstep = _useSimTime;
}

/////////////////////////////////////////////////
void IgnRenderer::SetRecordVideoBitrate(unsigned int _bitrate)
{
  std::lock_guard<std::mutex> lock(this->dataPtr->mutex);
  this->dataPtr->recordVideoBitrate = _bitrate;
}

/////////////////////////////////////////////////
void IgnRenderer::SetMoveTo(const std::string &_target)
{
  std::lock_guard<std::mutex> lock(this->dataPtr->mutex);
  this->dataPtr->moveToTarget = _target;
}

/////////////////////////////////////////////////
void IgnRenderer::SetFollowTarget(const std::string &_target,
    bool _waitForTarget)
{
  std::lock_guard<std::mutex> lock(this->dataPtr->mutex);
  this->dataPtr->followTarget = _target;
  this->dataPtr->followTargetWait = _waitForTarget;
}

/////////////////////////////////////////////////
void IgnRenderer::SetViewAngle(const math::Vector3d &_direction)
{
  std::lock_guard<std::mutex> lock(this->dataPtr->mutex);
  this->dataPtr->viewAngle = true;
  this->dataPtr->viewAngleDirection = _direction;
}

/////////////////////////////////////////////////
void IgnRenderer::SetMoveToPose(const math::Pose3d &_pose)
{
  std::lock_guard<std::mutex> lock(this->dataPtr->mutex);
  this->dataPtr->moveToPoseValue = _pose;
}

/////////////////////////////////////////////////
void IgnRenderer::SetViewTransparentTarget(const std::string &_target)
{
  std::lock_guard<std::mutex> lock(this->dataPtr->mutex);
  this->dataPtr->viewTransparentTarget = _target;
}

/////////////////////////////////////////////////
void IgnRenderer::SetViewCOMTarget(const std::string &_target)
{
  std::lock_guard<std::mutex> lock(this->dataPtr->mutex);
  this->dataPtr->viewCOMTarget = _target;
}

/////////////////////////////////////////////////
void IgnRenderer::SetViewInertiaTarget(const std::string &_target)
{
  std::lock_guard<std::mutex> lock(this->dataPtr->mutex);
  this->dataPtr->viewInertiaTarget = _target;
}

/////////////////////////////////////////////////
void IgnRenderer::SetViewJointsTarget(const std::string &_target)
{
  std::lock_guard<std::mutex> lock(this->dataPtr->mutex);
  this->dataPtr->viewJointsTarget = _target;
}

/////////////////////////////////////////////////
void IgnRenderer::SetViewWireframesTarget(const std::string &_target)
{
  std::lock_guard<std::mutex> lock(this->dataPtr->mutex);
  this->dataPtr->viewWireframesTarget = _target;
}

/////////////////////////////////////////////////
void IgnRenderer::SetViewCollisionsTarget(const std::string &_target)
{
  std::lock_guard<std::mutex> lock(this->dataPtr->mutex);
  this->dataPtr->viewCollisionsTarget = _target;
}

/////////////////////////////////////////////////
void IgnRenderer::SetViewController(const std::string &_controller)
{
  std::lock_guard<std::mutex> lock(this->dataPtr->mutex);
  this->dataPtr->viewController = _controller;

  // mark mouse dirty to trigger HandleMouseEvent call and
  // set up a new view controller
  this->dataPtr->mouseDirty = true;
}

/////////////////////////////////////////////////
void IgnRenderer::SetFollowPGain(double _gain)
{
  std::lock_guard<std::mutex> lock(this->dataPtr->mutex);
  this->dataPtr->followPGain = _gain;
}

/////////////////////////////////////////////////
void IgnRenderer::SetFollowWorldFrame(bool _worldFrame)
{
  std::lock_guard<std::mutex> lock(this->dataPtr->mutex);
  this->dataPtr->followWorldFrame = _worldFrame;
}

/////////////////////////////////////////////////
void IgnRenderer::SetInitCameraPose(const math::Pose3d &_pose)
{
  std::lock_guard<std::mutex> lock(this->dataPtr->mutex);
  this->dataPtr->moveToHelper.SetInitCameraPose(_pose);
}

/////////////////////////////////////////////////
bool IgnRenderer::FollowWorldFrame() const
{
  std::lock_guard<std::mutex> lock(this->dataPtr->mutex);
  return this->dataPtr->followWorldFrame;
}

/////////////////////////////////////////////////
void IgnRenderer::SetFollowOffset(const math::Vector3d &_offset)
{
  std::lock_guard<std::mutex> lock(this->dataPtr->mutex);
  this->dataPtr->followOffset = _offset;

  if (!this->dataPtr->followTarget.empty())
    this->dataPtr->newFollowOffset = true;
}

/////////////////////////////////////////////////
math::Vector3d IgnRenderer::FollowOffset() const
{
  std::lock_guard<std::mutex> lock(this->dataPtr->mutex);
  return this->dataPtr->followOffset;
}

/////////////////////////////////////////////////
std::string IgnRenderer::FollowTarget() const
{
  std::lock_guard<std::mutex> lock(this->dataPtr->mutex);
  return this->dataPtr->followTarget;
}

/////////////////////////////////////////////////
void IgnRenderer::OnMoveToComplete()
{
  std::lock_guard<std::mutex> lock(this->dataPtr->mutex);
  this->dataPtr->moveToTarget.clear();
}

/////////////////////////////////////////////////
void IgnRenderer::OnViewAngleComplete()
{
  std::lock_guard<std::mutex> lock(this->dataPtr->mutex);
  this->dataPtr->viewAngle = false;
}

/////////////////////////////////////////////////
void IgnRenderer::OnMoveToPoseComplete()
{
  std::lock_guard<std::mutex> lock(this->dataPtr->mutex);
  this->dataPtr->moveToPoseValue.reset();
}

/////////////////////////////////////////////////
void IgnRenderer::NewHoverEvent(const math::Vector2i &_hoverPos)
{
  std::lock_guard<std::mutex> lock(this->dataPtr->mutex);
  this->dataPtr->mouseHoverPos = _hoverPos;
  this->dataPtr->hoverDirty = true;
}

/////////////////////////////////////////////////
void IgnRenderer::NewMouseEvent(const common::MouseEvent &_e,
    const math::Vector2d &_drag)
{
  std::lock_guard<std::mutex> lock(this->dataPtr->mutex);
  this->dataPtr->mouseEvent = _e;
  this->dataPtr->drag += _drag;
  this->dataPtr->mouseDirty = true;
}

/////////////////////////////////////////////////
math::Vector3d IgnRenderer::ScreenToPlane(
    const math::Vector2i &_screenPos) const
{
  // Normalize point on the image
  double width = this->dataPtr->camera->ImageWidth();
  double height = this->dataPtr->camera->ImageHeight();

  double nx = 2.0 * _screenPos.X() / width - 1.0;
  double ny = 1.0 - 2.0 * _screenPos.Y() / height;

  // Make a ray query
  this->dataPtr->rayQuery->SetFromCamera(
      this->dataPtr->camera, math::Vector2d(nx, ny));

  ignition::math::Planed plane(ignition::math::Vector3d(0, 0, 1), 0);

  math::Vector3d origin = this->dataPtr->rayQuery->Origin();
  math::Vector3d direction = this->dataPtr->rayQuery->Direction();
  double distance = plane.Distance(origin, direction);
  return origin + direction * distance;
}

/////////////////////////////////////////////////
math::Pose3d IgnRenderer::CameraPose() const
{
  if (this->dataPtr->camera)
    return this->dataPtr->camera->WorldPose();
  return math::Pose3d::Zero;
}

/////////////////////////////////////////////////
math::Vector3d IgnRenderer::ScreenToScene(
    const math::Vector2i &_screenPos) const
{
  // Normalize point on the image
  double width = this->dataPtr->camera->ImageWidth();
  double height = this->dataPtr->camera->ImageHeight();

  double nx = 2.0 * _screenPos.X() / width - 1.0;
  double ny = 1.0 - 2.0 * _screenPos.Y() / height;

  // Make a ray query
  this->dataPtr->rayQuery->SetFromCamera(
      this->dataPtr->camera, math::Vector2d(nx, ny));

  auto result = this->dataPtr->rayQuery->ClosestPoint();
  if (result)
    return result.point;

  // Set point to be 10m away if no intersection found
  return this->dataPtr->rayQuery->Origin() +
      this->dataPtr->rayQuery->Direction() * 10;
}

////////////////////////////////////////////////
void IgnRenderer::RequestSelectionChange(Entity _selectedEntity,
    bool _deselectAll, bool _sendEvent)
{
  this->dataPtr->selectionHelper = {_selectedEntity, _deselectAll, _sendEvent};
}

/////////////////////////////////////////////////
RenderThread::RenderThread()
{
  RenderWindowItemPrivate::threads << this;
  qRegisterMetaType<std::string>();
  qRegisterMetaType<RenderSync*>("RenderSync*");
}

/////////////////////////////////////////////////
void RenderThread::RenderNext(RenderSync *_renderSync)
{
  this->context->makeCurrent(this->surface);

  if (!this->ignRenderer.initialized)
  {
    // Initialize renderer
    this->ignRenderer.Initialize();
  }

  // check if engine has been successfully initialized
  if (!this->ignRenderer.initialized)
  {
    ignerr << "Unable to initialize renderer" << std::endl;
    return;
  }

  this->ignRenderer.Render(_renderSync);

  emit TextureReady(this->ignRenderer.textureId, this->ignRenderer.textureSize);
}

/////////////////////////////////////////////////
void RenderThread::ShutDown()
{
  this->context->makeCurrent(this->surface);

  this->ignRenderer.Destroy();

  this->context->doneCurrent();
  delete this->context;

  // schedule this to be deleted only after we're done cleaning up
  this->surface->deleteLater();

  // Stop event processing, move the thread to GUI and make sure it is deleted.
  this->exit();
  this->moveToThread(QGuiApplication::instance()->thread());
}


/////////////////////////////////////////////////
void RenderThread::SizeChanged()
{
  auto item = qobject_cast<QQuickItem *>(this->sender());
  if (!item)
  {
    ignerr << "Internal error, sender is not QQuickItem." << std::endl;
    return;
  }

  if (item->width() <= 0 || item->height() <= 0)
    return;

  this->ignRenderer.textureSize = QSize(item->width(), item->height());
  this->ignRenderer.textureDirty = true;
}

/////////////////////////////////////////////////
TextureNode::TextureNode(QQuickWindow *_window, RenderSync &_renderSync)
    : renderSync(_renderSync), window(_window)
{
  // Our texture node must have a texture, so use the default 0 texture.
#if QT_VERSION < QT_VERSION_CHECK(5, 14, 0)
  this->texture = this->window->createTextureFromId(0, QSize(1, 1));
#else
  void * nativeLayout;
  this->texture = this->window->createTextureFromNativeObject(
      QQuickWindow::NativeObjectTexture, &nativeLayout, 0, QSize(1, 1),
      QQuickWindow::TextureIsOpaque);
#endif
  this->setTexture(this->texture);
}

/////////////////////////////////////////////////
TextureNode::~TextureNode()
{
  delete this->texture;
}

/////////////////////////////////////////////////
void TextureNode::NewTexture(uint _id, const QSize &_size)
{
  this->mutex.lock();
  this->id = _id;
  this->size = _size;
  this->mutex.unlock();

  // We cannot call QQuickWindow::update directly here, as this is only allowed
  // from the rendering thread or GUI thread.
  emit PendingNewTexture();
}

/////////////////////////////////////////////////
void TextureNode::PrepareNode()
{
  this->mutex.lock();
  uint newId = this->id;
  QSize sz = this->size;
  this->id = 0;
  this->mutex.unlock();
  if (newId)
  {
    delete this->texture;
    // note: include QQuickWindow::TextureHasAlphaChannel if the rendered
    // content has alpha.
#if QT_VERSION < QT_VERSION_CHECK(5, 14, 0)
    this->texture = this->window->createTextureFromId(
        newId, sz, QQuickWindow::TextureIsOpaque);
#else
    // TODO(anyone) Use createTextureFromNativeObject
    // https://github.com/ignitionrobotics/ign-gui/issues/113
#ifndef _WIN32
# pragma GCC diagnostic push
# pragma GCC diagnostic ignored "-Wdeprecated-declarations"
#endif
    this->texture = this->window->createTextureFromId(
        newId, sz, QQuickWindow::TextureIsOpaque);
#ifndef _WIN32
# pragma GCC diagnostic pop
#endif

#endif
    this->setTexture(this->texture);

    this->markDirty(DirtyMaterial);

    // This will notify the rendering thread that the texture is now being
    // rendered and it can start rendering to the other one.
    // emit TextureInUse(&this->renderSync); See comment below
  }

  // NOTE: The original code from Qt samples only emitted when
  // newId is not null.
  //
  // This is correct... for their case.
  // However we need to synchronize the threads when resolution changes,
  // and we're also currently doing everything in lockstep (i.e. both Qt
  // and worker thread are serialized,
  // see https://github.com/ignitionrobotics/ign-rendering/issues/304 )
  //
  // We need to emit even if newId == 0 because it's safe as long as both
  // threads are forcefully serialized and otherwise we may get a
  // deadlock (this func. called twice in a row with the worker thread still
  // finishing the 1st iteration, may result in a deadlock for newer versions
  // of Qt; as WaitForWorkerThread will be called with no corresponding
  // WaitForQtThreadAndBlock as the worker thread thinks there are
  // no more jobs to do.
  //
  // If we want these to run in worker thread and stay resolution-synchronized,
  // we probably should use a different method of signals and slots
  // to send work to the worker thread and get results back
  emit TextureInUse(&this->renderSync);

  this->renderSync.WaitForWorkerThread();
}

/////////////////////////////////////////////////
RenderWindowItem::RenderWindowItem(QQuickItem *_parent)
  : QQuickItem(_parent), dataPtr(new RenderWindowItemPrivate)
{
  // FIXME(anyone) Ogre 1/2 singletons crash when there's an attempt to load
  // this plugin twice, so shortcut here. Ideally this would be caught at
  // Ignition Rendering.
  static bool done{false};
  if (done)
  {
    return;
  }
  done = true;

  this->setAcceptedMouseButtons(Qt::AllButtons);
  this->setFlag(ItemHasContents);
  this->dataPtr->renderThread = new RenderThread();
}

/////////////////////////////////////////////////
RenderWindowItem::~RenderWindowItem()
{
  this->dataPtr->renderSync.Shutdown();
  QMetaObject::invokeMethod(this->dataPtr->renderThread,
                            "ShutDown",
                            Qt::QueuedConnection);

  this->dataPtr->renderThread->wait();
}

/////////////////////////////////////////////////
void RenderWindowItem::Ready()
{
  this->dataPtr->renderThread->surface = new QOffscreenSurface();
  this->dataPtr->renderThread->surface->setFormat(
      this->dataPtr->renderThread->context->format());
  this->dataPtr->renderThread->surface->create();

  this->dataPtr->renderThread->ignRenderer.textureSize =
      QSize(std::max({this->width(), 1.0}), std::max({this->height(), 1.0}));

  this->connect(&this->dataPtr->renderThread->ignRenderer,
      &IgnRenderer::ContextMenuRequested,
      this, &RenderWindowItem::OnContextMenuRequested, Qt::QueuedConnection);

  this->connect(&this->dataPtr->renderThread->ignRenderer,
      &IgnRenderer::FollowTargetChanged,
      this, &RenderWindowItem::SetFollowTarget, Qt::QueuedConnection);

  this->dataPtr->renderThread->moveToThread(this->dataPtr->renderThread);

  this->connect(this, &QQuickItem::widthChanged,
      this->dataPtr->renderThread, &RenderThread::SizeChanged);
  this->connect(this, &QQuickItem::heightChanged,
      this->dataPtr->renderThread, &RenderThread::SizeChanged);

  this->dataPtr->renderThread->start();
  this->update();

  this->dataPtr->rendererInit = true;
}

/////////////////////////////////////////////////
bool RenderWindowItem::RendererInitialized() const
{
  return this->dataPtr->rendererInit;
}

/////////////////////////////////////////////////
QSGNode *RenderWindowItem::updatePaintNode(QSGNode *_node,
    QQuickItem::UpdatePaintNodeData *)
{
  auto node = static_cast<TextureNode *>(_node);

  if (!this->dataPtr->renderThread->context)
  {
    QOpenGLContext *current = this->window()->openglContext();
    // Some GL implementations require that the currently bound context is
    // made non-current before we set up sharing, so we doneCurrent here
    // and makeCurrent down below while setting up our own context.
    current->doneCurrent();

    this->dataPtr->renderThread->context = new QOpenGLContext();
    if (this->RenderUtil()->EngineName() == "ogre2")
    {
      // Although it seems unbelievable, we can request another format for a
      // shared context; it is needed because Qt selects by default a compat
      // context which is much less likely to provide OpenGL 3.3 (only closed
      // NVidia drivers). This means there will be mismatch between what is
      // reported by QSG_INFO=1 and by OGRE.
      auto surfaceFormat = QSurfaceFormat();
      surfaceFormat.setMajorVersion(3);
      surfaceFormat.setMinorVersion(3);
      surfaceFormat.setProfile(QSurfaceFormat::CoreProfile);
      this->dataPtr->renderThread->context->setFormat(surfaceFormat);
    }
    else
    {
      this->dataPtr->renderThread->context->setFormat(current->format());
    }
    this->dataPtr->renderThread->context->setShareContext(current);
    this->dataPtr->renderThread->context->create();
    this->dataPtr->renderThread->context->moveToThread(
        this->dataPtr->renderThread);

    current->makeCurrent(this->window());

    QMetaObject::invokeMethod(this, "Ready");
    return nullptr;
  }

  if (!node)
  {
    node = new TextureNode(this->window(), this->dataPtr->renderSync);

    // Set up connections to get the production of render texture in sync with
    // vsync on the rendering thread.
    //
    // When a new texture is ready on the rendering thread, we use a direct
    // connection to the texture node to let it know a new texture can be used.
    // The node will then emit PendingNewTexture which we bind to
    // QQuickWindow::update to schedule a redraw.
    //
    // When the scene graph starts rendering the next frame, the PrepareNode()
    // function is used to update the node with the new texture. Once it
    // completes, it emits TextureInUse() which we connect to the rendering
    // thread's RenderNext() to have it start producing content into its render
    // texture.
    //
    // This rendering pipeline is throttled by vsync on the scene graph
    // rendering thread.

    this->connect(this->dataPtr->renderThread, &RenderThread::TextureReady,
        node, &TextureNode::NewTexture, Qt::DirectConnection);
    this->connect(node, &TextureNode::PendingNewTexture, this->window(),
        &QQuickWindow::update, Qt::QueuedConnection);
    this->connect(this->window(), &QQuickWindow::beforeRendering, node,
        &TextureNode::PrepareNode, Qt::DirectConnection);
    this->connect(node, &TextureNode::TextureInUse, this->dataPtr->renderThread,
        &RenderThread::RenderNext, Qt::QueuedConnection);

    // Get the production of FBO textures started..
    QMetaObject::invokeMethod(this->dataPtr->renderThread, "RenderNext",
                              Qt::QueuedConnection,
                              Q_ARG( RenderSync*, &node->renderSync ));
  }

  node->setRect(this->boundingRect());

  return node;
}

///////////////////////////////////////////////////
void RenderWindowItem::OnContextMenuRequested(QString _entity)
{
  emit openContextMenu(std::move(_entity));
}

///////////////////////////////////////////////////
math::Vector3d RenderWindowItem::ScreenToScene(const math::Vector2i &_screenPos)
{
  return this->dataPtr->renderThread->ignRenderer.ScreenToScene(_screenPos);
}

////////////////////////////////////////////////
RenderUtil *RenderWindowItem::RenderUtil() const
{
  return this->dataPtr->renderThread->ignRenderer.RenderUtil();
}

/////////////////////////////////////////////////
Scene3D::Scene3D()
  : GuiSystem(), dataPtr(new Scene3DPrivate)
{
  ignwarn << "The GzScene3D plugin is deprecated on v6 and will be removed on "
          << "v7. Use MinimalScene together with other plugins as needed."
          << std::endl;
  qmlRegisterType<RenderWindowItem>("RenderWindow", 1, 0, "RenderWindow");
}

/////////////////////////////////////////////////
Scene3D::~Scene3D() = default;

/////////////////////////////////////////////////
void Scene3D::LoadConfig(const tinyxml2::XMLElement *_pluginElem)
{
  // FIXME(anyone) Ogre 1/2 singletons crash when there's an attempt to load
  // this plugin twice, so shortcut here. Ideally this would be caught at
  // Ignition Rendering.
  static bool done{false};
  if (done)
  {
    ignerr << "Only one Scene3D is supported per process at the moment."
           << std::endl;
    return;
  }
  done = true;

  auto renderWindow = this->PluginItem()->findChild<RenderWindowItem *>();
  if (!renderWindow)
  {
    ignerr << "Unable to find Render Window item. "
           << "Render window will not be created" << std::endl;
    return;
  }

  if (this->title.empty())
    this->title = "3D Scene";

  this->dataPtr->renderUtil = renderWindow->RenderUtil();

  renderWindow->forceActiveFocus();

  // Custom parameters
  if (_pluginElem)
  {
    if (auto elem = _pluginElem->FirstChildElement("engine"))
    {
      std::string engineName = elem->GetText();
      if (!engineName.empty())
      {
        this->dataPtr->renderUtil->SetEngineName(engineName);

        // there is a problem with displaying ogre2 render textures that are in
        // sRGB format. Workaround for now is to apply gamma correction
        // manually. There maybe a better way to solve the problem by making
        // OpenGL calls..
        if (engineName == std::string("ogre2"))
          this->PluginItem()->setProperty("gammaCorrect", true);
      }
    }

    if (auto elem = _pluginElem->FirstChildElement("scene"))
    {
      this->dataPtr->renderUtil->SetSceneName(elem->GetText());
    }

    if (auto elem = _pluginElem->FirstChildElement("ambient_light"))
    {
      math::Color ambient;
      std::stringstream colorStr;
      colorStr << std::string(elem->GetText());
      colorStr >> ambient;
      this->dataPtr->renderUtil->SetAmbientLight(ambient);
    }

    if (auto elem = _pluginElem->FirstChildElement("background_color"))
    {
      math::Color bgColor;
      std::stringstream colorStr;
      colorStr << std::string(elem->GetText());
      colorStr >> bgColor;
      this->dataPtr->renderUtil->SetBackgroundColor(bgColor);
    }

    if (auto elem = _pluginElem->FirstChildElement("sky"))
    {
      this->dataPtr->renderUtil->SetSkyEnabled(true);
      if (!elem->NoChildren())
        ignwarn << "Child elements of <sky> are not supported yet" << std::endl;
    }

    if (auto elem = _pluginElem->FirstChildElement("camera_pose"))
    {
      math::Pose3d pose;
      std::stringstream poseStr;
      poseStr << std::string(elem->GetText());
      poseStr >> pose;
      renderWindow->SetInitCameraPose(pose);
      renderWindow->SetCameraPose(pose);
    }

    if (auto elem = _pluginElem->FirstChildElement("camera_follow"))
    {
      if (auto gainElem = elem->FirstChildElement("p_gain"))
      {
        double gain;
        std::stringstream gainStr;
        gainStr << std::string(gainElem->GetText());
        gainStr >> gain;
        if (gain >= 0 && gain <= 1.0)
          renderWindow->SetFollowPGain(gain);
        else
          ignerr << "Camera follow p gain outside of range [0, 1]" << std::endl;
      }

      if (auto targetElem = elem->FirstChildElement("target"))
      {
        std::stringstream targetStr;
        targetStr << std::string(targetElem->GetText());
        renderWindow->SetFollowTarget(targetStr.str(), true);
      }

      if (auto worldFrameElem = elem->FirstChildElement("world_frame"))
      {
        std::string worldFrameStr =
            common::lowercase(worldFrameElem->GetText());
        if (worldFrameStr == "true" || worldFrameStr == "1")
          renderWindow->SetFollowWorldFrame(true);
        else if (worldFrameStr == "false" || worldFrameStr == "0")
          renderWindow->SetFollowWorldFrame(false);
        else
        {
          ignerr << "Faild to parse <world_frame> value: " << worldFrameStr
                 << std::endl;
        }
      }

      if (auto offsetElem = elem->FirstChildElement("offset"))
      {
        math::Vector3d offset;
        std::stringstream offsetStr;
        offsetStr << std::string(offsetElem->GetText());
        offsetStr >> offset;
        renderWindow->SetFollowOffset(offset);
      }
    }

    if (auto elem = _pluginElem->FirstChildElement("record_video"))
    {
      if (auto useSimTimeElem = elem->FirstChildElement("use_sim_time"))
      {
        bool useSimTime = false;
        if (useSimTimeElem->QueryBoolText(&useSimTime) != tinyxml2::XML_SUCCESS)
        {
          ignerr << "Faild to parse <use_sim_time> value: "
                 << useSimTimeElem->GetText() << std::endl;
        }
        else
        {
          renderWindow->SetRecordVideoUseSimTime(useSimTime);
        }
      }
      if (auto lockstepElem = elem->FirstChildElement("lockstep"))
      {
        bool lockstep = false;
        if (lockstepElem->QueryBoolText(&lockstep) != tinyxml2::XML_SUCCESS)
        {
          ignerr << "Failed to parse <lockstep> value: "
                 << lockstepElem->GetText() << std::endl;
        }
        else
        {
          renderWindow->SetRecordVideoLockstep(lockstep);
        }
      }
      if (auto bitrateElem = elem->FirstChildElement("bitrate"))
      {
        unsigned int bitrate = 0u;
        std::stringstream bitrateStr;
        bitrateStr << std::string(bitrateElem->GetText());
        bitrateStr >> bitrate;
        if (bitrate > 0u)
        {
          renderWindow->SetRecordVideoBitrate(bitrate);
        }
        else
        {
          ignerr << "Video recorder bitrate must be larger than 0"
                 << std::endl;
        }
      }
    }

    if (auto elem = _pluginElem->FirstChildElement("fullscreen"))
    {
      auto fullscreen = false;
      elem->QueryBoolText(&fullscreen);
      if (fullscreen)
      {
        ignition::gui::App()->findChild
          <ignition::gui::MainWindow *>()->QuickWindow()->showFullScreen();
      }
    }

    if (auto elem = _pluginElem->FirstChildElement("visibility_mask"))
    {
      uint32_t visibilityMask = 0xFFFFFFFFu;
      std::stringstream visibilityMaskStr;
      visibilityMaskStr << std::string(elem->GetText());
      bool isHex = common::lowercase(
          visibilityMaskStr.str()).compare(0, 2, "0x") == 0;
      if (isHex)
        visibilityMaskStr >> std::hex >> visibilityMask;
      else
        visibilityMaskStr >> visibilityMask;
      renderWindow->SetVisibilityMask(visibilityMask);
    }
  }

  // transform mode
  this->dataPtr->transformModeService =
      "/gui/transform_mode";
  this->dataPtr->node.Advertise(this->dataPtr->transformModeService,
      &Scene3D::OnTransformMode, this);
  ignmsg << "Transform mode service on ["
         << this->dataPtr->transformModeService << "]" << std::endl;

  // video recorder
  this->dataPtr->recordVideoService =
      "/gui/record_video";
  this->dataPtr->node.Advertise(this->dataPtr->recordVideoService,
      &Scene3D::OnRecordVideo, this);
  ignmsg << "Record video service on ["
         << this->dataPtr->recordVideoService << "]" << std::endl;

  // move to
  this->dataPtr->moveToService = "/gui/move_to";
  this->dataPtr->node.Advertise(this->dataPtr->moveToService,
      &Scene3D::OnMoveTo, this);
  ignmsg << "Move to service on ["
         << this->dataPtr->moveToService << "]" << std::endl;

  // follow
  this->dataPtr->followService = "/gui/follow";
  this->dataPtr->node.Advertise(this->dataPtr->followService,
      &Scene3D::OnFollow, this);
  ignmsg << "Follow service on ["
         << this->dataPtr->followService << "]" << std::endl;

  // follow offset
  this->dataPtr->followOffsetService = "/gui/follow/offset";
  this->dataPtr->node.Advertise(this->dataPtr->followOffsetService,
      &Scene3D::OnFollowOffset, this);
  ignmsg << "Follow offset service on ["
         << this->dataPtr->followOffsetService << "]" << std::endl;

  // view angle
  this->dataPtr->viewAngleService =
      "/gui/view_angle";
  this->dataPtr->node.Advertise(this->dataPtr->viewAngleService,
      &Scene3D::OnViewAngle, this);
  ignmsg << "View angle service on ["
         << this->dataPtr->viewAngleService << "]" << std::endl;

  // move to pose service
  this->dataPtr->moveToPoseService =
      "/gui/move_to/pose";
  this->dataPtr->node.Advertise(this->dataPtr->moveToPoseService,
      &Scene3D::OnMoveToPose, this);
  ignmsg << "Move to pose service on ["
         << this->dataPtr->moveToPoseService << "]" << std::endl;

  // camera position topic
  this->dataPtr->cameraPoseTopic = "/gui/camera/pose";
  this->dataPtr->cameraPosePub =
    this->dataPtr->node.Advertise<msgs::Pose>(this->dataPtr->cameraPoseTopic);
  ignmsg << "Camera pose topic advertised on ["
         << this->dataPtr->cameraPoseTopic << "]" << std::endl;

  // view as transparent service
  this->dataPtr->viewTransparentService = "/gui/view/transparent";
  this->dataPtr->node.Advertise(this->dataPtr->viewTransparentService,
      &Scene3D::OnViewTransparent, this);
  ignmsg << "View as transparent service on ["
         << this->dataPtr->viewTransparentService << "]" << std::endl;

  // view center of mass service
  this->dataPtr->viewCOMService = "/gui/view/com";
  this->dataPtr->node.Advertise(this->dataPtr->viewCOMService,
      &Scene3D::OnViewCOM, this);
  ignmsg << "View center of mass service on ["
         << this->dataPtr->viewCOMService << "]" << std::endl;

  // view inertia service
  this->dataPtr->viewInertiaService = "/gui/view/inertia";
  this->dataPtr->node.Advertise(this->dataPtr->viewInertiaService,
      &Scene3D::OnViewInertia, this);
  ignmsg << "View inertia service on ["
         << this->dataPtr->viewInertiaService << "]" << std::endl;

  // view joints service
  this->dataPtr->viewJointsService = "/gui/view/joints";
  this->dataPtr->node.Advertise(this->dataPtr->viewJointsService,
      &Scene3D::OnViewJoints, this);
  ignmsg << "View joints service on ["
         << this->dataPtr->viewJointsService << "]" << std::endl;

  // view wireframes service
  this->dataPtr->viewWireframesService = "/gui/view/wireframes";
  this->dataPtr->node.Advertise(this->dataPtr->viewWireframesService,
      &Scene3D::OnViewWireframes, this);
  ignmsg << "View wireframes service on ["
         << this->dataPtr->viewWireframesService << "]" << std::endl;

  // view collisions service
  this->dataPtr->viewCollisionsService = "/gui/view/collisions";
  this->dataPtr->node.Advertise(this->dataPtr->viewCollisionsService,
      &Scene3D::OnViewCollisions, this);
  ignmsg << "View collisions service on ["
         << this->dataPtr->viewCollisionsService << "]" << std::endl;

  // camera view control mode
  this->dataPtr->cameraViewControlService = "/gui/camera/view_control";
  this->dataPtr->node.Advertise(this->dataPtr->cameraViewControlService,
      &Scene3D::OnViewControl, this);
  ignmsg << "Camera view controller topic advertised on ["
         << this->dataPtr->cameraViewControlService << "]" << std::endl;

  ignition::gui::App()->findChild<
      ignition::gui::MainWindow *>()->QuickWindow()->installEventFilter(this);
  ignition::gui::App()->findChild<
      ignition::gui::MainWindow *>()->installEventFilter(this);
}

//////////////////////////////////////////////////
void Scene3D::Update(const UpdateInfo &_info,
    EntityComponentManager &_ecm)
{
  if (nullptr == this->dataPtr->renderUtil)
    return;

  IGN_PROFILE("Scene3D::Update");
  auto renderWindow = this->PluginItem()->findChild<RenderWindowItem *>();
  if (this->dataPtr->worldName.empty())
  {
    // TODO(anyone) Only one scene is supported for now
    Entity worldEntity;
    _ecm.Each<components::World, components::Name>(
        [&](const Entity &_entity,
          const components::World * /* _world */ ,
          const components::Name *_name)->bool
        {
          this->dataPtr->worldName = _name->Data();
          worldEntity = _entity;
          return true;
        });

    if (!this->dataPtr->worldName.empty())
    {
      renderWindow->SetWorldName(this->dataPtr->worldName);
      auto renderEngineGuiComp =
        _ecm.Component<components::RenderEngineGuiPlugin>(worldEntity);
      if (renderEngineGuiComp && !renderEngineGuiComp->Data().empty())
      {
        this->dataPtr->renderUtil->SetEngineName(renderEngineGuiComp->Data());
      }
      else
      {
        igndbg << "RenderEngineGuiPlugin component not found, "
          "render engine won't be set from the ECM " << std::endl;
      }
    }
  }

  if (this->dataPtr->cameraPosePub.HasConnections())
  {
    msgs::Pose poseMsg = msgs::Convert(renderWindow->CameraPose());
    this->dataPtr->cameraPosePub.Publish(poseMsg);
  }
  this->dataPtr->renderUtil->UpdateECM(_info, _ecm);
  this->dataPtr->renderUtil->UpdateFromECM(_info, _ecm);

  // check if video recording is enabled and if we need to lock step
  // ECM updates with GUI rendering during video recording
  std::unique_lock<std::mutex> lock(this->dataPtr->recordMutex);
  if (this->dataPtr->recording && this->dataPtr->recordVideoLockstep &&
      renderWindow->RendererInitialized())
  {
    std::unique_lock<std::mutex> lock2(this->dataPtr->renderMutex);
    g_renderCv.wait(lock2);
  }
}

/////////////////////////////////////////////////
bool Scene3D::OnTransformMode(const msgs::StringMsg &_msg,
  msgs::Boolean &_res)
{
  auto renderWindow = this->PluginItem()->findChild<RenderWindowItem *>();
  renderWindow->SetTransformMode(_msg.data());

  _res.set_data(true);
  return true;
}

/////////////////////////////////////////////////
bool Scene3D::OnRecordVideo(const msgs::VideoRecord &_msg,
  msgs::Boolean &_res)
{
  auto renderWindow = this->PluginItem()->findChild<RenderWindowItem *>();

  bool record = _msg.start() && !_msg.stop();
  renderWindow->SetRecordVideo(record, _msg.format(), _msg.save_filename());

  _res.set_data(true);

  std::unique_lock<std::mutex> lock(this->dataPtr->recordMutex);
  this->dataPtr->recording = record;
  return true;
}

/////////////////////////////////////////////////
bool Scene3D::OnMoveTo(const msgs::StringMsg &_msg,
  msgs::Boolean &_res)
{
  auto renderWindow = this->PluginItem()->findChild<RenderWindowItem *>();

  renderWindow->SetMoveTo(_msg.data());

  _res.set_data(true);
  return true;
}

/////////////////////////////////////////////////
bool Scene3D::OnFollow(const msgs::StringMsg &_msg,
  msgs::Boolean &_res)
{
  auto renderWindow = this->PluginItem()->findChild<RenderWindowItem *>();

  renderWindow->SetFollowTarget(_msg.data());

  _res.set_data(true);
  return true;
}

/////////////////////////////////////////////////
bool Scene3D::OnFollowOffset(const msgs::Vector3d &_msg,
  msgs::Boolean &_res)
{
  auto renderWindow = this->PluginItem()->findChild<RenderWindowItem *>();

  math::Vector3d offset = msgs::Convert(_msg);
  renderWindow->SetFollowOffset(offset);

  _res.set_data(true);
  return true;
}

/////////////////////////////////////////////////
bool Scene3D::OnViewAngle(const msgs::Vector3d &_msg,
  msgs::Boolean &_res)
{
  auto renderWindow = this->PluginItem()->findChild<RenderWindowItem *>();

  renderWindow->SetViewAngle(msgs::Convert(_msg));

  _res.set_data(true);
  return true;
}

/////////////////////////////////////////////////
bool Scene3D::OnMoveToPose(const msgs::GUICamera &_msg, msgs::Boolean &_res)
{
  auto renderWindow = this->PluginItem()->findChild<RenderWindowItem *>();

  math::Pose3d pose = msgs::Convert(_msg.pose());

  // If there is no orientation in the message, then set a Rot value in the
  // math::Pose3d object to infinite. This will prevent the orientation from
  // being used when positioning the camera.
  // See the MoveToHelper::MoveTo function
  if (!_msg.pose().has_orientation())
    pose.Rot().X() = math::INF_D;

  // If there is no position in the message, then set a Pos value in the
  // math::Pose3d object to infinite. This will prevent the orientation from
  // being used when positioning the camera.
  // See the MoveToHelper::MoveTo function
  if (!_msg.pose().has_position())
    pose.Pos().X() = math::INF_D;

  renderWindow->SetMoveToPose(pose);

  _res.set_data(true);
  return true;
}

/////////////////////////////////////////////////
bool Scene3D::OnViewTransparent(const msgs::StringMsg &_msg,
  msgs::Boolean &_res)
{
  auto renderWindow = this->PluginItem()->findChild<RenderWindowItem *>();

  renderWindow->SetViewTransparentTarget(_msg.data());

  _res.set_data(true);
  return true;
}

/////////////////////////////////////////////////
bool Scene3D::OnViewCOM(const msgs::StringMsg &_msg,
  msgs::Boolean &_res)
{
  auto renderWindow = this->PluginItem()->findChild<RenderWindowItem *>();

  renderWindow->SetViewCOMTarget(_msg.data());

  _res.set_data(true);
  return true;
}

/////////////////////////////////////////////////
bool Scene3D::OnViewInertia(const msgs::StringMsg &_msg,
  msgs::Boolean &_res)
{
  auto renderWindow = this->PluginItem()->findChild<RenderWindowItem *>();

  renderWindow->SetViewInertiaTarget(_msg.data());

  _res.set_data(true);
  return true;
}

/////////////////////////////////////////////////
bool Scene3D::OnViewJoints(const msgs::StringMsg &_msg,
  msgs::Boolean &_res)
{
  auto renderWindow = this->PluginItem()->findChild<RenderWindowItem *>();

  renderWindow->SetViewJointsTarget(_msg.data());

  _res.set_data(true);
  return true;
}

/////////////////////////////////////////////////
bool Scene3D::OnViewWireframes(const msgs::StringMsg &_msg,
  msgs::Boolean &_res)
{
  auto renderWindow = this->PluginItem()->findChild<RenderWindowItem *>();

  renderWindow->SetViewWireframesTarget(_msg.data());

  _res.set_data(true);
  return true;
}

/////////////////////////////////////////////////
bool Scene3D::OnViewCollisions(const msgs::StringMsg &_msg,
  msgs::Boolean &_res)
{
  auto renderWindow = this->PluginItem()->findChild<RenderWindowItem *>();

  renderWindow->SetViewCollisionsTarget(_msg.data());

  _res.set_data(true);
  return true;
}

/////////////////////////////////////////////////
bool Scene3D::OnViewControl(const msgs::StringMsg &_msg,
  msgs::Boolean &_res)
{
  auto renderWindow = this->PluginItem()->findChild<RenderWindowItem *>();

  renderWindow->SetViewController(_msg.data());

  _res.set_data(true);
  return true;
}


/////////////////////////////////////////////////
void Scene3D::OnHovered(int _mouseX, int _mouseY)
{
  auto renderWindow = this->PluginItem()->findChild<RenderWindowItem *>();
  renderWindow->OnHovered({_mouseX, _mouseY});
}

/////////////////////////////////////////////////
void Scene3D::OnDropped(const QString &_drop, int _mouseX, int _mouseY)
{
  if (_drop.toStdString().empty())
  {
    this->SetErrorPopupText("Dropped empty entity URI.");
    return;
  }

  std::function<void(const ignition::msgs::Boolean &, const bool)> cb =
      [](const ignition::msgs::Boolean &_res, const bool _result)
  {
    if (!_result || !_res.data())
      ignerr << "Error creating dropped entity." << std::endl;
  };

  auto renderWindow = this->PluginItem()->findChild<RenderWindowItem *>();
  math::Vector3d pos = renderWindow->ScreenToScene({_mouseX, _mouseY});

  msgs::EntityFactory req;
  std::string dropStr = _drop.toStdString();
  if (QUrl(_drop).isLocalFile())
  {
    // mesh to sdf model
    common::rtrim(dropStr);

    if (!common::MeshManager::Instance()->IsValidFilename(dropStr))
    {
      QString errTxt = QString::fromStdString("Invalid URI: " + dropStr +
        "\nOnly Fuel URLs or mesh file types DAE, OBJ, and STL are supported.");
      this->SetErrorPopupText(errTxt);
      return;
    }

    // Fixes whitespace
    dropStr = common::replaceAll(dropStr, "%20", " ");

    std::string filename = common::basename(dropStr);
    std::vector<std::string> splitName = common::split(filename, ".");

    std::string sdf = "<?xml version='1.0'?>"
      "<sdf version='" + std::string(SDF_PROTOCOL_VERSION) + "'>"
        "<model name='" + splitName[0] + "'>"
          "<link name='link'>"
            "<visual name='visual'>"
              "<geometry>"
                "<mesh>"
                  "<uri>" + dropStr + "</uri>"
                "</mesh>"
              "</geometry>"
            "</visual>"
            "<collision name='collision'>"
              "<geometry>"
                "<mesh>"
                  "<uri>" + dropStr + "</uri>"
                "</mesh>"
              "</geometry>"
            "</collision>"
          "</link>"
        "</model>"
      "</sdf>";

    req.set_sdf(sdf);
  }
  else
  {
    // model from fuel
    req.set_sdf_filename(dropStr);
  }

  req.set_allow_renaming(true);
  msgs::Set(req.mutable_pose(),
      math::Pose3d(pos.X(), pos.Y(), pos.Z(), 1, 0, 0, 0));

  this->dataPtr->node.Request("/world/" + this->dataPtr->worldName + "/create",
      req, cb);
}

/////////////////////////////////////////////////
QString Scene3D::ErrorPopupText() const
{
  return this->dataPtr->errorPopupText;
}

/////////////////////////////////////////////////
void Scene3D::SetErrorPopupText(const QString &_errorTxt)
{
  this->dataPtr->errorPopupText = _errorTxt;
  this->ErrorPopupTextChanged();
  this->popupError();
}

/////////////////////////////////////////////////
void Scene3D::OnFocusWindow()
{
  auto renderWindow = this->PluginItem()->findChild<RenderWindowItem *>();
  renderWindow->forceActiveFocus();
}

/////////////////////////////////////////////////
void RenderWindowItem::SetXYZSnap(const math::Vector3d &_xyz)
{
  this->dataPtr->renderThread->ignRenderer.SetXYZSnap(_xyz);
}

/////////////////////////////////////////////////
void RenderWindowItem::SetRPYSnap(const math::Vector3d &_rpy)
{
  this->dataPtr->renderThread->ignRenderer.SetRPYSnap(_rpy);
}

/////////////////////////////////////////////////
void RenderWindowItem::SetScaleSnap(const math::Vector3d &_scale)
{
  this->dataPtr->renderThread->ignRenderer.SetScaleSnap(_scale);
}

/////////////////////////////////////////////////
bool Scene3D::eventFilter(QObject *_obj, QEvent *_event)
{
  if (_event->type() == QEvent::KeyPress)
  {
    QKeyEvent *keyEvent = static_cast<QKeyEvent*>(_event);
    if (keyEvent)
    {
      auto renderWindow = this->PluginItem()->findChild<RenderWindowItem *>();
      renderWindow->HandleKeyPress(keyEvent);
    }
  }
  else if (_event->type() == QEvent::KeyRelease)
  {
    QKeyEvent *keyEvent = static_cast<QKeyEvent*>(_event);
    if (keyEvent)
    {
      auto renderWindow = this->PluginItem()->findChild<RenderWindowItem *>();
      renderWindow->HandleKeyRelease(keyEvent);
    }
  }
  else if (_event->type() ==
      ignition::gazebo::gui::events::EntitiesSelected::kType)
  {
    auto selectedEvent =
        reinterpret_cast<ignition::gazebo::gui::events::EntitiesSelected *>(
        _event);
    if (selectedEvent)
    {
      for (const auto &entity : selectedEvent->Data())
      {
        // If the event is from the user, update render util state
        if (!selectedEvent->FromUser())
          continue;

        auto node = this->dataPtr->renderUtil->SceneManager().NodeById(entity);

        if (nullptr == node)
        {
          // If an unknown entity has been selected, and control is not pressed,
          // deselect all known selected entities
          if (!(QGuiApplication::keyboardModifiers() & Qt::ControlModifier))
          {
            auto renderWindow =
                this->PluginItem()->findChild<RenderWindowItem *>();
            renderWindow->DeselectAllEntities(false);
          }
          continue;
        }

        auto renderWindow = this->PluginItem()->findChild<RenderWindowItem *>();
        renderWindow->UpdateSelectedEntity(entity, false);
      }
    }
  }
  else if (_event->type() ==
           ignition::gazebo::gui::events::DeselectAllEntities::kType)
  {
    auto deselectEvent =
        reinterpret_cast<ignition::gazebo::gui::events::DeselectAllEntities *>(
        _event);

    // If the event is from the user, update render util state
    if (deselectEvent && deselectEvent->FromUser())
    {
      auto renderWindow = this->PluginItem()->findChild<RenderWindowItem *>();
      renderWindow->DeselectAllEntities(false);
    }
  }
  else if (_event->type() ==
      ignition::gui::events::SnapIntervals::kType)
  {
    auto snapEvent = reinterpret_cast<ignition::gui::events::SnapIntervals *>(
        _event);
    if (snapEvent)
    {
      auto renderWindow = this->PluginItem()->findChild<RenderWindowItem *>();
      renderWindow->SetXYZSnap(snapEvent->Position());
      renderWindow->SetRPYSnap(snapEvent->Rotation());
      renderWindow->SetScaleSnap(snapEvent->Scale());
    }
  }
  else if (_event->type() ==
      ignition::gui::events::SpawnFromDescription::kType)
  {
    auto spawnPreviewEvent = reinterpret_cast<
        ignition::gui::events::SpawnFromDescription *>(_event);
    if (spawnPreviewEvent)
    {
      auto renderWindow = this->PluginItem()->findChild<RenderWindowItem *>();
      renderWindow->SetModel(spawnPreviewEvent->Description());
    }
  }
  else if (_event->type() == ignition::gui::events::SpawnFromPath::kType)
  {
    auto spawnPreviewPathEvent =
      reinterpret_cast<ignition::gui::events::SpawnFromPath *>(_event);
    if (spawnPreviewPathEvent)
    {
      auto renderWindow = this->PluginItem()->findChild<RenderWindowItem *>();
      renderWindow->SetModelPath(spawnPreviewPathEvent->FilePath());
    }
  }
  else if (_event->type() == ignition::gui::events::SpawnCloneFromName::kType)
  {
    auto spawnCloneEvent =
      reinterpret_cast<ignition::gui::events::SpawnCloneFromName *>(_event);
    if (spawnCloneEvent)
    {
      auto renderWindow = this->PluginItem()->findChild<RenderWindowItem *>();
      renderWindow->SetCloneName(spawnCloneEvent->Name());
    }
  }
  else if (_event->type() ==
      ignition::gui::events::DropdownMenuEnabled::kType)
  {
    auto dropdownMenuEnabledEvent =
      reinterpret_cast<ignition::gui::events::DropdownMenuEnabled *>(_event);
    if (dropdownMenuEnabledEvent)
    {
      auto renderWindow = this->PluginItem()->findChild<RenderWindowItem *>();
      renderWindow->SetDropdownMenuEnabled(
          dropdownMenuEnabledEvent->MenuEnabled());
    }
  }

  // Standard event processing
  return QObject::eventFilter(_obj, _event);
}

/////////////////////////////////////////////////
void RenderWindowItem::UpdateSelectedEntity(Entity _entity,
    bool _sendEvent)
{
  this->dataPtr->renderThread->ignRenderer.RequestSelectionChange(
      _entity, false, _sendEvent);
}

/////////////////////////////////////////////////
void RenderWindowItem::SetTransformMode(const std::string &_mode)
{
  this->dataPtr->renderThread->ignRenderer.SetTransformMode(_mode);
}

/////////////////////////////////////////////////
void RenderWindowItem::SetModel(const std::string &_model)
{
  this->dataPtr->renderThread->ignRenderer.SetModel(_model);
}

/////////////////////////////////////////////////
void RenderWindowItem::SetModelPath(const std::string &_filePath)
{
  this->dataPtr->renderThread->ignRenderer.SetModelPath(_filePath);
}

/////////////////////////////////////////////////
void RenderWindowItem::SetCloneName(const std::string &_name)
{
  this->dataPtr->renderThread->ignRenderer.SetCloneName(_name);
}

/////////////////////////////////////////////////
void RenderWindowItem::SetDropdownMenuEnabled(bool _enableDropdownMenu)
{
  this->dataPtr->renderThread->ignRenderer.SetDropdownMenuEnabled(
      _enableDropdownMenu);
}

/////////////////////////////////////////////////
void RenderWindowItem::SetRecordVideo(bool _record, const std::string &_format,
    const std::string &_savePath)
{
  this->dataPtr->renderThread->ignRenderer.SetRecordVideo(_record, _format,
      _savePath);
}

/////////////////////////////////////////////////
void RenderWindowItem::SetMoveTo(const std::string &_target)
{
  this->dataPtr->renderThread->ignRenderer.SetMoveTo(_target);
}

/////////////////////////////////////////////////
void RenderWindowItem::DeselectAllEntities(bool _sendEvent)
{
  this->dataPtr->renderThread->ignRenderer.RequestSelectionChange(
      kNullEntity, true, _sendEvent);
}

/////////////////////////////////////////////////
void RenderWindowItem::SetFollowTarget(const std::string &_target,
    bool _waitForTarget)
{
  this->setProperty("message", _target.empty() ? "" :
      "Press Escape to exit Follow mode");
  this->dataPtr->renderThread->ignRenderer.SetFollowTarget(_target,
      _waitForTarget);
}

/////////////////////////////////////////////////
void RenderWindowItem::SetViewAngle(const math::Vector3d &_direction)
{
  this->dataPtr->renderThread->ignRenderer.SetViewAngle(_direction);
}

/////////////////////////////////////////////////
void RenderWindowItem::SetMoveToPose(const math::Pose3d &_pose)
{
  this->dataPtr->renderThread->ignRenderer.SetMoveToPose(_pose);
}

/////////////////////////////////////////////////
void RenderWindowItem::SetViewTransparentTarget(const std::string &_target)
{
  this->dataPtr->renderThread->ignRenderer.SetViewTransparentTarget(_target);
}

/////////////////////////////////////////////////
void RenderWindowItem::SetViewCOMTarget(const std::string &_target)
{
  this->dataPtr->renderThread->ignRenderer.SetViewCOMTarget(_target);
}

/////////////////////////////////////////////////
void RenderWindowItem::SetViewInertiaTarget(const std::string &_target)
{
  this->dataPtr->renderThread->ignRenderer.SetViewInertiaTarget(_target);
}

/////////////////////////////////////////////////
void RenderWindowItem::SetViewJointsTarget(const std::string &_target)
{
  this->dataPtr->renderThread->ignRenderer.SetViewJointsTarget(_target);
}

/////////////////////////////////////////////////
void RenderWindowItem::SetViewWireframesTarget(const std::string &_target)
{
  this->dataPtr->renderThread->ignRenderer.SetViewWireframesTarget(_target);
}

/////////////////////////////////////////////////
void RenderWindowItem::SetViewCollisionsTarget(const std::string &_target)
{
  this->dataPtr->renderThread->ignRenderer.SetViewCollisionsTarget(_target);
}

/////////////////////////////////////////////////
void RenderWindowItem::SetViewController(const std::string &_controller)
{
  this->dataPtr->renderThread->ignRenderer.SetViewController(_controller);
}

/////////////////////////////////////////////////
void RenderWindowItem::SetFollowPGain(double _gain)
{
  this->dataPtr->renderThread->ignRenderer.SetFollowPGain(_gain);
}

/////////////////////////////////////////////////
void RenderWindowItem::SetFollowWorldFrame(bool _worldFrame)
{
  this->dataPtr->renderThread->ignRenderer.SetFollowWorldFrame(_worldFrame);
}

/////////////////////////////////////////////////
void RenderWindowItem::SetFollowOffset(const math::Vector3d &_offset)
{
  this->dataPtr->renderThread->ignRenderer.SetFollowOffset(_offset);
}

/////////////////////////////////////////////////
void RenderWindowItem::SetCameraPose(const math::Pose3d &_pose)
{
  this->dataPtr->renderThread->ignRenderer.cameraPose = _pose;
}

/////////////////////////////////////////////////
math::Pose3d RenderWindowItem::CameraPose() const
{
  if (this->dataPtr->renderThread)
    return this->dataPtr->renderThread->ignRenderer.CameraPose();
  return math::Pose3d::Zero;
}

/////////////////////////////////////////////////
void RenderWindowItem::SetInitCameraPose(const math::Pose3d &_pose)
{
  this->dataPtr->renderThread->ignRenderer.SetInitCameraPose(_pose);
}

/////////////////////////////////////////////////
void RenderWindowItem::SetWorldName(const std::string &_name)
{
  this->dataPtr->renderThread->ignRenderer.worldName = _name;
}

/////////////////////////////////////////////////
void RenderWindowItem::SetRecordVideoUseSimTime(bool _useSimTime)
{
  this->dataPtr->renderThread->ignRenderer.SetRecordVideoUseSimTime(
      _useSimTime);
}

/////////////////////////////////////////////////
void RenderWindowItem::SetRecordVideoLockstep(bool _lockstep)
{
  this->dataPtr->renderThread->ignRenderer.SetRecordVideoLockstep(
      _lockstep);
}

/////////////////////////////////////////////////
void RenderWindowItem::SetRecordVideoBitrate(unsigned int _bitrate)
{
  this->dataPtr->renderThread->ignRenderer.SetRecordVideoBitrate(
      _bitrate);
}

/////////////////////////////////////////////////
void RenderWindowItem::SetVisibilityMask(uint32_t _mask)
{
  this->dataPtr->renderThread->ignRenderer.visibilityMask = _mask;
}

/////////////////////////////////////////////////
void RenderWindowItem::OnHovered(const ignition::math::Vector2i &_hoverPos)
{
  this->dataPtr->renderThread->ignRenderer.NewHoverEvent(_hoverPos);
}

/////////////////////////////////////////////////
void RenderWindowItem::mousePressEvent(QMouseEvent *_e)
{
  this->forceActiveFocus();

  auto event = ignition::gui::convert(*_e);
  event.SetPressPos(event.Pos());
  this->dataPtr->mouseEvent = event;
  this->dataPtr->mouseEvent.SetType(common::MouseEvent::PRESS);

  this->dataPtr->renderThread->ignRenderer.NewMouseEvent(
      this->dataPtr->mouseEvent);
}

////////////////////////////////////////////////
void RenderWindowItem::mouseReleaseEvent(QMouseEvent *_e)
{
  auto event = ignition::gui::convert(*_e);
  event.SetPressPos(this->dataPtr->mouseEvent.PressPos());

  // A release at the end of a drag
  if (this->dataPtr->mouseEvent.Type() == common::MouseEvent::MOVE)
    event.SetDragging(this->dataPtr->mouseEvent.Dragging());

  this->dataPtr->mouseEvent = event;
  this->dataPtr->mouseEvent.SetType(common::MouseEvent::RELEASE);

  this->dataPtr->renderThread->ignRenderer.NewMouseEvent(
      this->dataPtr->mouseEvent);
}

////////////////////////////////////////////////
void RenderWindowItem::mouseMoveEvent(QMouseEvent *_e)
{
  auto event = ignition::gui::convert(*_e);

  if (!event.Dragging())
    return;

  event.SetPressPos(this->dataPtr->mouseEvent.PressPos());

  auto dragInt = event.Pos() - this->dataPtr->mouseEvent.Pos();
  auto dragDistance = math::Vector2d(dragInt.X(), dragInt.Y());

  this->dataPtr->mouseEvent = event;
  this->dataPtr->mouseEvent.SetType(common::MouseEvent::MOVE);
  this->dataPtr->renderThread->ignRenderer.NewMouseEvent(
      this->dataPtr->mouseEvent, dragDistance);
}

////////////////////////////////////////////////
void RenderWindowItem::wheelEvent(QWheelEvent *_e)
{
  this->forceActiveFocus();

  this->dataPtr->mouseEvent.SetType(common::MouseEvent::SCROLL);
#if QT_VERSION < QT_VERSION_CHECK(5, 14, 0)
  this->dataPtr->mouseEvent.SetPos(_e->x(), _e->y());
#else
  this->dataPtr->mouseEvent.SetPos(_e->position().x(), _e->position().y());
#endif
  double scroll = (_e->angleDelta().y() > 0) ? -1.0 : 1.0;
  this->dataPtr->renderThread->ignRenderer.NewMouseEvent(
      this->dataPtr->mouseEvent, math::Vector2d(scroll, scroll));
}

////////////////////////////////////////////////
void RenderWindowItem::HandleKeyPress(QKeyEvent *_e)
{
  this->dataPtr->renderThread->ignRenderer.HandleKeyPress(_e);
}

////////////////////////////////////////////////
void RenderWindowItem::HandleKeyRelease(QKeyEvent *_e)
{
  this->dataPtr->renderThread->ignRenderer.HandleKeyRelease(_e);

  if (_e->key() == Qt::Key_Escape)
  {
    if (!this->dataPtr->renderThread->ignRenderer.FollowTarget().empty())
    {
      this->SetFollowTarget(std::string());
      this->setProperty("message", "");

      _e->accept();
    }
  }
}

///////////////////////////////////////////////////
// void Scene3D::resizeEvent(QResizeEvent *_e)
// {
//  if (this->dataPtr->renderWindow)
//  {
//    this->dataPtr->renderWindow->OnResize(_e->size().width(),
//                                          _e->size().height());
//  }
//
//  if (this->dataPtr->camera)
//  {
//    this->dataPtr->camera->SetAspectRatio(
//        static_cast<double>(this->width()) / this->height());
//    this->dataPtr->camera->SetHFOV(M_PI * 0.5);
//  }
// }
//

// Register this plugin
IGNITION_ADD_PLUGIN(ignition::gazebo::Scene3D,
                    ignition::gui::Plugin)<|MERGE_RESOLUTION|>--- conflicted
+++ resolved
@@ -291,15 +291,8 @@
     public: ignition::math::Pose3d spawnPreviewPose =
             ignition::math::Pose3d::Zero;
 
-<<<<<<< HEAD
-    /// \brief The currently hovered mouse position in screen coordinates
-    public: math::Vector2i mouseHoverPos = math::Vector2i::Zero;
-
     /// \brief The visual generated from spawnSdfString, spawnSdfPath, or
     /// spawnCloneName
-=======
-    /// \brief The visual generated from the spawnSdfString / spawnSdfPath
->>>>>>> 9ecebc11
     public: rendering::NodePtr spawnPreview = nullptr;
 
     /// \brief A record of the ids currently used by the entity spawner
