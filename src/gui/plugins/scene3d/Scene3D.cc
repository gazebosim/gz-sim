/*
 * Copyright (C) 2019 Open Source Robotics Foundation
 *
 * Licensed under the Apache License, Version 2.0 (the "License");
 * you may not use this file except in compliance with the License.
 * You may obtain a copy of the License at
 *
 *     http://www.apache.org/licenses/LICENSE-2.0
 *
 * Unless required by applicable law or agreed to in writing, software
 * distributed under the License is distributed on an "AS IS" BASIS,
 * WITHOUT WARRANTIES OR CONDITIONS OF ANY KIND, either express or implied.
 * See the License for the specific language governing permissions and
 * limitations under the License.
 *
*/

#include "Scene3D.hh"

#include <algorithm>
#include <cmath>
#include <condition_variable>
#include <limits>
#include <map>
#include <mutex>
#include <sstream>
#include <string>
#include <utility>
#include <vector>

#include <sdf/Link.hh>
#include <sdf/Model.hh>
#include <sdf/Root.hh>
#include <sdf/Visual.hh>

#include <ignition/common/Animation.hh>
#include <ignition/common/Console.hh>
#include <ignition/common/KeyFrame.hh>
#include <ignition/common/MeshManager.hh>
#include <ignition/common/Profiler.hh>
#include <ignition/common/Uuid.hh>
#include <ignition/common/VideoEncoder.hh>

#include <ignition/plugin/Register.hh>

#include <ignition/math/Vector2.hh>
#include <ignition/math/Vector3.hh>

#include <ignition/rendering/Image.hh>
#include <ignition/rendering/OrbitViewController.hh>
#include <ignition/rendering/RayQuery.hh>
#include <ignition/rendering/RenderEngine.hh>
#include <ignition/rendering/RenderingIface.hh>
#include <ignition/rendering/Scene.hh>
#include <ignition/rendering/TransformController.hh>

#include <ignition/transport/Node.hh>

#include <ignition/utils/SuppressWarning.hh>

#include <ignition/gui/Conversions.hh>
#include <ignition/gui/GuiEvents.hh>
#include <ignition/gui/Application.hh>
#include <ignition/gui/MainWindow.hh>

#include "ignition/gazebo/components/Name.hh"
#include "ignition/gazebo/components/RenderEngineGuiPlugin.hh"
#include "ignition/gazebo/components/World.hh"
#include "ignition/gazebo/EntityComponentManager.hh"
#include "ignition/gazebo/gui/GuiEvents.hh"
#include "ignition/gazebo/rendering/RenderUtil.hh"

/// \brief condition variable for lockstepping video recording
/// todo(anyone) avoid using a global condition variable when we support
/// multiple viewports in the future.
std::condition_variable g_renderCv;

Q_DECLARE_METATYPE(std::string)

namespace ignition
{
namespace gazebo
{
inline namespace IGNITION_GAZEBO_VERSION_NAMESPACE {
  /// \brief Helper to store selection requests to be handled in the render
  /// thread by `IgnRenderer::HandleEntitySelection`.
  struct SelectionHelper
  {
    /// \brief Entity to be selected
    Entity selectEntity{kNullEntity};

    /// \brief Deselect all entities
    bool deselectAll{false};

    /// \brief True to send an event and notify all widgets
    bool sendEvent{false};
  };

  //
  /// \brief Helper class for animating a user camera to move to a target entity
  /// todo(anyone) Move this functionality to rendering::Camera class in
  /// ign-rendering3
  class MoveToHelper
  {
    /// \brief Move the camera to look at the specified target
    /// param[in] _camera Camera to be moved
    /// param[in] _target Target to look at
    /// param[in] _duration Duration of the move to animation, in seconds.
    /// param[in] _onAnimationComplete Callback function when animation is
    /// complete
    public: void MoveTo(const rendering::CameraPtr &_camera,
        const rendering::NodePtr &_target, double _duration,
        std::function<void()> _onAnimationComplete);

    /// \brief Move the camera to the specified pose.
    /// param[in] _camera Camera to be moved
    /// param[in] _target Pose to move to
    /// param[in] _duration Duration of the move to animation, in seconds.
    /// param[in] _onAnimationComplete Callback function when animation is
    /// complete
    public: void MoveTo(const rendering::CameraPtr &_camera,
        const math::Pose3d &_target, double _duration,
        std::function<void()> _onAnimationComplete);

    /// \brief Move the camera to look at the specified target
    /// param[in] _camera Camera to be moved
    /// param[in] _direction The pose to assume relative to the entit(y/ies),
    /// (0, 0, 0) indicates to return the camera back to the home pose
    /// originally loaded in from the sdf.
    /// param[in] _duration Duration of the move to animation, in seconds.
    /// param[in] _onAnimationComplete Callback function when animation is
    /// complete
    public: void LookDirection(const rendering::CameraPtr &_camera,
        const math::Vector3d &_direction, const math::Vector3d &_lookAt,
        double _duration, std::function<void()> _onAnimationComplete);

    /// \brief Add time to the animation.
    /// \param[in] _time Time to add in seconds
    public: void AddTime(double _time);

    /// \brief Get whether the move to helper is idle, i.e. no animation
    /// is being executed.
    /// \return True if idle, false otherwise
    public: bool Idle() const;

    /// \brief Set the initial camera pose
    /// param[in] _pose The init pose of the camera
    public: void SetInitCameraPose(const math::Pose3d &_pose);

    /// \brief Pose animation object
    public: std::unique_ptr<common::PoseAnimation> poseAnim;

    /// \brief Pointer to the camera being moved
    public: rendering::CameraPtr camera;

    /// \brief Callback function when animation is complete.
    public: std::function<void()> onAnimationComplete;

    /// \brief Initial pose of the camera used for view angles
    public: math::Pose3d initCameraPose;
  };

  /// \brief Private data class for IgnRenderer
  class IgnRendererPrivate
  {
    /// \brief Flag to indicate if mouse event is dirty
    public: bool mouseDirty = false;

    /// \brief Flag to indicate if hover event is dirty
    public: bool hoverDirty = false;

    /// \brief Mouse event
    public: common::MouseEvent mouseEvent;

    /// \brief Key event
    public: common::KeyEvent keyEvent;

    /// \brief Mouse move distance since last event.
    public: math::Vector2d drag;

    /// \brief Mutex to protect mouse events
    public: std::mutex mutex;

    /// \brief User camera
    public: rendering::CameraPtr camera;

    /// \brief Camera orbit controller
    public: rendering::OrbitViewController viewControl;

    /// \brief Transform controller for models
    public: rendering::TransformController transformControl;

    /// \brief Transform space: local or world
    public: rendering::TransformSpace transformSpace =
        rendering::TransformSpace::TS_LOCAL;

    /// \brief Transform mode: none, translation, rotation, or scale
    public: rendering::TransformMode transformMode =
        rendering::TransformMode::TM_NONE;

    /// \brief True to record a video from the user camera
    public: bool recordVideo = false;

    /// \brief Video encoding format
    public: std::string recordVideoFormat;

    /// \brief Path to save the recorded video
    public: std::string recordVideoSavePath;

    /// \brief Use sim time as timestamp during video recording
    /// By default (false), video encoding is done using real time.
    public: bool recordVideoUseSimTime = false;

    /// \brief Lockstep gui with ECM when recording
    public: bool recordVideoLockstep = false;

    /// \brief Video recorder bitrate (bps)
    public: unsigned int recordVideoBitrate = 2070000;

    /// \brief Previous camera update time during video recording
    /// only used in lockstep mode and recording in sim time.
    public: std::chrono::steady_clock::time_point recordVideoUpdateTime;

    /// \brief Start tiem of video recording
    public: std::chrono::steady_clock::time_point recordStartTime;

    /// \brief Camera pose publisher
    public: transport::Node::Publisher recorderStatsPub;

    /// \brief Target to move the user camera to
    public: std::string moveToTarget;

    /// \brief Helper object to move user camera
    public: MoveToHelper moveToHelper;

    /// \brief Target to view collisions
    public: std::string viewCollisionsTarget;

    /// \brief Helper object to select entities. Only the latest selection
    /// request is kept.
    public: SelectionHelper selectionHelper;

    /// \brief Target to follow
    public: std::string followTarget;

    /// \brief Wait for follow target
    public: bool followTargetWait = false;

    /// \brief Offset of camera from taget being followed
    public: math::Vector3d followOffset = math::Vector3d(-5, 0, 3);

    /// \brief Flag to indicate the follow offset needs to be updated
    public: bool followOffsetDirty = false;

    /// \brief Follow P gain
    public: double followPGain = 0.01;

    /// \brief True follow the target at an offset that is in world frame,
    /// false to follow in target's local frame
    public: bool followWorldFrame = false;

    /// \brief Flag for indicating whether we are in view angle mode or not
    public: bool viewAngle = false;

    /// \brief Flag for indicating whether we are spawning or not.
    public: bool isSpawning = false;

    /// \brief Flag for indicating whether the user is currently placing a
    /// resource with the shapes plugin or not
    public: bool isPlacing = false;

    /// \brief Atomic bool indicating whether the dropdown menu
    /// is currently enabled or disabled.
    public: std::atomic_bool dropdownMenuEnabled = true;

    /// \brief The SDF string of the resource to be used with plugins that spawn
    /// entities.
    public: std::string spawnSdfString;

    /// \brief Path of an SDF file, to be used with plugins that spawn entities.
    public: std::string spawnSdfPath;

    /// \brief The pose of the spawn preview.
    public: ignition::math::Pose3d spawnPreviewPose =
            ignition::math::Pose3d::Zero;

    /// \brief The currently hovered mouse position in screen coordinates
    public: math::Vector2i mouseHoverPos = math::Vector2i::Zero;

    /// \brief The visual generated from the spawnSdfString / spawnSdfPath
    public: rendering::NodePtr spawnPreview = nullptr;

    /// \brief A record of the ids currently used by the entity spawner
    /// for easy deletion of visuals later
    public: std::vector<Entity> previewIds;

    /// \brief The pose set during a view angle button press that holds
    /// the pose the camera should assume relative to the entit(y/ies).
    /// The vector (0, 0, 0) indicates to return the camera back to the home
    /// pose originally loaded from the sdf.
    public: math::Vector3d viewAngleDirection = math::Vector3d::Zero;

    /// \brief The pose set from the move to pose service.
    public: std::optional<math::Pose3d> moveToPoseValue;

    /// \brief Last move to animation time
    public: std::chrono::time_point<std::chrono::system_clock> prevMoveToTime;

    /// \brief Image from user camera
    public: rendering::Image cameraImage;

    /// \brief Video encoder
    public: common::VideoEncoder videoEncoder;

    /// \brief Ray query for mouse clicks
    public: rendering::RayQueryPtr rayQuery;

    /// \brief View control focus target
    public: math::Vector3d target;

    /// \brief Rendering utility
    public: RenderUtil renderUtil;

    /// \brief Transport node for making transform control requests
    public: transport::Node node;

    /// \brief Name of service for setting entity pose
    public: std::string poseCmdService;

    /// \brief Name of service for creating entity
    public: std::string createCmdService;

    /// \brief The starting world pose of a clicked visual.
    public: ignition::math::Vector3d startWorldPos = math::Vector3d::Zero;

    /// \brief Flag to keep track of world pose setting used
    /// for button translating.
    public: bool isStartWorldPosSet = false;

    /// \brief Where the mouse left off - used to continue translating
    /// smoothly when switching axes through keybinding and clicking
    /// Updated on an x, y, or z, press or release and a mouse press
    public: math::Vector2i mousePressPos = math::Vector2i::Zero;

    /// \brief Flag to indicate whether the x key is currently being pressed
    public: bool xPressed = false;

    /// \brief Flag to indicate whether the y key is currently being pressed
    public: bool yPressed = false;

    /// \brief Flag to indicate whether the z key is currently being pressed
    public: bool zPressed = false;

    /// \brief Flag to indicate whether the escape key has been released.
    public: bool escapeReleased = false;

    /// \brief ID of thread where render calls can be made.
    public: std::thread::id renderThreadId;

    /// \brief The xyz values by which to snap the object.
    public: math::Vector3d xyzSnap = math::Vector3d::One;

    /// \brief The rpy values by which to snap the object.
    public: math::Vector3d rpySnap = {45, 45, 45};

    /// \brief The scale values by which to snap the object.
    public: math::Vector3d scaleSnap = math::Vector3d::One;
  };

  /// \brief Private data class for RenderWindowItem
  class RenderWindowItemPrivate
  {
    /// \brief Keep latest mouse event
    public: common::MouseEvent mouseEvent;

    /// \brief Render thread
    public : RenderThread *renderThread = nullptr;

    //// \brief Set to true after the renderer is initialized
    public: bool rendererInit = false;

    //// \brief List of threads
    public: static QList<QThread *> threads;
  };

  /// \brief Private data class for Scene3D
  class Scene3DPrivate
  {
    /// \brief Transport node
    public: transport::Node node;

    /// \brief Name of the world
    public: std::string worldName;

    /// \brief Rendering utility
    public: RenderUtil *renderUtil = nullptr;

    /// \brief Transform mode service
    public: std::string transformModeService;

    /// \brief Record video service
    public: std::string recordVideoService;

    /// \brief Move to service
    public: std::string moveToService;

    /// \brief Follow service
    public: std::string followService;

    /// \brief View angle service
    public: std::string viewAngleService;

    /// \brief Move to pose service
    public: std::string moveToPoseService;

    /// \brief Shapes service
    public: std::string shapesService;

    /// \brief Camera pose topic
    public: std::string cameraPoseTopic;

    /// \brief Camera pose publisher
    public: transport::Node::Publisher cameraPosePub;

    /// \brief lockstep ECM updates with rendering
    public: bool recordVideoLockstep = false;

    /// \brief True to indicate video recording in progress
    public: bool recording = false;

    /// \brief mutex to protect the recording variable
    public: std::mutex recordMutex;

    /// \brief mutex to protect the render condition variable
    /// Used when recording in lockstep mode.
    public: std::mutex renderMutex;

    /// \brief View collisions service
    public: std::string viewCollisionsService;
  };
}
}
}

using namespace ignition;
using namespace gazebo;

QList<QThread *> RenderWindowItemPrivate::threads;

/////////////////////////////////////////////////
IgnRenderer::IgnRenderer()
  : dataPtr(new IgnRendererPrivate)
{
  this->dataPtr->moveToHelper.initCameraPose = this->cameraPose;

  // recorder stats topic
  std::string recorderStatsTopic = "/gui/record_video/stats";
  this->dataPtr->recorderStatsPub =
    this->dataPtr->node.Advertise<msgs::Time>(recorderStatsTopic);
  ignmsg << "Video recorder stats topic advertised on ["
         << recorderStatsTopic << "]" << std::endl;
}


/////////////////////////////////////////////////
IgnRenderer::~IgnRenderer() = default;

////////////////////////////////////////////////
RenderUtil *IgnRenderer::RenderUtil() const
{
  return &this->dataPtr->renderUtil;
}

/////////////////////////////////////////////////
void IgnRenderer::Render()
{
  rendering::ScenePtr scene = this->dataPtr->renderUtil.Scene();
  if (!scene)
  {
    ignwarn << "Scene is null. The render step will not occur in Scene3D."
      << std::endl;
    return;
  }

  this->dataPtr->renderThreadId = std::this_thread::get_id();

  IGN_PROFILE_THREAD_NAME("RenderThread");
  IGN_PROFILE("IgnRenderer::Render");
  if (this->textureDirty)
  {
    this->dataPtr->camera->SetImageWidth(this->textureSize.width());
    this->dataPtr->camera->SetImageHeight(this->textureSize.height());
    this->dataPtr->camera->SetAspectRatio(this->textureSize.width() /
        static_cast<double>(this->textureSize.height()));
    // setting the size should cause the render texture to be rebuilt
    {
      IGN_PROFILE("IgnRenderer::Render Pre-render camera");
      this->dataPtr->camera->PreRender();
    }
    this->textureDirty = false;
  }

  // texture id could change so get the value in every render update
  this->textureId = this->dataPtr->camera->RenderTextureGLId();

  // update the scene
  this->dataPtr->renderUtil.SetTransformActive(
      this->dataPtr->transformControl.Active());
  this->dataPtr->renderUtil.Update();

  // view control
  this->HandleMouseEvent();

  // Entity selection
  this->HandleEntitySelection();

  // reset follow mode if target node got removed
  if (!this->dataPtr->followTarget.empty())
  {
    rendering::NodePtr target = scene->NodeByName(this->dataPtr->followTarget);
    if (!target && !this->dataPtr->followTargetWait)
    {
      this->dataPtr->camera->SetFollowTarget(nullptr);
      this->dataPtr->camera->SetTrackTarget(nullptr);
      this->dataPtr->followTarget.clear();
      emit FollowTargetChanged(std::string(), false);
    }
  }

  // check if recording is in lockstep mode and if it is using sim time
  // if so, there is no need to update camera if sim time has not advanced
  bool update = true;
  if (this->dataPtr->recordVideoLockstep &&
      this->dataPtr->recordVideoUseSimTime &&
      this->dataPtr->videoEncoder.IsEncoding())
  {
    std::chrono::steady_clock::time_point t =
        std::chrono::steady_clock::time_point(
        this->dataPtr->renderUtil.SimTime());
    if (t - this->dataPtr->recordVideoUpdateTime == std::chrono::seconds(0))
      update = false;
    else
      this->dataPtr->recordVideoUpdateTime = t;
  }

  // update and render to texture
  if (update)
  {
    IGN_PROFILE("IgnRenderer::Render Update camera");
    this->dataPtr->camera->Update();
  }

  // record video is requested
  {
    IGN_PROFILE("IgnRenderer::Render Record Video");
    if (this->dataPtr->recordVideo)
    {
      unsigned int width = this->dataPtr->camera->ImageWidth();
      unsigned int height = this->dataPtr->camera->ImageHeight();

      if (this->dataPtr->cameraImage.Width() != width ||
          this->dataPtr->cameraImage.Height() != height)
      {
        this->dataPtr->cameraImage = this->dataPtr->camera->CreateImage();
      }

      // Video recorder is on. Add more frames to it
      if (this->dataPtr->videoEncoder.IsEncoding())
      {
        this->dataPtr->camera->Copy(this->dataPtr->cameraImage);

        std::chrono::steady_clock::time_point t =
            std::chrono::steady_clock::now();
        if (this->dataPtr->recordVideoUseSimTime)
        {
          t = std::chrono::steady_clock::time_point(
              this->dataPtr->renderUtil.SimTime());
        }
        bool frameAdded = this->dataPtr->videoEncoder.AddFrame(
            this->dataPtr->cameraImage.Data<unsigned char>(), width, height, t);

        if (frameAdded)
        {
          // publish recorder stats
          if (this->dataPtr->recordStartTime ==
              std::chrono::steady_clock::time_point(
              std::chrono::duration(std::chrono::seconds(0))))
          {
            // start time, i.e. time when first frame is added
            this->dataPtr->recordStartTime = t;
          }

          std::chrono::steady_clock::duration dt;
          dt = t - this->dataPtr->recordStartTime;
          int64_t sec, nsec;
          std::tie(sec, nsec) = ignition::math::durationToSecNsec(dt);
          msgs::Time msg;
          msg.set_sec(sec);
          msg.set_nsec(nsec);
          this->dataPtr->recorderStatsPub.Publish(msg);
        }
      }
      // Video recorder is idle. Start recording.
      else
      {
        if (this->dataPtr->recordVideoUseSimTime)
          ignmsg << "Recording video using sim time." << std::endl;
        if (this->dataPtr->recordVideoLockstep)
        {
          ignmsg << "Recording video in lockstep mode" << std::endl;
          if (!this->dataPtr->recordVideoUseSimTime)
          {
            ignwarn << "It is recommended to set <use_sim_time> to true "
                    << "when recording video in lockstep mode." << std::endl;
          }
        }
        ignmsg << "Recording video using bitrate: "
               << this->dataPtr->recordVideoBitrate <<  std::endl;
        this->dataPtr->videoEncoder.Start(this->dataPtr->recordVideoFormat,
            this->dataPtr->recordVideoSavePath, width, height, 25,
            this->dataPtr->recordVideoBitrate);
        this->dataPtr->recordStartTime = std::chrono::steady_clock::time_point(
            std::chrono::duration(std::chrono::seconds(0)));
      }
    }
    else if (this->dataPtr->videoEncoder.IsEncoding())
    {
      this->dataPtr->videoEncoder.Stop();
    }
  }

  // Move To
  {
    IGN_PROFILE("IgnRenderer::Render MoveTo");
    if (!this->dataPtr->moveToTarget.empty())
    {
      if (this->dataPtr->moveToHelper.Idle())
      {
        rendering::NodePtr target = scene->NodeByName(
            this->dataPtr->moveToTarget);
        if (target)
        {
          this->dataPtr->moveToHelper.MoveTo(this->dataPtr->camera, target, 0.5,
              std::bind(&IgnRenderer::OnMoveToComplete, this));
          this->dataPtr->prevMoveToTime = std::chrono::system_clock::now();
        }
        else
        {
          ignerr << "Unable to move to target. Target: '"
                 << this->dataPtr->moveToTarget << "' not found" << std::endl;
          this->dataPtr->moveToTarget.clear();
        }
      }
      else
      {
        auto now = std::chrono::system_clock::now();
        std::chrono::duration<double> dt = now - this->dataPtr->prevMoveToTime;
        this->dataPtr->moveToHelper.AddTime(dt.count());
        this->dataPtr->prevMoveToTime = now;
      }
    }
  }

  // Move to pose
  {
    IGN_PROFILE("IgnRenderer::Render MoveToPose");
    if (this->dataPtr->moveToPoseValue)
    {
      if (this->dataPtr->moveToHelper.Idle())
      {
        this->dataPtr->moveToHelper.MoveTo(this->dataPtr->camera,
            *(this->dataPtr->moveToPoseValue),
            0.5, std::bind(&IgnRenderer::OnMoveToPoseComplete, this));
        this->dataPtr->prevMoveToTime = std::chrono::system_clock::now();
      }
      else
      {
        auto now = std::chrono::system_clock::now();
        std::chrono::duration<double> dt = now - this->dataPtr->prevMoveToTime;
        this->dataPtr->moveToHelper.AddTime(dt.count());
        this->dataPtr->prevMoveToTime = now;
      }
    }
  }

  // Follow
  {
    IGN_PROFILE("IgnRenderer::Render Follow");
    if (!this->dataPtr->moveToTarget.empty())
      return;
    rendering::NodePtr followTarget = this->dataPtr->camera->FollowTarget();
    if (!this->dataPtr->followTarget.empty())
    {
      rendering::NodePtr target = scene->NodeByName(
          this->dataPtr->followTarget);
      if (target)
      {
        if (!followTarget || target != followTarget)
        {
          this->dataPtr->camera->SetFollowTarget(target,
              this->dataPtr->followOffset,
              this->dataPtr->followWorldFrame);
          this->dataPtr->camera->SetFollowPGain(this->dataPtr->followPGain);

          this->dataPtr->camera->SetTrackTarget(target);
          // found target, no need to wait anymore
          this->dataPtr->followTargetWait = false;
        }
        else if (this->dataPtr->followOffsetDirty)
        {
          math::Vector3d offset =
              this->dataPtr->camera->WorldPosition() - target->WorldPosition();
          if (!this->dataPtr->followWorldFrame)
          {
            offset = target->WorldRotation().RotateVectorReverse(offset);
          }
          this->dataPtr->camera->SetFollowOffset(offset);
          this->dataPtr->followOffsetDirty = false;
        }
      }
      else if (!this->dataPtr->followTargetWait)
      {
        ignerr << "Unable to follow target. Target: '"
               << this->dataPtr->followTarget << "' not found" << std::endl;
        this->dataPtr->followTarget.clear();
      }
    }
    else if (followTarget)
    {
      this->dataPtr->camera->SetFollowTarget(nullptr);
      this->dataPtr->camera->SetTrackTarget(nullptr);
    }
  }

  // View Angle
  {
    IGN_PROFILE("IgnRenderer::Render ViewAngle");
    if (this->dataPtr->viewAngle)
    {
      if (this->dataPtr->moveToHelper.Idle())
      {
        const std::vector<Entity> &selectedEntities =
          this->dataPtr->renderUtil.SelectedEntities();

        // Look at the origin if no entities are selected
        math::Vector3d lookAt = math::Vector3d::Zero;
        if (!selectedEntities.empty())
        {
          for (const auto &entity : selectedEntities)
          {
            rendering::NodePtr node =
                this->dataPtr->renderUtil.SceneManager().NodeById(entity);

            if (!node)
              continue;

            math::Vector3d nodePos = node->WorldPose().Pos();
            lookAt += nodePos;
          }
          lookAt /= selectedEntities.size();
        }

        this->dataPtr->moveToHelper.LookDirection(this->dataPtr->camera,
            this->dataPtr->viewAngleDirection, lookAt,
            0.5, std::bind(&IgnRenderer::OnViewAngleComplete, this));
        this->dataPtr->prevMoveToTime = std::chrono::system_clock::now();
      }
      else
      {
        auto now = std::chrono::system_clock::now();
        std::chrono::duration<double> dt = now - this->dataPtr->prevMoveToTime;
        this->dataPtr->moveToHelper.AddTime(dt.count());
        this->dataPtr->prevMoveToTime = now;
      }
    }
  }

  // Shapes
  {
    IGN_PROFILE("IgnRenderer::Render Shapes");
    if (this->dataPtr->isSpawning)
    {
      // Generate spawn preview
      rendering::VisualPtr rootVis = scene->RootVisual();
      sdf::Root root;
      if (!this->dataPtr->spawnSdfString.empty())
      {
        root.LoadSdfString(this->dataPtr->spawnSdfString);
      }
      else if (!this->dataPtr->spawnSdfPath.empty())
      {
        root.Load(this->dataPtr->spawnSdfPath);
      }
      else
      {
        ignwarn << "Failed to spawn: no SDF string or path" << std::endl;
      }
      this->dataPtr->isPlacing = this->GeneratePreview(root);
      this->dataPtr->isSpawning = false;
    }
  }

  // Escape action, clear all selections and terminate any
  // spawned previews if escape button is released
  {
    if (this->dataPtr->escapeReleased)
    {
      this->DeselectAllEntities(true);
      this->TerminateSpawnPreview();
      this->dataPtr->escapeReleased = false;
    }
  }

  // View collisions
  {
    IGN_PROFILE("IgnRenderer::Render ViewCollisions");
    if (!this->dataPtr->viewCollisionsTarget.empty())
    {
      rendering::NodePtr targetNode =
          scene->NodeByName(this->dataPtr->viewCollisionsTarget);
<<<<<<< HEAD

      if (targetNode)
      {
        Entity targetEntity =
            this->dataPtr->renderUtil.SceneManager().EntityFromNode(targetNode);
=======
      auto targetVis = std::dynamic_pointer_cast<rendering::Visual>(targetNode);

      if (targetVis)
      {
        Entity targetEntity =
            std::get<int>(targetVis->UserData("gazebo-entity"));
>>>>>>> 636bad5c
        this->dataPtr->renderUtil.ViewCollisions(targetEntity);
      }
      else
      {
        ignerr << "Unable to find node name ["
               << this->dataPtr->viewCollisionsTarget
               << "] to view collisions" << std::endl;
      }

      this->dataPtr->viewCollisionsTarget.clear();
    }
  }

  if (ignition::gui::App())
  {
    ignition::gui::events::Render event;
    ignition::gui::App()->sendEvent(
        ignition::gui::App()->findChild<ignition::gui::MainWindow *>(),
        &event);

    IGN_UTILS_WARN_IGNORE__DEPRECATED_DECLARATION
    ignition::gazebo::gui::events::Render oldEvent;
    ignition::gui::App()->sendEvent(
        ignition::gui::App()->findChild<ignition::gui::MainWindow *>(),
        &oldEvent);
    IGN_UTILS_WARN_RESUME__DEPRECATED_DECLARATION
  }

  // only has an effect in video recording lockstep mode
  // this notifes ECM to continue updating the scene
  g_renderCv.notify_one();
}

/////////////////////////////////////////////////
bool IgnRenderer::GeneratePreview(const sdf::Root &_sdf)
{
  // Terminate any pre-existing spawned entities
  this->TerminateSpawnPreview();

  if (nullptr == _sdf.Model() && nullptr == _sdf.Light())
  {
    ignwarn << "Only model entities can be spawned at the moment." << std::endl;
    this->TerminateSpawnPreview();
    return false;
  }

  if (_sdf.Model())
  {
    // Only preview first model
    sdf::Model model = *(_sdf.Model());
    this->dataPtr->spawnPreviewPose = model.RawPose();
    model.SetName(ignition::common::Uuid().String());
    Entity modelId = this->UniqueId();
    if (!modelId)
    {
      this->TerminateSpawnPreview();
      return false;
    }
    this->dataPtr->spawnPreview =
      this->dataPtr->renderUtil.SceneManager().CreateModel(
          modelId, model,
          this->dataPtr->renderUtil.SceneManager().WorldId());

    this->dataPtr->previewIds.push_back(modelId);
    for (auto j = 0u; j < model.LinkCount(); j++)
    {
      sdf::Link link = *(model.LinkByIndex(j));
      link.SetName(ignition::common::Uuid().String());
      Entity linkId = this->UniqueId();
      if (!linkId)
      {
        this->TerminateSpawnPreview();
        return false;
      }
      this->dataPtr->renderUtil.SceneManager().CreateLink(
          linkId, link, modelId);
      this->dataPtr->previewIds.push_back(linkId);
      for (auto k = 0u; k < link.VisualCount(); k++)
      {
       sdf::Visual visual = *(link.VisualByIndex(k));
       visual.SetName(ignition::common::Uuid().String());
       Entity visualId = this->UniqueId();
       if (!visualId)
       {
         this->TerminateSpawnPreview();
         return false;
       }
       this->dataPtr->renderUtil.SceneManager().CreateVisual(
           visualId, visual, linkId);
       this->dataPtr->previewIds.push_back(visualId);
      }
    }
  }
  else if (_sdf.Light())
  {
    // Only preview first model
    sdf::Light light = *(_sdf.Light());
    this->dataPtr->spawnPreviewPose = light.RawPose();
    light.SetName(ignition::common::Uuid().String());
    Entity lightVisualId = this->UniqueId();
    if (!lightVisualId)
    {
      this->TerminateSpawnPreview();
      return false;
    }
    Entity lightId = this->UniqueId();
    if (!lightId)
    {
      this->TerminateSpawnPreview();
      return false;
    }
    this->dataPtr->spawnPreview =
      this->dataPtr->renderUtil.SceneManager().CreateLight(
          lightId, light,
          this->dataPtr->renderUtil.SceneManager().WorldId());
    this->dataPtr->renderUtil.SceneManager().CreateLightVisual(
        lightVisualId, light, lightId);



    this->dataPtr->previewIds.push_back(lightId);
    this->dataPtr->previewIds.push_back(lightVisualId);
  }
  return true;
}

/////////////////////////////////////////////////
void IgnRenderer::TerminateSpawnPreview()
{
  for (auto _id : this->dataPtr->previewIds)
    this->dataPtr->renderUtil.SceneManager().RemoveEntity(_id);
  this->dataPtr->previewIds.clear();
  this->dataPtr->isPlacing = false;
}

/////////////////////////////////////////////////
Entity IgnRenderer::UniqueId()
{
  auto timeout = 100000u;
  for (auto i = 0u; i < timeout; ++i)
  {
    Entity id = std::numeric_limits<uint64_t>::max() - i;
    if (!this->dataPtr->renderUtil.SceneManager().HasEntity(id))
      return id;
  }
  return kNullEntity;
}

/////////////////////////////////////////////////
void IgnRenderer::HandleMouseEvent()
{
  std::lock_guard<std::mutex> lock(this->dataPtr->mutex);
  this->BroadcastHoverPos();
  this->BroadcastLeftClick();
  this->BroadcastRightClick();
  this->HandleMouseContextMenu();
  this->HandleModelPlacement();
  this->HandleMouseTransformControl();
  this->HandleMouseViewControl();
}

/////////////////////////////////////////////////
void IgnRenderer::BroadcastHoverPos()
{
  if (this->dataPtr->hoverDirty)
  {
    math::Vector3d pos = this->ScreenToScene(this->dataPtr->mouseHoverPos);

    ignition::gui::events::HoverToScene hoverToSceneEvent(pos);
    ignition::gui::App()->sendEvent(
        ignition::gui::App()->findChild<ignition::gui::MainWindow *>(),
        &hoverToSceneEvent);
  }
}

/////////////////////////////////////////////////
void IgnRenderer::BroadcastLeftClick()
{
  if (this->dataPtr->mouseEvent.Button() == common::MouseEvent::LEFT &&
      this->dataPtr->mouseEvent.Type() == common::MouseEvent::RELEASE &&
      !this->dataPtr->mouseEvent.Dragging() && this->dataPtr->mouseDirty)
  {
    math::Vector3d pos = this->ScreenToScene(this->dataPtr->mouseEvent.Pos());

    ignition::gui::events::LeftClickToScene leftClickToSceneEvent(pos);
    ignition::gui::App()->sendEvent(
        ignition::gui::App()->findChild<ignition::gui::MainWindow *>(),
        &leftClickToSceneEvent);
  }
}

/////////////////////////////////////////////////
void IgnRenderer::BroadcastRightClick()
{
  if (this->dataPtr->mouseEvent.Button() == common::MouseEvent::RIGHT &&
      this->dataPtr->mouseEvent.Type() == common::MouseEvent::RELEASE &&
      !this->dataPtr->mouseEvent.Dragging() && this->dataPtr->mouseDirty)
  {
    // If the dropdown menu is disabled, quash the mouse event
    if (!this->dataPtr->dropdownMenuEnabled)
      this->dataPtr->mouseDirty = false;

    math::Vector3d pos = this->ScreenToScene(this->dataPtr->mouseEvent.Pos());

    ignition::gui::events::RightClickToScene rightClickToSceneEvent(pos);
    ignition::gui::App()->sendEvent(
        ignition::gui::App()->findChild<ignition::gui::MainWindow *>(),
        &rightClickToSceneEvent);
  }
}

/////////////////////////////////////////////////
void IgnRenderer::HandleMouseContextMenu()
{
  if (!this->dataPtr->mouseDirty)
    return;

  if (!this->dataPtr->mouseEvent.Dragging() &&
      this->dataPtr->mouseEvent.Type() == common::MouseEvent::RELEASE &&
      this->dataPtr->mouseEvent.Button() == common::MouseEvent::RIGHT)
  {
    math::Vector2i dt =
      this->dataPtr->mouseEvent.PressPos() - this->dataPtr->mouseEvent.Pos();

    // check for click with some tol for mouse movement
    if (dt.Length() > 5.0)
      return;

    rendering::VisualPtr visual = this->dataPtr->camera->Scene()->VisualAt(
          this->dataPtr->camera,
          this->dataPtr->mouseEvent.Pos());

    if (!visual)
      return;

    // get model visual
    while (visual->HasParent() && visual->Parent() !=
        visual->Scene()->RootVisual())
    {
      visual = std::dynamic_pointer_cast<rendering::Visual>(visual->Parent());
    }

    emit ContextMenuRequested(visual->Name().c_str());
    this->dataPtr->mouseDirty = false;
  }
}

////////////////////////////////////////////////
void IgnRenderer::HandleKeyPress(QKeyEvent *_e)
{
  if (_e->isAutoRepeat())
    return;

  std::lock_guard<std::mutex> lock(this->dataPtr->mutex);

  this->dataPtr->keyEvent.SetKey(_e->key());
  this->dataPtr->keyEvent.SetText(_e->text().toStdString());

  this->dataPtr->keyEvent.SetControl(
    (_e->modifiers() & Qt::ControlModifier));
  this->dataPtr->keyEvent.SetShift(
    (_e->modifiers() & Qt::ShiftModifier));
  this->dataPtr->keyEvent.SetAlt(
    (_e->modifiers() & Qt::AltModifier));

  this->dataPtr->mouseEvent.SetControl(this->dataPtr->keyEvent.Control());
  this->dataPtr->mouseEvent.SetShift(this->dataPtr->keyEvent.Shift());
  this->dataPtr->mouseEvent.SetAlt(this->dataPtr->keyEvent.Alt());
  this->dataPtr->keyEvent.SetType(common::KeyEvent::PRESS);

  // Update the object and mouse to be placed at the current position
  // only for x, y, and z key presses
  if (_e->key() == Qt::Key_X ||
      _e->key() == Qt::Key_Y ||
      _e->key() == Qt::Key_Z ||
      _e->key() == Qt::Key_Shift)
  {
    this->dataPtr->transformControl.Start();
    this->dataPtr->mousePressPos = this->dataPtr->mouseEvent.Pos();
  }

  // fullscreen
  if (_e->key() == Qt::Key_F11)
  {
    if (ignition::gui::App()->findChild
        <ignition::gui::MainWindow *>()->QuickWindow()->visibility()
        == QWindow::FullScreen)
    {
      ignition::gui::App()->findChild
        <ignition::gui::MainWindow *>()->QuickWindow()->showNormal();
    }
    else
    {
      ignition::gui::App()->findChild
        <ignition::gui::MainWindow *>()->QuickWindow()->showFullScreen();
    }
  }

  switch (_e->key())
  {
    case Qt::Key_X:
      this->dataPtr->xPressed = true;
      break;
    case Qt::Key_Y:
      this->dataPtr->yPressed = true;
      break;
    case Qt::Key_Z:
      this->dataPtr->zPressed = true;
      break;
    default:
      break;
  }
}

////////////////////////////////////////////////
void IgnRenderer::HandleKeyRelease(QKeyEvent *_e)
{
  if (_e->isAutoRepeat())
    return;

  std::lock_guard<std::mutex> lock(this->dataPtr->mutex);

  this->dataPtr->keyEvent.SetKey(0);

  this->dataPtr->keyEvent.SetControl(
    (_e->modifiers() & Qt::ControlModifier)
    && (_e->key() != Qt::Key_Control));
  this->dataPtr->keyEvent.SetShift(
    (_e->modifiers() & Qt::ShiftModifier)
    && (_e->key() != Qt::Key_Shift));
  this->dataPtr->keyEvent.SetAlt(
    (_e->modifiers() & Qt::AltModifier)
    && (_e->key() != Qt::Key_Alt));

  this->dataPtr->mouseEvent.SetControl(this->dataPtr->keyEvent.Control());
  this->dataPtr->mouseEvent.SetShift(this->dataPtr->keyEvent.Shift());
  this->dataPtr->mouseEvent.SetAlt(this->dataPtr->keyEvent.Alt());
  this->dataPtr->keyEvent.SetType(common::KeyEvent::RELEASE);

  // Update the object and mouse to be placed at the current position
  // only for x, y, and z key presses
  if (_e->key() == Qt::Key_X ||
      _e->key() == Qt::Key_Y ||
      _e->key() == Qt::Key_Z ||
      _e->key() == Qt::Key_Shift)
  {
    this->dataPtr->transformControl.Start();
    this->dataPtr->mousePressPos = this->dataPtr->mouseEvent.Pos();
    this->dataPtr->isStartWorldPosSet = false;
  }

  switch (_e->key())
  {
    case Qt::Key_X:
      this->dataPtr->xPressed = false;
      break;
    case Qt::Key_Y:
      this->dataPtr->yPressed = false;
      break;
    case Qt::Key_Z:
      this->dataPtr->zPressed = false;
      break;
    case Qt::Key_Escape:
      this->dataPtr->escapeReleased = true;
      break;
    default:
      break;
  }
}

/////////////////////////////////////////////////
void IgnRenderer::HandleModelPlacement()
{
  if (!this->dataPtr->isPlacing)
    return;

  if (this->dataPtr->spawnPreview && this->dataPtr->hoverDirty)
  {
    math::Vector3d pos = this->ScreenToPlane(this->dataPtr->mouseHoverPos);
    pos.Z(this->dataPtr->spawnPreview->WorldPosition().Z());
    this->dataPtr->spawnPreview->SetWorldPosition(pos);
    this->dataPtr->hoverDirty = false;
  }
  if (this->dataPtr->mouseEvent.Button() == common::MouseEvent::LEFT &&
      this->dataPtr->mouseEvent.Type() == common::MouseEvent::RELEASE &&
      !this->dataPtr->mouseEvent.Dragging() && this->dataPtr->mouseDirty)
  {
    // Delete the generated visuals
    this->TerminateSpawnPreview();

    math::Pose3d modelPose = this->dataPtr->spawnPreviewPose;
    std::function<void(const ignition::msgs::Boolean &, const bool)> cb =
        [](const ignition::msgs::Boolean &/*_rep*/, const bool _result)
    {
      if (!_result)
        ignerr << "Error creating model" << std::endl;
    };
    math::Vector3d pos = this->ScreenToPlane(this->dataPtr->mouseEvent.Pos());
    pos.Z(modelPose.Pos().Z());
    msgs::EntityFactory req;
    if (!this->dataPtr->spawnSdfString.empty())
    {
      req.set_sdf(this->dataPtr->spawnSdfString);
    }
    else if (!this->dataPtr->spawnSdfPath.empty())
    {
      req.set_sdf_filename(this->dataPtr->spawnSdfPath);
    }
    else
    {
      ignwarn << "Failed to find SDF string or file path" << std::endl;
    }
    req.set_allow_renaming(true);
    msgs::Set(req.mutable_pose(), math::Pose3d(pos, modelPose.Rot()));

    if (this->dataPtr->createCmdService.empty())
    {
      this->dataPtr->createCmdService = "/world/" + this->worldName
          + "/create";
    }
    this->dataPtr->createCmdService = transport::TopicUtils::AsValidTopic(
        this->dataPtr->createCmdService);
    if (this->dataPtr->createCmdService.empty())
    {
      ignerr << "Failed to create valid create command service for world ["
             << this->worldName <<"]" << std::endl;
      return;
    }

    this->dataPtr->node.Request(this->dataPtr->createCmdService, req, cb);
    this->dataPtr->isPlacing = false;
    this->dataPtr->mouseDirty = false;
    this->dataPtr->spawnSdfString.clear();
    this->dataPtr->spawnSdfPath.clear();
  }
}

/////////////////////////////////////////////////
void IgnRenderer::HandleEntitySelection()
{
  if (this->dataPtr->selectionHelper.deselectAll)
  {
    this->DeselectAllEntities(this->dataPtr->selectionHelper.sendEvent);

    this->dataPtr->selectionHelper = SelectionHelper();
  }
  else if (this->dataPtr->selectionHelper.selectEntity != kNullEntity)
  {
    auto node = this->dataPtr->renderUtil.SceneManager().NodeById(
      this->dataPtr->selectionHelper.selectEntity);
    this->UpdateSelectedEntity(node,
        this->dataPtr->selectionHelper.sendEvent);

    this->dataPtr->selectionHelper = SelectionHelper();
  }
}

/////////////////////////////////////////////////
void IgnRenderer::DeselectAllEntities(bool _sendEvent)
{
  if (this->dataPtr->renderThreadId != std::this_thread::get_id())
  {
    ignwarn << "Making render calls from outside the render thread"
            << std::endl;
  }

  this->dataPtr->renderUtil.DeselectAllEntities();

  if (_sendEvent)
  {
    ignition::gazebo::gui::events::DeselectAllEntities deselectEvent;
    ignition::gui::App()->sendEvent(
        ignition::gui::App()->findChild<ignition::gui::MainWindow *>(),
        &deselectEvent);
  }
}

/////////////////////////////////////////////////
double IgnRenderer::SnapValue(
    double _coord, double _interval, double _sensitivity) const
{
  double snap = _interval * _sensitivity;
  double rem = fmod(_coord, _interval);
  double minInterval = _coord - rem;

  if (rem < 0)
  {
    minInterval -= _interval;
  }

  double maxInterval = minInterval + _interval;

  if (_coord < (minInterval + snap))
  {
    _coord = minInterval;
  }
  else if (_coord > (maxInterval - snap))
  {
    _coord = maxInterval;
  }

  return _coord;
}

/////////////////////////////////////////////////
void IgnRenderer::SnapPoint(
    ignition::math::Vector3d &_point, math::Vector3d &_snapVals,
    double _sensitivity) const
{
  if (_snapVals.X() <= 0 || _snapVals.Y() <= 0 || _snapVals.Z() <= 0)
  {
    ignerr << "Interval distance must be greater than 0"
        << std::endl;
    return;
  }

  if (_sensitivity < 0 || _sensitivity > 1.0)
  {
    ignerr << "Sensitivity must be between 0 and 1" << std::endl;
    return;
  }

  _point.X() = this->SnapValue(_point.X(), _snapVals.X(), _sensitivity);
  _point.Y() = this->SnapValue(_point.Y(), _snapVals.Y(), _sensitivity);
  _point.Z() = this->SnapValue(_point.Z(), _snapVals.Z(), _sensitivity);
}

/////////////////////////////////////////////////
void IgnRenderer::XYZConstraint(math::Vector3d &_axis)
{
  math::Vector3d translationAxis = math::Vector3d::Zero;

  if (this->dataPtr->xPressed)
  {
    translationAxis += math::Vector3d::UnitX;
  }

  if (this->dataPtr->yPressed)
  {
    translationAxis += math::Vector3d::UnitY;
  }

  if (this->dataPtr->zPressed)
  {
    translationAxis += math::Vector3d::UnitZ;
  }

  if (translationAxis != math::Vector3d::Zero)
  {
    _axis = translationAxis;
  }
}

/////////////////////////////////////////////////
void IgnRenderer::HandleMouseTransformControl()
{
  if (this->dataPtr->renderThreadId != std::this_thread::get_id())
  {
    ignwarn << "Making render calls from outside the render thread"
            << std::endl;
  }

  // set transform configuration
  this->dataPtr->transformControl.SetTransformMode(
      this->dataPtr->transformMode);

  if (!this->dataPtr->transformControl.Camera())
    this->dataPtr->transformControl.SetCamera(this->dataPtr->camera);

  // stop and detach transform controller if mode is none or no entity is
  // selected
  if (this->dataPtr->transformMode == rendering::TransformMode::TM_NONE ||
      (this->dataPtr->transformControl.Node() &&
      this->dataPtr->renderUtil.SelectedEntities().empty()))
  {
    if (this->dataPtr->transformControl.Active())
      this->dataPtr->transformControl.Stop();

    this->dataPtr->transformControl.Detach();
  }
  else
  {
    // shift indicates world space transformation
    this->dataPtr->transformSpace = (this->dataPtr->keyEvent.Shift()) ?
        rendering::TransformSpace::TS_WORLD :
        rendering::TransformSpace::TS_LOCAL;
    this->dataPtr->transformControl.SetTransformSpace(
        this->dataPtr->transformSpace);
  }

  // update gizmo visual
  this->dataPtr->transformControl.Update();

  // check for mouse events
  if (!this->dataPtr->mouseDirty)
    return;

  // handle transform control
  if (this->dataPtr->mouseEvent.Button() == common::MouseEvent::LEFT)
  {
    if (this->dataPtr->mouseEvent.Type() == common::MouseEvent::PRESS
        && this->dataPtr->transformControl.Node())
    {
      this->dataPtr->mousePressPos = this->dataPtr->mouseEvent.Pos();
      // get the visual at mouse position
      rendering::VisualPtr visual = this->dataPtr->camera->VisualAt(
            this->dataPtr->mouseEvent.PressPos());

      if (visual)
      {
        // check if the visual is an axis in the gizmo visual
        math::Vector3d axis =
            this->dataPtr->transformControl.AxisById(visual->Id());
        if (axis != ignition::math::Vector3d::Zero)
        {
          // start the transform process
          this->dataPtr->transformControl.SetActiveAxis(axis);
          this->dataPtr->transformControl.Start();
          this->dataPtr->mouseDirty = false;
        }
        else
          return;
      }
    }
    else if (this->dataPtr->mouseEvent.Type() == common::MouseEvent::RELEASE)
    {
      this->dataPtr->isStartWorldPosSet = false;
      if (this->dataPtr->transformControl.Active())
      {
        if (this->dataPtr->transformControl.Node())
        {
          std::function<void(const ignition::msgs::Boolean &, const bool)> cb =
              [](const ignition::msgs::Boolean &/*_rep*/, const bool _result)
          {
            if (!_result)
              ignerr << "Error setting pose" << std::endl;
          };
          rendering::NodePtr node = this->dataPtr->transformControl.Node();
          ignition::msgs::Pose req;
          req.set_name(node->Name());
          msgs::Set(req.mutable_position(), node->WorldPosition());
          msgs::Set(req.mutable_orientation(), node->WorldRotation());
          if (this->dataPtr->poseCmdService.empty())
          {
            this->dataPtr->poseCmdService = "/world/" + this->worldName
                + "/set_pose";
          }
          this->dataPtr->poseCmdService = transport::TopicUtils::AsValidTopic(
              this->dataPtr->poseCmdService);
          if (this->dataPtr->poseCmdService.empty())
          {
            ignerr << "Failed to create valid pose command service for world ["
                   << this->worldName <<"]" << std::endl;
            return;
          }
          this->dataPtr->node.Request(this->dataPtr->poseCmdService, req, cb);
        }

        this->dataPtr->transformControl.Stop();
        this->dataPtr->mouseDirty = false;
      }
      // Select entity
      else if (!this->dataPtr->mouseEvent.Dragging())
      {
        rendering::VisualPtr v = this->dataPtr->camera->VisualAt(
              this->dataPtr->mouseEvent.Pos());

        rendering::VisualPtr visual = this->dataPtr->camera->Scene()->VisualAt(
              this->dataPtr->camera,
              this->dataPtr->mouseEvent.Pos());

        if (!visual)
        {
          // Hit the background, deselect all
          if (!this->dataPtr->mouseEvent.Dragging())
          {
            this->DeselectAllEntities(true);
          }
          return;
        }

        // check if the visual is an axis in the gizmo visual
        math::Vector3d axis =
            this->dataPtr->transformControl.AxisById(visual->Id());
        if (axis == ignition::math::Vector3d::Zero)
        {
          auto topVis =
              this->dataPtr->renderUtil.SceneManager().TopLevelVisual(visual);
          // TODO(anyone) Check plane geometry instead of hardcoded name!
          if (topVis && topVis->Name() != "ground_plane")
          {
            // Highlight entity and notify other widgets
            this->UpdateSelectedEntity(topVis, true);

            this->dataPtr->mouseDirty = false;
            return;
          }
          // Don't deselect after dragging, user may be orbiting the camera
          else if (!this->dataPtr->mouseEvent.Dragging())
          {
            // Hit the ground, deselect all
            this->DeselectAllEntities(true);
            return;
          }
        }
      }
    }
  }

  if (this->dataPtr->mouseEvent.Type() == common::MouseEvent::MOVE
      && this->dataPtr->transformControl.Active())
  {
    // compute the the start and end mouse positions in normalized coordinates
    auto imageWidth = static_cast<double>(this->dataPtr->camera->ImageWidth());
    auto imageHeight = static_cast<double>(
        this->dataPtr->camera->ImageHeight());
    double nx = 2.0 *
      this->dataPtr->mousePressPos.X() /
      imageWidth - 1.0;
    double ny = 1.0 - 2.0 *
      this->dataPtr->mousePressPos.Y() /
      imageHeight;
    double nxEnd = 2.0 * this->dataPtr->mouseEvent.Pos().X() /
      imageWidth - 1.0;
    double nyEnd = 1.0 - 2.0 * this->dataPtr->mouseEvent.Pos().Y() /
      imageHeight;
    math::Vector2d start(nx, ny);
    math::Vector2d end(nxEnd, nyEnd);

    // get the current active axis
    math::Vector3d axis = this->dataPtr->transformControl.ActiveAxis();

    // compute 3d transformation from 2d mouse movement
    if (this->dataPtr->transformControl.Mode() ==
        rendering::TransformMode::TM_TRANSLATION)
    {
      Entity nodeId = this->dataPtr->renderUtil.SelectedEntities().front();
      rendering::NodePtr target =
          this->dataPtr->renderUtil.SceneManager().NodeById(nodeId);
      if (!target)
      {
        ignwarn << "Failed to find node with ID [" << nodeId << "]"
                << std::endl;
        return;
      }
      this->XYZConstraint(axis);
      if (!this->dataPtr->isStartWorldPosSet)
      {
        this->dataPtr->isStartWorldPosSet = true;
        this->dataPtr->startWorldPos =
          target->WorldPosition();
      }
      ignition::math::Vector3d worldPos =
        target->WorldPosition();
      math::Vector3d distance =
        this->dataPtr->transformControl.TranslationFrom2d(axis, start, end);
      if (this->dataPtr->keyEvent.Control())
      {
        // Translate to world frame for snapping
        distance += this->dataPtr->startWorldPos;
        math::Vector3d snapVals = this->XYZSnap();

        // Constrain snap values to a minimum of 1e-4
        snapVals.X() = std::max(1e-4, snapVals.X());
        snapVals.Y() = std::max(1e-4, snapVals.Y());
        snapVals.Z() = std::max(1e-4, snapVals.Z());

        SnapPoint(distance, snapVals);

        // Translate back to entity frame
        distance -= this->dataPtr->startWorldPos;
        distance *= axis;
      }
      this->dataPtr->transformControl.Translate(distance);
    }
    else if (this->dataPtr->transformControl.Mode() ==
        rendering::TransformMode::TM_ROTATION)
    {
      math::Quaterniond rotation =
          this->dataPtr->transformControl.RotationFrom2d(axis, start, end);

      if (this->dataPtr->keyEvent.Control())
      {
        math::Vector3d currentRot = rotation.Euler();
        math::Vector3d snapVals = this->RPYSnap();

        if (snapVals.X() <= 1e-4)
        {
          snapVals.X() = IGN_PI/4;
        }
        else
        {
          snapVals.X() = IGN_DTOR(snapVals.X());
        }
        if (snapVals.Y() <= 1e-4)
        {
          snapVals.Y() = IGN_PI/4;
        }
        else
        {
          snapVals.Y() = IGN_DTOR(snapVals.Y());
        }
        if (snapVals.Z() <= 1e-4)
        {
          snapVals.Z() = IGN_PI/4;
        }
        else
        {
          snapVals.Z() = IGN_DTOR(snapVals.Z());
        }

        SnapPoint(currentRot, snapVals);
        rotation = math::Quaterniond::EulerToQuaternion(currentRot);
      }
      this->dataPtr->transformControl.Rotate(rotation);
    }
    else if (this->dataPtr->transformControl.Mode() ==
        rendering::TransformMode::TM_SCALE)
    {
      this->XYZConstraint(axis);
      // note: scaling is limited to local space
      math::Vector3d scale =
          this->dataPtr->transformControl.ScaleFrom2d(axis, start, end);
      if (this->dataPtr->keyEvent.Control())
      {
        math::Vector3d snapVals = this->ScaleSnap();

        if (snapVals.X() <= 1e-4)
          snapVals.X() = 0.1;
        if (snapVals.Y() <= 1e-4)
          snapVals.Y() = 0.1;
        if (snapVals.Z() <= 1e-4)
          snapVals.Z() = 0.1;

        SnapPoint(scale, snapVals);
      }
      this->dataPtr->transformControl.Scale(scale);
    }
    this->dataPtr->drag = 0;
    this->dataPtr->mouseDirty = false;
  }
}


/////////////////////////////////////////////////
void IgnRenderer::HandleMouseViewControl()
{
  if (!this->dataPtr->mouseDirty)
    return;

  if (this->dataPtr->renderThreadId != std::this_thread::get_id())
  {
    ignwarn << "Making render calls from outside the render thread"
            << std::endl;
  }

  math::Vector3d camWorldPos;
  if (!this->dataPtr->followTarget.empty())
    this->dataPtr->camera->WorldPosition();

  this->dataPtr->viewControl.SetCamera(this->dataPtr->camera);

  if (this->dataPtr->mouseEvent.Type() == common::MouseEvent::SCROLL)
  {
    this->dataPtr->target =
        this->ScreenToScene(this->dataPtr->mouseEvent.Pos());
    this->dataPtr->viewControl.SetTarget(this->dataPtr->target);
    double distance = this->dataPtr->camera->WorldPosition().Distance(
        this->dataPtr->target);
    double amount = -this->dataPtr->drag.Y() * distance / 5.0;
    this->dataPtr->viewControl.Zoom(amount);
  }
  else
  {
    if (this->dataPtr->mouseEvent.Type() == common::MouseEvent::PRESS)
    {
      this->dataPtr->target = this->ScreenToScene(
          this->dataPtr->mouseEvent.PressPos());
      this->dataPtr->viewControl.SetTarget(this->dataPtr->target);
    }

    // Pan with left button
    if (this->dataPtr->mouseEvent.Buttons() & common::MouseEvent::LEFT)
    {
      if (Qt::ShiftModifier == QGuiApplication::queryKeyboardModifiers())
        this->dataPtr->viewControl.Orbit(this->dataPtr->drag);
      else
        this->dataPtr->viewControl.Pan(this->dataPtr->drag);
    }
    // Orbit with middle button
    else if (this->dataPtr->mouseEvent.Buttons() & common::MouseEvent::MIDDLE)
    {
      this->dataPtr->viewControl.Orbit(this->dataPtr->drag);
    }
    else if (this->dataPtr->mouseEvent.Buttons() & common::MouseEvent::RIGHT)
    {
      double hfov = this->dataPtr->camera->HFOV().Radian();
      double vfov = 2.0f * atan(tan(hfov / 2.0f) /
          this->dataPtr->camera->AspectRatio());
      double distance = this->dataPtr->camera->WorldPosition().Distance(
          this->dataPtr->target);
      double amount = ((-this->dataPtr->drag.Y() /
          static_cast<double>(this->dataPtr->camera->ImageHeight()))
          * distance * tan(vfov/2.0) * 6.0);
      this->dataPtr->viewControl.Zoom(amount);
    }
  }
  this->dataPtr->drag = 0;
  this->dataPtr->mouseDirty = false;


  if (!this->dataPtr->followTarget.empty())
  {
    math::Vector3d dPos = this->dataPtr->camera->WorldPosition() - camWorldPos;
    if (dPos != math::Vector3d::Zero)
    {
      this->dataPtr->followOffsetDirty = true;
    }
  }
}

/////////////////////////////////////////////////
void IgnRenderer::Initialize()
{
  if (this->initialized)
    return;

  this->dataPtr->renderUtil.SetUseCurrentGLContext(true);
  this->dataPtr->renderUtil.Init();

  rendering::ScenePtr scene = this->dataPtr->renderUtil.Scene();
  if (!scene)
    return;

  auto root = scene->RootVisual();

  // Camera
  this->dataPtr->camera = scene->CreateCamera();
  root->AddChild(this->dataPtr->camera);
  this->dataPtr->camera->SetLocalPose(this->cameraPose);
  this->dataPtr->camera->SetImageWidth(this->textureSize.width());
  this->dataPtr->camera->SetImageHeight(this->textureSize.height());
  this->dataPtr->camera->SetAntiAliasing(8);
  this->dataPtr->camera->SetHFOV(M_PI * 0.5);
  this->dataPtr->camera->SetVisibilityMask(this->visibilityMask);
  // setting the size and calling PreRender should cause the render texture to
  //  be rebuilt
  this->dataPtr->camera->PreRender();
  this->textureId = this->dataPtr->camera->RenderTextureGLId();

  // Ray Query
  this->dataPtr->rayQuery = this->dataPtr->camera->Scene()->CreateRayQuery();

  this->initialized = true;
}

/////////////////////////////////////////////////
void IgnRenderer::Destroy()
{
  auto engine = rendering::engine(this->dataPtr->renderUtil.EngineName());
  if (!engine)
    return;
  auto scene = engine->SceneByName(this->dataPtr->renderUtil.SceneName());
  if (!scene)
    return;

  scene->DestroySensor(this->dataPtr->camera);

  // If that was the last sensor, destroy scene
  if (scene->SensorCount() == 0)
  {
    igndbg << "Destroy scene [" << scene->Name() << "]" << std::endl;
    engine->DestroyScene(scene);

    // TODO(anyone) If that was the last scene, terminate engine?
  }
}

/////////////////////////////////////////////////
void IgnRenderer::SetXYZSnap(const math::Vector3d &_xyz)
{
  this->dataPtr->xyzSnap = _xyz;
}

/////////////////////////////////////////////////
math::Vector3d IgnRenderer::XYZSnap() const
{
  return this->dataPtr->xyzSnap;
}

/////////////////////////////////////////////////
void IgnRenderer::SetRPYSnap(const math::Vector3d &_rpy)
{
  this->dataPtr->rpySnap = _rpy;
}

/////////////////////////////////////////////////
math::Vector3d IgnRenderer::RPYSnap() const
{
  return this->dataPtr->rpySnap;
}

/////////////////////////////////////////////////
void IgnRenderer::SetScaleSnap(const math::Vector3d &_scale)
{
  this->dataPtr->scaleSnap = _scale;
}

/////////////////////////////////////////////////
math::Vector3d IgnRenderer::ScaleSnap() const
{
  return this->dataPtr->scaleSnap;
}
/////////////////////////////////////////////////
void IgnRenderer::UpdateSelectedEntity(const rendering::NodePtr &_node,
    bool _sendEvent)
{
  if (!_node)
    return;

  if (this->dataPtr->renderThreadId != std::this_thread::get_id())
  {
    ignwarn << "Making render calls from outside the render thread"
            << std::endl;
  }

  bool deselectedAll{false};

  // Deselect all if control is not being held
  if (!(QGuiApplication::keyboardModifiers() & Qt::ControlModifier) &&
      !this->dataPtr->renderUtil.SelectedEntities().empty())
  {
    // Notify other widgets regardless of _sendEvent, because this is a new
    // decision from this widget
    this->DeselectAllEntities(true);
    deselectedAll = true;
  }

  // Attach control if in a transform mode - control is attached to:
  // * latest selection
  // * top-level nodes (model, light...)
  if (this->dataPtr->transformMode != rendering::TransformMode::TM_NONE)
  {
    auto topNode =
        this->dataPtr->renderUtil.SceneManager().TopLevelNode(_node);
    if (topNode == _node)
    {
      this->dataPtr->transformControl.Attach(_node);

      // When attached, we want only one entity selected
      // Notify other widgets regardless of _sendEvent, because this is a new
      // decision from this widget
      this->DeselectAllEntities(true);
      deselectedAll = true;
    }
    else
    {
      this->dataPtr->transformControl.Detach();
    }
  }

  // Select new entity
  this->dataPtr->renderUtil.SetSelectedEntity(_node);

  // Notify other widgets of the currently selected entities
  if (_sendEvent || deselectedAll)
  {
    ignition::gazebo::gui::events::EntitiesSelected selectEvent(
        this->dataPtr->renderUtil.SelectedEntities());
    ignition::gui::App()->sendEvent(
        ignition::gui::App()->findChild<ignition::gui::MainWindow *>(),
        &selectEvent);
  }
}

/////////////////////////////////////////////////
void IgnRenderer::SetTransformMode(const std::string &_mode)
{
  std::lock_guard<std::mutex> lock(this->dataPtr->mutex);
  if (_mode == "select")
    this->dataPtr->transformMode = rendering::TransformMode::TM_NONE;
  else if (_mode == "translate")
    this->dataPtr->transformMode = rendering::TransformMode::TM_TRANSLATION;
  else if (_mode == "rotate")
    this->dataPtr->transformMode = rendering::TransformMode::TM_ROTATION;
  else if (_mode == "scale")
    this->dataPtr->transformMode = rendering::TransformMode::TM_SCALE;
  else
    ignerr << "Unknown transform mode: [" << _mode << "]" << std::endl;

  // Update selected entities if transform control is changed
  if (!this->dataPtr->renderUtil.SelectedEntities().empty())
  {
    Entity entity = this->dataPtr->renderUtil.SelectedEntities().back();
    this->dataPtr->selectionHelper = {entity, false, false};
  }
}

/////////////////////////////////////////////////
void IgnRenderer::SetModel(const std::string &_model)
{
  std::lock_guard<std::mutex> lock(this->dataPtr->mutex);
  this->dataPtr->isSpawning = true;
  this->dataPtr->spawnSdfString = _model;
}

/////////////////////////////////////////////////
void IgnRenderer::SetModelPath(const std::string &_filePath)
{
  std::lock_guard<std::mutex> lock(this->dataPtr->mutex);
  this->dataPtr->isSpawning = true;
  this->dataPtr->spawnSdfPath = _filePath;
}

/////////////////////////////////////////////////
void IgnRenderer::SetDropdownMenuEnabled(bool _enableDropdownMenu)
{
  this->dataPtr->dropdownMenuEnabled = _enableDropdownMenu;
}

/////////////////////////////////////////////////
void IgnRenderer::SetRecordVideo(bool _record, const std::string &_format,
    const std::string &_savePath)
{
  std::lock_guard<std::mutex> lock(this->dataPtr->mutex);
  this->dataPtr->recordVideo = _record;
  this->dataPtr->recordVideoFormat = _format;
  this->dataPtr->recordVideoSavePath = _savePath;
}

/////////////////////////////////////////////////
void IgnRenderer::SetRecordVideoUseSimTime(bool _useSimTime)
{
  std::lock_guard<std::mutex> lock(this->dataPtr->mutex);
  this->dataPtr->recordVideoUseSimTime = _useSimTime;
}

/////////////////////////////////////////////////
void IgnRenderer::SetRecordVideoLockstep(bool _useSimTime)
{
  std::lock_guard<std::mutex> lock(this->dataPtr->mutex);
  this->dataPtr->recordVideoLockstep = _useSimTime;
}

/////////////////////////////////////////////////
void IgnRenderer::SetRecordVideoBitrate(unsigned int _bitrate)
{
  std::lock_guard<std::mutex> lock(this->dataPtr->mutex);
  this->dataPtr->recordVideoBitrate = _bitrate;
}

/////////////////////////////////////////////////
void IgnRenderer::SetMoveTo(const std::string &_target)
{
  std::lock_guard<std::mutex> lock(this->dataPtr->mutex);
  this->dataPtr->moveToTarget = _target;
}

/////////////////////////////////////////////////
void IgnRenderer::SetFollowTarget(const std::string &_target,
    bool _waitForTarget)
{
  std::lock_guard<std::mutex> lock(this->dataPtr->mutex);
  this->dataPtr->followTarget = _target;
  this->dataPtr->followTargetWait = _waitForTarget;
}

/////////////////////////////////////////////////
void IgnRenderer::SetViewAngle(const math::Vector3d &_direction)
{
  std::lock_guard<std::mutex> lock(this->dataPtr->mutex);
  this->dataPtr->viewAngle = true;
  this->dataPtr->viewAngleDirection = _direction;
}

/////////////////////////////////////////////////
void IgnRenderer::SetMoveToPose(const math::Pose3d &_pose)
{
  std::lock_guard<std::mutex> lock(this->dataPtr->mutex);
  this->dataPtr->moveToPoseValue = _pose;
}

/////////////////////////////////////////////////
void IgnRenderer::SetViewCollisionsTarget(const std::string &_target)
{
  std::lock_guard<std::mutex> lock(this->dataPtr->mutex);
  this->dataPtr->viewCollisionsTarget = _target;
}

/////////////////////////////////////////////////
void IgnRenderer::SetFollowPGain(double _gain)
{
  std::lock_guard<std::mutex> lock(this->dataPtr->mutex);
  this->dataPtr->followPGain = _gain;
}

/////////////////////////////////////////////////
void IgnRenderer::SetFollowWorldFrame(bool _worldFrame)
{
  std::lock_guard<std::mutex> lock(this->dataPtr->mutex);
  this->dataPtr->followWorldFrame = _worldFrame;
}

/////////////////////////////////////////////////
void IgnRenderer::SetInitCameraPose(const math::Pose3d &_pose)
{
  std::lock_guard<std::mutex> lock(this->dataPtr->mutex);
  this->dataPtr->moveToHelper.SetInitCameraPose(_pose);
}

/////////////////////////////////////////////////
bool IgnRenderer::FollowWorldFrame() const
{
  std::lock_guard<std::mutex> lock(this->dataPtr->mutex);
  return this->dataPtr->followWorldFrame;
}

/////////////////////////////////////////////////
void IgnRenderer::SetFollowOffset(const math::Vector3d &_offset)
{
  std::lock_guard<std::mutex> lock(this->dataPtr->mutex);
  this->dataPtr->followOffset = _offset;
}

/////////////////////////////////////////////////
math::Vector3d IgnRenderer::FollowOffset() const
{
  std::lock_guard<std::mutex> lock(this->dataPtr->mutex);
  return this->dataPtr->followOffset;
}

/////////////////////////////////////////////////
std::string IgnRenderer::FollowTarget() const
{
  std::lock_guard<std::mutex> lock(this->dataPtr->mutex);
  return this->dataPtr->followTarget;
}

/////////////////////////////////////////////////
void IgnRenderer::OnMoveToComplete()
{
  std::lock_guard<std::mutex> lock(this->dataPtr->mutex);
  this->dataPtr->moveToTarget.clear();
}

/////////////////////////////////////////////////
void IgnRenderer::OnViewAngleComplete()
{
  std::lock_guard<std::mutex> lock(this->dataPtr->mutex);
  this->dataPtr->viewAngle = false;
}

/////////////////////////////////////////////////
void IgnRenderer::OnMoveToPoseComplete()
{
  std::lock_guard<std::mutex> lock(this->dataPtr->mutex);
  this->dataPtr->moveToPoseValue.reset();
}

/////////////////////////////////////////////////
void IgnRenderer::NewHoverEvent(const math::Vector2i &_hoverPos)
{
  std::lock_guard<std::mutex> lock(this->dataPtr->mutex);
  this->dataPtr->mouseHoverPos = _hoverPos;
  this->dataPtr->hoverDirty = true;
}

/////////////////////////////////////////////////
void IgnRenderer::NewMouseEvent(const common::MouseEvent &_e,
    const math::Vector2d &_drag)
{
  std::lock_guard<std::mutex> lock(this->dataPtr->mutex);
  this->dataPtr->mouseEvent = _e;
  this->dataPtr->drag += _drag;
  this->dataPtr->mouseDirty = true;
}

/////////////////////////////////////////////////
math::Vector3d IgnRenderer::ScreenToPlane(
    const math::Vector2i &_screenPos) const
{
  // Normalize point on the image
  double width = this->dataPtr->camera->ImageWidth();
  double height = this->dataPtr->camera->ImageHeight();

  double nx = 2.0 * _screenPos.X() / width - 1.0;
  double ny = 1.0 - 2.0 * _screenPos.Y() / height;

  // Make a ray query
  this->dataPtr->rayQuery->SetFromCamera(
      this->dataPtr->camera, math::Vector2d(nx, ny));

  ignition::math::Planed plane(ignition::math::Vector3d(0, 0, 1), 0);

  math::Vector3d origin = this->dataPtr->rayQuery->Origin();
  math::Vector3d direction = this->dataPtr->rayQuery->Direction();
  double distance = plane.Distance(origin, direction);
  return origin + direction * distance;
}

/////////////////////////////////////////////////
math::Pose3d IgnRenderer::CameraPose() const
{
  if (this->dataPtr->camera)
    return this->dataPtr->camera->WorldPose();
  return math::Pose3d::Zero;
}

/////////////////////////////////////////////////
math::Vector3d IgnRenderer::ScreenToScene(
    const math::Vector2i &_screenPos) const
{
  // Normalize point on the image
  double width = this->dataPtr->camera->ImageWidth();
  double height = this->dataPtr->camera->ImageHeight();

  double nx = 2.0 * _screenPos.X() / width - 1.0;
  double ny = 1.0 - 2.0 * _screenPos.Y() / height;

  // Make a ray query
  this->dataPtr->rayQuery->SetFromCamera(
      this->dataPtr->camera, math::Vector2d(nx, ny));

  auto result = this->dataPtr->rayQuery->ClosestPoint();
  if (result)
    return result.point;

  // Set point to be 10m away if no intersection found
  return this->dataPtr->rayQuery->Origin() +
      this->dataPtr->rayQuery->Direction() * 10;
}

////////////////////////////////////////////////
void IgnRenderer::RequestSelectionChange(Entity _selectedEntity,
    bool _deselectAll, bool _sendEvent)
{
  this->dataPtr->selectionHelper = {_selectedEntity, _deselectAll, _sendEvent};
}

/////////////////////////////////////////////////
RenderThread::RenderThread()
{
  RenderWindowItemPrivate::threads << this;
  qRegisterMetaType<std::string>();
}

/////////////////////////////////////////////////
void RenderThread::RenderNext()
{
  this->context->makeCurrent(this->surface);

  if (!this->ignRenderer.initialized)
  {
    // Initialize renderer
    this->ignRenderer.Initialize();
  }

  // check if engine has been successfully initialized
  if (!this->ignRenderer.initialized)
  {
    ignerr << "Unable to initialize renderer" << std::endl;
    return;
  }

  this->ignRenderer.Render();

  emit TextureReady(this->ignRenderer.textureId, this->ignRenderer.textureSize);
}

/////////////////////////////////////////////////
void RenderThread::ShutDown()
{
  this->context->makeCurrent(this->surface);

  this->ignRenderer.Destroy();

  this->context->doneCurrent();
  delete this->context;

  // schedule this to be deleted only after we're done cleaning up
  this->surface->deleteLater();

  // Stop event processing, move the thread to GUI and make sure it is deleted.
  this->moveToThread(QGuiApplication::instance()->thread());
}


/////////////////////////////////////////////////
void RenderThread::SizeChanged()
{
  auto item = qobject_cast<QQuickItem *>(this->sender());
  if (!item)
  {
    ignerr << "Internal error, sender is not QQuickItem." << std::endl;
    return;
  }

  if (item->width() <= 0 || item->height() <= 0)
    return;

  this->ignRenderer.textureSize = QSize(item->width(), item->height());
  this->ignRenderer.textureDirty = true;
}

/////////////////////////////////////////////////
TextureNode::TextureNode(QQuickWindow *_window)
    : window(_window)
{
  // Our texture node must have a texture, so use the default 0 texture.
#if QT_VERSION < QT_VERSION_CHECK(5, 14, 0)
  this->texture = this->window->createTextureFromId(0, QSize(1, 1));
#else
  void * nativeLayout;
  this->texture = this->window->createTextureFromNativeObject(
      QQuickWindow::NativeObjectTexture, &nativeLayout, 0, QSize(1, 1),
      QQuickWindow::TextureIsOpaque);
#endif
  this->setTexture(this->texture);
}

/////////////////////////////////////////////////
TextureNode::~TextureNode()
{
  delete this->texture;
}

/////////////////////////////////////////////////
void TextureNode::NewTexture(int _id, const QSize &_size)
{
  this->mutex.lock();
  this->id = _id;
  this->size = _size;
  this->mutex.unlock();

  // We cannot call QQuickWindow::update directly here, as this is only allowed
  // from the rendering thread or GUI thread.
  emit PendingNewTexture();
}

/////////////////////////////////////////////////
void TextureNode::PrepareNode()
{
  this->mutex.lock();
  int newId = this->id;
  QSize sz = this->size;
  this->id = 0;
  this->mutex.unlock();
  if (newId)
  {
    delete this->texture;
    // note: include QQuickWindow::TextureHasAlphaChannel if the rendered
    // content has alpha.
#if QT_VERSION < QT_VERSION_CHECK(5, 14, 0)
    this->texture = this->window->createTextureFromId(
        newId, sz, QQuickWindow::TextureIsOpaque);
#else
    // TODO(anyone) Use createTextureFromNativeObject
    // https://github.com/ignitionrobotics/ign-gui/issues/113
#ifndef _WIN32
# pragma GCC diagnostic push
# pragma GCC diagnostic ignored "-Wdeprecated-declarations"
#endif
    this->texture = this->window->createTextureFromId(
        newId, sz, QQuickWindow::TextureIsOpaque);
#ifndef _WIN32
# pragma GCC diagnostic pop
#endif

#endif
    this->setTexture(this->texture);

    this->markDirty(DirtyMaterial);

    // This will notify the rendering thread that the texture is now being
    // rendered and it can start rendering to the other one.
    emit TextureInUse();
  }
}

/////////////////////////////////////////////////
RenderWindowItem::RenderWindowItem(QQuickItem *_parent)
  : QQuickItem(_parent), dataPtr(new RenderWindowItemPrivate)
{
  // FIXME(anyone) Ogre 1/2 singletons crash when there's an attempt to load
  // this plugin twice, so shortcut here. Ideally this would be caught at
  // Ignition Rendering.
  static bool done{false};
  if (done)
  {
    return;
  }
  done = true;

  this->setAcceptedMouseButtons(Qt::AllButtons);
  this->setFlag(ItemHasContents);
  this->dataPtr->renderThread = new RenderThread();
}

/////////////////////////////////////////////////
RenderWindowItem::~RenderWindowItem() = default;

/////////////////////////////////////////////////
void RenderWindowItem::Ready()
{
  this->dataPtr->renderThread->surface = new QOffscreenSurface();
  this->dataPtr->renderThread->surface->setFormat(
      this->dataPtr->renderThread->context->format());
  this->dataPtr->renderThread->surface->create();

  this->dataPtr->renderThread->ignRenderer.textureSize =
      QSize(std::max({this->width(), 1.0}), std::max({this->height(), 1.0}));

  this->connect(&this->dataPtr->renderThread->ignRenderer,
      &IgnRenderer::ContextMenuRequested,
      this, &RenderWindowItem::OnContextMenuRequested, Qt::QueuedConnection);

  this->connect(&this->dataPtr->renderThread->ignRenderer,
      &IgnRenderer::FollowTargetChanged,
      this, &RenderWindowItem::SetFollowTarget, Qt::QueuedConnection);

  this->dataPtr->renderThread->moveToThread(this->dataPtr->renderThread);

  this->connect(this, &QObject::destroyed,
      this->dataPtr->renderThread, &RenderThread::ShutDown,
      Qt::QueuedConnection);

  this->connect(this, &QQuickItem::widthChanged,
      this->dataPtr->renderThread, &RenderThread::SizeChanged);
  this->connect(this, &QQuickItem::heightChanged,
      this->dataPtr->renderThread, &RenderThread::SizeChanged);

  this->dataPtr->renderThread->start();
  this->update();

  this->dataPtr->rendererInit = true;
}

/////////////////////////////////////////////////
bool RenderWindowItem::RendererInitialized() const
{
  return this->dataPtr->rendererInit;
}

/////////////////////////////////////////////////
QSGNode *RenderWindowItem::updatePaintNode(QSGNode *_node,
    QQuickItem::UpdatePaintNodeData *)
{
  auto node = static_cast<TextureNode *>(_node);

  if (!this->dataPtr->renderThread->context)
  {
    QOpenGLContext *current = this->window()->openglContext();
    // Some GL implementations require that the currently bound context is
    // made non-current before we set up sharing, so we doneCurrent here
    // and makeCurrent down below while setting up our own context.
    current->doneCurrent();

    this->dataPtr->renderThread->context = new QOpenGLContext();
    if (this->RenderUtil()->EngineName() == "ogre2")
    {
      // Although it seems unbelievable, we can request another format for a
      // shared context; it is needed because Qt selects by default a compat
      // context which is much less likely to provide OpenGL 3.3 (only closed
      // NVidia drivers). This means there will be mismatch between what is
      // reported by QSG_INFO=1 and by OGRE.
      auto surfaceFormat = QSurfaceFormat();
      surfaceFormat.setMajorVersion(3);
      surfaceFormat.setMinorVersion(3);
      surfaceFormat.setProfile(QSurfaceFormat::CoreProfile);
      this->dataPtr->renderThread->context->setFormat(surfaceFormat);
    }
    else
    {
      this->dataPtr->renderThread->context->setFormat(current->format());
    }
    this->dataPtr->renderThread->context->setShareContext(current);
    this->dataPtr->renderThread->context->create();
    this->dataPtr->renderThread->context->moveToThread(
        this->dataPtr->renderThread);

    current->makeCurrent(this->window());

    QMetaObject::invokeMethod(this, "Ready");
    return nullptr;
  }

  if (!node)
  {
    node = new TextureNode(this->window());

    // Set up connections to get the production of render texture in sync with
    // vsync on the rendering thread.
    //
    // When a new texture is ready on the rendering thread, we use a direct
    // connection to the texture node to let it know a new texture can be used.
    // The node will then emit PendingNewTexture which we bind to
    // QQuickWindow::update to schedule a redraw.
    //
    // When the scene graph starts rendering the next frame, the PrepareNode()
    // function is used to update the node with the new texture. Once it
    // completes, it emits TextureInUse() which we connect to the rendering
    // thread's RenderNext() to have it start producing content into its render
    // texture.
    //
    // This rendering pipeline is throttled by vsync on the scene graph
    // rendering thread.

    this->connect(this->dataPtr->renderThread, &RenderThread::TextureReady,
        node, &TextureNode::NewTexture, Qt::DirectConnection);
    this->connect(node, &TextureNode::PendingNewTexture, this->window(),
        &QQuickWindow::update, Qt::QueuedConnection);
    this->connect(this->window(), &QQuickWindow::beforeRendering, node,
        &TextureNode::PrepareNode, Qt::DirectConnection);
    this->connect(node, &TextureNode::TextureInUse, this->dataPtr->renderThread,
        &RenderThread::RenderNext, Qt::QueuedConnection);

    // Get the production of FBO textures started..
    QMetaObject::invokeMethod(this->dataPtr->renderThread, "RenderNext",
        Qt::QueuedConnection);
  }

  node->setRect(this->boundingRect());

  return node;
}

///////////////////////////////////////////////////
void RenderWindowItem::OnContextMenuRequested(QString _entity)
{
  emit openContextMenu(std::move(_entity));
}

///////////////////////////////////////////////////
math::Vector3d RenderWindowItem::ScreenToScene(const math::Vector2i &_screenPos)
{
  return this->dataPtr->renderThread->ignRenderer.ScreenToScene(_screenPos);
}

////////////////////////////////////////////////
RenderUtil *RenderWindowItem::RenderUtil() const
{
  return this->dataPtr->renderThread->ignRenderer.RenderUtil();
}

/////////////////////////////////////////////////
Scene3D::Scene3D()
  : GuiSystem(), dataPtr(new Scene3DPrivate)
{
  qmlRegisterType<RenderWindowItem>("RenderWindow", 1, 0, "RenderWindow");
}


/////////////////////////////////////////////////
Scene3D::~Scene3D() = default;

/////////////////////////////////////////////////
void Scene3D::LoadConfig(const tinyxml2::XMLElement *_pluginElem)
{
  // FIXME(anyone) Ogre 1/2 singletons crash when there's an attempt to load
  // this plugin twice, so shortcut here. Ideally this would be caught at
  // Ignition Rendering.
  static bool done{false};
  if (done)
  {
    ignerr << "Only one Scene3D is supported per process at the moment."
           << std::endl;
    return;
  }
  done = true;

  auto renderWindow = this->PluginItem()->findChild<RenderWindowItem *>();
  if (!renderWindow)
  {
    ignerr << "Unable to find Render Window item. "
           << "Render window will not be created" << std::endl;
    return;
  }

  if (this->title.empty())
    this->title = "3D Scene";

  this->dataPtr->renderUtil = renderWindow->RenderUtil();

  renderWindow->forceActiveFocus();

  // Custom parameters
  if (_pluginElem)
  {
    if (auto elem = _pluginElem->FirstChildElement("engine"))
    {
      std::string engineName = elem->GetText();
      if (!engineName.empty())
      {
        this->dataPtr->renderUtil->SetEngineName(engineName);

        // there is a problem with displaying ogre2 render textures that are in
        // sRGB format. Workaround for now is to apply gamma correction
        // manually. There maybe a better way to solve the problem by making
        // OpenGL calls..
        if (engineName == std::string("ogre2"))
          this->PluginItem()->setProperty("gammaCorrect", true);
      }
    }

    if (auto elem = _pluginElem->FirstChildElement("scene"))
    {
      this->dataPtr->renderUtil->SetSceneName(elem->GetText());
    }

    if (auto elem = _pluginElem->FirstChildElement("ambient_light"))
    {
      math::Color ambient;
      std::stringstream colorStr;
      colorStr << std::string(elem->GetText());
      colorStr >> ambient;
      this->dataPtr->renderUtil->SetAmbientLight(ambient);
    }

    if (auto elem = _pluginElem->FirstChildElement("background_color"))
    {
      math::Color bgColor;
      std::stringstream colorStr;
      colorStr << std::string(elem->GetText());
      colorStr >> bgColor;
      this->dataPtr->renderUtil->SetBackgroundColor(bgColor);
    }

    if (auto elem = _pluginElem->FirstChildElement("sky"))
    {
      this->dataPtr->renderUtil->SetSkyEnabled(true);
      if (!elem->NoChildren())
        ignwarn << "Child elements of <sky> are not supported yet" << std::endl;
    }

    if (auto elem = _pluginElem->FirstChildElement("camera_pose"))
    {
      math::Pose3d pose;
      std::stringstream poseStr;
      poseStr << std::string(elem->GetText());
      poseStr >> pose;
      renderWindow->SetInitCameraPose(pose);
      renderWindow->SetCameraPose(pose);
    }

    if (auto elem = _pluginElem->FirstChildElement("camera_follow"))
    {
      if (auto gainElem = elem->FirstChildElement("p_gain"))
      {
        double gain;
        std::stringstream gainStr;
        gainStr << std::string(gainElem->GetText());
        gainStr >> gain;
        if (gain >= 0 && gain <= 1.0)
          renderWindow->SetFollowPGain(gain);
        else
          ignerr << "Camera follow p gain outside of range [0, 1]" << std::endl;
      }

      if (auto targetElem = elem->FirstChildElement("target"))
      {
        std::stringstream targetStr;
        targetStr << std::string(targetElem->GetText());
        renderWindow->SetFollowTarget(targetStr.str(), true);
      }

      if (auto worldFrameElem = elem->FirstChildElement("world_frame"))
      {
        std::string worldFrameStr =
            common::lowercase(worldFrameElem->GetText());
        if (worldFrameStr == "true" || worldFrameStr == "1")
          renderWindow->SetFollowWorldFrame(true);
        else if (worldFrameStr == "false" || worldFrameStr == "0")
          renderWindow->SetFollowWorldFrame(false);
        else
        {
          ignerr << "Faild to parse <world_frame> value: " << worldFrameStr
                 << std::endl;
        }
      }

      if (auto offsetElem = elem->FirstChildElement("offset"))
      {
        math::Vector3d offset;
        std::stringstream offsetStr;
        offsetStr << std::string(offsetElem->GetText());
        offsetStr >> offset;
        renderWindow->SetFollowOffset(offset);
      }
    }

    if (auto elem = _pluginElem->FirstChildElement("record_video"))
    {
      if (auto useSimTimeElem = elem->FirstChildElement("use_sim_time"))
      {
        bool useSimTime = false;
        if (useSimTimeElem->QueryBoolText(&useSimTime) != tinyxml2::XML_SUCCESS)
        {
          ignerr << "Faild to parse <use_sim_time> value: "
                 << useSimTimeElem->GetText() << std::endl;
        }
        else
        {
          renderWindow->SetRecordVideoUseSimTime(useSimTime);
        }
      }
      if (auto lockstepElem = elem->FirstChildElement("lockstep"))
      {
        bool lockstep = false;
        if (lockstepElem->QueryBoolText(&lockstep) != tinyxml2::XML_SUCCESS)
        {
          ignerr << "Failed to parse <lockstep> value: "
                 << lockstepElem->GetText() << std::endl;
        }
        else
        {
          renderWindow->SetRecordVideoLockstep(lockstep);
        }
      }
      if (auto bitrateElem = elem->FirstChildElement("bitrate"))
      {
        unsigned int bitrate = 0u;
        std::stringstream bitrateStr;
        bitrateStr << std::string(bitrateElem->GetText());
        bitrateStr >> bitrate;
        if (bitrate > 0u)
        {
          renderWindow->SetRecordVideoBitrate(bitrate);
        }
        else
        {
          ignerr << "Video recorder bitrate must be larger than 0"
                 << std::endl;
        }
      }
    }

    if (auto elem = _pluginElem->FirstChildElement("fullscreen"))
    {
      auto fullscreen = false;
      elem->QueryBoolText(&fullscreen);
      if (fullscreen)
      {
        ignition::gui::App()->findChild
          <ignition::gui::MainWindow *>()->QuickWindow()->showFullScreen();
      }
    }

    if (auto elem = _pluginElem->FirstChildElement("visibility_mask"))
    {
      uint32_t visibilityMask = 0xFFFFFFFFu;
      std::stringstream visibilityMaskStr;
      visibilityMaskStr << std::string(elem->GetText());
      bool isHex = common::lowercase(
          visibilityMaskStr.str()).compare(0, 2, "0x") == 0;
      if (isHex)
        visibilityMaskStr >> std::hex >> visibilityMask;
      else
        visibilityMaskStr >> visibilityMask;
      renderWindow->SetVisibilityMask(visibilityMask);
    }
  }

  // transform mode
  this->dataPtr->transformModeService =
      "/gui/transform_mode";
  this->dataPtr->node.Advertise(this->dataPtr->transformModeService,
      &Scene3D::OnTransformMode, this);
  ignmsg << "Transform mode service on ["
         << this->dataPtr->transformModeService << "]" << std::endl;

  // video recorder
  this->dataPtr->recordVideoService =
      "/gui/record_video";
  this->dataPtr->node.Advertise(this->dataPtr->recordVideoService,
      &Scene3D::OnRecordVideo, this);
  ignmsg << "Record video service on ["
         << this->dataPtr->recordVideoService << "]" << std::endl;

  // move to
  this->dataPtr->moveToService = "/gui/move_to";
  this->dataPtr->node.Advertise(this->dataPtr->moveToService,
      &Scene3D::OnMoveTo, this);
  ignmsg << "Move to service on ["
         << this->dataPtr->moveToService << "]" << std::endl;

  // follow
  this->dataPtr->followService = "/gui/follow";
  this->dataPtr->node.Advertise(this->dataPtr->followService,
      &Scene3D::OnFollow, this);
  ignmsg << "Follow service on ["
         << this->dataPtr->followService << "]" << std::endl;

  // view angle
  this->dataPtr->viewAngleService =
      "/gui/view_angle";
  this->dataPtr->node.Advertise(this->dataPtr->viewAngleService,
      &Scene3D::OnViewAngle, this);
  ignmsg << "View angle service on ["
         << this->dataPtr->viewAngleService << "]" << std::endl;

  // move to pose service
  this->dataPtr->moveToPoseService =
      "/gui/move_to/pose";
  this->dataPtr->node.Advertise(this->dataPtr->moveToPoseService,
      &Scene3D::OnMoveToPose, this);
  ignmsg << "Move to pose service on ["
         << this->dataPtr->moveToPoseService << "]" << std::endl;

  // camera position topic
  this->dataPtr->cameraPoseTopic = "/gui/camera/pose";
  this->dataPtr->cameraPosePub =
    this->dataPtr->node.Advertise<msgs::Pose>(this->dataPtr->cameraPoseTopic);
  ignmsg << "Camera pose topic advertised on ["
         << this->dataPtr->cameraPoseTopic << "]" << std::endl;

  // view collisions service
  this->dataPtr->viewCollisionsService = "/gui/view/collisions";
  this->dataPtr->node.Advertise(this->dataPtr->viewCollisionsService,
      &Scene3D::OnViewCollisions, this);
  ignmsg << "View collisions service on ["
         << this->dataPtr->viewCollisionsService << "]" << std::endl;

  ignition::gui::App()->findChild<
      ignition::gui::MainWindow *>()->QuickWindow()->installEventFilter(this);
  ignition::gui::App()->findChild<
      ignition::gui::MainWindow *>()->installEventFilter(this);
}

//////////////////////////////////////////////////
void Scene3D::Update(const UpdateInfo &_info,
    EntityComponentManager &_ecm)
{
  if (nullptr == this->dataPtr->renderUtil)
    return;

  IGN_PROFILE("Scene3D::Update");
  auto renderWindow = this->PluginItem()->findChild<RenderWindowItem *>();
  if (this->dataPtr->worldName.empty())
  {
    // TODO(anyone) Only one scene is supported for now
    _ecm.Each<components::World, components::Name>(
        [&](const Entity &/*_entity*/,
          const components::World * /* _world */ ,
          const components::Name *_name)->bool
        {
          this->dataPtr->worldName = _name->Data();
          return true;
        });

    renderWindow->SetWorldName(this->dataPtr->worldName);
    auto worldEntity =
      _ecm.EntityByComponents(components::Name(this->dataPtr->worldName),
        components::World());
    auto renderEngineGuiComp =
      _ecm.Component<components::RenderEngineGuiPlugin>(worldEntity);
    if (renderEngineGuiComp && !renderEngineGuiComp->Data().empty())
    {
      this->dataPtr->renderUtil->SetEngineName(renderEngineGuiComp->Data());
    }
    else
    {
      igndbg << "RenderEngineGuiPlugin component not found, "
        "render engine won't be set from the ECM" << std::endl;
    }
  }

  if (this->dataPtr->cameraPosePub.HasConnections())
  {
    msgs::Pose poseMsg = msgs::Convert(renderWindow->CameraPose());
    this->dataPtr->cameraPosePub.Publish(poseMsg);
  }
  this->dataPtr->renderUtil->UpdateECM(_info, _ecm);
  this->dataPtr->renderUtil->UpdateFromECM(_info, _ecm);

  // check if video recording is enabled and if we need to lock step
  // ECM updates with GUI rendering during video recording
  std::unique_lock<std::mutex> lock(this->dataPtr->recordMutex);
  if (this->dataPtr->recording && this->dataPtr->recordVideoLockstep &&
      renderWindow->RendererInitialized())
  {
    std::unique_lock<std::mutex> lock2(this->dataPtr->renderMutex);
    g_renderCv.wait(lock2);
  }
}

/////////////////////////////////////////////////
bool Scene3D::OnTransformMode(const msgs::StringMsg &_msg,
  msgs::Boolean &_res)
{
  auto renderWindow = this->PluginItem()->findChild<RenderWindowItem *>();
  renderWindow->SetTransformMode(_msg.data());

  _res.set_data(true);
  return true;
}

/////////////////////////////////////////////////
bool Scene3D::OnRecordVideo(const msgs::VideoRecord &_msg,
  msgs::Boolean &_res)
{
  auto renderWindow = this->PluginItem()->findChild<RenderWindowItem *>();

  bool record = _msg.start() && !_msg.stop();
  renderWindow->SetRecordVideo(record, _msg.format(), _msg.save_filename());

  _res.set_data(true);

  std::unique_lock<std::mutex> lock(this->dataPtr->recordMutex);
  this->dataPtr->recording = record;
  return true;
}

/////////////////////////////////////////////////
bool Scene3D::OnMoveTo(const msgs::StringMsg &_msg,
  msgs::Boolean &_res)
{
  auto renderWindow = this->PluginItem()->findChild<RenderWindowItem *>();

  renderWindow->SetMoveTo(_msg.data());

  _res.set_data(true);
  return true;
}

/////////////////////////////////////////////////
bool Scene3D::OnFollow(const msgs::StringMsg &_msg,
  msgs::Boolean &_res)
{
  auto renderWindow = this->PluginItem()->findChild<RenderWindowItem *>();

  renderWindow->SetFollowTarget(_msg.data());

  _res.set_data(true);
  return true;
}

/////////////////////////////////////////////////
bool Scene3D::OnViewAngle(const msgs::Vector3d &_msg,
  msgs::Boolean &_res)
{
  auto renderWindow = this->PluginItem()->findChild<RenderWindowItem *>();

  renderWindow->SetViewAngle(msgs::Convert(_msg));

  _res.set_data(true);
  return true;
}

/////////////////////////////////////////////////
bool Scene3D::OnMoveToPose(const msgs::GUICamera &_msg, msgs::Boolean &_res)
{
  auto renderWindow = this->PluginItem()->findChild<RenderWindowItem *>();

  math::Pose3d pose = msgs::Convert(_msg.pose());

  // If there is no orientation in the message, then set a Rot value in the
  // math::Pose3d object to infinite. This will prevent the orientation from
  // being used when positioning the camera.
  // See the MoveToHelper::MoveTo function
  if (!_msg.pose().has_orientation())
    pose.Rot().X() = math::INF_D;

  // If there is no position in the message, then set a Pos value in the
  // math::Pose3d object to infinite. This will prevent the orientation from
  // being used when positioning the camera.
  // See the MoveToHelper::MoveTo function
  if (!_msg.pose().has_position())
    pose.Pos().X() = math::INF_D;

  renderWindow->SetMoveToPose(pose);

  _res.set_data(true);
  return true;
}

/////////////////////////////////////////////////
bool Scene3D::OnViewCollisions(const msgs::StringMsg &_msg,
  msgs::Boolean &_res)
{
  auto renderWindow = this->PluginItem()->findChild<RenderWindowItem *>();

  renderWindow->SetViewCollisionsTarget(_msg.data());

  _res.set_data(true);
  return true;
}

/////////////////////////////////////////////////
void Scene3D::OnHovered(int _mouseX, int _mouseY)
{
  auto renderWindow = this->PluginItem()->findChild<RenderWindowItem *>();
  renderWindow->OnHovered({_mouseX, _mouseY});
}

/////////////////////////////////////////////////
void Scene3D::OnDropped(const QString &_drop, int _mouseX, int _mouseY)
{
  if (_drop.toStdString().empty())
  {
    ignwarn << "Dropped empty entity URI." << std::endl;
    return;
  }

  std::function<void(const ignition::msgs::Boolean &, const bool)> cb =
      [](const ignition::msgs::Boolean &_res, const bool _result)
  {
    if (!_result || !_res.data())
      ignerr << "Error creating dropped entity." << std::endl;
  };

  auto renderWindow = this->PluginItem()->findChild<RenderWindowItem *>();
  math::Vector3d pos = renderWindow->ScreenToScene({_mouseX, _mouseY});

  msgs::EntityFactory req;
  req.set_sdf_filename(_drop.toStdString());
  req.set_allow_renaming(true);
  msgs::Set(req.mutable_pose(),
      math::Pose3d(pos.X(), pos.Y(), pos.Z(), 1, 0, 0, 0));

  this->dataPtr->node.Request("/world/" + this->dataPtr->worldName + "/create",
      req, cb);
}

/////////////////////////////////////////////////
void Scene3D::OnFocusWindow()
{
  auto renderWindow = this->PluginItem()->findChild<RenderWindowItem *>();
  renderWindow->forceActiveFocus();
}

/////////////////////////////////////////////////
void RenderWindowItem::SetXYZSnap(const math::Vector3d &_xyz)
{
  this->dataPtr->renderThread->ignRenderer.SetXYZSnap(_xyz);
}

/////////////////////////////////////////////////
void RenderWindowItem::SetRPYSnap(const math::Vector3d &_rpy)
{
  this->dataPtr->renderThread->ignRenderer.SetRPYSnap(_rpy);
}

/////////////////////////////////////////////////
void RenderWindowItem::SetScaleSnap(const math::Vector3d &_scale)
{
  this->dataPtr->renderThread->ignRenderer.SetScaleSnap(_scale);
}

/////////////////////////////////////////////////
bool Scene3D::eventFilter(QObject *_obj, QEvent *_event)
{
  if (_event->type() == QEvent::KeyPress)
  {
    QKeyEvent *keyEvent = static_cast<QKeyEvent*>(_event);
    if (keyEvent)
    {
      auto renderWindow = this->PluginItem()->findChild<RenderWindowItem *>();
      renderWindow->HandleKeyPress(keyEvent);
    }
  }
  else if (_event->type() == QEvent::KeyRelease)
  {
    QKeyEvent *keyEvent = static_cast<QKeyEvent*>(_event);
    if (keyEvent)
    {
      auto renderWindow = this->PluginItem()->findChild<RenderWindowItem *>();
      renderWindow->HandleKeyRelease(keyEvent);
    }
  }
  else if (_event->type() ==
      ignition::gazebo::gui::events::EntitiesSelected::kType)
  {
    auto selectedEvent =
        reinterpret_cast<ignition::gazebo::gui::events::EntitiesSelected *>(
        _event);
    if (selectedEvent)
    {
      for (const auto &entity : selectedEvent->Data())
      {
        // If the event is from the user, update render util state
        if (!selectedEvent->FromUser())
          continue;

        auto node = this->dataPtr->renderUtil->SceneManager().NodeById(entity);

        if (nullptr == node)
        {
          // If an unknown entity has been selected, and control is not pressed,
          // deselect all known selected entities
          if (!(QGuiApplication::keyboardModifiers() & Qt::ControlModifier))
          {
            auto renderWindow =
                this->PluginItem()->findChild<RenderWindowItem *>();
            renderWindow->DeselectAllEntities(false);
          }
          continue;
        }

        auto renderWindow = this->PluginItem()->findChild<RenderWindowItem *>();
        renderWindow->UpdateSelectedEntity(entity, false);
      }
    }
  }
  else if (_event->type() ==
           ignition::gazebo::gui::events::DeselectAllEntities::kType)
  {
    auto deselectEvent =
        reinterpret_cast<ignition::gazebo::gui::events::DeselectAllEntities *>(
        _event);

    // If the event is from the user, update render util state
    if (deselectEvent && deselectEvent->FromUser())
    {
      auto renderWindow = this->PluginItem()->findChild<RenderWindowItem *>();
      renderWindow->DeselectAllEntities(false);
    }
  }
  else if (_event->type() ==
      ignition::gui::events::SnapIntervals::kType)
  {
    auto snapEvent = reinterpret_cast<ignition::gui::events::SnapIntervals *>(
        _event);
    if (snapEvent)
    {
      auto renderWindow = this->PluginItem()->findChild<RenderWindowItem *>();
      renderWindow->SetXYZSnap(snapEvent->Position());
      renderWindow->SetRPYSnap(snapEvent->Rotation());
      renderWindow->SetScaleSnap(snapEvent->Scale());
    }
  }
  else if (_event->type() ==
      ignition::gui::events::SpawnFromDescription::kType)
  {
    auto spawnPreviewEvent = reinterpret_cast<
        ignition::gui::events::SpawnFromDescription *>(_event);
    if (spawnPreviewEvent)
    {
      auto renderWindow = this->PluginItem()->findChild<RenderWindowItem *>();
      renderWindow->SetModel(spawnPreviewEvent->Description());
    }
  }
  else if (_event->type() == ignition::gui::events::SpawnFromPath::kType)
  {
    auto spawnPreviewPathEvent =
      reinterpret_cast<ignition::gui::events::SpawnFromPath *>(_event);
    if (spawnPreviewPathEvent)
    {
      auto renderWindow = this->PluginItem()->findChild<RenderWindowItem *>();
      renderWindow->SetModelPath(spawnPreviewPathEvent->FilePath());
    }
  }
  else if (_event->type() ==
      ignition::gui::events::DropdownMenuEnabled::kType)
  {
    auto dropdownMenuEnabledEvent =
      reinterpret_cast<ignition::gui::events::DropdownMenuEnabled *>(_event);
    if (dropdownMenuEnabledEvent)
    {
      auto renderWindow = this->PluginItem()->findChild<RenderWindowItem *>();
      renderWindow->SetDropdownMenuEnabled(
          dropdownMenuEnabledEvent->MenuEnabled());
    }
  }

  // Standard event processing
  return QObject::eventFilter(_obj, _event);
}

/////////////////////////////////////////////////
void RenderWindowItem::UpdateSelectedEntity(Entity _entity,
    bool _sendEvent)
{
  this->dataPtr->renderThread->ignRenderer.RequestSelectionChange(
      _entity, false, _sendEvent);
}

/////////////////////////////////////////////////
void RenderWindowItem::SetTransformMode(const std::string &_mode)
{
  this->dataPtr->renderThread->ignRenderer.SetTransformMode(_mode);
}

/////////////////////////////////////////////////
void RenderWindowItem::SetModel(const std::string &_model)
{
  this->dataPtr->renderThread->ignRenderer.SetModel(_model);
}

/////////////////////////////////////////////////
void RenderWindowItem::SetModelPath(const std::string &_filePath)
{
  this->dataPtr->renderThread->ignRenderer.SetModelPath(_filePath);
}

/////////////////////////////////////////////////
void RenderWindowItem::SetDropdownMenuEnabled(bool _enableDropdownMenu)
{
  this->dataPtr->renderThread->ignRenderer.SetDropdownMenuEnabled(
      _enableDropdownMenu);
}

/////////////////////////////////////////////////
void RenderWindowItem::SetRecordVideo(bool _record, const std::string &_format,
    const std::string &_savePath)
{
  this->dataPtr->renderThread->ignRenderer.SetRecordVideo(_record, _format,
      _savePath);
}

/////////////////////////////////////////////////
void RenderWindowItem::SetMoveTo(const std::string &_target)
{
  this->dataPtr->renderThread->ignRenderer.SetMoveTo(_target);
}

/////////////////////////////////////////////////
void RenderWindowItem::DeselectAllEntities(bool _sendEvent)
{
  this->dataPtr->renderThread->ignRenderer.RequestSelectionChange(
      kNullEntity, true, _sendEvent);
}

/////////////////////////////////////////////////
void RenderWindowItem::SetFollowTarget(const std::string &_target,
    bool _waitForTarget)
{
  this->setProperty("message", _target.empty() ? "" :
      "Press Escape to exit Follow mode");
  this->dataPtr->renderThread->ignRenderer.SetFollowTarget(_target,
      _waitForTarget);
}

/////////////////////////////////////////////////
void RenderWindowItem::SetViewAngle(const math::Vector3d &_direction)
{
  this->dataPtr->renderThread->ignRenderer.SetViewAngle(_direction);
}

/////////////////////////////////////////////////
void RenderWindowItem::SetMoveToPose(const math::Pose3d &_pose)
{
  this->dataPtr->renderThread->ignRenderer.SetMoveToPose(_pose);
}

/////////////////////////////////////////////////
void RenderWindowItem::SetViewCollisionsTarget(const std::string &_target)
{
  this->dataPtr->renderThread->ignRenderer.SetViewCollisionsTarget(_target);
}

/////////////////////////////////////////////////
void RenderWindowItem::SetFollowPGain(double _gain)
{
  this->dataPtr->renderThread->ignRenderer.SetFollowPGain(_gain);
}

/////////////////////////////////////////////////
void RenderWindowItem::SetFollowWorldFrame(bool _worldFrame)
{
  this->dataPtr->renderThread->ignRenderer.SetFollowWorldFrame(_worldFrame);
}

/////////////////////////////////////////////////
void RenderWindowItem::SetFollowOffset(const math::Vector3d &_offset)
{
  this->dataPtr->renderThread->ignRenderer.SetFollowOffset(_offset);
}

/////////////////////////////////////////////////
void RenderWindowItem::SetCameraPose(const math::Pose3d &_pose)
{
  this->dataPtr->renderThread->ignRenderer.cameraPose = _pose;
}

/////////////////////////////////////////////////
math::Pose3d RenderWindowItem::CameraPose() const
{
  if (this->dataPtr->renderThread)
    return this->dataPtr->renderThread->ignRenderer.CameraPose();
  return math::Pose3d::Zero;
}

/////////////////////////////////////////////////
void RenderWindowItem::SetInitCameraPose(const math::Pose3d &_pose)
{
  this->dataPtr->renderThread->ignRenderer.SetInitCameraPose(_pose);
}

/////////////////////////////////////////////////
void RenderWindowItem::SetWorldName(const std::string &_name)
{
  this->dataPtr->renderThread->ignRenderer.worldName = _name;
}

/////////////////////////////////////////////////
void RenderWindowItem::SetRecordVideoUseSimTime(bool _useSimTime)
{
  this->dataPtr->renderThread->ignRenderer.SetRecordVideoUseSimTime(
      _useSimTime);
}

/////////////////////////////////////////////////
void RenderWindowItem::SetRecordVideoLockstep(bool _lockstep)
{
  this->dataPtr->renderThread->ignRenderer.SetRecordVideoLockstep(
      _lockstep);
}

/////////////////////////////////////////////////
void RenderWindowItem::SetRecordVideoBitrate(unsigned int _bitrate)
{
  this->dataPtr->renderThread->ignRenderer.SetRecordVideoBitrate(
      _bitrate);
}

/////////////////////////////////////////////////
void RenderWindowItem::SetVisibilityMask(uint32_t _mask)
{
  this->dataPtr->renderThread->ignRenderer.visibilityMask = _mask;
}

/////////////////////////////////////////////////
void RenderWindowItem::OnHovered(const ignition::math::Vector2i &_hoverPos)
{
  this->dataPtr->renderThread->ignRenderer.NewHoverEvent(_hoverPos);
}

/////////////////////////////////////////////////
void RenderWindowItem::mousePressEvent(QMouseEvent *_e)
{
  this->forceActiveFocus();

  auto event = ignition::gui::convert(*_e);
  event.SetPressPos(event.Pos());
  this->dataPtr->mouseEvent = event;
  this->dataPtr->mouseEvent.SetType(common::MouseEvent::PRESS);

  this->dataPtr->renderThread->ignRenderer.NewMouseEvent(
      this->dataPtr->mouseEvent);
}

////////////////////////////////////////////////
void RenderWindowItem::mouseReleaseEvent(QMouseEvent *_e)
{
  auto event = ignition::gui::convert(*_e);
  event.SetPressPos(this->dataPtr->mouseEvent.PressPos());

  // A release at the end of a drag
  if (this->dataPtr->mouseEvent.Type() == common::MouseEvent::MOVE)
    event.SetDragging(this->dataPtr->mouseEvent.Dragging());

  this->dataPtr->mouseEvent = event;
  this->dataPtr->mouseEvent.SetType(common::MouseEvent::RELEASE);

  this->dataPtr->renderThread->ignRenderer.NewMouseEvent(
      this->dataPtr->mouseEvent);
}

////////////////////////////////////////////////
void RenderWindowItem::mouseMoveEvent(QMouseEvent *_e)
{
  auto event = ignition::gui::convert(*_e);

  if (!event.Dragging())
    return;

  event.SetPressPos(this->dataPtr->mouseEvent.PressPos());

  auto dragInt = event.Pos() - this->dataPtr->mouseEvent.Pos();
  auto dragDistance = math::Vector2d(dragInt.X(), dragInt.Y());

  this->dataPtr->mouseEvent = event;
  this->dataPtr->mouseEvent.SetType(common::MouseEvent::MOVE);
  this->dataPtr->renderThread->ignRenderer.NewMouseEvent(
      this->dataPtr->mouseEvent, dragDistance);
}

////////////////////////////////////////////////
void RenderWindowItem::wheelEvent(QWheelEvent *_e)
{
  this->forceActiveFocus();

  this->dataPtr->mouseEvent.SetType(common::MouseEvent::SCROLL);
#if QT_VERSION < QT_VERSION_CHECK(5, 14, 0)
  this->dataPtr->mouseEvent.SetPos(_e->x(), _e->y());
#else
  this->dataPtr->mouseEvent.SetPos(_e->position().x(), _e->position().y());
#endif
  double scroll = (_e->angleDelta().y() > 0) ? -1.0 : 1.0;
  this->dataPtr->renderThread->ignRenderer.NewMouseEvent(
      this->dataPtr->mouseEvent, math::Vector2d(scroll, scroll));
}

////////////////////////////////////////////////
void RenderWindowItem::HandleKeyPress(QKeyEvent *_e)
{
  this->dataPtr->renderThread->ignRenderer.HandleKeyPress(_e);
}

////////////////////////////////////////////////
void RenderWindowItem::HandleKeyRelease(QKeyEvent *_e)
{
  this->dataPtr->renderThread->ignRenderer.HandleKeyRelease(_e);

  if (_e->key() == Qt::Key_Escape)
  {
    if (!this->dataPtr->renderThread->ignRenderer.FollowTarget().empty())
    {
      this->SetFollowTarget(std::string());
      this->setProperty("message", "");

      _e->accept();
    }
  }
}

///////////////////////////////////////////////////
// void Scene3D::resizeEvent(QResizeEvent *_e)
// {
//  if (this->dataPtr->renderWindow)
//  {
//    this->dataPtr->renderWindow->OnResize(_e->size().width(),
//                                          _e->size().height());
//  }
//
//  if (this->dataPtr->camera)
//  {
//    this->dataPtr->camera->SetAspectRatio(
//        static_cast<double>(this->width()) / this->height());
//    this->dataPtr->camera->SetHFOV(M_PI * 0.5);
//  }
// }
//

////////////////////////////////////////////////
void MoveToHelper::MoveTo(const rendering::CameraPtr &_camera,
    const ignition::math::Pose3d &_target,
    double _duration, std::function<void()> _onAnimationComplete)
{
  this->camera = _camera;
  this->poseAnim = std::make_unique<common::PoseAnimation>(
      "move_to", _duration, false);
  this->onAnimationComplete = std::move(_onAnimationComplete);

  math::Pose3d start = _camera->WorldPose();

  common::PoseKeyFrame *key = this->poseAnim->CreateKeyFrame(0);
  key->Translation(start.Pos());
  key->Rotation(start.Rot());

  key = this->poseAnim->CreateKeyFrame(_duration);
  if (_target.Pos().IsFinite())
    key->Translation(_target.Pos());
  else
    key->Translation(start.Pos());

  if (_target.Rot().IsFinite())
    key->Rotation(_target.Rot());
  else
    key->Rotation(start.Rot());
}

////////////////////////////////////////////////
void MoveToHelper::MoveTo(const rendering::CameraPtr &_camera,
    const rendering::NodePtr &_target,
    double _duration, std::function<void()> _onAnimationComplete)
{
  this->camera = _camera;
  this->poseAnim = std::make_unique<common::PoseAnimation>(
      "move_to", _duration, false);
  this->onAnimationComplete = std::move(_onAnimationComplete);

  math::Pose3d start = _camera->WorldPose();

  // todo(anyone) implement bounding box function in rendering to get
  // target size and center.
  // Assume fixed size and target world position is its center
  math::Box targetBBox(1.0, 1.0, 1.0);
  math::Vector3d targetCenter = _target->WorldPosition();
  math::Vector3d dir = targetCenter - start.Pos();
  dir.Correct();
  dir.Normalize();

  // distance to move
  double maxSize = targetBBox.Size().Max();
  double dist = start.Pos().Distance(targetCenter) - maxSize;

  // Scale to fit in view
  double hfov = this->camera->HFOV().Radian();
  double offset = maxSize*0.5 / std::tan(hfov/2.0);

  // End position and rotation
  math::Vector3d endPos = start.Pos() + dir*(dist - offset);
  math::Quaterniond endRot =
      math::Matrix4d::LookAt(endPos, targetCenter).Rotation();
  math::Pose3d end(endPos, endRot);

  common::PoseKeyFrame *key = this->poseAnim->CreateKeyFrame(0);
  key->Translation(start.Pos());
  key->Rotation(start.Rot());

  key = this->poseAnim->CreateKeyFrame(_duration);
  key->Translation(end.Pos());
  key->Rotation(end.Rot());
}

////////////////////////////////////////////////
void MoveToHelper::LookDirection(const rendering::CameraPtr &_camera,
    const math::Vector3d &_direction, const math::Vector3d &_lookAt,
    double _duration, std::function<void()> _onAnimationComplete)
{
  this->camera = _camera;
  this->poseAnim = std::make_unique<common::PoseAnimation>(
      "view_angle", _duration, false);
  this->onAnimationComplete = std::move(_onAnimationComplete);

  math::Pose3d start = _camera->WorldPose();

  // Look at world origin unless there are visuals selected
  // Keep current distance to look at target
  math::Vector3d camPos = _camera->WorldPose().Pos();
  double distance = std::fabs((camPos - _lookAt).Length());

  // Calculate camera position
  math::Vector3d endPos = _lookAt - _direction * distance;

  // Calculate camera orientation
  math::Quaterniond endRot =
    ignition::math::Matrix4d::LookAt(endPos, _lookAt).Rotation();

  // Move camera to that pose
  common::PoseKeyFrame *key = this->poseAnim->CreateKeyFrame(0);
  key->Translation(start.Pos());
  key->Rotation(start.Rot());

  // Move camera back to initial pose
  if (_direction == math::Vector3d::Zero)
  {
    endPos = this->initCameraPose.Pos();
    endRot = this->initCameraPose.Rot();
  }

  key = this->poseAnim->CreateKeyFrame(_duration);
  key->Translation(endPos);
  key->Rotation(endRot);
}

////////////////////////////////////////////////
void MoveToHelper::AddTime(double _time)
{
  if (!this->camera || !this->poseAnim)
    return;

  common::PoseKeyFrame kf(0);

  this->poseAnim->AddTime(_time);
  this->poseAnim->InterpolatedKeyFrame(kf);

  math::Pose3d offset(kf.Translation(), kf.Rotation());

  this->camera->SetWorldPose(offset);

  if (this->poseAnim->Length() <= this->poseAnim->Time())
  {
    if (this->onAnimationComplete)
    {
      this->onAnimationComplete();
    }
    this->camera.reset();
    this->poseAnim.reset();
    this->onAnimationComplete = nullptr;
  }
}

////////////////////////////////////////////////
bool MoveToHelper::Idle() const
{
  return this->poseAnim == nullptr;
}

////////////////////////////////////////////////
void MoveToHelper::SetInitCameraPose(const math::Pose3d &_pose)
{
  this->initCameraPose = _pose;
}

// Register this plugin
IGNITION_ADD_PLUGIN(ignition::gazebo::Scene3D,
                    ignition::gui::Plugin)<|MERGE_RESOLUTION|>--- conflicted
+++ resolved
@@ -818,20 +818,12 @@
     {
       rendering::NodePtr targetNode =
           scene->NodeByName(this->dataPtr->viewCollisionsTarget);
-<<<<<<< HEAD
-
-      if (targetNode)
-      {
-        Entity targetEntity =
-            this->dataPtr->renderUtil.SceneManager().EntityFromNode(targetNode);
-=======
       auto targetVis = std::dynamic_pointer_cast<rendering::Visual>(targetNode);
 
       if (targetVis)
       {
         Entity targetEntity =
             std::get<int>(targetVis->UserData("gazebo-entity"));
->>>>>>> 636bad5c
         this->dataPtr->renderUtil.ViewCollisions(targetEntity);
       }
       else
