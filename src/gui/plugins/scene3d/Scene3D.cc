/*
 * Copyright (C) 2019 Open Source Robotics Foundation
 *
 * Licensed under the Apache License, Version 2.0 (the "License");
 * you may not use this file except in compliance with the License.
 * You may obtain a copy of the License at
 *
 *     http://www.apache.org/licenses/LICENSE-2.0
 *
 * Unless required by applicable law or agreed to in writing, software
 * distributed under the License is distributed on an "AS IS" BASIS,
 * WITHOUT WARRANTIES OR CONDITIONS OF ANY KIND, either express or implied.
 * See the License for the specific language governing permissions and
 * limitations under the License.
 *
*/

#include "Scene3D.hh"

#include <algorithm>
#include <cmath>
#include <condition_variable>
#include <limits>
#include <map>
#include <mutex>
#include <queue>
#include <sstream>
#include <string>
#include <utility>
#include <vector>

#include <sdf/Link.hh>
#include <sdf/Model.hh>
#include <sdf/Root.hh>
#include <sdf/Visual.hh>

#include <ignition/common/Animation.hh>
#include <ignition/common/Console.hh>
#include <ignition/common/KeyFrame.hh>
#include <ignition/common/MeshManager.hh>
#include <ignition/common/Profiler.hh>
#include <ignition/common/Uuid.hh>
#include <ignition/common/VideoEncoder.hh>

#include <ignition/plugin/Register.hh>

#include <ignition/math/Vector2.hh>
#include <ignition/math/Vector3.hh>

#include <ignition/rendering/Image.hh>
#include <ignition/rendering/OrbitViewController.hh>
#include <ignition/rendering/RayQuery.hh>
#include <ignition/rendering/RenderEngine.hh>
#include <ignition/rendering/RenderingIface.hh>
#include <ignition/rendering/Scene.hh>
#include <ignition/rendering/TransformController.hh>

#include <ignition/transport/Node.hh>

#include <ignition/gui/Conversions.hh>
#include <ignition/gui/GuiEvents.hh>
#include <ignition/gui/Application.hh>
#include <ignition/gui/MainWindow.hh>

#include "ignition/gazebo/components/Model.hh"
#include "ignition/gazebo/components/Name.hh"
#include "ignition/gazebo/components/RenderEngineGuiPlugin.hh"
#include "ignition/gazebo/components/World.hh"
#include "ignition/gazebo/EntityComponentManager.hh"
#include "ignition/gazebo/gui/GuiEvents.hh"
#include "ignition/gazebo/rendering/RenderUtil.hh"

/// \brief condition variable for lockstepping video recording
/// todo(anyone) avoid using a global condition variable when we support
/// multiple viewports in the future.
std::condition_variable g_renderCv;

Q_DECLARE_METATYPE(std::string)

namespace ignition
{
namespace gazebo
{
inline namespace IGNITION_GAZEBO_VERSION_NAMESPACE {
  /// \brief Helper to store selection requests to be handled in the render
  /// thread by `IgnRenderer::HandleEntitySelection`.
  struct SelectionHelper
  {
    /// \brief Entity to be selected
    Entity selectEntity{kNullEntity};

    /// \brief Deselect all entities
    bool deselectAll{false};

    /// \brief True to send an event and notify all widgets
    bool sendEvent{false};
  };

  //
  /// \brief Helper class for animating a user camera to move to a target entity
  /// todo(anyone) Move this functionality to rendering::Camera class in
  /// ign-rendering3
  class MoveToHelper
  {
    /// \brief Move the camera to look at the specified target
    /// param[in] _camera Camera to be moved
    /// param[in] _target Target to look at
    /// param[in] _duration Duration of the move to animation, in seconds.
    /// param[in] _onAnimationComplete Callback function when animation is
    /// complete
    public: void MoveTo(const rendering::CameraPtr &_camera,
        const rendering::NodePtr &_target, double _duration,
        std::function<void()> _onAnimationComplete);

    /// \brief Move the camera to the specified pose.
    /// param[in] _camera Camera to be moved
    /// param[in] _target Pose to move to
    /// param[in] _duration Duration of the move to animation, in seconds.
    /// param[in] _onAnimationComplete Callback function when animation is
    /// complete
    public: void MoveTo(const rendering::CameraPtr &_camera,
        const math::Pose3d &_target, double _duration,
        std::function<void()> _onAnimationComplete);

    /// \brief Move the camera to look at the specified target
    /// param[in] _camera Camera to be moved
    /// param[in] _direction The pose to assume relative to the entit(y/ies),
    /// (0, 0, 0) indicates to return the camera back to the home pose
    /// originally loaded in from the sdf.
    /// param[in] _duration Duration of the move to animation, in seconds.
    /// param[in] _onAnimationComplete Callback function when animation is
    /// complete
    public: void LookDirection(const rendering::CameraPtr &_camera,
        const math::Vector3d &_direction, const math::Vector3d &_lookAt,
        double _duration, std::function<void()> _onAnimationComplete);

    /// \brief Add time to the animation.
    /// \param[in] _time Time to add in seconds
    public: void AddTime(double _time);

    /// \brief Get whether the move to helper is idle, i.e. no animation
    /// is being executed.
    /// \return True if idle, false otherwise
    public: bool Idle() const;

    /// \brief Set the initial camera pose
    /// param[in] _pose The init pose of the camera
    public: void SetInitCameraPose(const math::Pose3d &_pose);

    /// \brief Pose animation object
    public: std::unique_ptr<common::PoseAnimation> poseAnim;

    /// \brief Pointer to the camera being moved
    public: rendering::CameraPtr camera;

    /// \brief Callback function when animation is complete.
    public: std::function<void()> onAnimationComplete;

    /// \brief Initial pose of the camera used for view angles
    public: math::Pose3d initCameraPose;
  };

  /// \brief Private data class for IgnRenderer
  class IgnRendererPrivate
  {
    /// \brief Flag to indicate if mouse event is dirty
    public: bool mouseDirty = false;

    /// \brief Flag to indicate if hover event is dirty
    public: bool hoverDirty = false;

    /// \brief Mouse event
    public: common::MouseEvent mouseEvent;

    /// \brief Key event
    public: common::KeyEvent keyEvent;

    /// \brief Mouse move distance since last event.
    public: math::Vector2d drag;

    /// \brief Mutex to protect mouse events
    public: std::mutex mutex;

    /// \brief User camera
    public: rendering::CameraPtr camera;

    /// \brief Camera orbit controller
    public: rendering::OrbitViewController viewControl;

    /// \brief Transform controller for models
    public: rendering::TransformController transformControl;

    /// \brief Transform space: local or world
    public: rendering::TransformSpace transformSpace =
        rendering::TransformSpace::TS_LOCAL;

    /// \brief Transform mode: none, translation, rotation, or scale
    public: rendering::TransformMode transformMode =
        rendering::TransformMode::TM_NONE;

    /// \brief True to record a video from the user camera
    public: bool recordVideo = false;

    /// \brief Video encoding format
    public: std::string recordVideoFormat;

    /// \brief Path to save the recorded video
    public: std::string recordVideoSavePath;

    /// \brief Use sim time as timestamp during video recording
    /// By default (false), video encoding is done using real time.
    public: bool recordVideoUseSimTime = false;

    /// \brief Lockstep gui with ECM when recording
    public: bool recordVideoLockstep = false;

    /// \brief Video recorder bitrate (bps)
    public: unsigned int recordVideoBitrate = 2070000;

    /// \brief Previous camera update time during video recording
    /// only used in lockstep mode and recording in sim time.
    public: std::chrono::steady_clock::time_point recordVideoUpdateTime;

    /// \brief Start tiem of video recording
    public: std::chrono::steady_clock::time_point recordStartTime;

    /// \brief Camera pose publisher
    public: transport::Node::Publisher recorderStatsPub;

    /// \brief Target to move the user camera to
    public: std::string moveToTarget;

    /// \brief Helper object to move user camera
    public: MoveToHelper moveToHelper;

    /// \brief Target to view collisions
    public: std::string viewCollisionsTarget;

    /// \brief Helper object to select entities. Only the latest selection
    /// request is kept.
    public: SelectionHelper selectionHelper;

    /// \brief Target to follow
    public: std::string followTarget;

    /// \brief Wait for follow target
    public: bool followTargetWait = false;

    /// \brief Offset of camera from taget being followed
    public: math::Vector3d followOffset = math::Vector3d(-5, 0, 3);

    /// \brief Flag to indicate the follow offset needs to be updated
    public: bool followOffsetDirty = false;

    /// \brief Follow P gain
    public: double followPGain = 0.01;

    /// \brief True follow the target at an offset that is in world frame,
    /// false to follow in target's local frame
    public: bool followWorldFrame = false;

    /// \brief Flag for indicating whether we are in view angle mode or not
    public: bool viewAngle = false;

    /// \brief Flag for indicating whether we are spawning or not.
    public: bool isSpawning = false;

    /// \brief Flag for indicating whether the user is currently placing a
    /// resource with the shapes plugin or not
    public: bool isPlacing = false;

    /// \brief Atomic bool indicating whether the dropdown menu
    /// is currently enabled or disabled.
    public: std::atomic_bool dropdownMenuEnabled = true;

    /// \brief The SDF string of the resource to be used with plugins that spawn
    /// entities.
    public: std::string spawnSdfString;

    /// \brief Path of an SDF file, to be used with plugins that spawn entities.
    public: std::string spawnSdfPath;

    /// \brief The pose of the spawn preview.
    public: ignition::math::Pose3d spawnPreviewPose =
            ignition::math::Pose3d::Zero;

    /// \brief The currently hovered mouse position in screen coordinates
    public: math::Vector2i mouseHoverPos = math::Vector2i::Zero;

    /// \brief The visual generated from the spawnSdfString / spawnSdfPath
    public: rendering::VisualPtr spawnPreview = nullptr;

    /// \brief A record of the ids currently used by the entity spawner
    /// for easy deletion of visuals later
    public: std::vector<Entity> previewIds;

    /// \brief The pose set during a view angle button press that holds
    /// the pose the camera should assume relative to the entit(y/ies).
    /// The vector (0, 0, 0) indicates to return the camera back to the home
    /// pose originally loaded from the sdf.
    public: math::Vector3d viewAngleDirection = math::Vector3d::Zero;

    /// \brief The pose set from the move to pose service.
    public: std::optional<math::Pose3d> moveToPoseValue;

    /// \brief Last move to animation time
    public: std::chrono::time_point<std::chrono::system_clock> prevMoveToTime;

    /// \brief Image from user camera
    public: rendering::Image cameraImage;

    /// \brief Video encoder
    public: common::VideoEncoder videoEncoder;

    /// \brief Ray query for mouse clicks
    public: rendering::RayQueryPtr rayQuery;

    /// \brief View control focus target
    public: math::Vector3d target;

    /// \brief Rendering utility
    public: RenderUtil renderUtil;

    /// \brief Transport node for making transform control requests
    public: transport::Node node;

    /// \brief Name of service for setting entity pose
    public: std::string poseCmdService;

    /// \brief Name of service for creating entity
    public: std::string createCmdService;

    /// \brief The starting world pose of a clicked visual.
    public: ignition::math::Vector3d startWorldPos = math::Vector3d::Zero;

    /// \brief Flag to keep track of world pose setting used
    /// for button translating.
    public: bool isStartWorldPosSet = false;

    /// \brief Where the mouse left off - used to continue translating
    /// smoothly when switching axes through keybinding and clicking
    /// Updated on an x, y, or z, press or release and a mouse press
    public: math::Vector2i mousePressPos = math::Vector2i::Zero;

    /// \brief Flag to indicate whether the x key is currently being pressed
    public: bool xPressed = false;

    /// \brief Flag to indicate whether the y key is currently being pressed
    public: bool yPressed = false;

    /// \brief Flag to indicate whether the z key is currently being pressed
    public: bool zPressed = false;

    /// \brief Flag to indicate whether the escape key has been released.
    public: bool escapeReleased = false;

    /// \brief ID of thread where render calls can be made.
    public: std::thread::id renderThreadId;

    /// \brief The xyz values by which to snap the object.
    public: math::Vector3d xyzSnap = math::Vector3d::One;

    /// \brief The rpy values by which to snap the object.
    public: math::Vector3d rpySnap = {45, 45, 45};

    /// \brief The scale values by which to snap the object.
    public: math::Vector3d scaleSnap = math::Vector3d::One;

    /// \brief The entities scaled that need to update their associated
    /// ModelSDF components. The key is the entity Id and the value is the
    /// scaled applied to that entity.
    public: std::map<Entity, math::Vector3d> scaledEntities;
  };

  /// \brief Private data class for RenderWindowItem
  class RenderWindowItemPrivate
  {
    /// \brief Keep latest mouse event
    public: common::MouseEvent mouseEvent;

    /// \brief Render thread
    public : RenderThread *renderThread = nullptr;

    //// \brief Set to true after the renderer is initialized
    public: bool rendererInit = false;

    /// \brief The entities scaled that need to update their associated
    /// ModelSDF components. The key is the entity Id and the value is the
    /// scaled applied to that entity.
    public: std::map<Entity, math::Vector3d> scaledEntities;

    /// \brief A mutex.
    std::mutex mutex;

    //// \brief List of threads
    public: static QList<QThread *> threads;
  };

  /// \brief Private data class for Scene3D
  class Scene3DPrivate
  {
    /// \brief Transport node
    public: transport::Node node;

    /// \brief Name of the world
    public: std::string worldName;

    /// \brief Rendering utility
    public: RenderUtil *renderUtil = nullptr;

    /// \brief Transform mode service
    public: std::string transformModeService;

    /// \brief Record video service
    public: std::string recordVideoService;

    /// \brief Move to service
    public: std::string moveToService;

    /// \brief Follow service
    public: std::string followService;

    /// \brief View angle service
    public: std::string viewAngleService;

    /// \brief Move to pose service
    public: std::string moveToPoseService;

    /// \brief Shapes service
    public: std::string shapesService;

    /// \brief Camera pose topic
    public: std::string cameraPoseTopic;

    /// \brief Camera pose publisher
    public: transport::Node::Publisher cameraPosePub;

    /// \brief lockstep ECM updates with rendering
    public: bool recordVideoLockstep = false;

    /// \brief True to indicate video recording in progress
    public: bool recording = false;

    /// \brief mutex to protect the recording variable
    public: std::mutex recordMutex;

    /// \brief mutex to protect the render condition variable
    /// Used when recording in lockstep mode.
    public: std::mutex renderMutex;

    /// \brief View collisions service
    public: std::string viewCollisionsService;
  };
}
}
}

using namespace ignition;
using namespace gazebo;

QList<QThread *> RenderWindowItemPrivate::threads;

/////////////////////////////////////////////////
IgnRenderer::IgnRenderer()
  : dataPtr(new IgnRendererPrivate)
{
  this->dataPtr->moveToHelper.initCameraPose = this->cameraPose;

  // recorder stats topic
  std::string recorderStatsTopic = "/gui/record_video/stats";
  this->dataPtr->recorderStatsPub =
    this->dataPtr->node.Advertise<msgs::Time>(recorderStatsTopic);
  ignmsg << "Video recorder stats topic advertised on ["
         << recorderStatsTopic << "]" << std::endl;
}


/////////////////////////////////////////////////
IgnRenderer::~IgnRenderer() = default;

////////////////////////////////////////////////
RenderUtil *IgnRenderer::RenderUtil() const
{
  return &this->dataPtr->renderUtil;
}

/////////////////////////////////////////////////
void IgnRenderer::Render()
{
  rendering::ScenePtr scene = this->dataPtr->renderUtil.Scene();
  if (!scene)
  {
    ignwarn << "Scene is null. The render step will not occur in Scene3D."
      << std::endl;
    return;
  }

  this->dataPtr->renderThreadId = std::this_thread::get_id();

  IGN_PROFILE_THREAD_NAME("RenderThread");
  IGN_PROFILE("IgnRenderer::Render");
  if (this->textureDirty)
  {
    this->dataPtr->camera->SetImageWidth(this->textureSize.width());
    this->dataPtr->camera->SetImageHeight(this->textureSize.height());
    this->dataPtr->camera->SetAspectRatio(this->textureSize.width() /
        static_cast<double>(this->textureSize.height()));
    // setting the size should cause the render texture to be rebuilt
    {
      IGN_PROFILE("IgnRenderer::Render Pre-render camera");
      this->dataPtr->camera->PreRender();
    }
    this->textureDirty = false;
  }

  // texture id could change so get the value in every render update
  this->textureId = this->dataPtr->camera->RenderTextureGLId();

  // update the scene
  this->dataPtr->renderUtil.SetTransformActive(
      this->dataPtr->transformControl.Active());
  this->dataPtr->renderUtil.Update();

  // view control
  this->HandleMouseEvent();

  // Entity selection
  this->HandleEntitySelection();

  // reset follow mode if target node got removed
  if (!this->dataPtr->followTarget.empty())
  {
    rendering::NodePtr target = scene->NodeByName(this->dataPtr->followTarget);
    if (!target && !this->dataPtr->followTargetWait)
    {
      this->dataPtr->camera->SetFollowTarget(nullptr);
      this->dataPtr->camera->SetTrackTarget(nullptr);
      this->dataPtr->followTarget.clear();
      emit FollowTargetChanged(std::string(), false);
    }
  }

  // check if recording is in lockstep mode and if it is using sim time
  // if so, there is no need to update camera if sim time has not advanced
  bool update = true;
  if (this->dataPtr->recordVideoLockstep &&
      this->dataPtr->recordVideoUseSimTime &&
      this->dataPtr->videoEncoder.IsEncoding())
  {
    std::chrono::steady_clock::time_point t =
        std::chrono::steady_clock::time_point(
        this->dataPtr->renderUtil.SimTime());
    if (t - this->dataPtr->recordVideoUpdateTime == std::chrono::seconds(0))
      update = false;
    else
      this->dataPtr->recordVideoUpdateTime = t;
  }

  // update and render to texture
  if (update)
  {
    IGN_PROFILE("IgnRenderer::Render Update camera");
    this->dataPtr->camera->Update();
  }

  // record video is requested
  {
    IGN_PROFILE("IgnRenderer::Render Record Video");
    if (this->dataPtr->recordVideo)
    {
      unsigned int width = this->dataPtr->camera->ImageWidth();
      unsigned int height = this->dataPtr->camera->ImageHeight();

      if (this->dataPtr->cameraImage.Width() != width ||
          this->dataPtr->cameraImage.Height() != height)
      {
        this->dataPtr->cameraImage = this->dataPtr->camera->CreateImage();
      }

      // Video recorder is on. Add more frames to it
      if (this->dataPtr->videoEncoder.IsEncoding())
      {
        this->dataPtr->camera->Copy(this->dataPtr->cameraImage);

        std::chrono::steady_clock::time_point t =
            std::chrono::steady_clock::now();
        if (this->dataPtr->recordVideoUseSimTime)
        {
          t = std::chrono::steady_clock::time_point(
              this->dataPtr->renderUtil.SimTime());
        }
        bool frameAdded = this->dataPtr->videoEncoder.AddFrame(
            this->dataPtr->cameraImage.Data<unsigned char>(), width, height, t);

        if (frameAdded)
        {
          // publish recorder stats
          if (this->dataPtr->recordStartTime ==
              std::chrono::steady_clock::time_point(
              std::chrono::duration(std::chrono::seconds(0))))
          {
            // start time, i.e. time when first frame is added
            this->dataPtr->recordStartTime = t;
          }

          std::chrono::steady_clock::duration dt;
          dt = t - this->dataPtr->recordStartTime;
          int64_t sec, nsec;
          std::tie(sec, nsec) = ignition::math::durationToSecNsec(dt);
          msgs::Time msg;
          msg.set_sec(sec);
          msg.set_nsec(nsec);
          this->dataPtr->recorderStatsPub.Publish(msg);
        }
      }
      // Video recorder is idle. Start recording.
      else
      {
        if (this->dataPtr->recordVideoUseSimTime)
          ignmsg << "Recording video using sim time." << std::endl;
        if (this->dataPtr->recordVideoLockstep)
        {
          ignmsg << "Recording video in lockstep mode" << std::endl;
          if (!this->dataPtr->recordVideoUseSimTime)
          {
            ignwarn << "It is recommended to set <use_sim_time> to true "
                    << "when recording video in lockstep mode." << std::endl;
          }
        }
        ignmsg << "Recording video using bitrate: "
               << this->dataPtr->recordVideoBitrate <<  std::endl;
        this->dataPtr->videoEncoder.Start(this->dataPtr->recordVideoFormat,
            this->dataPtr->recordVideoSavePath, width, height, 25,
            this->dataPtr->recordVideoBitrate);
        this->dataPtr->recordStartTime = std::chrono::steady_clock::time_point(
            std::chrono::duration(std::chrono::seconds(0)));
      }
    }
    else if (this->dataPtr->videoEncoder.IsEncoding())
    {
      this->dataPtr->videoEncoder.Stop();
    }
  }

  // Move To
  {
    IGN_PROFILE("IgnRenderer::Render MoveTo");
    if (!this->dataPtr->moveToTarget.empty())
    {
      if (this->dataPtr->moveToHelper.Idle())
      {
        rendering::NodePtr target = scene->NodeByName(
            this->dataPtr->moveToTarget);
        if (target)
        {
          this->dataPtr->moveToHelper.MoveTo(this->dataPtr->camera, target, 0.5,
              std::bind(&IgnRenderer::OnMoveToComplete, this));
          this->dataPtr->prevMoveToTime = std::chrono::system_clock::now();
        }
        else
        {
          ignerr << "Unable to move to target. Target: '"
                 << this->dataPtr->moveToTarget << "' not found" << std::endl;
          this->dataPtr->moveToTarget.clear();
        }
      }
      else
      {
        auto now = std::chrono::system_clock::now();
        std::chrono::duration<double> dt = now - this->dataPtr->prevMoveToTime;
        this->dataPtr->moveToHelper.AddTime(dt.count());
        this->dataPtr->prevMoveToTime = now;
      }
    }
  }

  // Move to pose
  {
    IGN_PROFILE("IgnRenderer::Render MoveToPose");
    if (this->dataPtr->moveToPoseValue)
    {
      if (this->dataPtr->moveToHelper.Idle())
      {
        this->dataPtr->moveToHelper.MoveTo(this->dataPtr->camera,
            *(this->dataPtr->moveToPoseValue),
            0.5, std::bind(&IgnRenderer::OnMoveToPoseComplete, this));
        this->dataPtr->prevMoveToTime = std::chrono::system_clock::now();
      }
      else
      {
        auto now = std::chrono::system_clock::now();
        std::chrono::duration<double> dt = now - this->dataPtr->prevMoveToTime;
        this->dataPtr->moveToHelper.AddTime(dt.count());
        this->dataPtr->prevMoveToTime = now;
      }
    }
  }

  // Follow
  {
    IGN_PROFILE("IgnRenderer::Render Follow");
    if (!this->dataPtr->moveToTarget.empty())
      return;
    rendering::NodePtr followTarget = this->dataPtr->camera->FollowTarget();
    if (!this->dataPtr->followTarget.empty())
    {
      rendering::NodePtr target = scene->NodeByName(
          this->dataPtr->followTarget);
      if (target)
      {
        if (!followTarget || target != followTarget)
        {
          this->dataPtr->camera->SetFollowTarget(target,
              this->dataPtr->followOffset,
              this->dataPtr->followWorldFrame);
          this->dataPtr->camera->SetFollowPGain(this->dataPtr->followPGain);

          this->dataPtr->camera->SetTrackTarget(target);
          // found target, no need to wait anymore
          this->dataPtr->followTargetWait = false;
        }
        else if (this->dataPtr->followOffsetDirty)
        {
          math::Vector3d offset =
              this->dataPtr->camera->WorldPosition() - target->WorldPosition();
          if (!this->dataPtr->followWorldFrame)
          {
            offset = target->WorldRotation().RotateVectorReverse(offset);
          }
          this->dataPtr->camera->SetFollowOffset(offset);
          this->dataPtr->followOffsetDirty = false;
        }
      }
      else if (!this->dataPtr->followTargetWait)
      {
        ignerr << "Unable to follow target. Target: '"
               << this->dataPtr->followTarget << "' not found" << std::endl;
        this->dataPtr->followTarget.clear();
      }
    }
    else if (followTarget)
    {
      this->dataPtr->camera->SetFollowTarget(nullptr);
      this->dataPtr->camera->SetTrackTarget(nullptr);
    }
  }

  // View Angle
  {
    IGN_PROFILE("IgnRenderer::Render ViewAngle");
    if (this->dataPtr->viewAngle)
    {
      if (this->dataPtr->moveToHelper.Idle())
      {
        std::vector<Entity> selectedEntities =
          this->dataPtr->renderUtil.SelectedEntities();

        // Look at the origin if no entities are selected
        math::Vector3d lookAt = math::Vector3d::Zero;
        if (!selectedEntities.empty())
        {
          for (const auto &entity : selectedEntities)
          {
            rendering::NodePtr node =
                this->dataPtr->renderUtil.SceneManager().NodeById(entity);

            if (!node)
              continue;

            math::Vector3d nodePos = node->WorldPose().Pos();
            lookAt += nodePos;
          }
          lookAt /= selectedEntities.size();
        }

        this->dataPtr->moveToHelper.LookDirection(this->dataPtr->camera,
            this->dataPtr->viewAngleDirection, lookAt,
            0.5, std::bind(&IgnRenderer::OnViewAngleComplete, this));
        this->dataPtr->prevMoveToTime = std::chrono::system_clock::now();
      }
      else
      {
        auto now = std::chrono::system_clock::now();
        std::chrono::duration<double> dt = now - this->dataPtr->prevMoveToTime;
        this->dataPtr->moveToHelper.AddTime(dt.count());
        this->dataPtr->prevMoveToTime = now;
      }
    }
  }

  // Shapes
  {
    IGN_PROFILE("IgnRenderer::Render Shapes");
    if (this->dataPtr->isSpawning)
    {
      // Generate spawn preview
      rendering::VisualPtr rootVis = scene->RootVisual();
      sdf::Root root;
      if (!this->dataPtr->spawnSdfString.empty())
      {
        root.LoadSdfString(this->dataPtr->spawnSdfString);
      }
      else if (!this->dataPtr->spawnSdfPath.empty())
      {
        root.Load(this->dataPtr->spawnSdfPath);
      }
      else
      {
        ignwarn << "Failed to spawn: no SDF string or path" << std::endl;
      }
      this->dataPtr->isPlacing = this->GeneratePreview(root);
      this->dataPtr->isSpawning = false;
    }
  }

  // Escape action, clear all selections and terminate any
  // spawned previews if escape button is released
  {
    if (this->dataPtr->escapeReleased)
    {
      this->DeselectAllEntities(true);
      this->TerminateSpawnPreview();
      this->dataPtr->escapeReleased = false;
    }
  }

  // View collisions
  {
    IGN_PROFILE("IgnRenderer::Render ViewCollisions");
    if (!this->dataPtr->viewCollisionsTarget.empty())
    {
      rendering::NodePtr targetNode =
          scene->NodeByName(this->dataPtr->viewCollisionsTarget);
      auto targetVis = std::dynamic_pointer_cast<rendering::Visual>(targetNode);

      if (targetVis)
      {
        Entity targetEntity =
            std::get<int>(targetVis->UserData("gazebo-entity"));
        this->dataPtr->renderUtil.ViewCollisions(targetEntity);
      }
      else
      {
        ignerr << "Unable to find node name ["
               << this->dataPtr->viewCollisionsTarget
               << "] to view collisions" << std::endl;
      }

      this->dataPtr->viewCollisionsTarget.clear();
    }
  }

  if (ignition::gui::App())
  {
    ignition::gui::events::Render event;
    ignition::gui::App()->sendEvent(
        ignition::gui::App()->findChild<ignition::gui::MainWindow *>(),
        &event);

    // This will be deprecated on v5 and removed on v6
    ignition::gazebo::gui::events::Render oldEvent;
    ignition::gui::App()->sendEvent(
        ignition::gui::App()->findChild<ignition::gui::MainWindow *>(),
        &oldEvent);
  }

  // only has an effect in video recording lockstep mode
  // this notifes ECM to continue updating the scene
  g_renderCv.notify_one();
}

/////////////////////////////////////////////////
bool IgnRenderer::GeneratePreview(const sdf::Root &_sdf)
{
  // Terminate any pre-existing spawned entities
  this->TerminateSpawnPreview();

  if (!_sdf.ModelCount())
  {
    ignwarn << "Only model entities can be spawned at the moment." << std::endl;
    this->TerminateSpawnPreview();
    return false;
  }

  // Only preview first model
  sdf::Model model = *(_sdf.ModelByIndex(0));
  this->dataPtr->spawnPreviewPose = model.RawPose();
  model.SetName(ignition::common::Uuid().String());
  Entity modelId = this->UniqueId();
  if (!modelId)
  {
    this->TerminateSpawnPreview();
    return false;
  }
  this->dataPtr->spawnPreview =
    this->dataPtr->renderUtil.SceneManager().CreateModel(
        modelId, model,
        this->dataPtr->renderUtil.SceneManager().WorldId());

  this->dataPtr->previewIds.push_back(modelId);
  for (auto j = 0u; j < model.LinkCount(); j++)
  {
    sdf::Link link = *(model.LinkByIndex(j));
    link.SetName(ignition::common::Uuid().String());
    Entity linkId = this->UniqueId();
    if (!linkId)
    {
      this->TerminateSpawnPreview();
      return false;
    }
    this->dataPtr->renderUtil.SceneManager().CreateLink(
        linkId, link, modelId);
    this->dataPtr->previewIds.push_back(linkId);
    for (auto k = 0u; k < link.VisualCount(); k++)
    {
     sdf::Visual visual = *(link.VisualByIndex(k));
     visual.SetName(ignition::common::Uuid().String());
     Entity visualId = this->UniqueId();
     if (!visualId)
     {
       this->TerminateSpawnPreview();
       return false;
     }
     this->dataPtr->renderUtil.SceneManager().CreateVisual(
         visualId, visual, linkId);
     this->dataPtr->previewIds.push_back(visualId);
    }
  }
  return true;
}

/////////////////////////////////////////////////
void IgnRenderer::TerminateSpawnPreview()
{
  for (auto _id : this->dataPtr->previewIds)
    this->dataPtr->renderUtil.SceneManager().RemoveEntity(_id);
  this->dataPtr->previewIds.clear();
  this->dataPtr->isPlacing = false;
}

/////////////////////////////////////////////////
Entity IgnRenderer::UniqueId()
{
  auto timeout = 100000u;
  for (auto i = 0u; i < timeout; ++i)
  {
    Entity id = std::numeric_limits<uint64_t>::max() - i;
    if (!this->dataPtr->renderUtil.SceneManager().HasEntity(id))
      return id;
  }
  return kNullEntity;
}

/////////////////////////////////////////////////
void IgnRenderer::HandleMouseEvent()
{
  std::lock_guard<std::mutex> lock(this->dataPtr->mutex);
  this->BroadcastHoverPos();
  this->BroadcastLeftClick();
  this->BroadcastRightClick();
  this->HandleMouseContextMenu();
  this->HandleModelPlacement();
  this->HandleMouseTransformControl();
  this->HandleMouseViewControl();
}

/////////////////////////////////////////////////
void IgnRenderer::BroadcastHoverPos()
{
  if (this->dataPtr->hoverDirty)
  {
    math::Vector3d pos = this->ScreenToScene(this->dataPtr->mouseHoverPos);

    ignition::gui::events::HoverToScene hoverToSceneEvent(pos);
    ignition::gui::App()->sendEvent(
        ignition::gui::App()->findChild<ignition::gui::MainWindow *>(),
        &hoverToSceneEvent);
  }
}

/////////////////////////////////////////////////
void IgnRenderer::BroadcastLeftClick()
{
  if (this->dataPtr->mouseEvent.Button() == common::MouseEvent::LEFT &&
      this->dataPtr->mouseEvent.Type() == common::MouseEvent::RELEASE &&
      !this->dataPtr->mouseEvent.Dragging() && this->dataPtr->mouseDirty)
  {
    math::Vector3d pos = this->ScreenToScene(this->dataPtr->mouseEvent.Pos());

    ignition::gui::events::LeftClickToScene leftClickToSceneEvent(pos);
    ignition::gui::App()->sendEvent(
        ignition::gui::App()->findChild<ignition::gui::MainWindow *>(),
        &leftClickToSceneEvent);
  }
}

/////////////////////////////////////////////////
void IgnRenderer::BroadcastRightClick()
{
  if (this->dataPtr->mouseEvent.Button() == common::MouseEvent::RIGHT &&
      this->dataPtr->mouseEvent.Type() == common::MouseEvent::RELEASE &&
      !this->dataPtr->mouseEvent.Dragging() && this->dataPtr->mouseDirty)
  {
    // If the dropdown menu is disabled, quash the mouse event
    if (!this->dataPtr->dropdownMenuEnabled)
      this->dataPtr->mouseDirty = false;

    math::Vector3d pos = this->ScreenToScene(this->dataPtr->mouseEvent.Pos());

    ignition::gui::events::RightClickToScene rightClickToSceneEvent(pos);
    ignition::gui::App()->sendEvent(
        ignition::gui::App()->findChild<ignition::gui::MainWindow *>(),
        &rightClickToSceneEvent);
  }
}

/////////////////////////////////////////////////
void IgnRenderer::HandleMouseContextMenu()
{
  if (!this->dataPtr->mouseDirty)
    return;

  if (!this->dataPtr->mouseEvent.Dragging() &&
      this->dataPtr->mouseEvent.Type() == common::MouseEvent::RELEASE &&
      this->dataPtr->mouseEvent.Button() == common::MouseEvent::RIGHT)
  {
    math::Vector2i dt =
      this->dataPtr->mouseEvent.PressPos() - this->dataPtr->mouseEvent.Pos();

    // check for click with some tol for mouse movement
    if (dt.Length() > 5.0)
      return;

    rendering::VisualPtr visual = this->dataPtr->camera->Scene()->VisualAt(
          this->dataPtr->camera,
          this->dataPtr->mouseEvent.Pos());

    if (!visual)
      return;

    // get model visual
    while (visual->HasParent() && visual->Parent() !=
        visual->Scene()->RootVisual())
    {
      visual = std::dynamic_pointer_cast<rendering::Visual>(visual->Parent());
    }

    emit ContextMenuRequested(visual->Name().c_str());
    this->dataPtr->mouseDirty = false;
  }
}

////////////////////////////////////////////////
void IgnRenderer::HandleKeyPress(QKeyEvent *_e)
{
  if (_e->isAutoRepeat())
    return;

  std::lock_guard<std::mutex> lock(this->dataPtr->mutex);

  this->dataPtr->keyEvent.SetKey(_e->key());
  this->dataPtr->keyEvent.SetText(_e->text().toStdString());

  this->dataPtr->keyEvent.SetControl(
    (_e->modifiers() & Qt::ControlModifier));
  this->dataPtr->keyEvent.SetShift(
    (_e->modifiers() & Qt::ShiftModifier));
  this->dataPtr->keyEvent.SetAlt(
    (_e->modifiers() & Qt::AltModifier));

  this->dataPtr->mouseEvent.SetControl(this->dataPtr->keyEvent.Control());
  this->dataPtr->mouseEvent.SetShift(this->dataPtr->keyEvent.Shift());
  this->dataPtr->mouseEvent.SetAlt(this->dataPtr->keyEvent.Alt());
  this->dataPtr->keyEvent.SetType(common::KeyEvent::PRESS);

  // Update the object and mouse to be placed at the current position
  // only for x, y, and z key presses
  if (_e->key() == Qt::Key_X ||
      _e->key() == Qt::Key_Y ||
      _e->key() == Qt::Key_Z ||
      _e->key() == Qt::Key_Shift)
  {
    this->dataPtr->transformControl.Start();
    this->dataPtr->mousePressPos = this->dataPtr->mouseEvent.Pos();
  }

  // fullscreen
  if (_e->key() == Qt::Key_F11)
  {
    if (ignition::gui::App()->findChild
        <ignition::gui::MainWindow *>()->QuickWindow()->visibility()
        == QWindow::FullScreen)
    {
      ignition::gui::App()->findChild
        <ignition::gui::MainWindow *>()->QuickWindow()->showNormal();
    }
    else
    {
      ignition::gui::App()->findChild
        <ignition::gui::MainWindow *>()->QuickWindow()->showFullScreen();
    }
  }

  switch (_e->key())
  {
    case Qt::Key_X:
      this->dataPtr->xPressed = true;
      break;
    case Qt::Key_Y:
      this->dataPtr->yPressed = true;
      break;
    case Qt::Key_Z:
      this->dataPtr->zPressed = true;
      break;
    default:
      break;
  }
}

////////////////////////////////////////////////
void IgnRenderer::HandleKeyRelease(QKeyEvent *_e)
{
  if (_e->isAutoRepeat())
    return;

  std::lock_guard<std::mutex> lock(this->dataPtr->mutex);

  this->dataPtr->keyEvent.SetKey(0);

  this->dataPtr->keyEvent.SetControl(
    (_e->modifiers() & Qt::ControlModifier)
    && (_e->key() != Qt::Key_Control));
  this->dataPtr->keyEvent.SetShift(
    (_e->modifiers() & Qt::ShiftModifier)
    && (_e->key() != Qt::Key_Shift));
  this->dataPtr->keyEvent.SetAlt(
    (_e->modifiers() & Qt::AltModifier)
    && (_e->key() != Qt::Key_Alt));

  this->dataPtr->mouseEvent.SetControl(this->dataPtr->keyEvent.Control());
  this->dataPtr->mouseEvent.SetShift(this->dataPtr->keyEvent.Shift());
  this->dataPtr->mouseEvent.SetAlt(this->dataPtr->keyEvent.Alt());
  this->dataPtr->keyEvent.SetType(common::KeyEvent::RELEASE);

  // Update the object and mouse to be placed at the current position
  // only for x, y, and z key presses
  if (_e->key() == Qt::Key_X ||
      _e->key() == Qt::Key_Y ||
      _e->key() == Qt::Key_Z ||
      _e->key() == Qt::Key_Shift)
  {
    this->dataPtr->transformControl.Start();
    this->dataPtr->mousePressPos = this->dataPtr->mouseEvent.Pos();
    this->dataPtr->isStartWorldPosSet = false;
  }

  switch (_e->key())
  {
    case Qt::Key_X:
      this->dataPtr->xPressed = false;
      break;
    case Qt::Key_Y:
      this->dataPtr->yPressed = false;
      break;
    case Qt::Key_Z:
      this->dataPtr->zPressed = false;
      break;
    case Qt::Key_Escape:
      this->dataPtr->escapeReleased = true;
      break;
    default:
      break;
  }
}

////////////////////////////////////////////////
void RenderWindowItem::SetScaledEntities(
        const std::map<Entity, math::Vector3d> &_newScaledEntities)
{
  std::lock_guard<std::mutex> lock(this->dataPtr->mutex);
  this->dataPtr->scaledEntities = _newScaledEntities;
}

////////////////////////////////////////////////
std::map<Entity, math::Vector3d> RenderWindowItem::ScaledEntities() const
{
  std::lock_guard<std::mutex> lock(this->dataPtr->mutex);
  return this->dataPtr->scaledEntities;
}

/////////////////////////////////////////////////
void IgnRenderer::HandleModelPlacement()
{
  if (!this->dataPtr->isPlacing)
    return;

  if (this->dataPtr->spawnPreview && this->dataPtr->hoverDirty)
  {
    math::Vector3d pos = this->ScreenToPlane(this->dataPtr->mouseHoverPos);
    pos.Z(this->dataPtr->spawnPreview->WorldPosition().Z());
    this->dataPtr->spawnPreview->SetWorldPosition(pos);
    this->dataPtr->hoverDirty = false;
  }
  if (this->dataPtr->mouseEvent.Button() == common::MouseEvent::LEFT &&
      this->dataPtr->mouseEvent.Type() == common::MouseEvent::RELEASE &&
      !this->dataPtr->mouseEvent.Dragging() && this->dataPtr->mouseDirty)
  {
    // Delete the generated visuals
    this->TerminateSpawnPreview();

    math::Pose3d modelPose = this->dataPtr->spawnPreviewPose;
    std::function<void(const ignition::msgs::Boolean &, const bool)> cb =
        [](const ignition::msgs::Boolean &/*_rep*/, const bool _result)
    {
      if (!_result)
        ignerr << "Error creating model" << std::endl;
    };
    math::Vector3d pos = this->ScreenToPlane(this->dataPtr->mouseEvent.Pos());
    pos.Z(modelPose.Pos().Z());
    msgs::EntityFactory req;
    if (!this->dataPtr->spawnSdfString.empty())
    {
      req.set_sdf(this->dataPtr->spawnSdfString);
    }
    else if (!this->dataPtr->spawnSdfPath.empty())
    {
      req.set_sdf_filename(this->dataPtr->spawnSdfPath);
    }
    else
    {
      ignwarn << "Failed to find SDF string or file path" << std::endl;
    }
    req.set_allow_renaming(true);
    msgs::Set(req.mutable_pose(), math::Pose3d(pos, modelPose.Rot()));

    if (this->dataPtr->createCmdService.empty())
    {
      this->dataPtr->createCmdService = "/world/" + this->worldName
          + "/create";
    }
    this->dataPtr->createCmdService = transport::TopicUtils::AsValidTopic(
        this->dataPtr->createCmdService);
    if (this->dataPtr->createCmdService.empty())
    {
      ignerr << "Failed to create valid create command service for world ["
             << this->worldName <<"]" << std::endl;
      return;
    }

    this->dataPtr->node.Request(this->dataPtr->createCmdService, req, cb);
    this->dataPtr->isPlacing = false;
    this->dataPtr->mouseDirty = false;
    this->dataPtr->spawnSdfString.clear();
    this->dataPtr->spawnSdfPath.clear();
  }
}

/////////////////////////////////////////////////
void IgnRenderer::HandleEntitySelection()
{
  if (this->dataPtr->selectionHelper.deselectAll)
  {
    this->DeselectAllEntities(this->dataPtr->selectionHelper.sendEvent);

    this->dataPtr->selectionHelper = SelectionHelper();
  }
  else if (this->dataPtr->selectionHelper.selectEntity != kNullEntity)
  {
    auto node = this->dataPtr->renderUtil.SceneManager().NodeById(
      this->dataPtr->selectionHelper.selectEntity);
    this->UpdateSelectedEntity(node,
        this->dataPtr->selectionHelper.sendEvent);

    this->dataPtr->selectionHelper = SelectionHelper();
  }
}

/////////////////////////////////////////////////
void IgnRenderer::DeselectAllEntities(bool _sendEvent)
{
  if (this->dataPtr->renderThreadId != std::this_thread::get_id())
  {
    ignwarn << "Making render calls from outside the render thread"
            << std::endl;
  }

  this->dataPtr->renderUtil.DeselectAllEntities();

  if (_sendEvent)
  {
    gui::events::DeselectAllEntities deselectEvent;
    ignition::gui::App()->sendEvent(
        ignition::gui::App()->findChild<ignition::gui::MainWindow *>(),
        &deselectEvent);
  }
}

/////////////////////////////////////////////////
double IgnRenderer::SnapValue(
    double _coord, double _interval, double _sensitivity) const
{
  double snap = _interval * _sensitivity;
  double rem = fmod(_coord, _interval);
  double minInterval = _coord - rem;

  if (rem < 0)
  {
    minInterval -= _interval;
  }

  double maxInterval = minInterval + _interval;

  if (_coord < (minInterval + snap))
  {
    _coord = minInterval;
  }
  else if (_coord > (maxInterval - snap))
  {
    _coord = maxInterval;
  }

  return _coord;
}

/////////////////////////////////////////////////
void IgnRenderer::SnapPoint(
    ignition::math::Vector3d &_point, math::Vector3d &_snapVals,
    double _sensitivity) const
{
  if (_snapVals.X() <= 0 || _snapVals.Y() <= 0 || _snapVals.Z() <= 0)
  {
    ignerr << "Interval distance must be greater than 0"
        << std::endl;
    return;
  }

  if (_sensitivity < 0 || _sensitivity > 1.0)
  {
    ignerr << "Sensitivity must be between 0 and 1" << std::endl;
    return;
  }

  _point.X() = this->SnapValue(_point.X(), _snapVals.X(), _sensitivity);
  _point.Y() = this->SnapValue(_point.Y(), _snapVals.Y(), _sensitivity);
  _point.Z() = this->SnapValue(_point.Z(), _snapVals.Z(), _sensitivity);
}

/////////////////////////////////////////////////
void IgnRenderer::XYZConstraint(math::Vector3d &_axis)
{
  math::Vector3d translationAxis = math::Vector3d::Zero;

  if (this->dataPtr->xPressed)
  {
    translationAxis += math::Vector3d::UnitX;
  }

  if (this->dataPtr->yPressed)
  {
    translationAxis += math::Vector3d::UnitY;
  }

  if (this->dataPtr->zPressed)
  {
    translationAxis += math::Vector3d::UnitZ;
  }

  if (translationAxis != math::Vector3d::Zero)
  {
    _axis = translationAxis;
  }
}

/////////////////////////////////////////////////
rendering::VisualPtr IgnRenderer::ContainsSimpleShape(
    const rendering::NodePtr &_node) const
{
  std::queue<rendering::NodePtr> q;

  // Adding the root node.
  q.push(_node);

  while (!q.empty())
  {
    // Process the next node.
    auto n = q.front();
    q.pop();
    if (n)
    {
      auto v = std::dynamic_pointer_cast<ignition::rendering::Visual>(n);
      if (v)
      {
        try
        {
          int userData = std::get<int>(v->UserData("geometry-type"));

          /// \TODO(anyone) Consider sdf::GeometryType::CAPSULE and
          /// sdf::GeometryType::ELLIPSOID in Edifice.
          if (userData == static_cast<int>(sdf::GeometryType::BOX)      ||
              userData == static_cast<int>(sdf::GeometryType::CYLINDER) ||
              userData == static_cast<int>(sdf::GeometryType::SPHERE))
          {
            return v;
          }
        }
        catch (const std::bad_variant_access& ex)
        {
        }
      }

      // Add all children to the queue to be considered.
      for (auto i = 0u; i < n->ChildCount(); ++i)
        q.push(n->ChildByIndex(i));
    }
  }

  return nullptr;
}

/////////////////////////////////////////////////
void IgnRenderer::HandleMouseTransformControl()
{
  if (this->dataPtr->renderThreadId != std::this_thread::get_id())
  {
    ignwarn << "Making render calls from outside the render thread"
            << std::endl;
  }

  // set transform configuration
  this->dataPtr->transformControl.SetTransformMode(
      this->dataPtr->transformMode);

  if (!this->dataPtr->transformControl.Camera())
    this->dataPtr->transformControl.SetCamera(this->dataPtr->camera);

  // stop and detach transform controller if mode is none or no entity is
  // selected
  if (this->dataPtr->transformMode == rendering::TransformMode::TM_NONE ||
      (this->dataPtr->transformControl.Node() &&
      this->dataPtr->renderUtil.SelectedEntities().empty()))
  {
    if (this->dataPtr->transformControl.Active())
      this->dataPtr->transformControl.Stop();

    this->dataPtr->transformControl.Detach();
  }
  else
  {
    // shift indicates world space transformation
    this->dataPtr->transformSpace = (this->dataPtr->keyEvent.Shift()) ?
        rendering::TransformSpace::TS_WORLD :
        rendering::TransformSpace::TS_LOCAL;
    this->dataPtr->transformControl.SetTransformSpace(
        this->dataPtr->transformSpace);
  }

  // update gizmo visual
  this->dataPtr->transformControl.Update();

  // check for mouse events
  if (!this->dataPtr->mouseDirty)
    return;

  // handle transform control
  if (this->dataPtr->mouseEvent.Button() == common::MouseEvent::LEFT)
  {
    if (this->dataPtr->mouseEvent.Type() == common::MouseEvent::PRESS
        && this->dataPtr->transformControl.Node())
    {
      this->dataPtr->mousePressPos = this->dataPtr->mouseEvent.Pos();
      // get the visual at mouse position
      rendering::VisualPtr visual = this->dataPtr->camera->VisualAt(
            this->dataPtr->mouseEvent.PressPos());

      if (visual)
      {
        // check if the visual is an axis in the gizmo visual
        math::Vector3d axis =
            this->dataPtr->transformControl.AxisById(visual->Id());
        if (axis != ignition::math::Vector3d::Zero)
        {
          // start the transform process
          this->dataPtr->transformControl.SetActiveAxis(axis);
          this->dataPtr->transformControl.Start();
          this->dataPtr->mouseDirty = false;
        }
        else
          return;
      }
    }
    else if (this->dataPtr->mouseEvent.Type() == common::MouseEvent::RELEASE)
    {
      this->dataPtr->isStartWorldPosSet = false;
      if (this->dataPtr->transformControl.Active())
      {
        if (this->dataPtr->transformControl.Node())
        {
          if (this->dataPtr->transformControl.Mode() ==
              rendering::TransformMode::TM_SCALE)
          {
            for (auto const &[entity, scale] : this->dataPtr->scaledEntities)
            {
              std::ostringstream ss;
              ss << scale;

              // Fire the event to trigger the SDF sync on Scene::Update().
              emit this->UpdateSdfGeometry(entity, ss.str());
            }

            this->dataPtr->scaledEntities.clear();
          }
          else
          {
            std::function<void(const ignition::msgs::Boolean &,
                               const bool)> cb =
                [](const ignition::msgs::Boolean &/*_rep*/, const bool _result)
            {
              if (!_result)
                ignerr << "Error setting pose" << std::endl;
            };
            rendering::NodePtr node = this->dataPtr->transformControl.Node();
            ignition::msgs::Pose req;
            req.set_name(node->Name());
            msgs::Set(req.mutable_position(), node->WorldPosition());
            msgs::Set(req.mutable_orientation(), node->WorldRotation());
            if (this->dataPtr->poseCmdService.empty())
            {
              this->dataPtr->poseCmdService = "/world/" + this->worldName
                  + "/set_pose";
            }
            this->dataPtr->poseCmdService = transport::TopicUtils::AsValidTopic(
                this->dataPtr->poseCmdService);
            if (this->dataPtr->poseCmdService.empty())
            {
              ignerr << "Failed to create valid pose command service for world "
                     << "[" << this->worldName <<"]" << std::endl;
              return;
            }
            this->dataPtr->node.Request(this->dataPtr->poseCmdService, req, cb);
          }
        }

        this->dataPtr->transformControl.Stop();
        this->dataPtr->mouseDirty = false;
      }
      // Select entity
      else if (!this->dataPtr->mouseEvent.Dragging())
      {
        rendering::VisualPtr v = this->dataPtr->camera->VisualAt(
              this->dataPtr->mouseEvent.Pos());

        rendering::VisualPtr visual = this->dataPtr->camera->Scene()->VisualAt(
              this->dataPtr->camera,
              this->dataPtr->mouseEvent.Pos());

        if (!visual)
        {
          // Hit the background, deselect all
          if (!this->dataPtr->mouseEvent.Dragging())
          {
            this->DeselectAllEntities(true);
          }
          return;
        }

        // check if the visual is an axis in the gizmo visual
        math::Vector3d axis =
            this->dataPtr->transformControl.AxisById(visual->Id());
        if (axis == ignition::math::Vector3d::Zero)
        {
          auto topVis =
              this->dataPtr->renderUtil.SceneManager().TopLevelVisual(visual);
          // TODO(anyone) Check plane geometry instead of hardcoded name!
          if (topVis && topVis->Name() != "ground_plane")
          {
            // Highlight entity and notify other widgets
            this->UpdateSelectedEntity(topVis, true);

            this->dataPtr->mouseDirty = false;
            return;
          }
          // Don't deselect after dragging, user may be orbiting the camera
          else if (!this->dataPtr->mouseEvent.Dragging())
          {
            // Hit the ground, deselect all
            this->DeselectAllEntities(true);
            return;
          }
        }
      }
    }
  }

  if (this->dataPtr->mouseEvent.Type() == common::MouseEvent::MOVE
      && this->dataPtr->transformControl.Active())
  {
    // compute the the start and end mouse positions in normalized coordinates
    auto imageWidth = static_cast<double>(this->dataPtr->camera->ImageWidth());
    auto imageHeight = static_cast<double>(
        this->dataPtr->camera->ImageHeight());
    double nx = 2.0 *
      this->dataPtr->mousePressPos.X() /
      imageWidth - 1.0;
    double ny = 1.0 - 2.0 *
      this->dataPtr->mousePressPos.Y() /
      imageHeight;
    double nxEnd = 2.0 * this->dataPtr->mouseEvent.Pos().X() /
      imageWidth - 1.0;
    double nyEnd = 1.0 - 2.0 * this->dataPtr->mouseEvent.Pos().Y() /
      imageHeight;
    math::Vector2d start(nx, ny);
    math::Vector2d end(nxEnd, nyEnd);

    // get the current active axis
    math::Vector3d axis = this->dataPtr->transformControl.ActiveAxis();

    // compute 3d transformation from 2d mouse movement
    if (this->dataPtr->transformControl.Mode() ==
        rendering::TransformMode::TM_TRANSLATION)
    {
      Entity nodeId = this->dataPtr->renderUtil.SelectedEntities().front();
      rendering::NodePtr target =
          this->dataPtr->renderUtil.SceneManager().NodeById(nodeId);
      if (!target)
      {
        ignwarn << "Failed to find node with ID [" << nodeId << "]"
                << std::endl;
        return;
      }
      this->XYZConstraint(axis);
      if (!this->dataPtr->isStartWorldPosSet)
      {
        this->dataPtr->isStartWorldPosSet = true;
        this->dataPtr->startWorldPos =
          target->WorldPosition();
      }
      ignition::math::Vector3d worldPos =
        target->WorldPosition();
      math::Vector3d distance =
        this->dataPtr->transformControl.TranslationFrom2d(axis, start, end);
      if (this->dataPtr->keyEvent.Control())
      {
        // Translate to world frame for snapping
        distance += this->dataPtr->startWorldPos;
        math::Vector3d snapVals = this->XYZSnap();

        // Constrain snap values to a minimum of 1e-4
        snapVals.X() = std::max(1e-4, snapVals.X());
        snapVals.Y() = std::max(1e-4, snapVals.Y());
        snapVals.Z() = std::max(1e-4, snapVals.Z());

        SnapPoint(distance, snapVals);

        // Translate back to entity frame
        distance -= this->dataPtr->startWorldPos;
        distance *= axis;
      }
      this->dataPtr->transformControl.Translate(distance);
    }
    else if (this->dataPtr->transformControl.Mode() ==
        rendering::TransformMode::TM_ROTATION)
    {
      math::Quaterniond rotation =
          this->dataPtr->transformControl.RotationFrom2d(axis, start, end);

      if (this->dataPtr->keyEvent.Control())
      {
        math::Vector3d currentRot = rotation.Euler();
        math::Vector3d snapVals = this->RPYSnap();

        if (snapVals.X() <= 1e-4)
        {
          snapVals.X() = IGN_PI/4;
        }
        else
        {
          snapVals.X() = IGN_DTOR(snapVals.X());
        }
        if (snapVals.Y() <= 1e-4)
        {
          snapVals.Y() = IGN_PI/4;
        }
        else
        {
          snapVals.Y() = IGN_DTOR(snapVals.Y());
        }
        if (snapVals.Z() <= 1e-4)
        {
          snapVals.Z() = IGN_PI/4;
        }
        else
        {
          snapVals.Z() = IGN_DTOR(snapVals.Z());
        }

        SnapPoint(currentRot, snapVals);
        rotation = math::Quaterniond::EulerToQuaternion(currentRot);
      }
      this->dataPtr->transformControl.Rotate(rotation);
    }
    else if (this->dataPtr->transformControl.Mode() ==
        rendering::TransformMode::TM_SCALE)
    {
      // Check if the model that we're trying to scale looks like a simple shape
      auto node = this->dataPtr->transformControl.Node();
      auto v = std::dynamic_pointer_cast<ignition::rendering::Visual>(node);
      rendering::VisualPtr visualSimple = this->ContainsSimpleShape(node);
      if (!visualSimple)
      {
        ignwarn << "Scaling not supported for this visual type." << std::endl;
        return;
      }

      int userData = std::get<int>(v->UserData("geometry-type"));
      sdf::GeometryType geomType = static_cast<sdf::GeometryType>(userData);

      this->XYZConstraint(axis);
      // note: scaling is limited to local space
      math::Vector3d scale =
        this->dataPtr->transformControl.ScaleFrom2d(axis, start, end);
      if (this->dataPtr->keyEvent.Control())
      {
        math::Vector3d snapVals = this->ScaleSnap();

        if (snapVals.X() <= 1e-4)
          snapVals.X() = 0.1;
        if (snapVals.Y() <= 1e-4)
          snapVals.Y() = 0.1;
        if (snapVals.Z() <= 1e-4)
          snapVals.Z() = 0.1;

        SnapPoint(scale, snapVals);
      }

      // Apply geometry constaints to the scaling.
      if (geomType == sdf::GeometryType::SPHERE)
      {
        if (axis.X() > 0)
        {
          scale.Y(scale.X());
          scale.Z(scale.X());
        }
        else if (axis.Y() > 0)
        {
          scale.X(scale.Y());
          scale.Z(scale.Y());
        }
        else if (axis.Z() > 0)
        {
          scale.X(scale.Z());
          scale.Y(scale.Z());
        }
      }
      else if (geomType == sdf::GeometryType::CYLINDER)
      {
        if (axis.X() > 0)
        {
          scale.Y(scale.X());
        }
        else if (axis.Y() > 0)
        {
          scale.X(scale.Y());
        }
      }

      // Scale.
      this->dataPtr->transformControl.Scale(scale);

      // Update the bounding box.
      if (v)
      {
        Entity entityId = std::get<int>(v->UserData("gazebo-entity"));
<<<<<<< HEAD

        // Update the bounding box.
        auto s = this->dataPtr->transformControl.Node()->LocalScale();
        this->dataPtr->renderUtil.SetWireBoxScale(entityId, s);

        // Set the entity that has been scaled. Scene3D will update the
        // associated ModelSdf component in a separate thread.
        this->dataPtr->scaledEntities[entityId] = scale;
=======
        auto s = this->dataPtr->transformControl.Node()->LocalScale();
        this->dataPtr->renderUtil.SetWireBoxScale(entityId, s);
>>>>>>> 95db53b1
      }
    }
    this->dataPtr->drag = 0;
    this->dataPtr->mouseDirty = false;
  }
}

/////////////////////////////////////////////////
void IgnRenderer::HandleMouseViewControl()
{
  if (!this->dataPtr->mouseDirty)
    return;

  if (this->dataPtr->renderThreadId != std::this_thread::get_id())
  {
    ignwarn << "Making render calls from outside the render thread"
            << std::endl;
  }

  math::Vector3d camWorldPos;
  if (!this->dataPtr->followTarget.empty())
    this->dataPtr->camera->WorldPosition();

  this->dataPtr->viewControl.SetCamera(this->dataPtr->camera);

  if (this->dataPtr->mouseEvent.Type() == common::MouseEvent::SCROLL)
  {
    this->dataPtr->target =
        this->ScreenToScene(this->dataPtr->mouseEvent.Pos());
    this->dataPtr->viewControl.SetTarget(this->dataPtr->target);
    double distance = this->dataPtr->camera->WorldPosition().Distance(
        this->dataPtr->target);
    double amount = -this->dataPtr->drag.Y() * distance / 5.0;
    this->dataPtr->viewControl.Zoom(amount);
  }
  else
  {
    if (this->dataPtr->mouseEvent.Type() == common::MouseEvent::PRESS)
    {
      this->dataPtr->target = this->ScreenToScene(
          this->dataPtr->mouseEvent.PressPos());
      this->dataPtr->viewControl.SetTarget(this->dataPtr->target);
    }

    // Pan with left button
    if (this->dataPtr->mouseEvent.Buttons() & common::MouseEvent::LEFT)
    {
      if (Qt::ShiftModifier == QGuiApplication::queryKeyboardModifiers())
        this->dataPtr->viewControl.Orbit(this->dataPtr->drag);
      else
        this->dataPtr->viewControl.Pan(this->dataPtr->drag);
    }
    // Orbit with middle button
    else if (this->dataPtr->mouseEvent.Buttons() & common::MouseEvent::MIDDLE)
    {
      this->dataPtr->viewControl.Orbit(this->dataPtr->drag);
    }
    else if (this->dataPtr->mouseEvent.Buttons() & common::MouseEvent::RIGHT)
    {
      double hfov = this->dataPtr->camera->HFOV().Radian();
      double vfov = 2.0f * atan(tan(hfov / 2.0f) /
          this->dataPtr->camera->AspectRatio());
      double distance = this->dataPtr->camera->WorldPosition().Distance(
          this->dataPtr->target);
      double amount = ((-this->dataPtr->drag.Y() /
          static_cast<double>(this->dataPtr->camera->ImageHeight()))
          * distance * tan(vfov/2.0) * 6.0);
      this->dataPtr->viewControl.Zoom(amount);
    }
  }
  this->dataPtr->drag = 0;
  this->dataPtr->mouseDirty = false;


  if (!this->dataPtr->followTarget.empty())
  {
    math::Vector3d dPos = this->dataPtr->camera->WorldPosition() - camWorldPos;
    if (dPos != math::Vector3d::Zero)
    {
      this->dataPtr->followOffsetDirty = true;
    }
  }
}

/////////////////////////////////////////////////
void IgnRenderer::Initialize()
{
  if (this->initialized)
    return;

  this->dataPtr->renderUtil.SetUseCurrentGLContext(true);
  this->dataPtr->renderUtil.Init();

  rendering::ScenePtr scene = this->dataPtr->renderUtil.Scene();
  if (!scene)
    return;

  auto root = scene->RootVisual();

  // Camera
  this->dataPtr->camera = scene->CreateCamera();
  root->AddChild(this->dataPtr->camera);
  this->dataPtr->camera->SetLocalPose(this->cameraPose);
  this->dataPtr->camera->SetImageWidth(this->textureSize.width());
  this->dataPtr->camera->SetImageHeight(this->textureSize.height());
  this->dataPtr->camera->SetAntiAliasing(8);
  this->dataPtr->camera->SetHFOV(M_PI * 0.5);
  this->dataPtr->camera->SetVisibilityMask(this->visibilityMask);
  // setting the size and calling PreRender should cause the render texture to
  //  be rebuilt
  this->dataPtr->camera->PreRender();
  this->textureId = this->dataPtr->camera->RenderTextureGLId();

  // Ray Query
  this->dataPtr->rayQuery = this->dataPtr->camera->Scene()->CreateRayQuery();

  this->initialized = true;
}

/////////////////////////////////////////////////
void IgnRenderer::Destroy()
{
  auto engine = rendering::engine(this->dataPtr->renderUtil.EngineName());
  if (!engine)
    return;
  auto scene = engine->SceneByName(this->dataPtr->renderUtil.SceneName());
  if (!scene)
    return;

  scene->DestroySensor(this->dataPtr->camera);

  // If that was the last sensor, destroy scene
  if (scene->SensorCount() == 0)
  {
    igndbg << "Destroy scene [" << scene->Name() << "]" << std::endl;
    engine->DestroyScene(scene);

    // TODO(anyone) If that was the last scene, terminate engine?
  }
}

/////////////////////////////////////////////////
void IgnRenderer::SetXYZSnap(const math::Vector3d &_xyz)
{
  this->dataPtr->xyzSnap = _xyz;
}

/////////////////////////////////////////////////
math::Vector3d IgnRenderer::XYZSnap() const
{
  return this->dataPtr->xyzSnap;
}

/////////////////////////////////////////////////
void IgnRenderer::SetRPYSnap(const math::Vector3d &_rpy)
{
  this->dataPtr->rpySnap = _rpy;
}

/////////////////////////////////////////////////
math::Vector3d IgnRenderer::RPYSnap() const
{
  return this->dataPtr->rpySnap;
}

/////////////////////////////////////////////////
void IgnRenderer::SetScaleSnap(const math::Vector3d &_scale)
{
  this->dataPtr->scaleSnap = _scale;
}

/////////////////////////////////////////////////
math::Vector3d IgnRenderer::ScaleSnap() const
{
  return this->dataPtr->scaleSnap;
}
/////////////////////////////////////////////////
void IgnRenderer::UpdateSelectedEntity(const rendering::NodePtr &_node,
    bool _sendEvent)
{
  if (!_node)
    return;

  if (this->dataPtr->renderThreadId != std::this_thread::get_id())
  {
    ignwarn << "Making render calls from outside the render thread"
            << std::endl;
  }

  bool deselectedAll{false};

  // Deselect all if control is not being held
  if (!(QGuiApplication::keyboardModifiers() & Qt::ControlModifier) &&
      !this->dataPtr->renderUtil.SelectedEntities().empty())
  {
    // Notify other widgets regardless of _sendEvent, because this is a new
    // decision from this widget
    this->DeselectAllEntities(true);
    deselectedAll = true;
  }

  // Attach control if in a transform mode - control is attached to:
  // * latest selection
  // * top-level nodes (model, light...)
  if (this->dataPtr->transformMode != rendering::TransformMode::TM_NONE)
  {
    auto topNode =
        this->dataPtr->renderUtil.SceneManager().TopLevelNode(_node);
    if (topNode == _node)
    {
      this->dataPtr->transformControl.Attach(_node);

      // When attached, we want only one entity selected
      // Notify other widgets regardless of _sendEvent, because this is a new
      // decision from this widget
      this->DeselectAllEntities(true);
      deselectedAll = true;
    }
    else
    {
      this->dataPtr->transformControl.Detach();
    }
  }

  // Select new entity
  this->dataPtr->renderUtil.SetSelectedEntity(_node);

  // Notify other widgets of the currently selected entities
  if (_sendEvent || deselectedAll)
  {
    gui::events::EntitiesSelected selectEvent(
        this->dataPtr->renderUtil.SelectedEntities());
    ignition::gui::App()->sendEvent(
        ignition::gui::App()->findChild<ignition::gui::MainWindow *>(),
        &selectEvent);
  }
}

/////////////////////////////////////////////////
void IgnRenderer::SetTransformMode(const std::string &_mode)
{
  std::lock_guard<std::mutex> lock(this->dataPtr->mutex);
  if (_mode == "select")
    this->dataPtr->transformMode = rendering::TransformMode::TM_NONE;
  else if (_mode == "translate")
    this->dataPtr->transformMode = rendering::TransformMode::TM_TRANSLATION;
  else if (_mode == "rotate")
    this->dataPtr->transformMode = rendering::TransformMode::TM_ROTATION;
  else if (_mode == "scale")
    this->dataPtr->transformMode = rendering::TransformMode::TM_SCALE;
  else
    ignerr << "Unknown transform mode: [" << _mode << "]" << std::endl;

  // Update selected entities if transform control is changed
  if (!this->dataPtr->renderUtil.SelectedEntities().empty())
  {
    Entity entity = this->dataPtr->renderUtil.SelectedEntities().back();
    this->dataPtr->selectionHelper = {entity, false, false};
  }
}

/////////////////////////////////////////////////
void IgnRenderer::SetModel(const std::string &_model)
{
  std::lock_guard<std::mutex> lock(this->dataPtr->mutex);
  this->dataPtr->isSpawning = true;
  this->dataPtr->spawnSdfString = _model;
}

/////////////////////////////////////////////////
void IgnRenderer::SetModelPath(const std::string &_filePath)
{
  std::lock_guard<std::mutex> lock(this->dataPtr->mutex);
  this->dataPtr->isSpawning = true;
  this->dataPtr->spawnSdfPath = _filePath;
}

/////////////////////////////////////////////////
void IgnRenderer::SetDropdownMenuEnabled(bool _enableDropdownMenu)
{
  this->dataPtr->dropdownMenuEnabled = _enableDropdownMenu;
}

/////////////////////////////////////////////////
void IgnRenderer::SetRecordVideo(bool _record, const std::string &_format,
    const std::string &_savePath)
{
  std::lock_guard<std::mutex> lock(this->dataPtr->mutex);
  this->dataPtr->recordVideo = _record;
  this->dataPtr->recordVideoFormat = _format;
  this->dataPtr->recordVideoSavePath = _savePath;
}

/////////////////////////////////////////////////
void IgnRenderer::SetRecordVideoUseSimTime(bool _useSimTime)
{
  std::lock_guard<std::mutex> lock(this->dataPtr->mutex);
  this->dataPtr->recordVideoUseSimTime = _useSimTime;
}

/////////////////////////////////////////////////
void IgnRenderer::SetRecordVideoLockstep(bool _useSimTime)
{
  std::lock_guard<std::mutex> lock(this->dataPtr->mutex);
  this->dataPtr->recordVideoLockstep = _useSimTime;
}

/////////////////////////////////////////////////
void IgnRenderer::SetRecordVideoBitrate(unsigned int _bitrate)
{
  std::lock_guard<std::mutex> lock(this->dataPtr->mutex);
  this->dataPtr->recordVideoBitrate = _bitrate;
}

/////////////////////////////////////////////////
void IgnRenderer::SetMoveTo(const std::string &_target)
{
  std::lock_guard<std::mutex> lock(this->dataPtr->mutex);
  this->dataPtr->moveToTarget = _target;
}

/////////////////////////////////////////////////
void IgnRenderer::SetFollowTarget(const std::string &_target,
    bool _waitForTarget)
{
  std::lock_guard<std::mutex> lock(this->dataPtr->mutex);
  this->dataPtr->followTarget = _target;
  this->dataPtr->followTargetWait = _waitForTarget;
}

/////////////////////////////////////////////////
void IgnRenderer::SetViewAngle(const math::Vector3d &_direction)
{
  std::lock_guard<std::mutex> lock(this->dataPtr->mutex);
  this->dataPtr->viewAngle = true;
  this->dataPtr->viewAngleDirection = _direction;
}

/////////////////////////////////////////////////
void IgnRenderer::SetMoveToPose(const math::Pose3d &_pose)
{
  std::lock_guard<std::mutex> lock(this->dataPtr->mutex);
  this->dataPtr->moveToPoseValue = _pose;
}

/////////////////////////////////////////////////
void IgnRenderer::SetViewCollisionsTarget(const std::string &_target)
{
  std::lock_guard<std::mutex> lock(this->dataPtr->mutex);
  this->dataPtr->viewCollisionsTarget = _target;
}

/////////////////////////////////////////////////
void IgnRenderer::SetFollowPGain(double _gain)
{
  std::lock_guard<std::mutex> lock(this->dataPtr->mutex);
  this->dataPtr->followPGain = _gain;
}

/////////////////////////////////////////////////
void IgnRenderer::SetFollowWorldFrame(bool _worldFrame)
{
  std::lock_guard<std::mutex> lock(this->dataPtr->mutex);
  this->dataPtr->followWorldFrame = _worldFrame;
}

/////////////////////////////////////////////////
void IgnRenderer::SetInitCameraPose(const math::Pose3d &_pose)
{
  std::lock_guard<std::mutex> lock(this->dataPtr->mutex);
  this->dataPtr->moveToHelper.SetInitCameraPose(_pose);
}

/////////////////////////////////////////////////
bool IgnRenderer::FollowWorldFrame() const
{
  std::lock_guard<std::mutex> lock(this->dataPtr->mutex);
  return this->dataPtr->followWorldFrame;
}

/////////////////////////////////////////////////
void IgnRenderer::SetFollowOffset(const math::Vector3d &_offset)
{
  std::lock_guard<std::mutex> lock(this->dataPtr->mutex);
  this->dataPtr->followOffset = _offset;
}

/////////////////////////////////////////////////
math::Vector3d IgnRenderer::FollowOffset() const
{
  std::lock_guard<std::mutex> lock(this->dataPtr->mutex);
  return this->dataPtr->followOffset;
}

/////////////////////////////////////////////////
std::string IgnRenderer::FollowTarget() const
{
  std::lock_guard<std::mutex> lock(this->dataPtr->mutex);
  return this->dataPtr->followTarget;
}

/////////////////////////////////////////////////
void IgnRenderer::OnMoveToComplete()
{
  std::lock_guard<std::mutex> lock(this->dataPtr->mutex);
  this->dataPtr->moveToTarget.clear();
}

/////////////////////////////////////////////////
void IgnRenderer::OnViewAngleComplete()
{
  std::lock_guard<std::mutex> lock(this->dataPtr->mutex);
  this->dataPtr->viewAngle = false;
}

/////////////////////////////////////////////////
void IgnRenderer::OnMoveToPoseComplete()
{
  std::lock_guard<std::mutex> lock(this->dataPtr->mutex);
  this->dataPtr->moveToPoseValue.reset();
}

/////////////////////////////////////////////////
void IgnRenderer::NewHoverEvent(const math::Vector2i &_hoverPos)
{
  std::lock_guard<std::mutex> lock(this->dataPtr->mutex);
  this->dataPtr->mouseHoverPos = _hoverPos;
  this->dataPtr->hoverDirty = true;
}

/////////////////////////////////////////////////
void IgnRenderer::NewMouseEvent(const common::MouseEvent &_e,
    const math::Vector2d &_drag)
{
  std::lock_guard<std::mutex> lock(this->dataPtr->mutex);
  this->dataPtr->mouseEvent = _e;
  this->dataPtr->drag += _drag;
  this->dataPtr->mouseDirty = true;
}

/////////////////////////////////////////////////
math::Vector3d IgnRenderer::ScreenToPlane(
    const math::Vector2i &_screenPos) const
{
  // Normalize point on the image
  double width = this->dataPtr->camera->ImageWidth();
  double height = this->dataPtr->camera->ImageHeight();

  double nx = 2.0 * _screenPos.X() / width - 1.0;
  double ny = 1.0 - 2.0 * _screenPos.Y() / height;

  // Make a ray query
  this->dataPtr->rayQuery->SetFromCamera(
      this->dataPtr->camera, math::Vector2d(nx, ny));

  ignition::math::Planed plane(ignition::math::Vector3d(0, 0, 1), 0);

  math::Vector3d origin = this->dataPtr->rayQuery->Origin();
  math::Vector3d direction = this->dataPtr->rayQuery->Direction();
  double distance = plane.Distance(origin, direction);
  return origin + direction * distance;
}

/////////////////////////////////////////////////
math::Pose3d IgnRenderer::CameraPose() const
{
  if (this->dataPtr->camera)
    return this->dataPtr->camera->WorldPose();
  return math::Pose3d::Zero;
}

/////////////////////////////////////////////////
math::Vector3d IgnRenderer::ScreenToScene(
    const math::Vector2i &_screenPos) const
{
  // Normalize point on the image
  double width = this->dataPtr->camera->ImageWidth();
  double height = this->dataPtr->camera->ImageHeight();

  double nx = 2.0 * _screenPos.X() / width - 1.0;
  double ny = 1.0 - 2.0 * _screenPos.Y() / height;

  // Make a ray query
  this->dataPtr->rayQuery->SetFromCamera(
      this->dataPtr->camera, math::Vector2d(nx, ny));

  auto result = this->dataPtr->rayQuery->ClosestPoint();
  if (result)
    return result.point;

  // Set point to be 10m away if no intersection found
  return this->dataPtr->rayQuery->Origin() +
      this->dataPtr->rayQuery->Direction() * 10;
}

////////////////////////////////////////////////
void IgnRenderer::RequestSelectionChange(Entity _selectedEntity,
    bool _deselectAll, bool _sendEvent)
{
  this->dataPtr->selectionHelper = {_selectedEntity, _deselectAll, _sendEvent};
}

////////////////////////////////////////////////
std::map<Entity, math::Vector3d> &IgnRenderer::ScaledEntities()
{
  std::lock_guard<std::mutex> lock(this->dataPtr->mutex);
  return this->dataPtr->scaledEntities;
}

/////////////////////////////////////////////////
RenderThread::RenderThread()
{
  RenderWindowItemPrivate::threads << this;
  qRegisterMetaType<std::string>();
}

/////////////////////////////////////////////////
void RenderThread::RenderNext()
{
  this->context->makeCurrent(this->surface);

  if (!this->ignRenderer.initialized)
  {
    // Initialize renderer
    this->ignRenderer.Initialize();
  }

  // check if engine has been successfully initialized
  if (!this->ignRenderer.initialized)
  {
    ignerr << "Unable to initialize renderer" << std::endl;
    return;
  }

  this->ignRenderer.Render();

  emit TextureReady(this->ignRenderer.textureId, this->ignRenderer.textureSize);
}

/////////////////////////////////////////////////
void RenderThread::ShutDown()
{
  this->context->makeCurrent(this->surface);

  this->ignRenderer.Destroy();

  this->context->doneCurrent();
  delete this->context;

  // schedule this to be deleted only after we're done cleaning up
  this->surface->deleteLater();

  // Stop event processing, move the thread to GUI and make sure it is deleted.
  this->moveToThread(QGuiApplication::instance()->thread());
}


/////////////////////////////////////////////////
void RenderThread::SizeChanged()
{
  auto item = qobject_cast<QQuickItem *>(this->sender());
  if (!item)
  {
    ignerr << "Internal error, sender is not QQuickItem." << std::endl;
    return;
  }

  if (item->width() <= 0 || item->height() <= 0)
    return;

  this->ignRenderer.textureSize = QSize(item->width(), item->height());
  this->ignRenderer.textureDirty = true;
}

/////////////////////////////////////////////////
TextureNode::TextureNode(QQuickWindow *_window)
    : window(_window)
{
  // Our texture node must have a texture, so use the default 0 texture.
#if QT_VERSION < QT_VERSION_CHECK(5, 14, 0)
  this->texture = this->window->createTextureFromId(0, QSize(1, 1));
#else
  void * nativeLayout;
  this->texture = this->window->createTextureFromNativeObject(
      QQuickWindow::NativeObjectTexture, &nativeLayout, 0, QSize(1, 1),
      QQuickWindow::TextureIsOpaque);
#endif
  this->setTexture(this->texture);
}

/////////////////////////////////////////////////
TextureNode::~TextureNode()
{
  delete this->texture;
}

/////////////////////////////////////////////////
void TextureNode::NewTexture(int _id, const QSize &_size)
{
  this->mutex.lock();
  this->id = _id;
  this->size = _size;
  this->mutex.unlock();

  // We cannot call QQuickWindow::update directly here, as this is only allowed
  // from the rendering thread or GUI thread.
  emit PendingNewTexture();
}

/////////////////////////////////////////////////
void TextureNode::PrepareNode()
{
  this->mutex.lock();
  int newId = this->id;
  QSize sz = this->size;
  this->id = 0;
  this->mutex.unlock();
  if (newId)
  {
    delete this->texture;
    // note: include QQuickWindow::TextureHasAlphaChannel if the rendered
    // content has alpha.
#if QT_VERSION < QT_VERSION_CHECK(5, 14, 0)
    this->texture = this->window->createTextureFromId(
        newId, sz, QQuickWindow::TextureIsOpaque);
#else
    // TODO(anyone) Use createTextureFromNativeObject
    // https://github.com/ignitionrobotics/ign-gui/issues/113
#ifndef _WIN32
# pragma GCC diagnostic push
# pragma GCC diagnostic ignored "-Wdeprecated-declarations"
#endif
    this->texture = this->window->createTextureFromId(
        newId, sz, QQuickWindow::TextureIsOpaque);
#ifndef _WIN32
# pragma GCC diagnostic pop
#endif

#endif
    this->setTexture(this->texture);

    this->markDirty(DirtyMaterial);

    // This will notify the rendering thread that the texture is now being
    // rendered and it can start rendering to the other one.
    emit TextureInUse();
  }
}

/////////////////////////////////////////////////
RenderWindowItem::RenderWindowItem(QQuickItem *_parent)
  : QQuickItem(_parent), dataPtr(new RenderWindowItemPrivate)
{
  // FIXME(anyone) Ogre 1/2 singletons crash when there's an attempt to load
  // this plugin twice, so shortcut here. Ideally this would be caught at
  // Ignition Rendering.
  static bool done{false};
  if (done)
  {
    return;
  }
  done = true;

  this->setAcceptedMouseButtons(Qt::AllButtons);
  this->setFlag(ItemHasContents);
  this->dataPtr->renderThread = new RenderThread();
}

/////////////////////////////////////////////////
RenderWindowItem::~RenderWindowItem() = default;

/////////////////////////////////////////////////
void RenderWindowItem::Ready()
{
  this->dataPtr->renderThread->surface = new QOffscreenSurface();
  this->dataPtr->renderThread->surface->setFormat(
      this->dataPtr->renderThread->context->format());
  this->dataPtr->renderThread->surface->create();

  this->dataPtr->renderThread->ignRenderer.textureSize =
      QSize(std::max({this->width(), 1.0}), std::max({this->height(), 1.0}));

  this->connect(&this->dataPtr->renderThread->ignRenderer,
      &IgnRenderer::ContextMenuRequested,
      this, &RenderWindowItem::OnContextMenuRequested, Qt::QueuedConnection);

  this->connect(&this->dataPtr->renderThread->ignRenderer,
      &IgnRenderer::FollowTargetChanged,
      this, &RenderWindowItem::SetFollowTarget, Qt::QueuedConnection);

  this->connect(&this->dataPtr->renderThread->ignRenderer,
      &IgnRenderer::UpdateSdfGeometry,
      this, &RenderWindowItem::OnEntityScaled, Qt::QueuedConnection);

  this->dataPtr->renderThread->moveToThread(this->dataPtr->renderThread);

  this->connect(this, &QObject::destroyed,
      this->dataPtr->renderThread, &RenderThread::ShutDown,
      Qt::QueuedConnection);

  this->connect(this, &QQuickItem::widthChanged,
      this->dataPtr->renderThread, &RenderThread::SizeChanged);
  this->connect(this, &QQuickItem::heightChanged,
      this->dataPtr->renderThread, &RenderThread::SizeChanged);

  this->dataPtr->renderThread->start();
  this->update();

  this->dataPtr->rendererInit = true;
}

/////////////////////////////////////////////////
bool RenderWindowItem::RendererInitialized() const
{
  return this->dataPtr->rendererInit;
}

/////////////////////////////////////////////////
QSGNode *RenderWindowItem::updatePaintNode(QSGNode *_node,
    QQuickItem::UpdatePaintNodeData *)
{
  auto node = static_cast<TextureNode *>(_node);

  if (!this->dataPtr->renderThread->context)
  {
    QOpenGLContext *current = this->window()->openglContext();
    // Some GL implementations require that the currently bound context is
    // made non-current before we set up sharing, so we doneCurrent here
    // and makeCurrent down below while setting up our own context.
    current->doneCurrent();

    this->dataPtr->renderThread->context = new QOpenGLContext();
    if (this->RenderUtil()->EngineName() == "ogre2")
    {
      // Although it seems unbelievable, we can request another format for a
      // shared context; it is needed because Qt selects by default a compat
      // context which is much less likely to provide OpenGL 3.3 (only closed
      // NVidia drivers). This means there will be mismatch between what is
      // reported by QSG_INFO=1 and by OGRE.
      auto surfaceFormat = QSurfaceFormat();
      surfaceFormat.setMajorVersion(3);
      surfaceFormat.setMinorVersion(3);
      surfaceFormat.setProfile(QSurfaceFormat::CoreProfile);
      this->dataPtr->renderThread->context->setFormat(surfaceFormat);
    }
    else
    {
      this->dataPtr->renderThread->context->setFormat(current->format());
    }
    this->dataPtr->renderThread->context->setShareContext(current);
    this->dataPtr->renderThread->context->create();
    this->dataPtr->renderThread->context->moveToThread(
        this->dataPtr->renderThread);

    current->makeCurrent(this->window());

    QMetaObject::invokeMethod(this, "Ready");
    return nullptr;
  }

  if (!node)
  {
    node = new TextureNode(this->window());

    // Set up connections to get the production of render texture in sync with
    // vsync on the rendering thread.
    //
    // When a new texture is ready on the rendering thread, we use a direct
    // connection to the texture node to let it know a new texture can be used.
    // The node will then emit PendingNewTexture which we bind to
    // QQuickWindow::update to schedule a redraw.
    //
    // When the scene graph starts rendering the next frame, the PrepareNode()
    // function is used to update the node with the new texture. Once it
    // completes, it emits TextureInUse() which we connect to the rendering
    // thread's RenderNext() to have it start producing content into its render
    // texture.
    //
    // This rendering pipeline is throttled by vsync on the scene graph
    // rendering thread.

    this->connect(this->dataPtr->renderThread, &RenderThread::TextureReady,
        node, &TextureNode::NewTexture, Qt::DirectConnection);
    this->connect(node, &TextureNode::PendingNewTexture, this->window(),
        &QQuickWindow::update, Qt::QueuedConnection);
    this->connect(this->window(), &QQuickWindow::beforeRendering, node,
        &TextureNode::PrepareNode, Qt::DirectConnection);
    this->connect(node, &TextureNode::TextureInUse, this->dataPtr->renderThread,
        &RenderThread::RenderNext, Qt::QueuedConnection);

    // Get the production of FBO textures started..
    QMetaObject::invokeMethod(this->dataPtr->renderThread, "RenderNext",
        Qt::QueuedConnection);
  }

  node->setRect(this->boundingRect());

  return node;
}

///////////////////////////////////////////////////
void RenderWindowItem::OnContextMenuRequested(QString _entity)
{
  emit openContextMenu(std::move(_entity));
}

///////////////////////////////////////////////////
void RenderWindowItem::OnEntityScaled(Entity _entity, const std::string &_scale)
{
  math::Vector3d scale;
  std::istringstream is(_scale);
  is >> scale;
  std::lock_guard<std::mutex> lock(this->dataPtr->mutex);
  this->dataPtr->scaledEntities[_entity] = scale;
}

///////////////////////////////////////////////////
math::Vector3d RenderWindowItem::ScreenToScene(const math::Vector2i &_screenPos)
{
  return this->dataPtr->renderThread->ignRenderer.ScreenToScene(_screenPos);
}

////////////////////////////////////////////////
RenderUtil *RenderWindowItem::RenderUtil() const
{
  return this->dataPtr->renderThread->ignRenderer.RenderUtil();
}

/////////////////////////////////////////////////
Scene3D::Scene3D()
  : GuiSystem(), dataPtr(new Scene3DPrivate)
{
  qmlRegisterType<RenderWindowItem>("RenderWindow", 1, 0, "RenderWindow");
}


/////////////////////////////////////////////////
Scene3D::~Scene3D() = default;

/////////////////////////////////////////////////
void Scene3D::LoadConfig(const tinyxml2::XMLElement *_pluginElem)
{
  // FIXME(anyone) Ogre 1/2 singletons crash when there's an attempt to load
  // this plugin twice, so shortcut here. Ideally this would be caught at
  // Ignition Rendering.
  static bool done{false};
  if (done)
  {
    ignerr << "Only one Scene3D is supported per process at the moment."
           << std::endl;
    return;
  }
  done = true;

  auto renderWindow = this->PluginItem()->findChild<RenderWindowItem *>();
  if (!renderWindow)
  {
    ignerr << "Unable to find Render Window item. "
           << "Render window will not be created" << std::endl;
    return;
  }

  if (this->title.empty())
    this->title = "3D Scene";

  this->dataPtr->renderUtil = renderWindow->RenderUtil();

  renderWindow->forceActiveFocus();

  // Custom parameters
  if (_pluginElem)
  {
    if (auto elem = _pluginElem->FirstChildElement("engine"))
    {
      std::string engineName = elem->GetText();
      if (!engineName.empty())
      {
        this->dataPtr->renderUtil->SetEngineName(engineName);

        // there is a problem with displaying ogre2 render textures that are in
        // sRGB format. Workaround for now is to apply gamma correction
        // manually. There maybe a better way to solve the problem by making
        // OpenGL calls..
        if (engineName == std::string("ogre2"))
          this->PluginItem()->setProperty("gammaCorrect", true);
      }
    }

    if (auto elem = _pluginElem->FirstChildElement("scene"))
    {
      this->dataPtr->renderUtil->SetSceneName(elem->GetText());
    }

    if (auto elem = _pluginElem->FirstChildElement("ambient_light"))
    {
      math::Color ambient;
      std::stringstream colorStr;
      colorStr << std::string(elem->GetText());
      colorStr >> ambient;
      this->dataPtr->renderUtil->SetAmbientLight(ambient);
    }

    if (auto elem = _pluginElem->FirstChildElement("background_color"))
    {
      math::Color bgColor;
      std::stringstream colorStr;
      colorStr << std::string(elem->GetText());
      colorStr >> bgColor;
      this->dataPtr->renderUtil->SetBackgroundColor(bgColor);
    }

    if (auto elem = _pluginElem->FirstChildElement("camera_pose"))
    {
      math::Pose3d pose;
      std::stringstream poseStr;
      poseStr << std::string(elem->GetText());
      poseStr >> pose;
      renderWindow->SetInitCameraPose(pose);
      renderWindow->SetCameraPose(pose);
    }

    if (auto elem = _pluginElem->FirstChildElement("camera_follow"))
    {
      if (auto gainElem = elem->FirstChildElement("p_gain"))
      {
        double gain;
        std::stringstream gainStr;
        gainStr << std::string(gainElem->GetText());
        gainStr >> gain;
        if (gain >= 0 && gain <= 1.0)
          renderWindow->SetFollowPGain(gain);
        else
          ignerr << "Camera follow p gain outside of range [0, 1]" << std::endl;
      }

      if (auto targetElem = elem->FirstChildElement("target"))
      {
        std::stringstream targetStr;
        targetStr << std::string(targetElem->GetText());
        renderWindow->SetFollowTarget(targetStr.str(), true);
      }

      if (auto worldFrameElem = elem->FirstChildElement("world_frame"))
      {
        std::string worldFrameStr =
            common::lowercase(worldFrameElem->GetText());
        if (worldFrameStr == "true" || worldFrameStr == "1")
          renderWindow->SetFollowWorldFrame(true);
        else if (worldFrameStr == "false" || worldFrameStr == "0")
          renderWindow->SetFollowWorldFrame(false);
        else
        {
          ignerr << "Faild to parse <world_frame> value: " << worldFrameStr
                 << std::endl;
        }
      }

      if (auto offsetElem = elem->FirstChildElement("offset"))
      {
        math::Vector3d offset;
        std::stringstream offsetStr;
        offsetStr << std::string(offsetElem->GetText());
        offsetStr >> offset;
        renderWindow->SetFollowOffset(offset);
      }
    }

    if (auto elem = _pluginElem->FirstChildElement("record_video"))
    {
      if (auto useSimTimeElem = elem->FirstChildElement("use_sim_time"))
      {
        bool useSimTime = false;
        if (useSimTimeElem->QueryBoolText(&useSimTime) != tinyxml2::XML_SUCCESS)
        {
          ignerr << "Faild to parse <use_sim_time> value: "
                 << useSimTimeElem->GetText() << std::endl;
        }
        else
        {
          renderWindow->SetRecordVideoUseSimTime(useSimTime);
        }
      }
      if (auto lockstepElem = elem->FirstChildElement("lockstep"))
      {
        bool lockstep = false;
        if (lockstepElem->QueryBoolText(&lockstep) != tinyxml2::XML_SUCCESS)
        {
          ignerr << "Failed to parse <lockstep> value: "
                 << lockstepElem->GetText() << std::endl;
        }
        else
        {
          renderWindow->SetRecordVideoLockstep(lockstep);
        }
      }
      if (auto bitrateElem = elem->FirstChildElement("bitrate"))
      {
        unsigned int bitrate = 0u;
        std::stringstream bitrateStr;
        bitrateStr << std::string(bitrateElem->GetText());
        bitrateStr >> bitrate;
        if (bitrate > 0u)
        {
          renderWindow->SetRecordVideoBitrate(bitrate);
        }
        else
        {
          ignerr << "Video recorder bitrate must be larger than 0"
                 << std::endl;
        }
      }
    }

    if (auto elem = _pluginElem->FirstChildElement("fullscreen"))
    {
      auto fullscreen = false;
      elem->QueryBoolText(&fullscreen);
      if (fullscreen)
      {
        ignition::gui::App()->findChild
          <ignition::gui::MainWindow *>()->QuickWindow()->showFullScreen();
      }
    }

    if (auto elem = _pluginElem->FirstChildElement("visibility_mask"))
    {
      uint32_t visibilityMask = 0xFFFFFFFFu;
      std::stringstream visibilityMaskStr;
      visibilityMaskStr << std::string(elem->GetText());
      bool isHex = common::lowercase(
          visibilityMaskStr.str()).compare(0, 2, "0x") == 0;
      if (isHex)
        visibilityMaskStr >> std::hex >> visibilityMask;
      else
        visibilityMaskStr >> visibilityMask;
      renderWindow->SetVisibilityMask(visibilityMask);
    }
  }

  // transform mode
  this->dataPtr->transformModeService =
      "/gui/transform_mode";
  this->dataPtr->node.Advertise(this->dataPtr->transformModeService,
      &Scene3D::OnTransformMode, this);
  ignmsg << "Transform mode service on ["
         << this->dataPtr->transformModeService << "]" << std::endl;

  // video recorder
  this->dataPtr->recordVideoService =
      "/gui/record_video";
  this->dataPtr->node.Advertise(this->dataPtr->recordVideoService,
      &Scene3D::OnRecordVideo, this);
  ignmsg << "Record video service on ["
         << this->dataPtr->recordVideoService << "]" << std::endl;

  // move to
  this->dataPtr->moveToService = "/gui/move_to";
  this->dataPtr->node.Advertise(this->dataPtr->moveToService,
      &Scene3D::OnMoveTo, this);
  ignmsg << "Move to service on ["
         << this->dataPtr->moveToService << "]" << std::endl;

  // follow
  this->dataPtr->followService = "/gui/follow";
  this->dataPtr->node.Advertise(this->dataPtr->followService,
      &Scene3D::OnFollow, this);
  ignmsg << "Follow service on ["
         << this->dataPtr->followService << "]" << std::endl;

  // view angle
  this->dataPtr->viewAngleService =
      "/gui/view_angle";
  this->dataPtr->node.Advertise(this->dataPtr->viewAngleService,
      &Scene3D::OnViewAngle, this);
  ignmsg << "View angle service on ["
         << this->dataPtr->viewAngleService << "]" << std::endl;

  // move to pose service
  this->dataPtr->moveToPoseService =
      "/gui/move_to/pose";
  this->dataPtr->node.Advertise(this->dataPtr->moveToPoseService,
      &Scene3D::OnMoveToPose, this);
  ignmsg << "Move to pose service on ["
         << this->dataPtr->moveToPoseService << "]" << std::endl;

  // camera position topic
  this->dataPtr->cameraPoseTopic = "/gui/camera/pose";
  this->dataPtr->cameraPosePub =
    this->dataPtr->node.Advertise<msgs::Pose>(this->dataPtr->cameraPoseTopic);
  ignmsg << "Camera pose topic advertised on ["
         << this->dataPtr->cameraPoseTopic << "]" << std::endl;

  // view collisions service
  this->dataPtr->viewCollisionsService = "/gui/view/collisions";
  this->dataPtr->node.Advertise(this->dataPtr->viewCollisionsService,
      &Scene3D::OnViewCollisions, this);
  ignmsg << "View collisions service on ["
         << this->dataPtr->viewCollisionsService << "]" << std::endl;

  ignition::gui::App()->findChild<
      ignition::gui::MainWindow *>()->QuickWindow()->installEventFilter(this);
  ignition::gui::App()->findChild<
      ignition::gui::MainWindow *>()->installEventFilter(this);
}

//////////////////////////////////////////////////
void Scene3D::Update(const UpdateInfo &_info,
    EntityComponentManager &_ecm)
{
  if (nullptr == this->dataPtr->renderUtil)
    return;

  IGN_PROFILE("Scene3D::Update");
  auto renderWindow = this->PluginItem()->findChild<RenderWindowItem *>();
  if (this->dataPtr->worldName.empty())
  {
    // TODO(anyone) Only one scene is supported for now
    Entity worldEntity;
    _ecm.Each<components::World, components::Name>(
        [&](const Entity &_entity,
          const components::World * /* _world */ ,
          const components::Name *_name)->bool
        {
          this->dataPtr->worldName = _name->Data();
          worldEntity = _entity;
          return true;
        });

    if (!this->dataPtr->worldName.empty())
    {
      renderWindow->SetWorldName(this->dataPtr->worldName);
      auto renderEngineGuiComp =
        _ecm.Component<components::RenderEngineGuiPlugin>(worldEntity);
      if (renderEngineGuiComp && !renderEngineGuiComp->Data().empty())
      {
        this->dataPtr->renderUtil->SetEngineName(renderEngineGuiComp->Data());
      }
      else
      {
        igndbg << "RenderEngineGuiPlugin component not found, "
          "render engine won't be set from the ECM " << std::endl;
      }
    }
  }

  auto scaledEntities = renderWindow->ScaledEntities();
  if (!scaledEntities.empty())
  {
    _ecm.Each<components::Model, components::ModelSdf>(
        [&](const Entity &_modelEntity, const components::Model *,
            const components::ModelSdf *_modelSdf)
        {
          if (scaledEntities.find(_modelEntity) != scaledEntities.end())
          {
            sdf::ElementPtr modelElem = _modelSdf->Data().Element();

            /// \brief TODO(anyone) Remove debug statements when code goes
            /// into production.
            igndbg << "Updating SDF for entity " << _modelEntity << std::endl;
            igndbg << "Before:" << std::endl;
            igndbg << _modelSdf->Data().Element()->ToString("");
            if (!this->UpdateGeomSize(modelElem, scaledEntities[_modelEntity]))
            {
              ignerr << "Unable to update geometry size: "
                     << _modelSdf->Data().Element()->ToString("") << std::endl;
            }
            igndbg << "After:" << std::endl;
            igndbg << _modelSdf->Data().Element()->ToString("");
          }

          return true;
        });
    renderWindow->SetScaledEntities({});
  }

  if (this->dataPtr->cameraPosePub.HasConnections())
  {
    msgs::Pose poseMsg = msgs::Convert(renderWindow->CameraPose());
    this->dataPtr->cameraPosePub.Publish(poseMsg);
  }
  this->dataPtr->renderUtil->UpdateECM(_info, _ecm);
  this->dataPtr->renderUtil->UpdateFromECM(_info, _ecm);

  // check if video recording is enabled and if we need to lock step
  // ECM updates with GUI rendering during video recording
  std::unique_lock<std::mutex> lock(this->dataPtr->recordMutex);
  if (this->dataPtr->recording && this->dataPtr->recordVideoLockstep &&
      renderWindow->RendererInitialized())
  {
    std::unique_lock<std::mutex> lock2(this->dataPtr->renderMutex);
    g_renderCv.wait(lock2);
  }
}

/////////////////////////////////////////////////
bool Scene3D::OnTransformMode(const msgs::StringMsg &_msg,
  msgs::Boolean &_res)
{
  auto renderWindow = this->PluginItem()->findChild<RenderWindowItem *>();
  renderWindow->SetTransformMode(_msg.data());

  _res.set_data(true);
  return true;
}

/////////////////////////////////////////////////
bool Scene3D::OnRecordVideo(const msgs::VideoRecord &_msg,
  msgs::Boolean &_res)
{
  auto renderWindow = this->PluginItem()->findChild<RenderWindowItem *>();

  bool record = _msg.start() && !_msg.stop();
  renderWindow->SetRecordVideo(record, _msg.format(), _msg.save_filename());

  _res.set_data(true);

  std::unique_lock<std::mutex> lock(this->dataPtr->recordMutex);
  this->dataPtr->recording = record;
  return true;
}

/////////////////////////////////////////////////
bool Scene3D::OnMoveTo(const msgs::StringMsg &_msg,
  msgs::Boolean &_res)
{
  auto renderWindow = this->PluginItem()->findChild<RenderWindowItem *>();

  renderWindow->SetMoveTo(_msg.data());

  _res.set_data(true);
  return true;
}

/////////////////////////////////////////////////
bool Scene3D::OnFollow(const msgs::StringMsg &_msg,
  msgs::Boolean &_res)
{
  auto renderWindow = this->PluginItem()->findChild<RenderWindowItem *>();

  renderWindow->SetFollowTarget(_msg.data());

  _res.set_data(true);
  return true;
}

/////////////////////////////////////////////////
bool Scene3D::OnViewAngle(const msgs::Vector3d &_msg,
  msgs::Boolean &_res)
{
  auto renderWindow = this->PluginItem()->findChild<RenderWindowItem *>();

  renderWindow->SetViewAngle(msgs::Convert(_msg));

  _res.set_data(true);
  return true;
}

/////////////////////////////////////////////////
bool Scene3D::OnMoveToPose(const msgs::GUICamera &_msg, msgs::Boolean &_res)
{
  auto renderWindow = this->PluginItem()->findChild<RenderWindowItem *>();

  math::Pose3d pose = msgs::Convert(_msg.pose());

  // If there is no orientation in the message, then set a Rot value in the
  // math::Pose3d object to infinite. This will prevent the orientation from
  // being used when positioning the camera.
  // See the MoveToHelper::MoveTo function
  if (!_msg.pose().has_orientation())
    pose.Rot().X() = math::INF_D;

  // If there is no position in the message, then set a Pos value in the
  // math::Pose3d object to infinite. This will prevent the orientation from
  // being used when positioning the camera.
  // See the MoveToHelper::MoveTo function
  if (!_msg.pose().has_position())
    pose.Pos().X() = math::INF_D;

  renderWindow->SetMoveToPose(pose);

  _res.set_data(true);
  return true;
}

/////////////////////////////////////////////////
bool Scene3D::OnViewCollisions(const msgs::StringMsg &_msg,
  msgs::Boolean &_res)
{
  auto renderWindow = this->PluginItem()->findChild<RenderWindowItem *>();

  renderWindow->SetViewCollisionsTarget(_msg.data());

  _res.set_data(true);
  return true;
}

/////////////////////////////////////////////////
bool Scene3D::UpdateGeomSize(sdf::ElementPtr &_modelElem,
  const ignition::math::Vector3d &_scale)
{
  if (!_modelElem->HasElement("link"))
    return false;

  sdf::ElementPtr linkElem = _modelElem->GetElement("link");
  if (!linkElem->HasElement("visual"))
    return false;

  for (auto label : {"visual", "collision"})
  {
    sdf::ElementPtr elem = linkElem->GetElement(label);
    if (!elem->HasElement("geometry"))
      continue;

    sdf::ElementPtr geomElem = elem->GetElement("geometry");
    if (geomElem->HasElement("box"))
    {
      ignition::math::Vector3d size =
          geomElem->GetElement("box")->Get<ignition::math::Vector3d>("size");
      ignition::math::Vector3d geomBoxSize = _scale * size;

      geomElem->GetElement("box")->GetElement("size")->Set(geomBoxSize);
    }
    else if (geomElem->HasElement("sphere"))
    {
      // update radius the same way as collision shapes
      double radius = geomElem->GetElement("sphere")->Get<double>("radius");
      double newRadius = _scale.Max();
      double geomRadius = newRadius * radius;
      geomElem->GetElement("sphere")->GetElement("radius")->Set(geomRadius);
    }
    else if (geomElem->HasElement("cylinder"))
    {
      // update radius the same way as collision shapes
      double radius = geomElem->GetElement("cylinder")->Get<double>("radius");
      double newRadius = std::max(_scale.X(), _scale.Y());
      double length = geomElem->GetElement("cylinder")->Get<double>("length");
      double geomRadius = newRadius * radius;
      double geomLength = _scale.Z() * length;
      geomElem->GetElement("cylinder")->GetElement("radius")->Set(geomRadius);
      geomElem->GetElement("cylinder")->GetElement("length")->Set(geomLength);
    }
    else if (geomElem->HasElement("mesh"))
      geomElem->GetElement("mesh")->GetElement("scale")->Set(_scale);
  }

  return true;
}

/////////////////////////////////////////////////
void Scene3D::OnHovered(int _mouseX, int _mouseY)
{
  auto renderWindow = this->PluginItem()->findChild<RenderWindowItem *>();
  renderWindow->OnHovered({_mouseX, _mouseY});
}

/////////////////////////////////////////////////
void Scene3D::OnDropped(const QString &_drop, int _mouseX, int _mouseY)
{
  if (_drop.toStdString().empty())
  {
    ignwarn << "Dropped empty entity URI." << std::endl;
    return;
  }

  std::function<void(const ignition::msgs::Boolean &, const bool)> cb =
      [](const ignition::msgs::Boolean &_res, const bool _result)
  {
    if (!_result || !_res.data())
      ignerr << "Error creating dropped entity." << std::endl;
  };

  auto renderWindow = this->PluginItem()->findChild<RenderWindowItem *>();
  math::Vector3d pos = renderWindow->ScreenToScene({_mouseX, _mouseY});

  msgs::EntityFactory req;
  req.set_sdf_filename(_drop.toStdString());
  req.set_allow_renaming(true);
  msgs::Set(req.mutable_pose(),
      math::Pose3d(pos.X(), pos.Y(), pos.Z(), 1, 0, 0, 0));

  this->dataPtr->node.Request("/world/" + this->dataPtr->worldName + "/create",
      req, cb);
}

/////////////////////////////////////////////////
void Scene3D::OnFocusWindow()
{
  auto renderWindow = this->PluginItem()->findChild<RenderWindowItem *>();
  renderWindow->forceActiveFocus();
}

/////////////////////////////////////////////////
void RenderWindowItem::SetXYZSnap(const math::Vector3d &_xyz)
{
  this->dataPtr->renderThread->ignRenderer.SetXYZSnap(_xyz);
}

/////////////////////////////////////////////////
void RenderWindowItem::SetRPYSnap(const math::Vector3d &_rpy)
{
  this->dataPtr->renderThread->ignRenderer.SetRPYSnap(_rpy);
}

/////////////////////////////////////////////////
void RenderWindowItem::SetScaleSnap(const math::Vector3d &_scale)
{
  this->dataPtr->renderThread->ignRenderer.SetScaleSnap(_scale);
}

/////////////////////////////////////////////////
bool Scene3D::eventFilter(QObject *_obj, QEvent *_event)
{
  if (_event->type() == QEvent::KeyPress)
  {
    QKeyEvent *keyEvent = static_cast<QKeyEvent*>(_event);
    if (keyEvent)
    {
      auto renderWindow = this->PluginItem()->findChild<RenderWindowItem *>();
      renderWindow->HandleKeyPress(keyEvent);
    }
  }
  else if (_event->type() == QEvent::KeyRelease)
  {
    QKeyEvent *keyEvent = static_cast<QKeyEvent*>(_event);
    if (keyEvent)
    {
      auto renderWindow = this->PluginItem()->findChild<RenderWindowItem *>();
      renderWindow->HandleKeyRelease(keyEvent);
    }
  }
  else if (_event->type() ==
      ignition::gazebo::gui::events::EntitiesSelected::kType)
  {
    auto selectedEvent =
        reinterpret_cast<gui::events::EntitiesSelected *>(_event);
    if (selectedEvent)
    {
      for (const auto &entity : selectedEvent->Data())
      {
        // If the event is from the user, update render util state
        if (!selectedEvent->FromUser())
          continue;

        auto node = this->dataPtr->renderUtil->SceneManager().NodeById(entity);

        if (nullptr == node)
        {
          // If an unknown entity has been selected, and control is not pressed,
          // deselect all known selected entities
          if (!(QGuiApplication::keyboardModifiers() & Qt::ControlModifier))
          {
            auto renderWindow =
                this->PluginItem()->findChild<RenderWindowItem *>();
            renderWindow->DeselectAllEntities(false);
          }
          continue;
        }

        auto renderWindow = this->PluginItem()->findChild<RenderWindowItem *>();
        renderWindow->UpdateSelectedEntity(entity, false);
      }
    }
  }
  else if (_event->type() ==
           ignition::gazebo::gui::events::DeselectAllEntities::kType)
  {
    auto deselectEvent =
        reinterpret_cast<gui::events::DeselectAllEntities *>(_event);

    // If the event is from the user, update render util state
    if (deselectEvent && deselectEvent->FromUser())
    {
      auto renderWindow = this->PluginItem()->findChild<RenderWindowItem *>();
      renderWindow->DeselectAllEntities(false);
    }
  }
  else if (_event->type() ==
      ignition::gazebo::gui::events::SnapIntervals::kType)
  {
    auto snapEvent = reinterpret_cast<gui::events::SnapIntervals *>(_event);
    if (snapEvent)
    {
      auto renderWindow = this->PluginItem()->findChild<RenderWindowItem *>();
      renderWindow->SetXYZSnap(snapEvent->XYZ());
      renderWindow->SetRPYSnap(snapEvent->RPY());
      renderWindow->SetScaleSnap(snapEvent->Scale());
    }
  }
  else if (_event->type() ==
      ignition::gazebo::gui::events::SpawnPreviewModel::kType)
  {
    auto spawnPreviewEvent =
      reinterpret_cast<gui::events::SpawnPreviewModel *>(_event);
    if (spawnPreviewEvent)
    {
      auto renderWindow = this->PluginItem()->findChild<RenderWindowItem *>();
      renderWindow->SetModel(spawnPreviewEvent->ModelSdfString());
    }
  }
  else if (_event->type() ==
      ignition::gazebo::gui::events::SpawnPreviewPath::kType)
  {
    auto spawnPreviewPathEvent =
      reinterpret_cast<gui::events::SpawnPreviewPath *>(_event);
    if (spawnPreviewPathEvent)
    {
      auto renderWindow = this->PluginItem()->findChild<RenderWindowItem *>();
      renderWindow->SetModelPath(spawnPreviewPathEvent->FilePath());
    }
  }
  else if (_event->type() ==
      ignition::gui::events::DropdownMenuEnabled::kType)
  {
    auto dropdownMenuEnabledEvent =
      reinterpret_cast<ignition::gui::events::DropdownMenuEnabled *>(_event);
    if (dropdownMenuEnabledEvent)
    {
      auto renderWindow = this->PluginItem()->findChild<RenderWindowItem *>();
      renderWindow->SetDropdownMenuEnabled(
          dropdownMenuEnabledEvent->MenuEnabled());
    }
  }

  // Standard event processing
  return QObject::eventFilter(_obj, _event);
}

/////////////////////////////////////////////////
void RenderWindowItem::UpdateSelectedEntity(Entity _entity,
    bool _sendEvent)
{
  this->dataPtr->renderThread->ignRenderer.RequestSelectionChange(
      _entity, false, _sendEvent);
}

/////////////////////////////////////////////////
void RenderWindowItem::SetTransformMode(const std::string &_mode)
{
  this->dataPtr->renderThread->ignRenderer.SetTransformMode(_mode);
}

/////////////////////////////////////////////////
void RenderWindowItem::SetModel(const std::string &_model)
{
  this->dataPtr->renderThread->ignRenderer.SetModel(_model);
}

/////////////////////////////////////////////////
void RenderWindowItem::SetModelPath(const std::string &_filePath)
{
  this->dataPtr->renderThread->ignRenderer.SetModelPath(_filePath);
}

/////////////////////////////////////////////////
void RenderWindowItem::SetDropdownMenuEnabled(bool _enableDropdownMenu)
{
  this->dataPtr->renderThread->ignRenderer.SetDropdownMenuEnabled(
      _enableDropdownMenu);
}

/////////////////////////////////////////////////
void RenderWindowItem::SetRecordVideo(bool _record, const std::string &_format,
    const std::string &_savePath)
{
  this->dataPtr->renderThread->ignRenderer.SetRecordVideo(_record, _format,
      _savePath);
}

/////////////////////////////////////////////////
void RenderWindowItem::SetMoveTo(const std::string &_target)
{
  this->dataPtr->renderThread->ignRenderer.SetMoveTo(_target);
}

/////////////////////////////////////////////////
void RenderWindowItem::DeselectAllEntities(bool _sendEvent)
{
  this->dataPtr->renderThread->ignRenderer.RequestSelectionChange(
      kNullEntity, true, _sendEvent);
}

/////////////////////////////////////////////////
void RenderWindowItem::SetFollowTarget(const std::string &_target,
    bool _waitForTarget)
{
  this->setProperty("message", _target.empty() ? "" :
      "Press Escape to exit Follow mode");
  this->dataPtr->renderThread->ignRenderer.SetFollowTarget(_target,
      _waitForTarget);
}

/////////////////////////////////////////////////
void RenderWindowItem::SetViewAngle(const math::Vector3d &_direction)
{
  this->dataPtr->renderThread->ignRenderer.SetViewAngle(_direction);
}

/////////////////////////////////////////////////
void RenderWindowItem::SetMoveToPose(const math::Pose3d &_pose)
{
  this->dataPtr->renderThread->ignRenderer.SetMoveToPose(_pose);
}

/////////////////////////////////////////////////
void RenderWindowItem::SetViewCollisionsTarget(const std::string &_target)
{
  this->dataPtr->renderThread->ignRenderer.SetViewCollisionsTarget(_target);
}

/////////////////////////////////////////////////
void RenderWindowItem::SetFollowPGain(double _gain)
{
  this->dataPtr->renderThread->ignRenderer.SetFollowPGain(_gain);
}

/////////////////////////////////////////////////
void RenderWindowItem::SetFollowWorldFrame(bool _worldFrame)
{
  this->dataPtr->renderThread->ignRenderer.SetFollowWorldFrame(_worldFrame);
}

/////////////////////////////////////////////////
void RenderWindowItem::SetFollowOffset(const math::Vector3d &_offset)
{
  this->dataPtr->renderThread->ignRenderer.SetFollowOffset(_offset);
}

/////////////////////////////////////////////////
void RenderWindowItem::SetCameraPose(const math::Pose3d &_pose)
{
  this->dataPtr->renderThread->ignRenderer.cameraPose = _pose;
}

/////////////////////////////////////////////////
math::Pose3d RenderWindowItem::CameraPose() const
{
  if (this->dataPtr->renderThread)
    return this->dataPtr->renderThread->ignRenderer.CameraPose();
  return math::Pose3d::Zero;
}

/////////////////////////////////////////////////
void RenderWindowItem::SetInitCameraPose(const math::Pose3d &_pose)
{
  this->dataPtr->renderThread->ignRenderer.SetInitCameraPose(_pose);
}

/////////////////////////////////////////////////
void RenderWindowItem::SetWorldName(const std::string &_name)
{
  this->dataPtr->renderThread->ignRenderer.worldName = _name;
}

/////////////////////////////////////////////////
void RenderWindowItem::SetRecordVideoUseSimTime(bool _useSimTime)
{
  this->dataPtr->renderThread->ignRenderer.SetRecordVideoUseSimTime(
      _useSimTime);
}

/////////////////////////////////////////////////
void RenderWindowItem::SetRecordVideoLockstep(bool _lockstep)
{
  this->dataPtr->renderThread->ignRenderer.SetRecordVideoLockstep(
      _lockstep);
}

/////////////////////////////////////////////////
void RenderWindowItem::SetRecordVideoBitrate(unsigned int _bitrate)
{
  this->dataPtr->renderThread->ignRenderer.SetRecordVideoBitrate(
      _bitrate);
}

/////////////////////////////////////////////////
void RenderWindowItem::SetVisibilityMask(uint32_t _mask)
{
  this->dataPtr->renderThread->ignRenderer.visibilityMask = _mask;
}

/////////////////////////////////////////////////
void RenderWindowItem::OnHovered(const ignition::math::Vector2i &_hoverPos)
{
  this->dataPtr->renderThread->ignRenderer.NewHoverEvent(_hoverPos);
}

/////////////////////////////////////////////////
void RenderWindowItem::mousePressEvent(QMouseEvent *_e)
{
  this->forceActiveFocus();

  auto event = ignition::gui::convert(*_e);
  event.SetPressPos(event.Pos());
  this->dataPtr->mouseEvent = event;
  this->dataPtr->mouseEvent.SetType(common::MouseEvent::PRESS);

  this->dataPtr->renderThread->ignRenderer.NewMouseEvent(
      this->dataPtr->mouseEvent);
}

////////////////////////////////////////////////
void RenderWindowItem::mouseReleaseEvent(QMouseEvent *_e)
{
  auto event = ignition::gui::convert(*_e);
  event.SetPressPos(this->dataPtr->mouseEvent.PressPos());

  // A release at the end of a drag
  if (this->dataPtr->mouseEvent.Type() == common::MouseEvent::MOVE)
    event.SetDragging(this->dataPtr->mouseEvent.Dragging());

  this->dataPtr->mouseEvent = event;
  this->dataPtr->mouseEvent.SetType(common::MouseEvent::RELEASE);

  this->dataPtr->renderThread->ignRenderer.NewMouseEvent(
      this->dataPtr->mouseEvent);
}

////////////////////////////////////////////////
void RenderWindowItem::mouseMoveEvent(QMouseEvent *_e)
{
  auto event = ignition::gui::convert(*_e);

  if (!event.Dragging())
    return;

  event.SetPressPos(this->dataPtr->mouseEvent.PressPos());

  auto dragInt = event.Pos() - this->dataPtr->mouseEvent.Pos();
  auto dragDistance = math::Vector2d(dragInt.X(), dragInt.Y());

  this->dataPtr->mouseEvent = event;
  this->dataPtr->mouseEvent.SetType(common::MouseEvent::MOVE);
  this->dataPtr->renderThread->ignRenderer.NewMouseEvent(
      this->dataPtr->mouseEvent, dragDistance);
}

////////////////////////////////////////////////
void RenderWindowItem::wheelEvent(QWheelEvent *_e)
{
  this->forceActiveFocus();

  this->dataPtr->mouseEvent.SetType(common::MouseEvent::SCROLL);
#if QT_VERSION < QT_VERSION_CHECK(5, 14, 0)
  this->dataPtr->mouseEvent.SetPos(_e->x(), _e->y());
#else
  this->dataPtr->mouseEvent.SetPos(_e->position().x(), _e->position().y());
#endif
  double scroll = (_e->angleDelta().y() > 0) ? -1.0 : 1.0;
  this->dataPtr->renderThread->ignRenderer.NewMouseEvent(
      this->dataPtr->mouseEvent, math::Vector2d(scroll, scroll));
}

////////////////////////////////////////////////
void RenderWindowItem::HandleKeyPress(QKeyEvent *_e)
{
  this->dataPtr->renderThread->ignRenderer.HandleKeyPress(_e);
}

////////////////////////////////////////////////
void RenderWindowItem::HandleKeyRelease(QKeyEvent *_e)
{
  this->dataPtr->renderThread->ignRenderer.HandleKeyRelease(_e);

  if (_e->key() == Qt::Key_Escape)
  {
    if (!this->dataPtr->renderThread->ignRenderer.FollowTarget().empty())
    {
      this->SetFollowTarget(std::string());
      this->setProperty("message", "");

      _e->accept();
    }
  }
}

///////////////////////////////////////////////////
// void Scene3D::resizeEvent(QResizeEvent *_e)
// {
//  if (this->dataPtr->renderWindow)
//  {
//    this->dataPtr->renderWindow->OnResize(_e->size().width(),
//                                          _e->size().height());
//  }
//
//  if (this->dataPtr->camera)
//  {
//    this->dataPtr->camera->SetAspectRatio(
//        static_cast<double>(this->width()) / this->height());
//    this->dataPtr->camera->SetHFOV(M_PI * 0.5);
//  }
// }
//

////////////////////////////////////////////////
void MoveToHelper::MoveTo(const rendering::CameraPtr &_camera,
    const ignition::math::Pose3d &_target,
    double _duration, std::function<void()> _onAnimationComplete)
{
  this->camera = _camera;
  this->poseAnim = std::make_unique<common::PoseAnimation>(
      "move_to", _duration, false);
  this->onAnimationComplete = std::move(_onAnimationComplete);

  math::Pose3d start = _camera->WorldPose();

  common::PoseKeyFrame *key = this->poseAnim->CreateKeyFrame(0);
  key->Translation(start.Pos());
  key->Rotation(start.Rot());

  key = this->poseAnim->CreateKeyFrame(_duration);
  if (_target.Pos().IsFinite())
    key->Translation(_target.Pos());
  else
    key->Translation(start.Pos());

  if (_target.Rot().IsFinite())
    key->Rotation(_target.Rot());
  else
    key->Rotation(start.Rot());
}

////////////////////////////////////////////////
void MoveToHelper::MoveTo(const rendering::CameraPtr &_camera,
    const rendering::NodePtr &_target,
    double _duration, std::function<void()> _onAnimationComplete)
{
  this->camera = _camera;
  this->poseAnim = std::make_unique<common::PoseAnimation>(
      "move_to", _duration, false);
  this->onAnimationComplete = std::move(_onAnimationComplete);

  math::Pose3d start = _camera->WorldPose();

  // todo(anyone) implement bounding box function in rendering to get
  // target size and center.
  // Assume fixed size and target world position is its center
  math::Box targetBBox(1.0, 1.0, 1.0);
  math::Vector3d targetCenter = _target->WorldPosition();
  math::Vector3d dir = targetCenter - start.Pos();
  dir.Correct();
  dir.Normalize();

  // distance to move
  double maxSize = targetBBox.Size().Max();
  double dist = start.Pos().Distance(targetCenter) - maxSize;

  // Scale to fit in view
  double hfov = this->camera->HFOV().Radian();
  double offset = maxSize*0.5 / std::tan(hfov/2.0);

  // End position and rotation
  math::Vector3d endPos = start.Pos() + dir*(dist - offset);
  math::Quaterniond endRot =
      math::Matrix4d::LookAt(endPos, targetCenter).Rotation();
  math::Pose3d end(endPos, endRot);

  common::PoseKeyFrame *key = this->poseAnim->CreateKeyFrame(0);
  key->Translation(start.Pos());
  key->Rotation(start.Rot());

  key = this->poseAnim->CreateKeyFrame(_duration);
  key->Translation(end.Pos());
  key->Rotation(end.Rot());
}

////////////////////////////////////////////////
void MoveToHelper::LookDirection(const rendering::CameraPtr &_camera,
    const math::Vector3d &_direction, const math::Vector3d &_lookAt,
    double _duration, std::function<void()> _onAnimationComplete)
{
  this->camera = _camera;
  this->poseAnim = std::make_unique<common::PoseAnimation>(
      "view_angle", _duration, false);
  this->onAnimationComplete = std::move(_onAnimationComplete);

  math::Pose3d start = _camera->WorldPose();

  // Look at world origin unless there are visuals selected
  // Keep current distance to look at target
  math::Vector3d camPos = _camera->WorldPose().Pos();
  double distance = std::fabs((camPos - _lookAt).Length());

  // Calculate camera position
  math::Vector3d endPos = _lookAt - _direction * distance;

  // Calculate camera orientation
  math::Quaterniond endRot =
    ignition::math::Matrix4d::LookAt(endPos, _lookAt).Rotation();

  // Move camera to that pose
  common::PoseKeyFrame *key = this->poseAnim->CreateKeyFrame(0);
  key->Translation(start.Pos());
  key->Rotation(start.Rot());

  // Move camera back to initial pose
  if (_direction == math::Vector3d::Zero)
  {
    endPos = this->initCameraPose.Pos();
    endRot = this->initCameraPose.Rot();
  }

  key = this->poseAnim->CreateKeyFrame(_duration);
  key->Translation(endPos);
  key->Rotation(endRot);
}

////////////////////////////////////////////////
void MoveToHelper::AddTime(double _time)
{
  if (!this->camera || !this->poseAnim)
    return;

  common::PoseKeyFrame kf(0);

  this->poseAnim->AddTime(_time);
  this->poseAnim->InterpolatedKeyFrame(kf);

  math::Pose3d offset(kf.Translation(), kf.Rotation());

  this->camera->SetWorldPose(offset);

  if (this->poseAnim->Length() <= this->poseAnim->Time())
  {
    if (this->onAnimationComplete)
    {
      this->onAnimationComplete();
    }
    this->camera.reset();
    this->poseAnim.reset();
    this->onAnimationComplete = nullptr;
  }
}

////////////////////////////////////////////////
bool MoveToHelper::Idle() const
{
  return this->poseAnim == nullptr;
}

////////////////////////////////////////////////
void MoveToHelper::SetInitCameraPose(const math::Pose3d &_pose)
{
  this->initCameraPose = _pose;
}

// Register this plugin
IGNITION_ADD_PLUGIN(ignition::gazebo::Scene3D,
                    ignition::gui::Plugin)<|MERGE_RESOLUTION|>--- conflicted
+++ resolved
@@ -1511,8 +1511,8 @@
           }
           else
           {
-            std::function<void(const ignition::msgs::Boolean &,
-                               const bool)> cb =
+            std::function<void(const ignition::msgs::Boolean &, 
+              const bool)> cb =
                 [](const ignition::msgs::Boolean &/*_rep*/, const bool _result)
             {
               if (!_result)
@@ -1770,7 +1770,6 @@
       if (v)
       {
         Entity entityId = std::get<int>(v->UserData("gazebo-entity"));
-<<<<<<< HEAD
 
         // Update the bounding box.
         auto s = this->dataPtr->transformControl.Node()->LocalScale();
@@ -1779,10 +1778,6 @@
         // Set the entity that has been scaled. Scene3D will update the
         // associated ModelSdf component in a separate thread.
         this->dataPtr->scaledEntities[entityId] = scale;
-=======
-        auto s = this->dataPtr->transformControl.Node()->LocalScale();
-        this->dataPtr->renderUtil.SetWireBoxScale(entityId, s);
->>>>>>> 95db53b1
       }
     }
     this->dataPtr->drag = 0;
