--- conflicted
+++ resolved
@@ -161,20 +161,19 @@
     private: bool OnMoveToPose(const msgs::GUICamera &_msg,
                  msgs::Boolean &_res);
 
-<<<<<<< HEAD
     /// \brief Callback for view as transparent request
     /// \param[in] _msg Request message to set the target to view as
     /// transparent
     /// \param[in] _res Response data
     /// \return True if the request is received
     private: bool OnViewTransparent(const msgs::StringMsg &_msg,
-=======
+                 msgs::Boolean &_res);
+
     /// \brief Callback for view inertia request
     /// \param[in] _msg Request message to set the target to view inertia
     /// \param[in] _res Response data
     /// \return True if the request is received
     private: bool OnViewInertia(const msgs::StringMsg &_msg,
->>>>>>> e3c2ec2c
         msgs::Boolean &_res);
 
     /// \brief Callback for view wireframes request
@@ -293,15 +292,13 @@
     /// \param[in] _pose The world pose to set the camera to.
     public: void SetMoveToPose(const math::Pose3d &_pose);
 
-<<<<<<< HEAD
     /// \brief View the specified target as transparent
     /// \param[in] _target Target to view as transparent
     public: void SetViewTransparentTarget(const std::string &_target);
-=======
+
     /// \brief View inertia of the specified target
     /// \param[in] _target Target to view inertia
     public: void SetViewInertiaTarget(const std::string &_target);
->>>>>>> e3c2ec2c
 
     /// \brief View wireframes of the specified target
     /// \param[in] _target Target to view wireframes
@@ -662,15 +659,13 @@
     /// \param[in] _pose The new camera pose in the world frame.
     public: void SetMoveToPose(const math::Pose3d &_pose);
 
-<<<<<<< HEAD
     /// \brief View the specified target as transparent
     /// \param[in] _target Target to view as transparent
     public: void SetViewTransparentTarget(const std::string &_target);
-=======
+
     /// \brief View inertia of the specified target
     /// \param[in] _target Target to view inertia
     public: void SetViewInertiaTarget(const std::string &_target);
->>>>>>> e3c2ec2c
 
     /// \brief View wireframes of the specified target
     /// \param[in] _target Target to view wireframes
