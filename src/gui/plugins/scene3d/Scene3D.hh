--- conflicted
+++ resolved
@@ -362,12 +362,9 @@
     /// \brief Broadcasts a left click within the scene
     private: void BroadcastLeftClick();
 
-<<<<<<< HEAD
     /// \brief Broadcasts a right click within the scene
     private: void BroadcastRightClick();
 
-=======
->>>>>>> 3a09c862
     /// \brief Generate a unique entity id.
     /// \return The unique entity id
     private: Entity UniqueId();
