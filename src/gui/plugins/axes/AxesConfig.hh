--- conflicted
+++ resolved
@@ -34,16 +34,12 @@
   {
     Q_OBJECT
 
-<<<<<<< HEAD
+    /// \internal
+    /// \brief QProperty to udpate the QCombobox with the entities
     Q_PROPERTY(QStringList comboList
                READ comboList
                WRITE SetComboList
                NOTIFY ComboListChanged)
-=======
-    /// \internal
-    /// \brief QProperty to udpate the QCombobox with the entities
-    Q_PROPERTY(QStringList comboList READ comboList WRITE SetComboList NOTIFY ComboListChanged)
->>>>>>> 97d838b7
 
     /// \brief Constructor
     public: AxesConfig();
