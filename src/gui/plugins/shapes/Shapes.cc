--- conflicted
+++ resolved
@@ -24,26 +24,15 @@
 #include <iostream>
 #include <string>
 
-<<<<<<< HEAD
-#include <ignition/common/Console.hh>
-#include <ignition/gui/Application.hh>
-#include <ignition/gui/GuiEvents.hh>
-#include <ignition/gui/MainWindow.hh>
-#include <ignition/plugin/Register.hh>
-#include <ignition/transport/Node.hh>
-#include <ignition/transport/Publisher.hh>
-
-#include <ignition/gazebo/Primitives.hh>
-=======
 #include <gz/common/Console.hh>
 #include <gz/gui/Application.hh>
+#include <gz/gui/GuiEvents.hh>
 #include <gz/gui/MainWindow.hh>
 #include <gz/plugin/Register.hh>
 #include <gz/transport/Node.hh>
 #include <gz/transport/Publisher.hh>
 
-#include "gz/sim/gui/GuiEvents.hh"
->>>>>>> a2a2c856
+#include <gz/sim/Primitives.hh>
 
 namespace ignition::gazebo
 {
@@ -84,102 +73,11 @@
 
   if (!modelSdfString.empty())
   {
-    ignition::gui::events::SpawnFromDescription event(modelSdfString);
-    ignition::gui::App()->sendEvent(
-        ignition::gui::App()->findChild<ignition::gui::MainWindow *>(),
+    gz::gui::events::SpawnFromDescription event(modelSdfString);
+    gz::gui::App()->sendEvent(
+        gz::gui::App()->findChild<gz::gui::MainWindow *>(),
         &event);
   }
-<<<<<<< HEAD
-=======
-  else if (modelSdfString == "sphere")
-  {
-    modelSdfString = std::string("<?xml version=\"1.0\"?>"
-                                 "<sdf version=\"1.6\">"
-                                   "<model name=\"sphere\">"
-                                     "<pose>0 0 0.5 0 0 0</pose>"
-                                     "<link name=\"sphere_link\">"
-                                       "<inertial>"
-                                         "<inertia>"
-                                           "<ixx>0.1</ixx>"
-                                           "<ixy>0</ixy>"
-                                           "<ixz>0</ixz>"
-                                           "<iyy>0.1</iyy>"
-                                           "<iyz>0</iyz>"
-                                           "<izz>0.1</izz>"
-                                         "</inertia>"
-                                         "<mass>1.0</mass>"
-                                       "</inertial>"
-                                       "<collision name=\"sphere_collision\">"
-                                         "<geometry>"
-                                           "<sphere>"
-                                             "<radius>0.5</radius>"
-                                           "</sphere>"
-                                         "</geometry>"
-                                       "</collision>"
-                                       "<visual name=\"sphere_visual\">"
-                                         "<geometry>"
-                                           "<sphere>"
-                                             "<radius>0.5</radius>"
-                                           "</sphere>"
-                                         "</geometry>"
-                                       "</visual>"
-                                     "</link>"
-                                   "</model>"
-                                 "</sdf>");
-  }
-  else if (modelSdfString == "cylinder")
-  {
-    modelSdfString = std::string("<?xml version=\"1.0\"?>"
-                                 "<sdf version=\"1.6\">"
-                                   "<model name=\"cylinder\">"
-                                     "<pose>0 0 0.5 0 0 0</pose>"
-                                     "<link name=\"cylinder_link\">"
-                                       "<inertial>"
-                                         "<inertia>"
-                                           "<ixx>0.146</ixx>"
-                                           "<ixy>0</ixy>"
-                                           "<ixz>0</ixz>"
-                                           "<iyy>0.146</iyy>"
-                                           "<iyz>0</iyz>"
-                                           "<izz>0.125</izz>"
-                                         "</inertia>"
-                                         "<mass>1.0</mass>"
-                                       "</inertial>"
-                                       "<collision name=\"cylinder_collision\">"
-                                         "<geometry>"
-                                           "<cylinder>"
-                                             "<radius>0.5</radius>"
-                                             "<length>1.0</length>"
-                                           "</cylinder>"
-                                         "</geometry>"
-                                       "</collision>"
-                                       "<visual name=\"cylinder_visual\">"
-                                         "<geometry>"
-                                           "<cylinder>"
-                                             "<radius>0.5</radius>"
-                                             "<length>1.0</length>"
-                                           "</cylinder>"
-                                         "</geometry>"
-                                       "</visual>"
-                                     "</link>"
-                                   "</model>"
-                                 "</sdf>");
-  }
-  else
-  {
-    ignwarn << "Invalid model string " << modelSdfString << "\n";
-    ignwarn << "The valid options are:\n";
-    ignwarn << " - box\n";
-    ignwarn << " - sphere\n";
-    ignwarn << " - cylinder\n";
-    return;
-  }
-
-  gui::events::SpawnPreviewModel event(modelSdfString);
-  gz::gui::App()->sendEvent(
-      gz::gui::App()->findChild<gz::gui::MainWindow *>(),
-      &event);
->>>>>>> a2a2c856
 }
 
 // Register this plugin
