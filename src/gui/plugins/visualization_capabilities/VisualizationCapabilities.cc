--- conflicted
+++ resolved
@@ -1247,88 +1247,82 @@
     gz::common::MeshManager *meshManager =
         gz::common::MeshManager::Instance();
     descriptor.mesh = meshManager->Load(descriptor.meshName);
-<<<<<<< HEAD
-
-    common::Mesh newMesh;
-    if (_geom.MeshShape()->Optimization() ==
-        sdf::MeshOptimization::CONVEX_HULL ||
-        _geom.MeshShape()->Optimization() ==
-        sdf::MeshOptimization::CONVEX_DECOMPOSITION)
-    {
-      std::unique_ptr<common::Mesh> meshToDecompose =
-          std::make_unique<common::Mesh>();
-      // check if a particular submesh is requested
-      if (!descriptor.subMeshName.empty())
-      {
-        for (unsigned int submeshIdx = 0;
-             submeshIdx < descriptor.mesh->SubMeshCount();
-             ++submeshIdx)
+    if (descriptor.mesh)
+    {
+      common::Mesh newMesh;
+      if (_geom.MeshShape()->Optimization() ==
+          sdf::MeshOptimization::CONVEX_HULL ||
+          _geom.MeshShape()->Optimization() ==
+          sdf::MeshOptimization::CONVEX_DECOMPOSITION)
+      {
+        std::unique_ptr<common::Mesh> meshToDecompose =
+            std::make_unique<common::Mesh>();
+        // check if a particular submesh is requested
+        if (!descriptor.subMeshName.empty())
         {
-          auto submesh = descriptor.mesh->SubMeshByIndex(submeshIdx).lock();
-          if (submesh->Name() == descriptor.subMeshName)
+          for (unsigned int submeshIdx = 0;
+               submeshIdx < descriptor.mesh->SubMeshCount();
+               ++submeshIdx)
           {
-            if (descriptor.centerSubMesh)
-              submesh->Center(math::Vector3d::Zero);
-            meshToDecompose->AddSubMesh(*submesh.get());
-            break;
+            auto submesh = descriptor.mesh->SubMeshByIndex(submeshIdx).lock();
+            if (submesh->Name() == descriptor.subMeshName)
+            {
+              if (descriptor.centerSubMesh)
+                submesh->Center(math::Vector3d::Zero);
+              meshToDecompose->AddSubMesh(*submesh.get());
+              break;
+            }
           }
         }
-      }
-      else
-      {
-        meshToDecompose =
-            gz::common::MeshManager::MergeSubMeshes(*descriptor.mesh);
-      }
-      if (meshToDecompose && meshToDecompose->SubMeshCount() == 1u)
-      {
-        std::size_t maxConvexHulls = 16u;
-        if (_geom.MeshShape()->Optimization() ==
-            sdf::MeshOptimization::CONVEX_HULL)
+        else
         {
-          /// create 1 convex hull for the whole submesh
-          maxConvexHulls = 1u;
+          meshToDecompose =
+              gz::common::MeshManager::MergeSubMeshes(*descriptor.mesh);
         }
-        else if (_geom.MeshShape()->ConvexDecomposition())
+        if (meshToDecompose && meshToDecompose->SubMeshCount() == 1u)
         {
-          // limit max number of convex hulls to generate
-          maxConvexHulls =
-              _geom.MeshShape()->ConvexDecomposition()->MaxConvexHulls();
-        }
-        auto submesh = meshToDecompose->SubMeshByIndex(0u).lock();
-        std::vector<common::SubMesh> decomposed =
-            gz::common::MeshManager::ConvexDecomposition(
-            *submesh.get(), maxConvexHulls);
-        gzdbg << "Optimizing mesh (" << _geom.MeshShape()->OptimizationStr()
-              << "): " <<  descriptor.mesh->Name() << std::endl;
-        if (!decomposed.empty())
-        {
-          for (std::size_t n = 0; n < decomposed.size(); ++n)
+          std::size_t maxConvexHulls = 16u;
+          if (_geom.MeshShape()->Optimization() ==
+              sdf::MeshOptimization::CONVEX_HULL)
           {
-            newMesh.AddSubMesh(decomposed[n]);
+            /// create 1 convex hull for the whole submesh
+            maxConvexHulls = 1u;
+          }
+          else if (_geom.MeshShape()->ConvexDecomposition())
+          {
+            // limit max number of convex hulls to generate
+            maxConvexHulls =
+                _geom.MeshShape()->ConvexDecomposition()->MaxConvexHulls();
+          }
+          auto submesh = meshToDecompose->SubMeshByIndex(0u).lock();
+          std::vector<common::SubMesh> decomposed =
+              gz::common::MeshManager::ConvexDecomposition(
+              *submesh.get(), maxConvexHulls);
+          gzdbg << "Optimizing mesh (" << _geom.MeshShape()->OptimizationStr()
+                << "): " <<  descriptor.mesh->Name() << std::endl;
+          if (!decomposed.empty())
+          {
+            for (std::size_t n = 0; n < decomposed.size(); ++n)
+            {
+              newMesh.AddSubMesh(decomposed[n]);
+            }
+          }
+          if (newMesh.SubMeshCount() > 0u)
+          {
+            descriptor.mesh = &newMesh;
+            // if submesh is requested, we handled this above before mesh
+            // decomposition so we do not need need to pass these flags to
+            // gz-rendering
+            descriptor.subMeshName = "";
+            descriptor.centerSubMesh = false;
           }
         }
-        if (newMesh.SubMeshCount() > 0u)
-        {
-          descriptor.mesh = &newMesh;
-          // if submesh is requested, we handled this above before mesh
-          // decomposition so we do not need need to pass these flags to
-          // gz-rendering
-          descriptor.subMeshName = "";
-          descriptor.centerSubMesh = false;
-        }
-      }
-    }
-    geom = this->scene->CreateMesh(descriptor);
-=======
-    if (descriptor.mesh)
-    {
-      geom = this->scene->CreateMesh(descriptor);
+      }
     }
     else
     {
       gzerr << "Failed to load mesh: " << descriptor.meshName << std::endl;
     }
->>>>>>> 301832d5
     scale = _geom.MeshShape()->Scale();
   }
   else if (_geom.Type() == sdf::GeometryType::HEIGHTMAP)
