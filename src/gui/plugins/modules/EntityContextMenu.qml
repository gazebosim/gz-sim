--- conflicted
+++ resolved
@@ -80,19 +80,19 @@
       }
     }
     MenuItem {
-<<<<<<< HEAD
       id: viewJointsMenu
       text: "Joints"
       onTriggered: {
         menu.close()
         context.OnRequest("view_joints", context.entity)
-=======
+      }
+    }
+    MenuItem {
       id: viewTransparentMenu
       text: "Transparent"
       onTriggered: {
         menu.close()
         context.OnRequest("view_transparent", context.entity)
->>>>>>> 2e8419bb
       }
     }
     MenuItem {
