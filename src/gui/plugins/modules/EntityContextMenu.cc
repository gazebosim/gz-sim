--- conflicted
+++ resolved
@@ -86,11 +86,7 @@
 void GzSimPlugin::registerTypes(const char *_uri)
 {
   // Register our 'EntityContextMenuItem' in qml engine
-<<<<<<< HEAD
-  qmlRegisterType<gz::sim::EntityContextMenu>(_uri, 1, 0,
-=======
   qmlRegisterType<EntityContextMenu>(_uri, 1, 0,
->>>>>>> 216d5a51
       "EntityContextMenuItem");
 }
 
@@ -167,23 +163,14 @@
       "/world/" + this->dataPtr->worldName + "/remove";
   }
 
-<<<<<<< HEAD
-  std::function<void(const gz::msgs::Boolean &, const bool)> cb =
-      [](const gz::msgs::Boolean &_rep, const bool _result)
-=======
   std::function<void(const msgs::Boolean &, const bool)> cb =
       [](const msgs::Boolean &_rep, const bool _result)
->>>>>>> 216d5a51
   {
     if (!_result || !_rep.data())
       gzerr << "Error sending remove request" << std::endl;
   };
 
-<<<<<<< HEAD
-  gz::msgs::Entity req;
-=======
   msgs::Entity req;
->>>>>>> 216d5a51
   req.set_name(_data.toStdString());
   req.set_type(convert<msgs::Entity_Type>(_type.toStdString()));
 
@@ -193,13 +180,8 @@
 /////////////////////////////////////////////////
 void EntityContextMenu::OnRequest(const QString &_request, const QString &_data)
 {
-<<<<<<< HEAD
-  std::function<void(const gz::msgs::Boolean &, const bool)> cb =
-      [](const gz::msgs::Boolean &/*_rep*/, const bool _result)
-=======
   std::function<void(const msgs::Boolean &, const bool)> cb =
       [](const msgs::Boolean &/*_rep*/, const bool _result)
->>>>>>> 216d5a51
   {
     if (!_result)
       gzerr << "Error sending move to request" << std::endl;
@@ -208,21 +190,13 @@
   std::string request = _request.toStdString();
   if (request == "move_to")
   {
-<<<<<<< HEAD
-    gz::msgs::StringMsg req;
-=======
     msgs::StringMsg req;
->>>>>>> 216d5a51
     req.set_data(_data.toStdString());
     this->dataPtr->node.Request(this->dataPtr->moveToService, req, cb);
   }
   else if (request == "follow")
   {
-<<<<<<< HEAD
-    gz::msgs::StringMsg req;
-=======
     msgs::StringMsg req;
->>>>>>> 216d5a51
     req.set_data(_data.toStdString());
     this->dataPtr->node.Request(this->dataPtr->followService, req, cb);
   }
@@ -258,11 +232,7 @@
   }
   else if (request == "view_collisions")
   {
-<<<<<<< HEAD
-    gz::msgs::StringMsg req;
-=======
     msgs::StringMsg req;
->>>>>>> 216d5a51
     req.set_data(_data.toStdString());
     this->dataPtr->node.Request(this->dataPtr->viewCollisionsService, req, cb);
   }
