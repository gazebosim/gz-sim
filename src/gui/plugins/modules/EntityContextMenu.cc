/*
 * Copyright (C) 2019 Open Source Robotics Foundation
 *
 * Licensed under the Apache License, Version 2.0 (the "License");
 * you may not use this file except in compliance with the License.
 * You may obtain a copy of the License at
 *
 *     http://www.apache.org/licenses/LICENSE-2.0
 *
 * Unless required by applicable law or agreed to in writing, software
 * distributed under the License is distributed on an "AS IS" BASIS,
 * WITHOUT WARRANTIES OR CONDITIONS OF ANY KIND, either express or implied.
 * See the License for the specific language governing permissions and
 * limitations under the License.
 *
*/

#include "../../GuiRunner.hh"
#include "EntityContextMenu.hh"

#include <ignition/msgs/boolean.pb.h>
#include <ignition/msgs/stringmsg.pb.h>
#include <ignition/msgs/entity.pb.h>

#include <iostream>
#include <string>

#include <ignition/common/Console.hh>
#include <ignition/gazebo/Conversions.hh>
#include <ignition/gui/Application.hh>
#include <ignition/transport/Node.hh>

namespace ignition::gazebo
{
  /// \brief Private data class for EntityContextMenu
  class EntityContextMenuPrivate
  {
    /// \brief Ignition communication node.
    public: transport::Node node;

    /// \brief Move to service name
    public: std::string moveToService;

    /// \brief Follow service name
    public: std::string followService;

    /// \brief Remove service name
    public: std::string removeService;

    /// \brief View as transparent service name
    public: std::string viewTransparentService;

    /// \brief View center of mass service name
    public: std::string viewCOMService;

    /// \brief View inertia service name
    public: std::string viewInertiaService;

    /// \brief View joints service name
    public: std::string viewJointsService;

    /// \brief View wireframes service name
    public: std::string viewWireframesService;

    /// \brief View collisions service name
    public: std::string viewCollisionsService;

<<<<<<< HEAD
    /// \brief View frames service name
    public: std::string viewFramesService;
=======
    /// \brief Copy service name
    public: std::string copyService;

    /// \brief Paste service name
    public: std::string pasteService;
>>>>>>> 97f2e9c8

    /// \brief Name of world.
    public: std::string worldName;
  };
}

using namespace ignition;
using namespace gazebo;

/////////////////////////////////////////////////
void IgnGazeboPlugin::registerTypes(const char *_uri)
{
  // Register our 'EntityContextMenuItem' in qml engine
  qmlRegisterType<ignition::gazebo::EntityContextMenu>(_uri, 1, 0,
      "EntityContextMenuItem");
}

/////////////////////////////////////////////////
EntityContextMenu::EntityContextMenu()
  : dataPtr(std::make_unique<EntityContextMenuPrivate>())
{
  // For move to service requests
  this->dataPtr->moveToService = "/gui/move_to";

  // For follow service requests
  this->dataPtr->followService = "/gui/follow";

  // For remove service requests
  this->dataPtr->removeService = "/world/default/remove";

  // For view transparent service requests
  this->dataPtr->viewTransparentService = "/gui/view/transparent";

  // For view center of mass service requests
  this->dataPtr->viewCOMService = "/gui/view/com";

  // For view inertia service requests
  this->dataPtr->viewInertiaService = "/gui/view/inertia";

  // For view joints service requests
  this->dataPtr->viewJointsService = "/gui/view/joints";

  // For view wireframes service requests
  this->dataPtr->viewWireframesService = "/gui/view/wireframes";

  // For view collisions service requests
  this->dataPtr->viewCollisionsService = "/gui/view/collisions";

<<<<<<< HEAD
  // For view frames service requests
  this->dataPtr->viewFramesService = "/gui/view/frames";
=======
  // For copy service requests
  this->dataPtr->copyService = "/gui/copy";

  // For paste service requests
  this->dataPtr->pasteService = "/gui/paste";
>>>>>>> 97f2e9c8
}

/////////////////////////////////////////////////
EntityContextMenu::~EntityContextMenu() = default;

/////////////////////////////////////////////////
void EntityContextMenu::OnRemove(
  const QString &_data, const QString &_type)
{
  if (this->dataPtr->worldName.empty())
  {
    auto runners = gui::App()->findChildren<GuiRunner *>();
    if (runners.empty() || runners[0] == nullptr)
    {
      ignerr << "Internal error: no GuiRunner found." << std::endl;
      return;
    }

    this->dataPtr->worldName = "default";
    auto worldNameVariant = runners[0]->property("worldName");
    if (!worldNameVariant.isValid())
    {
      ignwarn << "GuiRunner's worldName not set, using["
              << this->dataPtr->worldName << "]" << std::endl;
    }
    else
    {
      this->dataPtr->worldName = worldNameVariant.toString().toStdString();
    }

    this->dataPtr->removeService =
      "/world/" + this->dataPtr->worldName + "/remove";
  }

  std::function<void(const ignition::msgs::Boolean &, const bool)> cb =
      [](const ignition::msgs::Boolean &_rep, const bool _result)
  {
    if (!_result || !_rep.data())
      ignerr << "Error sending remove request" << std::endl;
  };

  ignition::msgs::Entity req;
  req.set_name(_data.toStdString());
  req.set_type(convert<msgs::Entity_Type>(_type.toStdString()));

  this->dataPtr->node.Request(this->dataPtr->removeService, req, cb);
}

/////////////////////////////////////////////////
void EntityContextMenu::OnRequest(const QString &_request, const QString &_data)
{
  std::function<void(const ignition::msgs::Boolean &, const bool)> cb =
      [](const ignition::msgs::Boolean &/*_rep*/, const bool _result)
  {
    if (!_result)
      ignerr << "Error sending move to request" << std::endl;
  };

  std::string request = _request.toStdString();
  if (request == "move_to")
  {
    ignition::msgs::StringMsg req;
    req.set_data(_data.toStdString());
    this->dataPtr->node.Request(this->dataPtr->moveToService, req, cb);
  }
  else if (request == "follow")
  {
    ignition::msgs::StringMsg req;
    req.set_data(_data.toStdString());
    this->dataPtr->node.Request(this->dataPtr->followService, req, cb);
  }
  else if (request == "view_transparent")
  {
    ignition::msgs::StringMsg req;
    req.set_data(_data.toStdString());
    this->dataPtr->node.Request(this->dataPtr->viewTransparentService, req, cb);
  }
  else if (request == "view_com")
  {
    ignition::msgs::StringMsg req;
    req.set_data(_data.toStdString());
    this->dataPtr->node.Request(this->dataPtr->viewCOMService, req, cb);
  }
  else if (request == "view_inertia")
  {
    ignition::msgs::StringMsg req;
    req.set_data(_data.toStdString());
    this->dataPtr->node.Request(this->dataPtr->viewInertiaService, req, cb);
  }
  else if (request == "view_joints")
  {
    ignition::msgs::StringMsg req;
    req.set_data(_data.toStdString());
    this->dataPtr->node.Request(this->dataPtr->viewJointsService, req, cb);
  }
  else if (request == "view_wireframes")
  {
    ignition::msgs::StringMsg req;
    req.set_data(_data.toStdString());
    this->dataPtr->node.Request(this->dataPtr->viewWireframesService, req, cb);
  }
  else if (request == "view_collisions")
  {
    ignition::msgs::StringMsg req;
    req.set_data(_data.toStdString());
    this->dataPtr->node.Request(this->dataPtr->viewCollisionsService, req, cb);
  }
<<<<<<< HEAD
  else if (request == "view_frames")
  {
    ignition::msgs::StringMsg req;
    req.set_data(_data.toStdString());
    this->dataPtr->node.Request(this->dataPtr->viewFramesService, req, cb);
=======
  else if (request == "copy")
  {
    ignition::msgs::StringMsg req;
    req.set_data(_data.toStdString());
    this->dataPtr->node.Request(this->dataPtr->copyService, req, cb);
  }
  else if (request == "paste")
  {
    ignition::msgs::Empty req;
    this->dataPtr->node.Request(this->dataPtr->pasteService, req, cb);
>>>>>>> 97f2e9c8
  }
  else
  {
    ignwarn << "Unknown request [" << request << "]" << std::endl;
  }
}<|MERGE_RESOLUTION|>--- conflicted
+++ resolved
@@ -65,16 +65,14 @@
     /// \brief View collisions service name
     public: std::string viewCollisionsService;
 
-<<<<<<< HEAD
     /// \brief View frames service name
     public: std::string viewFramesService;
-=======
+
     /// \brief Copy service name
     public: std::string copyService;
 
     /// \brief Paste service name
     public: std::string pasteService;
->>>>>>> 97f2e9c8
 
     /// \brief Name of world.
     public: std::string worldName;
@@ -123,16 +121,14 @@
   // For view collisions service requests
   this->dataPtr->viewCollisionsService = "/gui/view/collisions";
 
-<<<<<<< HEAD
   // For view frames service requests
   this->dataPtr->viewFramesService = "/gui/view/frames";
-=======
+
   // For copy service requests
   this->dataPtr->copyService = "/gui/copy";
 
   // For paste service requests
   this->dataPtr->pasteService = "/gui/paste";
->>>>>>> 97f2e9c8
 }
 
 /////////////////////////////////////////////////
@@ -240,13 +236,12 @@
     req.set_data(_data.toStdString());
     this->dataPtr->node.Request(this->dataPtr->viewCollisionsService, req, cb);
   }
-<<<<<<< HEAD
   else if (request == "view_frames")
   {
     ignition::msgs::StringMsg req;
     req.set_data(_data.toStdString());
     this->dataPtr->node.Request(this->dataPtr->viewFramesService, req, cb);
-=======
+  }
   else if (request == "copy")
   {
     ignition::msgs::StringMsg req;
@@ -257,7 +252,6 @@
   {
     ignition::msgs::Empty req;
     this->dataPtr->node.Request(this->dataPtr->pasteService, req, cb);
->>>>>>> 97f2e9c8
   }
   else
   {
