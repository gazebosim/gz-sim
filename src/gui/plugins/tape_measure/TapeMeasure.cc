--- conflicted
+++ resolved
@@ -314,9 +314,8 @@
       this->Reset();
     }
   }
-<<<<<<< HEAD
   // Cancel the current action if a right click is detected
-  else if (_event->type() == ignition::gazebo::gui::events::RightClickToScene::kType)
+  else if (_event->type() == ignition::gui::events::RightClickToScene::kType)
   {
     if (this->dataPtr->measure)
     {
@@ -324,8 +323,6 @@
     }
   }
 
-=======
->>>>>>> d8a74045
   return QObject::eventFilter(_obj, _event);
 }
 
