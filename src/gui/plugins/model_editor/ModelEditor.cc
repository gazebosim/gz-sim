/*
 * Copyright (C) 2021 Open Source Robotics Foundation
 *
 * Licensed under the Apache License, Version 2.0 (the "License");
 * you may not use this file except in compliance with the License.
 * You may obtain a copy of the License at
 *
 *     http://www.apache.org/licenses/LICENSE-2.0
 *
 * Unless required by applicable law or agreed to in writing, software
 * distributed under the License is distributed on an "AS IS" BASIS,
 * WITHOUT WARRANTIES OR CONDITIONS OF ANY KIND, either express or implied.
 * See the License for the specific language governing permissions and
 * limitations under the License.
 *
*/

#include <iostream>
#include <vector>
#include <ignition/common/Console.hh>
#include <ignition/common/Profiler.hh>
#include <ignition/gui/Application.hh>
#include <ignition/gui/GuiEvents.hh>
#include <ignition/gui/MainWindow.hh>
#include <ignition/plugin/Register.hh>

#include <sdf/Link.hh>
#include <sdf/Sensor.hh>
#include <sdf/AirPressure.hh>
#include <sdf/Altimeter.hh>
#include <sdf/parser.hh>

#include "ignition/gazebo/components/Model.hh"
#include "ignition/gazebo/components/Name.hh"
#include "ignition/gazebo/components/ParentEntity.hh"
#include "ignition/gazebo/EntityComponentManager.hh"
#include "ignition/gazebo/SdfEntityCreator.hh"

#include "ignition/gazebo/gui/GuiEvents.hh"

#include "ModelEditor.hh"

namespace ignition::gazebo
{
  class EntityToAdd
  {
    /// \brief Entity to add to the model editor
    public: std::string geomOrLightType;

    /// \brief Type of entity to add
    public: std::string entityType;

<<<<<<< HEAD
    /// \brief Name of parent entity to add the entity to
    public: Entity parentEntity;
=======
    /// \brief Parent entity to add the entity to
    public: Entity parentEntity;

    /// \brief Entity URI, such as a URI for a mesh.
    public: std::string uri;
>>>>>>> 3a3a011d
  };

  class ModelEditorPrivate
  {
    /// \brief Handle entity addition
    /// \param[in] _geomOrLightType Geometry or light type, e.g. sphere, directional, etc
    /// \param[in] _entityType Type of entity: link, visual, collision, etc
<<<<<<< HEAD
    /// \param[in] _parentEntity Parent entity
    public: void HandleAddEntity(const std::string &_geomOrLightType,
        const std::string &_entityType, Entity _parentEntity);
=======
    /// \param[in] _parentEntity Name of parent entity
    /// \param[in] _uri URI associated with the entity, needed for mesh
    /// types.
    public: void HandleAddEntity(const std::string &_geomOrLightType,
        const std::string &_entityType, Entity _parentEntity,
        const std::string &_uri);
>>>>>>> 3a3a011d

    /// \brief Get a SDF string of a geometry
    /// \param[in] _eta Entity to add.
    public: std::string GeomSDFString(const EntityToAdd &_eta) const;

    /// \brief Get a SDF string of a light
    /// \param[in] _eta Entity to add.
    public: std::string LightSDFString(const EntityToAdd &_eta) const;

    /// \brief Get a SDF string of a link
    /// \param[in] _eta Entity to add.
    public: std::string LinkSDFString(const EntityToAdd &_eta) const;

    public: sdf::Sensor CreateSensor(const std::string &_type) const;

    /// \brief Entity Creator API.
    public: std::unique_ptr<SdfEntityCreator> entityCreator{nullptr};

    /// \brief A record of the ids in the editor
    /// for easy deletion of visuals later
    public: std::vector<Entity> entityIds;

    /// \brief Mutex to protect the entity sdf list
    public: std::mutex mutex;

    /// \brief A map of links to add to the ECM and the parent entity names
    // public: std::vector<std::pair<sdf::Link, std::string>> linksToAdd;
    public: std::vector<EntityToAdd> entitiesToAdd;


    /// \brief Sensors to add to the ECM
    public: std::vector<sdf::Sensor> sensorsToAdd;

    /// \brief Event Manager
    public: EventManager eventMgr;
  };
}

using namespace ignition;
using namespace gazebo;

/////////////////////////////////////////////////
ModelEditor::ModelEditor()
  : GuiSystem(), dataPtr(std::make_unique<ModelEditorPrivate>())
{
}

/////////////////////////////////////////////////
ModelEditor::~ModelEditor() = default;

/////////////////////////////////////////////////
void ModelEditor::LoadConfig(const tinyxml2::XMLElement *)
{
  if (this->title.empty())
    this->title = "Model editor";

  ignition::gui::App()->findChild<
      ignition::gui::MainWindow *>()->installEventFilter(this);
}

//////////////////////////////////////////////////
void ModelEditor::Update(const UpdateInfo &,
    EntityComponentManager &_ecm)
{
  IGN_PROFILE("ModelEditor::Update");

  if (!this->dataPtr->entityCreator)
  {
    this->dataPtr->entityCreator = std::make_unique<SdfEntityCreator>(
        _ecm, this->dataPtr->eventMgr);
  }

  std::lock_guard<std::mutex> lock(this->dataPtr->mutex);
  // add link entities to the ECM
  std::set<Entity> newEntities;
  for (auto & eta: this->dataPtr->entitiesToAdd)
  {
    sdf::Link linkSdf;
    if (eta.entityType == "link")
    {
      // create an sdf::Link to it can be added to the ECM throught the
      // CreateEntities call
      std::string linkSDFStr = this->dataPtr->LinkSDFString(eta);
      if (!linkSDFStr.empty())
      {
        linkSDFStr = std::string("<sdf version='") + SDF_VERSION + "'>" +
            linkSDFStr + "</sdf>";

        sdf::ElementPtr linkElem(new sdf::Element);
        sdf::initFile("link.sdf", linkElem);
        sdf::readString(linkSDFStr, linkElem);
        linkSdf.Load(linkElem);
      }
      else
      {
        continue;
      }
      if (eta.parentEntity == kNullEntity)
      {
<<<<<<< HEAD
        ignerr << "Parent entity not specified." << std::endl;
=======
        ignerr << "Parent entity not defined." << std::endl;
>>>>>>> 3a3a011d
         continue;
      }

      // generate unique link name
      // note passing components::Link() as arg to EntityByComponents causes
      // a crash on exit, see issue #1158
      std::string linkName = "link";
      Entity linkEnt = _ecm.EntityByComponents(
          components::ParentEntity(eta.parentEntity),
          components::Name(linkName));
      int64_t counter = 0;
      while (linkEnt)
      {
        linkName = std::string("link") + "_" + std::to_string(++counter);
        linkEnt = _ecm.EntityByComponents(
            components::ParentEntity(eta.parentEntity),
            components::Name(linkName));
      }

      linkSdf.SetName(linkName);
      auto entity = this->dataPtr->entityCreator->CreateEntities(&linkSdf);
      this->dataPtr->entityCreator->SetParent(entity, eta.parentEntity);

      // traverse the tree and add all new entities created by the entity creator
      // to the set
      std::list<Entity> entities;
      entities.push_back(entity);
      while (!entities.empty())
      {
        Entity ent = entities.front();
        entities.pop_front();

        // add new entity created
        newEntities.insert(ent);

        auto childEntities = _ecm.EntitiesByComponents(
            components::ParentEntity(ent));
        for (const auto &child : childEntities)
          entities.push_back(child);
      }
    }
  }

  // use tmp AddedRemovedEntities event to update other gui plugins
  // note this event will be removed in Ignition Garden
  std::set<Entity> removedEntities;
  ignition::gazebo::gui::events::AddedRemovedEntities event(
      newEntities, removedEntities);
  ignition::gui::App()->sendEvent(
      ignition::gui::App()->findChild<ignition::gui::MainWindow *>(),
      &event);

  this->dataPtr->entitiesToAdd.clear();
}

/////////////////////////////////////////////////
bool ModelEditor::eventFilter(QObject *_obj, QEvent *_event)
{
  if (_event->type() == gazebo::gui::events::ModelEditorAddEntity::kType)
  {
    auto event = reinterpret_cast<gui::events::ModelEditorAddEntity *>(_event);
    if (event)
    {
      this->dataPtr->HandleAddEntity(event->Entity().toStdString(),
          event->EntityType().toStdString(),
<<<<<<< HEAD
          event->ParentEntity());
=======
          event->ParentEntity(),
          event->Uri().toStdString());
>>>>>>> 3a3a011d
    }
  }

  // Standard event processing
  return QObject::eventFilter(_obj, _event);
}

/////////////////////////////////////////////////
std::string ModelEditorPrivate::LightSDFString(const EntityToAdd &_eta) const
{
  std::stringstream lightStr;
  lightStr << "<light name='light' type='" << _eta.geomOrLightType << "'>";

  if (_eta.geomOrLightType == "directional")
  {
    lightStr
        << "<cast_shadows>false</cast_shadows>"
        << "<diffuse>1.0 1.0 1.0 1</diffuse>"
        << "<specular>0.5 0.5 0.5 1</specular>";
  }
  else if (_eta.geomOrLightType == "spot")
  {
    lightStr
        << "<cast_shadows>false</cast_shadows>"
        << "<diffuse>1.0 1.0 1.0 1</diffuse>"
        << "<specular>0.5 0.5 0.5 1</specular>"
        << "<attenuation>"
        <<   "<range>4</range>"
        <<   "<constant>0.2</constant>"
        <<   "<linear>0.5</linear>"
        <<   "<quadratic>0.01</quadratic>"
        << "</attenuation>"
        << "<direction>0 0 -1</direction>"
        << "<spot>"
        <<   "<inner_angle>0.1</inner_angle>"
        <<   "<outer_angle>0.5</outer_angle>"
        <<   "<falloff>0.8</falloff>"
        << "</spot>";
  }
  else if (_eta.geomOrLightType == "point")
  {
    lightStr
        << "<cast_shadows>false</cast_shadows>"
        << "<diffuse>1.0 1.0 1.0 1</diffuse>"
        << "<specular>0.5 0.5 0.5 1</specular>"
        << "<attenuation>"
        <<   "<range>4</range>"
        <<   "<constant>0.2</constant>"
        <<   "<linear>0.5</linear>"
        <<   "<quadratic>0.01</quadratic>"
        << "</attenuation>";
  }
  else
  {
    ignwarn << "Light type not supported: "
      << _eta.geomOrLightType << std::endl;
    return std::string();
  }

  lightStr << "</light>";
  return lightStr.str();
}

/////////////////////////////////////////////////
std::string ModelEditorPrivate::GeomSDFString(const EntityToAdd &_eta) const
{
  math::Vector3d size = math::Vector3d::One;
  std::stringstream geomStr;
  geomStr << "<geometry>";
  if (_eta.geomOrLightType == "box")
  {
    geomStr
      << "<box>"
      << "  <size>" << size << "</size>"
      << "</box>";
  }
  else if (_eta.geomOrLightType == "sphere")
  {
    geomStr
      << "<sphere>"
      << "  <radius>" << size.X() * 0.5 << "</radius>"
      << "</sphere>";
  }
  else if (_eta.geomOrLightType == "cylinder")
  {
    geomStr
      << "<cylinder>"
      << "  <radius>" << size.X() * 0.5 << "</radius>"
      << "  <length>" << size.Z() << "</length>"
      << "</cylinder>";
  }
  else if (_eta.geomOrLightType == "capsule")
  {
    geomStr
      << "<capsule>"
      << "  <radius>" << size.X() * 0.5 << "</radius>"
      << "  <length>" << size.Z() << "</length>"
      << "</capsule>";
  }
  else if (_eta.geomOrLightType == "ellipsoid")
  {
    geomStr
      << "<ellipsoid>"
      << "  <radii>" << size.X() * 0.5 << "</radii>"
      << "</ellipsoid>";
  }
  else if (_eta.geomOrLightType == "mesh")
  {
    geomStr
      << "<mesh>"
      << "  <uri>" << _eta.uri << "</uri>"
      << "</mesh>";
  }
  else
  {
    ignwarn << "Geometry type not supported: "
      << _eta.geomOrLightType << std::endl;
    return std::string();
  }


  geomStr << "</geometry>";
  return geomStr.str();
}

/////////////////////////////////////////////////
std::string ModelEditorPrivate::LinkSDFString(const EntityToAdd &_eta) const
{

  std::stringstream linkStr;
  if (_eta.geomOrLightType == "empty")
  {
    linkStr << "<link name='link'/>";
    return linkStr.str();
  }

  std::string geomOrLightStr;
  if (_eta.geomOrLightType == "spot" || _eta.geomOrLightType == "directional" ||
      _eta.geomOrLightType == "point")
  {
    geomOrLightStr = this->LightSDFString(_eta);
    linkStr
        << "<link name='link'>"
        << geomOrLightStr
        << "</link>";
  }
  else
  {
    geomOrLightStr = this->GeomSDFString(_eta);
    linkStr
        << "<link name='link'>"
        << "  <visual name='visual'>"
        << geomOrLightStr
        << "  </visual>"
        << "  <collision name='collision'>"
        << geomOrLightStr
        << "  </collision>"
        << "</link>";
  }

  if (geomOrLightStr.empty())
    return std::string();

  return linkStr.str();
}

/////////////////////////////////////////////////
sdf::Sensor ModelEditorPrivate::CreateSensor(const std::string &_type) const
{
  sdf::Sensor sensor;

  std::string type;

  // Replace spaces with underscores.
  common::replaceAll(type, _type, " ", "_");

  sensor.SetName("default");
  sensor.SetType(_type);
  if (type == "air_pressure")
  {
    sdf::AirPressure airpressure;
    sensor.SetAirPressureSensor(airpressure);
  }
  else if (type == "altimeter")
  {
    sdf::Altimeter altimeter;
    sensor.SetAltimeterSensor(altimeter);
  }
  else
  {
    ignerr << "Unable to create sensor type[" << _type << "]\n";
  }

  return sensor;
}

/////////////////////////////////////////////////
void ModelEditorPrivate::HandleAddEntity(const std::string &_geomOrLightType,
<<<<<<< HEAD
  const std::string &_type, const Entity _parentEntity)
=======
  const std::string &_type, Entity _parentEntity,
  const std::string &_uri)
>>>>>>> 3a3a011d
{
  std::lock_guard<std::mutex> lock(this->mutex);
  std::string entType = common::lowercase(_type);
  std::string geomLightType = common::lowercase(_geomOrLightType);

  EntityToAdd eta;
  eta.entityType = entType;
  eta.geomOrLightType = geomLightType;
  eta.parentEntity = _parentEntity;
<<<<<<< HEAD
=======
  eta.uri = _uri;
>>>>>>> 3a3a011d
  this->entitiesToAdd.push_back(eta);
}

// Register this plugin
IGNITION_ADD_PLUGIN(ignition::gazebo::ModelEditor,
                    ignition::gui::Plugin)<|MERGE_RESOLUTION|>--- conflicted
+++ resolved
@@ -50,16 +50,11 @@
     /// \brief Type of entity to add
     public: std::string entityType;
 
-<<<<<<< HEAD
-    /// \brief Name of parent entity to add the entity to
-    public: Entity parentEntity;
-=======
     /// \brief Parent entity to add the entity to
     public: Entity parentEntity;
 
     /// \brief Entity URI, such as a URI for a mesh.
     public: std::string uri;
->>>>>>> 3a3a011d
   };
 
   class ModelEditorPrivate
@@ -67,18 +62,12 @@
     /// \brief Handle entity addition
     /// \param[in] _geomOrLightType Geometry or light type, e.g. sphere, directional, etc
     /// \param[in] _entityType Type of entity: link, visual, collision, etc
-<<<<<<< HEAD
     /// \param[in] _parentEntity Parent entity
-    public: void HandleAddEntity(const std::string &_geomOrLightType,
-        const std::string &_entityType, Entity _parentEntity);
-=======
-    /// \param[in] _parentEntity Name of parent entity
     /// \param[in] _uri URI associated with the entity, needed for mesh
     /// types.
     public: void HandleAddEntity(const std::string &_geomOrLightType,
         const std::string &_entityType, Entity _parentEntity,
         const std::string &_uri);
->>>>>>> 3a3a011d
 
     /// \brief Get a SDF string of a geometry
     /// \param[in] _eta Entity to add.
@@ -178,11 +167,7 @@
       }
       if (eta.parentEntity == kNullEntity)
       {
-<<<<<<< HEAD
-        ignerr << "Parent entity not specified." << std::endl;
-=======
         ignerr << "Parent entity not defined." << std::endl;
->>>>>>> 3a3a011d
          continue;
       }
 
@@ -248,12 +233,8 @@
     {
       this->dataPtr->HandleAddEntity(event->Entity().toStdString(),
           event->EntityType().toStdString(),
-<<<<<<< HEAD
-          event->ParentEntity());
-=======
           event->ParentEntity(),
           event->Uri().toStdString());
->>>>>>> 3a3a011d
     }
   }
 
@@ -452,12 +433,8 @@
 
 /////////////////////////////////////////////////
 void ModelEditorPrivate::HandleAddEntity(const std::string &_geomOrLightType,
-<<<<<<< HEAD
-  const std::string &_type, const Entity _parentEntity)
-=======
   const std::string &_type, Entity _parentEntity,
   const std::string &_uri)
->>>>>>> 3a3a011d
 {
   std::lock_guard<std::mutex> lock(this->mutex);
   std::string entType = common::lowercase(_type);
@@ -467,10 +444,7 @@
   eta.entityType = entType;
   eta.geomOrLightType = geomLightType;
   eta.parentEntity = _parentEntity;
-<<<<<<< HEAD
-=======
   eta.uri = _uri;
->>>>>>> 3a3a011d
   this->entitiesToAdd.push_back(eta);
 }
 
