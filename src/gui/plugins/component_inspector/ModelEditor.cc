/*
 * Copyright (C) 2021 Open Source Robotics Foundation
 *
 * Licensed under the Apache License, Version 2.0 (the "License");
 * you may not use this file except in compliance with the License.
 * You may obtain a copy of the License at
 *
 *     http://www.apache.org/licenses/LICENSE-2.0
 *
 * Unless required by applicable law or agreed to in writing, software
 * distributed under the License is distributed on an "AS IS" BASIS,
 * WITHOUT WARRANTIES OR CONDITIONS OF ANY KIND, either express or implied.
 * See the License for the specific language governing permissions and
 * limitations under the License.
 *
*/

#include <iostream>
#include <list>
#include <set>
#include <string>
#include <vector>
#include <ignition/common/Console.hh>
#include <ignition/common/Profiler.hh>
#include <ignition/gui/Application.hh>
#include <ignition/gui/GuiEvents.hh>
#include <ignition/gui/MainWindow.hh>

#include <sdf/Link.hh>
#include <sdf/Sensor.hh>
#include <sdf/parser.hh>

#include "ignition/gazebo/components/Model.hh"
#include "ignition/gazebo/components/Name.hh"
#include "ignition/gazebo/components/ParentEntity.hh"
#include "ignition/gazebo/components/Recreate.hh"
#include "ignition/gazebo/EntityComponentManager.hh"
#include "ignition/gazebo/SdfEntityCreator.hh"

#include "ignition/gazebo/gui/GuiEvents.hh"

#include "ModelEditor.hh"

namespace ignition::gazebo
{
  class EntityToAdd
  {
    /// \brief Entity to add to the model editor
    public: std::string geomOrLightType;

    /// \brief Type of entity to add
    public: std::string entityType;

    /// \brief Parent entity to add the entity to
    public: Entity parentEntity;

    /// \brief Entity URI, such as a URI for a mesh.
    public: std::string uri;
  };

  class ModelEditorPrivate
  {
    /// \brief Handle entity addition
    /// \param[in] _geomOrLightType Geometry or light type, e.g. sphere,
    /// directional, etc
    /// \param[in] _entityType Type of entity: link, visual, collision, etc
    /// \param[in] _parentEntity Parent entity
    /// \param[in] _uri URI associated with the entity, needed for mesh
    /// types.
    public: void HandleAddEntity(const std::string &_geomOrLightType,
        const std::string &_entityType, Entity _parentEntity,
        const std::string &_uri);

    /// \brief Get a SDF string of a geometry
    /// \param[in] _eta Entity to add.
    public: std::string GeomSDFString(const EntityToAdd &_eta) const;

    /// \brief Get a SDF string of a light
    /// \param[in] _eta Entity to add.
    public: std::string LightSDFString(const EntityToAdd &_eta) const;

    /// \brief Get a SDF string of a link
    /// \param[in] _eta Entity to add.
    /// \return SDF string
    public: std::string LinkSDFString(const EntityToAdd &_eta) const;

    /// \brief Create a link
    /// \param[in] _eta Entity to add.
    public: std::optional<sdf::Link> CreateLink(
                const EntityToAdd &_eta,
                EntityComponentManager &_ecm) const;

    /// \brief Create a sensor
    /// \param[in] _eta Entity to add.
    public: std::optional<sdf::Sensor> CreateSensor(
                const EntityToAdd &_eta,
                EntityComponentManager &_ecm) const;

    /// \brief Entity Creator API.
    public: std::unique_ptr<SdfEntityCreator> entityCreator{nullptr};

    /// \brief A record of the ids in the editor
    /// for easy deletion of visuals later
    public: std::vector<Entity> entityIds;

    /// \brief Mutex to protect the entity sdf list
    public: std::mutex mutex;

    /// \brief A map of links to add to the ECM and the parent entity names
    // public: std::vector<std::pair<sdf::Link, std::string>> linksToAdd;
    public: std::vector<EntityToAdd> entitiesToAdd;

    /// \brief Sensors to add to the ECM
    public: std::vector<sdf::Sensor> sensorsToAdd;

    /// \brief Event Manager
    public: EventManager eventMgr;
  };
}

using namespace ignition;
using namespace gazebo;

/////////////////////////////////////////////////
ModelEditor::ModelEditor()
  : dataPtr(std::make_unique<ModelEditorPrivate>())
{
}

/////////////////////////////////////////////////
ModelEditor::~ModelEditor() = default;

/////////////////////////////////////////////////
void ModelEditor::Load()
{
  ignition::gui::App()->findChild<
      ignition::gui::MainWindow *>()->installEventFilter(this);
}

//////////////////////////////////////////////////
void ModelEditor::Update(const UpdateInfo &,
    EntityComponentManager &_ecm)
{
  IGN_PROFILE("ModelEditor::Update");

  if (!this->dataPtr->entityCreator)
  {
    this->dataPtr->entityCreator = std::make_unique<SdfEntityCreator>(
        _ecm, this->dataPtr->eventMgr);
  }

  std::lock_guard<std::mutex> lock(this->dataPtr->mutex);
  // add link entities to the ECM
  std::set<Entity> newEntities;
  for (const auto &eta: this->dataPtr->entitiesToAdd)
  {
    Entity entity = kNullEntity;

    if (eta.entityType == "link")
    {
      std::optional<sdf::Link> link = this->dataPtr->CreateLink(eta, _ecm);
      if (link)
      {
        entity = this->dataPtr->entityCreator->CreateEntities(&(*link));
        this->dataPtr->entityCreator->SetParent(entity, eta.parentEntity);
      }
    }
    else if (eta.entityType == "sensor")
    {
      std::optional<sdf::Sensor> sensor =
        this->dataPtr->CreateSensor(eta, _ecm);
      if (sensor)
      {
        entity = this->dataPtr->entityCreator->CreateEntities(&(*sensor));
        this->dataPtr->entityCreator->SetParent(entity, eta.parentEntity);
      }
    }

<<<<<<< HEAD
    // If an entity was created, then traverse the tree and add all new
    // entities created by the entity creator to the set
    if (entity != kNullEntity)
    {
=======
      linkSdf.SetName(linkName);
      auto entity = this->dataPtr->entityCreator->CreateEntities(&linkSdf);
      this->dataPtr->entityCreator->SetParent(entity, eta.parentEntity);
      // Make sure to mark the parent as needing recreation. This will
      // tell the server to rebuild the model with the new link.
      _ecm.CreateComponent(eta.parentEntity, components::Recreate());

      // traverse the tree and add all new entities created by the entity
      // creator to the set
>>>>>>> 5d7c95f0
      std::list<Entity> entities;
      entities.push_back(entity);
      while (!entities.empty())
      {
        Entity ent = entities.front();
        entities.pop_front();

        // add new entity created
        newEntities.insert(ent);

        auto childEntities = _ecm.EntitiesByComponents(
            components::ParentEntity(ent));
        for (const auto &child : childEntities)
          entities.push_back(child);
      }
    }
  }

  // use tmp AddedRemovedEntities event to update other gui plugins
  // note this event will be removed in Ignition Garden
  std::set<Entity> removedEntities;
  ignition::gazebo::gui::events::AddedRemovedEntities event(
      newEntities, removedEntities);
  ignition::gui::App()->sendEvent(
      ignition::gui::App()->findChild<ignition::gui::MainWindow *>(),
      &event);

  this->dataPtr->entitiesToAdd.clear();
}

/////////////////////////////////////////////////
bool ModelEditor::eventFilter(QObject *_obj, QEvent *_event)
{
  if (_event->type() == gazebo::gui::events::ModelEditorAddEntity::kType)
  {
    auto event = reinterpret_cast<gui::events::ModelEditorAddEntity *>(_event);
    if (event)
    {
      this->dataPtr->HandleAddEntity(event->Entity().toStdString(),
          event->EntityType().toStdString(),
          event->ParentEntity(),
          event->Uri().toStdString());
    }
  }

  // Standard event processing
  return QObject::eventFilter(_obj, _event);
}

/////////////////////////////////////////////////
std::string ModelEditorPrivate::LightSDFString(const EntityToAdd &_eta) const
{
  std::stringstream lightStr;
  lightStr << "<light name='light' type='" << _eta.geomOrLightType << "'>";

  if (_eta.geomOrLightType == "directional")
  {
    lightStr
        << "<cast_shadows>false</cast_shadows>"
        << "<diffuse>1.0 1.0 1.0 1</diffuse>"
        << "<specular>0.5 0.5 0.5 1</specular>";
  }
  else if (_eta.geomOrLightType == "spot")
  {
    lightStr
        << "<cast_shadows>false</cast_shadows>"
        << "<diffuse>1.0 1.0 1.0 1</diffuse>"
        << "<specular>0.5 0.5 0.5 1</specular>"
        << "<attenuation>"
        <<   "<range>4</range>"
        <<   "<constant>0.2</constant>"
        <<   "<linear>0.5</linear>"
        <<   "<quadratic>0.01</quadratic>"
        << "</attenuation>"
        << "<direction>0 0 -1</direction>"
        << "<spot>"
        <<   "<inner_angle>0.1</inner_angle>"
        <<   "<outer_angle>0.5</outer_angle>"
        <<   "<falloff>0.8</falloff>"
        << "</spot>";
  }
  else if (_eta.geomOrLightType == "point")
  {
    lightStr
        << "<cast_shadows>false</cast_shadows>"
        << "<diffuse>1.0 1.0 1.0 1</diffuse>"
        << "<specular>0.5 0.5 0.5 1</specular>"
        << "<attenuation>"
        <<   "<range>4</range>"
        <<   "<constant>0.2</constant>"
        <<   "<linear>0.5</linear>"
        <<   "<quadratic>0.01</quadratic>"
        << "</attenuation>";
  }
  else
  {
    ignwarn << "Light type not supported: "
      << _eta.geomOrLightType << std::endl;
    return std::string();
  }

  lightStr << "</light>";
  return lightStr.str();
}

/////////////////////////////////////////////////
std::string ModelEditorPrivate::GeomSDFString(const EntityToAdd &_eta) const
{
  math::Vector3d size = math::Vector3d::One;
  std::stringstream geomStr;
  geomStr << "<geometry>";
  if (_eta.geomOrLightType == "box")
  {
    geomStr
      << "<box>"
      << "  <size>" << size << "</size>"
      << "</box>";
  }
  else if (_eta.geomOrLightType == "sphere")
  {
    geomStr
      << "<sphere>"
      << "  <radius>" << size.X() * 0.5 << "</radius>"
      << "</sphere>";
  }
  else if (_eta.geomOrLightType == "cylinder")
  {
    geomStr
      << "<cylinder>"
      << "  <radius>" << size.X() * 0.5 << "</radius>"
      << "  <length>" << size.Z() << "</length>"
      << "</cylinder>";
  }
  else if (_eta.geomOrLightType == "capsule")
  {
    geomStr
      << "<capsule>"
      << "  <radius>" << size.X() * 0.5 << "</radius>"
      << "  <length>" << size.Z() << "</length>"
      << "</capsule>";
  }
  else if (_eta.geomOrLightType == "ellipsoid")
  {
    geomStr
      << "<ellipsoid>"
      << "  <radii>" << size * 0.5 << "</radii>"
      << "</ellipsoid>";
  }
  else if (_eta.geomOrLightType == "mesh")
  {
    geomStr
      << "<mesh>"
      << "  <uri>" << _eta.uri << "</uri>"
      << "</mesh>";
  }
  else
  {
    ignwarn << "Geometry type not supported: "
      << _eta.geomOrLightType << std::endl;
    return std::string();
  }


  geomStr << "</geometry>";
  return geomStr.str();
}

/////////////////////////////////////////////////
std::string ModelEditorPrivate::LinkSDFString(const EntityToAdd &_eta) const
{
  std::stringstream linkStr;
  if (_eta.geomOrLightType == "empty")
  {
    linkStr << "<link name='link'/>";
    return linkStr.str();
  }

  std::string geomOrLightStr;
  if (_eta.geomOrLightType == "spot" || _eta.geomOrLightType == "directional" ||
      _eta.geomOrLightType == "point")
  {
    geomOrLightStr = this->LightSDFString(_eta);
    linkStr
        << "<link name='link'>"
        << geomOrLightStr
        << "</link>";
  }
  else
  {
    geomOrLightStr = this->GeomSDFString(_eta);
    linkStr
        << "<link name='link'>"
        << "  <visual name='visual'>"
        << geomOrLightStr
        << "  </visual>"
        << "  <collision name='collision'>"
        << geomOrLightStr
        << "  </collision>"
        << "</link>";
  }

  if (geomOrLightStr.empty())
    return std::string();

  return linkStr.str();
}

/////////////////////////////////////////////////
std::optional<sdf::Link> ModelEditorPrivate::CreateLink(
    const EntityToAdd &_eta, EntityComponentManager &_ecm) const
{
  sdf::Link linkSdf;
  if (_eta.parentEntity == kNullEntity)
  {
    ignerr << "Parent entity not defined." << std::endl;
    return std::nullopt;
  }

  // create an sdf::Link to it can be added to the ECM throught the
  // CreateEntities call
  std::string linkSDFStr = this->LinkSDFString(_eta);
  if (!linkSDFStr.empty())
  {
    linkSDFStr = std::string("<sdf version='") + SDF_VERSION + "'>" +
      linkSDFStr + "</sdf>";

    sdf::ElementPtr linkElem(new sdf::Element);
    sdf::initFile("link.sdf", linkElem);
    sdf::readString(linkSDFStr, linkElem);
    linkSdf.Load(linkElem);
  }
  else
  {
    return std::nullopt;
  }

  // generate unique link name
  // note passing components::Link() as arg to EntityByComponents causes
  // a crash on exit, see issue #1158
  std::string linkName = "link";
  Entity linkEnt = _ecm.EntityByComponents(
      components::ParentEntity(_eta.parentEntity),
      components::Name(linkName));
  int64_t counter = 0;
  while (linkEnt)
  {
    linkName = std::string("link") + "_" + std::to_string(++counter);
    linkEnt = _ecm.EntityByComponents(
        components::ParentEntity(_eta.parentEntity),
        components::Name(linkName));
  }

  linkSdf.SetName(linkName);
  return linkSdf;
}

/////////////////////////////////////////////////
std::optional<sdf::Sensor> ModelEditorPrivate::CreateSensor(
    const EntityToAdd &_eta, EntityComponentManager &_ecm) const
{
  // Exit early if there is no parent entity
  if (_eta.parentEntity == kNullEntity)
  {
    ignerr << "Parent entity not defined." << std::endl;
    return std::nullopt;
  }

  sdf::Sensor sensor;

  std::string type;

  // Replace spaces with underscores.
  common::replaceAll(type, _eta.geomOrLightType, " ", "_");

  std::ostringstream stream;
  stream << "<sdf version='" << SDF_VERSION << "'>"
    << "<sensor name='" << type << "' type='" << type << "'>"
    << "<" << type << "></" << type << "></sensor></sdf>";

  auto sdfStr = stream.str();
  sdf::ElementPtr sensorElem(new sdf::Element);
  sdf::initFile("sensor.sdf", sensorElem);
  sdf::readString(sdfStr, sensorElem);
  sensor.Load(sensorElem);

  // generate unique sensor name
  // note passing components::Link() as arg to EntityByComponents causes
  // a crash on exit, see issue #1158
  std::string sensorName = type;
  Entity sensorEnt = _ecm.EntityByComponents(
      components::ParentEntity(_eta.parentEntity),
      components::Name(sensorName));
  int64_t counter = 0;
  while (sensorEnt)
  {
    sensorName = type + "_" + std::to_string(++counter);
    sensorEnt = _ecm.EntityByComponents(
        components::ParentEntity(_eta.parentEntity),
        components::Name(sensorName));
  }
  sensor.SetName(sensorName);

  sensor.SetTopic("/" + sensorName);

  return sensor;
}

/////////////////////////////////////////////////
void ModelEditorPrivate::HandleAddEntity(const std::string &_geomOrLightType,
  const std::string &_type, Entity _parentEntity,
  const std::string &_uri)
{
  std::lock_guard<std::mutex> lock(this->mutex);
  std::string entType = common::lowercase(_type);
  std::string geomLightType = common::lowercase(_geomOrLightType);

  EntityToAdd eta;
  eta.entityType = entType;
  eta.geomOrLightType = geomLightType;
  eta.parentEntity = _parentEntity;
  eta.uri = _uri;
  this->entitiesToAdd.push_back(eta);
}<|MERGE_RESOLUTION|>--- conflicted
+++ resolved
@@ -176,22 +176,10 @@
       }
     }
 
-<<<<<<< HEAD
     // If an entity was created, then traverse the tree and add all new
     // entities created by the entity creator to the set
     if (entity != kNullEntity)
     {
-=======
-      linkSdf.SetName(linkName);
-      auto entity = this->dataPtr->entityCreator->CreateEntities(&linkSdf);
-      this->dataPtr->entityCreator->SetParent(entity, eta.parentEntity);
-      // Make sure to mark the parent as needing recreation. This will
-      // tell the server to rebuild the model with the new link.
-      _ecm.CreateComponent(eta.parentEntity, components::Recreate());
-
-      // traverse the tree and add all new entities created by the entity
-      // creator to the set
->>>>>>> 5d7c95f0
       std::list<Entity> entities;
       entities.push_back(entity);
       while (!entities.empty())
