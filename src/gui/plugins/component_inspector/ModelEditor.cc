--- conflicted
+++ resolved
@@ -29,6 +29,12 @@
 #include <ignition/gui/GuiEvents.hh>
 #include <ignition/gui/MainWindow.hh>
 
+#include <sdf/Box.hh>
+#include <sdf/Ellipsoid.hh>
+#include <sdf/Capsule.hh>
+#include <sdf/Cylinder.hh>
+#include <sdf/Mesh.hh>
+#include <sdf/Sphere.hh>
 #include <sdf/Link.hh>
 #include <sdf/Sensor.hh>
 #include <sdf/parser.hh>
@@ -67,32 +73,22 @@
     /// \param[in] _geomOrLightType Geometry or light type, e.g. sphere,
     /// directional, etc
     /// \param[in] _entityType Type of entity: link, visual, collision, etc
-<<<<<<< HEAD
     /// \param[in] _parentEntity Parent entity
-    /// \param[in] _uri URI associated with the entity, needed for mesh
-    /// types.
-=======
-    /// \param[in] _parentEntity Name of parent entity
     /// \param[in] _data Additional variable data for specific instances
->>>>>>> d392d0fc
     public: void HandleAddEntity(const std::string &_geomOrLightType,
         const std::string &_entityType, Entity _parentEntity,
         const std::unordered_map<std::string, std::string> &_data);
 
-    /// \brief Get a SDF string of a geometry
+    /// \brief Create a geom
     /// \param[in] _eta Entity to add.
-    public: std::string GeomSDFString(const EntityToAdd &_eta) const;
-
-    /// \brief Get a SDF string of a light
+    public: std::optional<sdf::Geometry> CreateGeom(
+                const EntityToAdd &_eta) const;
+
+    /// \brief Create a light
     /// \param[in] _eta Entity to add.
-    public: std::string LightSDFString(const EntityToAdd &_eta) const;
-
-    /// \brief Get a SDF string of a link
-    /// \param[in] _eta Entity to add.
-    /// \return SDF string
-    public: std::string LinkSDFString(const EntityToAdd &_eta) const;
-
-<<<<<<< HEAD
+    public: std::optional<sdf::Light> CreateLight(
+                const EntityToAdd &_eta) const;
+
     /// \brief Create a link
     /// \param[in] _eta Entity to add.
     public: std::optional<sdf::Link> CreateLink(
@@ -104,11 +100,12 @@
     public: std::optional<sdf::Sensor> CreateSensor(
                 const EntityToAdd &_eta,
                 EntityComponentManager &_ecm) const;
-=======
-    /// \brief Get a SDF string of a link
+
+    /// \brief Create a joint
     /// \param[in] _eta Entity to add.
-    public: sdf::ElementPtr JointSDF(const EntityToAdd &_eta) const;
->>>>>>> d392d0fc
+    public: std::optional<sdf::Joint> CreateJoint(
+                const EntityToAdd &_eta,
+                EntityComponentManager &_ecm) const;
 
     /// \brief Entity Creator API.
     public: std::unique_ptr<SdfEntityCreator> entityCreator{nullptr};
@@ -170,103 +167,44 @@
 
   for (const auto &eta : this->dataPtr->entitiesToAdd)
   {
-<<<<<<< HEAD
-    Entity entity = kNullEntity;
+    if (eta.parentEntity == kNullEntity)
+    {
+      ignerr << "Parent entity not defined." << std::endl;
+       continue;
+    }
 
     if (eta.entityType == "link")
     {
       std::optional<sdf::Link> link = this->dataPtr->CreateLink(eta, _ecm);
       if (link)
-=======
-    if (eta.parentEntity == kNullEntity)
-    {
-      ignerr << "Parent entity not defined." << std::endl;
-       continue;
-    }
-
-    if (eta.entityType == "link")
-    {
-      sdf::Link linkSdf;
-      // create an sdf::Link to it can be added to the ECM throught the
-      // CreateEntities call
-      std::string linkSDFStr = this->dataPtr->LinkSDFString(eta);
-      if (!linkSDFStr.empty())
->>>>>>> d392d0fc
       {
-        entity = this->dataPtr->entityCreator->CreateEntities(&(*link));
+        Entity entity = this->dataPtr->entityCreator->CreateEntities(&(*link));
         this->dataPtr->entityCreator->SetParent(entity, eta.parentEntity);
+        entities.push_back(entity);
       }
-<<<<<<< HEAD
     }
     else if (eta.entityType == "sensor")
     {
       std::optional<sdf::Sensor> sensor =
         this->dataPtr->CreateSensor(eta, _ecm);
       if (sensor)
-=======
-
-      // generate unique link name
-      // note passing components::Link() as arg to EntityByComponents causes
-      // a crash on exit, see issue #1158
-      std::string linkName = "link";
-      Entity linkEnt = _ecm.EntityByComponents(
-          components::ParentEntity(eta.parentEntity),
-          components::Name(linkName));
-      int64_t counter = 0;
-      while (linkEnt)
->>>>>>> d392d0fc
       {
-        entity = this->dataPtr->entityCreator->CreateEntities(&(*sensor));
+        Entity entity = this->dataPtr->entityCreator->CreateEntities(
+            &(*sensor));
         this->dataPtr->entityCreator->SetParent(entity, eta.parentEntity);
+        entities.push_back(entity);
       }
     }
-
-<<<<<<< HEAD
-    // If an entity was created, then traverse the tree and add all new
-    // entities created by the entity creator to the set
-    if (entity != kNullEntity)
-    {
-      std::list<Entity> entities;
-=======
-      linkSdf.SetName(linkName);
-      auto entity = this->dataPtr->entityCreator->CreateEntities(&linkSdf);
-      this->dataPtr->entityCreator->SetParent(entity, eta.parentEntity);
-      // Make sure to mark the parent as needing recreation. This will
-      // tell the server to rebuild the model with the new link.
-      _ecm.CreateComponent(eta.parentEntity, components::Recreate());
-
-      // traverse the tree and add all new entities created by the entity
-      // creator to the set
->>>>>>> d392d0fc
-      entities.push_back(entity);
-    }
     else if (eta.entityType == "joint")
     {
-      sdf::ElementPtr jointElem = this->dataPtr->JointSDF(eta);
-      if (nullptr == jointElem)
-        continue;
-
-      std::string jointName = "joint";
-      Entity jointEnt = _ecm.EntityByComponents(
-          components::ParentEntity(eta.parentEntity),
-          components::Name(jointName));
-      int64_t counter = 0;
-      while (jointEnt)
+      std::optional<sdf::Joint> joint = this->dataPtr->CreateJoint(eta, _ecm);
+      if (joint)
       {
-        jointName = std::string("joint") + "_" + std::to_string(++counter);
-        jointEnt = _ecm.EntityByComponents(
-            components::ParentEntity(eta.parentEntity),
-            components::Name(jointName));
+        Entity entity = this->dataPtr->entityCreator->CreateEntities(
+            &(*joint), true);
+        this->dataPtr->entityCreator->SetParent(entity, eta.parentEntity);
+        entities.push_back(entity);
       }
-
-      jointElem->SetName(jointName);
-
-      sdf::Joint jointSdf;
-      jointSdf.Load(jointElem);
-      auto entity =
-        this->dataPtr->entityCreator->CreateEntities(&jointSdf, true);
-      this->dataPtr->entityCreator->SetParent(entity, eta.parentEntity);
-      entities.push_back(entity);
     }
   }
 
@@ -324,215 +262,136 @@
 }
 
 /////////////////////////////////////////////////
-std::string ModelEditorPrivate::LightSDFString(const EntityToAdd &_eta) const
-{
-  std::stringstream lightStr;
-  lightStr << "<light name='light' type='" << _eta.geomOrLightType << "'>";
+std::optional<sdf::Light> ModelEditorPrivate::CreateLight(
+    const EntityToAdd &_eta) const
+{
+  sdf::Light light;
+  light.SetCastShadows(false);
+  light.SetDiffuse(math::Color(1, 1, 1, 1));
+  light.SetSpecular(math::Color(0.5, 0.5, 0.5, 0.5));
 
   if (_eta.geomOrLightType == "directional")
   {
-    lightStr
-        << "<cast_shadows>false</cast_shadows>"
-        << "<diffuse>1.0 1.0 1.0 1</diffuse>"
-        << "<specular>0.5 0.5 0.5 1</specular>";
-  }
-  else if (_eta.geomOrLightType == "spot")
-  {
-    lightStr
-        << "<cast_shadows>false</cast_shadows>"
-        << "<diffuse>1.0 1.0 1.0 1</diffuse>"
-        << "<specular>0.5 0.5 0.5 1</specular>"
-        << "<attenuation>"
-        <<   "<range>4</range>"
-        <<   "<constant>0.2</constant>"
-        <<   "<linear>0.5</linear>"
-        <<   "<quadratic>0.01</quadratic>"
-        << "</attenuation>"
-        << "<direction>0 0 -1</direction>"
-        << "<spot>"
-        <<   "<inner_angle>0.1</inner_angle>"
-        <<   "<outer_angle>0.5</outer_angle>"
-        <<   "<falloff>0.8</falloff>"
-        << "</spot>";
-  }
-  else if (_eta.geomOrLightType == "point")
-  {
-    lightStr
-        << "<cast_shadows>false</cast_shadows>"
-        << "<diffuse>1.0 1.0 1.0 1</diffuse>"
-        << "<specular>0.5 0.5 0.5 1</specular>"
-        << "<attenuation>"
-        <<   "<range>4</range>"
-        <<   "<constant>0.2</constant>"
-        <<   "<linear>0.5</linear>"
-        <<   "<quadratic>0.01</quadratic>"
-        << "</attenuation>";
+    light.SetType(sdf::LightType::DIRECTIONAL);
+  }
+  else if (_eta.geomOrLightType == "spot" || _eta.geomOrLightType == "point")
+  {
+    light.SetType(sdf::LightType::SPOT);
+    light.SetAttenuationRange(4);
+    light.SetConstantAttenuationFactor(0.2);
+    light.SetLinearAttenuationFactor(0.5);
+    light.SetQuadraticAttenuationFactor(0.01);
+
+    if (_eta.geomOrLightType == "spot")
+    {
+      light.SetSpotInnerAngle(0.1);
+      light.SetSpotOuterAngle(0.5);
+      light.SetSpotFalloff(0.8);
+    }
   }
   else
   {
     ignwarn << "Light type not supported: "
       << _eta.geomOrLightType << std::endl;
-    return std::string();
-  }
-
-  lightStr << "</light>";
-  return lightStr.str();
-}
-
-/////////////////////////////////////////////////
-std::string ModelEditorPrivate::GeomSDFString(const EntityToAdd &_eta) const
+    return std::nullopt;
+  }
+
+  return light;
+}
+/////////////////////////////////////////////////
+std::optional<sdf::Geometry> ModelEditorPrivate::CreateGeom(
+    const EntityToAdd &_eta) const
 {
   math::Vector3d size = math::Vector3d::One;
-  std::stringstream geomStr;
-  geomStr << "<geometry>";
+  sdf::Geometry geom;
+
   if (_eta.geomOrLightType == "box")
   {
-    geomStr
-      << "<box>"
-      << "  <size>" << size << "</size>"
-      << "</box>";
+    sdf::Box shape;
+    shape.SetSize(size);
+    geom.SetBoxShape(shape);
+    geom.SetType(sdf::GeometryType::BOX);
   }
   else if (_eta.geomOrLightType == "sphere")
   {
-    geomStr
-      << "<sphere>"
-      << "  <radius>" << size.X() * 0.5 << "</radius>"
-      << "</sphere>";
+    sdf::Sphere shape;
+    shape.SetRadius(size.X() * 0.5);
+    geom.SetSphereShape(shape);
+    geom.SetType(sdf::GeometryType::SPHERE);
   }
   else if (_eta.geomOrLightType == "cylinder")
   {
-    geomStr
-      << "<cylinder>"
-      << "  <radius>" << size.X() * 0.5 << "</radius>"
-      << "  <length>" << size.Z() << "</length>"
-      << "</cylinder>";
+    sdf::Cylinder shape;
+    shape.SetRadius(size.X() * 0.5);
+    shape.SetLength(size.Z());
+    geom.SetCylinderShape(shape);
+    geom.SetType(sdf::GeometryType::CYLINDER);
   }
   else if (_eta.geomOrLightType == "capsule")
   {
-    geomStr
-      << "<capsule>"
-      << "  <radius>" << size.X() * 0.5 << "</radius>"
-      << "  <length>" << size.Z() << "</length>"
-      << "</capsule>";
+    sdf::Capsule shape;
+    shape.SetRadius(size.X() * 0.5);
+    shape.SetLength(size.Z());
+    geom.SetCapsuleShape(shape);
+    geom.SetType(sdf::GeometryType::CAPSULE);
   }
   else if (_eta.geomOrLightType == "ellipsoid")
   {
-    geomStr
-      << "<ellipsoid>"
-      << "  <radii>" << size * 0.5 << "</radii>"
-      << "</ellipsoid>";
+    sdf::Ellipsoid shape;
+    shape.SetRadii(size * 0.5);
+    geom.SetEllipsoidShape(shape);
+    geom.SetType(sdf::GeometryType::ELLIPSOID);
   }
   else if (_eta.geomOrLightType == "mesh")
   {
-    geomStr
-      << "<mesh>"
-      << "  <uri>" << _eta.data.at("uri") << "</uri>"
-      << "</mesh>";
+    sdf::Mesh shape;
+    shape.SetUri(_eta.data.at("uri"));
+    geom.SetMeshShape(shape);
+    geom.SetType(sdf::GeometryType::MESH);
   }
   else
   {
     ignwarn << "Geometry type not supported: "
       << _eta.geomOrLightType << std::endl;
-    return std::string();
-  }
-
-
-  geomStr << "</geometry>";
-  return geomStr.str();
-}
-
-/////////////////////////////////////////////////
-sdf::ElementPtr ModelEditorPrivate::JointSDF(const EntityToAdd &_eta) const
-{
-  std::unordered_set<std::string> validJointTypes = {
-    "revolute", "ball", "continuous", "fixed", "gearbox", "prismatic",
-    "revolute2", "screw", "universal"};
-
-  if (validJointTypes.count(_eta.geomOrLightType) == 0)
-  {
-    ignwarn << "Joint type not supported: "
-      << _eta.geomOrLightType << std::endl;
-    return nullptr;
-  }
-
-  auto joint = std::make_shared<sdf::Element>();
-  sdf::initFile("joint.sdf", joint);
-
-  joint->GetAttribute("name")->Set("joint");
-  joint->GetAttribute("type")->Set(_eta.geomOrLightType);
-  joint->GetElement("parent")->Set(_eta.data.at("parent_link"));
-  joint->GetElement("child")->Set(_eta.data.at("child_link"));
-
-  return joint;
-}
-
-/////////////////////////////////////////////////
-std::string ModelEditorPrivate::LinkSDFString(const EntityToAdd &_eta) const
-{
-  std::stringstream linkStr;
-  if (_eta.geomOrLightType == "empty")
-  {
-    linkStr << "<link name='link'/>";
-    return linkStr.str();
-  }
-
-  std::string geomOrLightStr;
+    return std::nullopt;
+  }
+
+  return geom;
+}
+
+/////////////////////////////////////////////////
+std::optional<sdf::Link> ModelEditorPrivate::CreateLink(
+    const EntityToAdd &_eta, EntityComponentManager &_ecm) const
+{
+  sdf::Link link;
+  if (_eta.parentEntity == kNullEntity)
+  {
+    ignerr << "Parent entity not defined." << std::endl;
+    return std::nullopt;
+  }
+
   if (_eta.geomOrLightType == "spot" || _eta.geomOrLightType == "directional" ||
       _eta.geomOrLightType == "point")
   {
-    geomOrLightStr = this->LightSDFString(_eta);
-    linkStr
-        << "<link name='link'>"
-        << geomOrLightStr
-        << "</link>";
+    std::optional<sdf::Light> light = this->CreateLight(_eta);
+    if (light)
+      link.AddLight(*light);
   }
   else
   {
-    geomOrLightStr = this->GeomSDFString(_eta);
-    linkStr
-        << "<link name='link'>"
-        << "  <visual name='visual'>"
-        << geomOrLightStr
-        << "  </visual>"
-        << "  <collision name='collision'>"
-        << geomOrLightStr
-        << "  </collision>"
-        << "</link>";
-  }
-
-  if (geomOrLightStr.empty())
-    return std::string();
-
-  return linkStr.str();
-}
-
-/////////////////////////////////////////////////
-std::optional<sdf::Link> ModelEditorPrivate::CreateLink(
-    const EntityToAdd &_eta, EntityComponentManager &_ecm) const
-{
-  sdf::Link linkSdf;
-  if (_eta.parentEntity == kNullEntity)
-  {
-    ignerr << "Parent entity not defined." << std::endl;
-    return std::nullopt;
-  }
-
-  // create an sdf::Link to it can be added to the ECM throught the
-  // CreateEntities call
-  std::string linkSDFStr = this->LinkSDFString(_eta);
-  if (!linkSDFStr.empty())
-  {
-    linkSDFStr = std::string("<sdf version='") + SDF_VERSION + "'>" +
-      linkSDFStr + "</sdf>";
-
-    sdf::ElementPtr linkElem(new sdf::Element);
-    sdf::initFile("link.sdf", linkElem);
-    sdf::readString(linkSDFStr, linkElem);
-    linkSdf.Load(linkElem);
-  }
-  else
-  {
-    return std::nullopt;
+    std::optional<sdf::Geometry> geom = this->CreateGeom(_eta);
+    if (geom)
+    {
+      sdf::Collision collision;
+      collision.SetName("collision");
+      collision.SetGeom(*geom);
+      link.AddCollision(collision);
+
+      sdf::Visual visual;
+      visual.SetName("visual");
+      visual.SetGeom(*geom);
+      link.AddVisual(visual);
+    }
   }
 
   // generate unique link name
@@ -551,8 +410,8 @@
         components::Name(linkName));
   }
 
-  linkSdf.SetName(linkName);
-  return linkSdf;
+  link.SetName(linkName);
+  return link;
 }
 
 /////////////////////////////////////////////////
@@ -607,6 +466,59 @@
 }
 
 /////////////////////////////////////////////////
+std::optional<sdf::Joint> ModelEditorPrivate::CreateJoint(
+    const EntityToAdd &_eta, EntityComponentManager &_ecm) const
+{
+  sdf::Joint joint;
+
+  if (_eta.geomOrLightType == "revolute")
+    joint.SetType(sdf::JointType::REVOLUTE);
+  else if (_eta.geomOrLightType == "ball")
+    joint.SetType(sdf::JointType::BALL);
+  else if (_eta.geomOrLightType == "continuous")
+    joint.SetType(sdf::JointType::CONTINUOUS);
+  else if (_eta.geomOrLightType == "fixed")
+    joint.SetType(sdf::JointType::FIXED);
+  else if (_eta.geomOrLightType == "gearbox")
+    joint.SetType(sdf::JointType::GEARBOX);
+  else if (_eta.geomOrLightType == "prismatic")
+    joint.SetType(sdf::JointType::PRISMATIC);
+  else if (_eta.geomOrLightType == "revolute")
+    joint.SetType(sdf::JointType::REVOLUTE);
+  else if (_eta.geomOrLightType == "revolute2")
+    joint.SetType(sdf::JointType::REVOLUTE2);
+  else if (_eta.geomOrLightType == "screw")
+    joint.SetType(sdf::JointType::SCREW);
+  else
+  {
+    ignwarn << "Joint type not supported: "
+      << _eta.geomOrLightType << std::endl;
+
+    return std::nullopt;
+  }
+
+  joint.SetParentLinkName(_eta.data.at("parent_link"));
+  joint.SetChildLinkName(_eta.data.at("child_link"));
+
+  std::string jointName = "joint";
+  Entity jointEnt = _ecm.EntityByComponents(
+      components::ParentEntity(_eta.parentEntity),
+      components::Name(jointName));
+  int64_t counter = 0;
+  while (jointEnt)
+  {
+    jointName = std::string("joint") + "_" + std::to_string(++counter);
+    jointEnt = _ecm.EntityByComponents(
+        components::ParentEntity(_eta.parentEntity),
+        components::Name(jointName));
+  }
+
+  joint.SetName(jointName);
+
+  return joint;
+}
+
+/////////////////////////////////////////////////
 void ModelEditorPrivate::HandleAddEntity(const std::string &_geomOrLightType,
   const std::string &_type, Entity _parentEntity,
   const std::unordered_map<std::string, std::string> &_data)
