--- conflicted
+++ resolved
@@ -322,175 +322,7 @@
             }
           }
         }
-<<<<<<< HEAD
-
-=======
-        RowLayout {
-          Layout.alignment : Qt.AlignLeft
-          Text {
-            text: "      Specular"
-            color: "dimgrey"
-            width: margin + indentation
-          }
-        }
-        RowLayout {
-          Rectangle {
-            color: "transparent"
-            height: 40
-            Layout.preferredWidth: rSpecularText.width + indentation*3
-            Loader {
-              id: loaderSpecularR
-              sourceComponent: gzPlotIcon
-              property string gzComponentInfo: "specularR"
-            }
-
-            Text {
-              id : rSpecularText
-              text: ' R'
-              leftPadding: 5
-              color: Material.theme == Material.Light ? "#444444" : "#bbbbbb"
-              font.pointSize: 12
-              anchors.centerIn: parent
-            }
-          }
-          Item {
-            Layout.fillWidth: true
-            height: 40
-            Loader {
-              id: rSpecularLoader
-              anchors.fill: parent
-              property double numberValue: model.data[0]
-              sourceComponent: sliderZeroOne
-              onLoaded: {
-                rSpecularItem = rSpecularLoader.item
-              }
-            }
-          }
-          Rectangle {
-            color: "transparent"
-            height: 40
-            Layout.preferredWidth: gSpecularText.width + indentation*3
-            Loader {
-              id: loaderSpecularG
-              sourceComponent: gzPlotIcon
-              property string gzComponentInfo: "specularG"
-            }
-
-            Text {
-              id : gSpecularText
-              text: ' G'
-              leftPadding: 5
-              color: Material.theme == Material.Light ? "#444444" : "#bbbbbb"
-              font.pointSize: 12
-              anchors.centerIn: parent
-            }
-          }
-          Item {
-            Layout.fillWidth: true
-            height: 40
-            Loader {
-              id: gSpecularLoader
-              anchors.fill: parent
-              property double numberValue: model.data[1]
-              sourceComponent: sliderZeroOne
-              onLoaded: {
-                gSpecularItem = gSpecularLoader.item
-              }
-            }
-          }
-        }
-        RowLayout {
-          Rectangle {
-            color: "transparent"
-            height: 40
-            Layout.preferredWidth: bSpecularText.width + indentation*3
-            Loader {
-              id: loaderSpecularB
-              sourceComponent: gzPlotIcon
-              property string gzComponentInfo: "specularB"
-            }
-
-            Text {
-              id : bSpecularText
-              text: ' B'
-              leftPadding: 5
-              color: Material.theme == Material.Light ? "#444444" : "#bbbbbb"
-              font.pointSize: 12
-              anchors.centerIn: parent
-            }
-          }
-          Item {
-            Layout.fillWidth: true
-            height: 40
-            Loader {
-              id: bSpecularLoader
-              anchors.fill: parent
-              property double numberValue: model.data[2]
-              sourceComponent: sliderZeroOne
-              onLoaded: {
-                bSpecularItem = bSpecularLoader.item
-              }
-            }
-          }
-          Rectangle {
-            color: "transparent"
-            height: 40
-            Layout.preferredWidth: aSpecularText.width + indentation*3
-            Loader {
-              id: loaderSpecularA
-              sourceComponent: gzPlotIcon
-              property string gzComponentInfo: "specularA"
-            }
-
-            Text {
-              id : aSpecularText
-              text: ' A'
-              leftPadding: 5
-              color: Material.theme == Material.Light ? "#444444" : "#bbbbbb"
-              font.pointSize: 12
-              anchors.centerIn: parent
-            }
-          }
-          Item {
-            Layout.fillWidth: true
-            height: 40
-            Loader {
-              id: aSpecularLoader
-              anchors.fill: parent
-              property double numberValue: model.data[3]
-              sourceComponent: sliderZeroOne
-              onLoaded: {
-                aSpecularItem = aSpecularLoader.item
-              }
-            }
-          }
-        }
-        RowLayout {
-          Layout.alignment: Qt.AlignHCenter
-          Button {
-            Layout.alignment: Qt.AlignHCenter
-            id: specularColor
-            text: qsTr("Specular Color")
-            onClicked: colorDialog.open()
-            ColorDialog {
-              id: colorDialog
-              title: "Choose a specular color"
-              visible: false
-              onAccepted: {
-                rSpecularLoader.item.value = colorDialog.color.r
-                gSpecularLoader.item.value = colorDialog.color.g
-                bSpecularLoader.item.value = colorDialog.color.b
-                aSpecularLoader.item.value = colorDialog.color.a
-                sendLight()
-                colorDialog.close()
-              }
-              onRejected: {
-                colorDialog.close()
-              }
-            }
-          }
-        }
->>>>>>> b5dbd524
+
         RowLayout {
           // Color
           Text {
@@ -505,19 +337,8 @@
           // Specular
           Rectangle {
             color: "transparent"
-<<<<<<< HEAD
             height: 50
             Layout.preferredWidth: specularText.width + indentation*3
-=======
-            height: 40
-            Layout.preferredWidth: rDiffuseText.width + indentation*3
-            Loader {
-              id: loaderDiffuseR
-              sourceComponent: gzPlotIcon
-              property string gzComponentInfo: "diffuseR"
-            }
->>>>>>> b5dbd524
-
             Text {
               id : specularText
               Layout.columnSpan: 2
@@ -528,31 +349,6 @@
               anchors.centerIn: parent
             }
           }
-<<<<<<< HEAD
-=======
-          Item {
-            Layout.fillWidth: true
-            height: 40
-            Loader {
-              id: rDiffuseLoader
-              anchors.fill: parent
-              property double numberValue: model.data[4]
-              sourceComponent: sliderZeroOne
-              onLoaded: {
-                rDiffuseItem = rDiffuseLoader.item
-              }
-            }
-          }
-          Rectangle {
-            color: "transparent"
-            height: 40
-            Layout.preferredWidth: gDiffuseText.width + indentation*3
-            Loader {
-              id: loaderDiffuseG
-              sourceComponent: gzPlotIcon
-              property string gzComponentInfo: "diffuseG"
-            }
->>>>>>> b5dbd524
 
           // Specular
           GzColor {
@@ -569,49 +365,12 @@
               sendLight()
             }
           }
-<<<<<<< HEAD
-=======
-          Item {
-            Layout.fillWidth: true
-            height: 40
-            Loader {
-              id: gDiffuseLoader
-              anchors.fill: parent
-              property double numberValue: model.data[5]
-              sourceComponent: sliderZeroOne
-              onLoaded: {
-                gDiffuseItem = gDiffuseLoader.item
-              }
-            }
-          }
-        }
-        RowLayout {
-          Rectangle {
-            color: "transparent"
-            height: 40
-            Layout.preferredWidth: bDiffuseText.width + indentation*3
-            Loader {
-              id: loaderDiffuseB
-              sourceComponent: gzPlotIcon
-              property string gzComponentInfo: "diffuseB"
-            }
->>>>>>> b5dbd524
 
           // Diffuse
           Rectangle {
             color: "transparent"
-<<<<<<< HEAD
             height: 50
             Layout.preferredWidth: diffuseText.width + indentation*3
-=======
-            height: 40
-            Layout.preferredWidth: aDiffuseText.width + indentation*3
-            Loader {
-              id: loaderDiffuseA
-              sourceComponent: gzPlotIcon
-              property string gzComponentInfo: "diffuseA"
-            }
->>>>>>> b5dbd524
 
             Text {
               id : diffuseText
