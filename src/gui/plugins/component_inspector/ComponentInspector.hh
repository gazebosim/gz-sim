--- conflicted
+++ resolved
@@ -28,11 +28,9 @@
 #include <ignition/gazebo/gui/GuiSystem.hh>
 #include <ignition/gazebo/Types.hh>
 
-<<<<<<< HEAD
+#include "ignition/gazebo/components/Physics.hh"
+
 #include <ignition/msgs/light.pb.h>
-=======
-#include "ignition/gazebo/components/Physics.hh"
->>>>>>> 0f284ba7
 
 Q_DECLARE_METATYPE(ignition::gazebo::ComponentTypeId)
 
@@ -225,7 +223,6 @@
     public: Q_INVOKABLE void OnPose(double _x, double _y, double _z,
         double _roll, double _pitch, double _yaw);
 
-<<<<<<< HEAD
     /// \brief Callback in Qt thread when specular changes.
     /// \param[in] _rSpecular specular red
     /// \param[in] _gSpecular specular green
@@ -255,13 +252,12 @@
       bool _castShadows, double _directionX, double _directionY,
       double _directionZ, double _innerAngle, double _outerAngle,
       double _falloff, int _type);
-=======
+
     /// \brief Callback in Qt thread when physics' properties change.
     /// \param[in] _stepSize step size
     /// \param[in] _realTimeFactor real time factor
     public: Q_INVOKABLE void OnPhysics(double _stepSize,
         double _realTimeFactor);
->>>>>>> 0f284ba7
 
     /// \brief Get whether the entity is a nested model or not
     /// \return True if the entity is a nested model, false otherwise
