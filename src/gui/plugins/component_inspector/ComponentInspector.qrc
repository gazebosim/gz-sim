<!DOCTYPE RCC><RCC version="1.0">
<qresource prefix="ComponentInspector/">
  <file>AirPressure.qml</file>
  <file>Altimeter.qml</file>
  <file>Boolean.qml</file>
  <file>ComponentInspector.qml</file>
  <file>ExpandingTypeHeader.qml</file>
<<<<<<< HEAD
  <file>Imu.qml</file>
  <file>JointType.qml</file>
  <file>Lidar.qml</file>
  <file>LidarScan.qml</file>
=======
  <file>Float.qml</file>
  <file>Integer.qml</file>
>>>>>>> 442fbfd2
  <file>Light.qml</file>
  <file>Magnetometer.qml</file>
  <file>NoData.qml</file>
<<<<<<< HEAD
  <file>Noise.qml</file>
=======
  <file>Material.qml</file>
>>>>>>> 442fbfd2
  <file>Physics.qml</file>
  <file>Pose3d.qml</file>
  <file>SphericalCoordinates.qml</file>
  <file>String.qml</file>
  <file>TypeHeader.qml</file>
  <file>Vector3d.qml</file>
  <file>StateAwareSpin.qml</file>
  <file>plottable_icon.svg</file>
</qresource>
</RCC><|MERGE_RESOLUTION|>--- conflicted
+++ resolved
@@ -5,23 +5,17 @@
   <file>Boolean.qml</file>
   <file>ComponentInspector.qml</file>
   <file>ExpandingTypeHeader.qml</file>
-<<<<<<< HEAD
+  <file>Float.qml</file>
   <file>Imu.qml</file>
+  <file>Integer.qml</file>
   <file>JointType.qml</file>
   <file>Lidar.qml</file>
   <file>LidarScan.qml</file>
-=======
-  <file>Float.qml</file>
-  <file>Integer.qml</file>
->>>>>>> 442fbfd2
   <file>Light.qml</file>
   <file>Magnetometer.qml</file>
+  <file>Material.qml</file>
   <file>NoData.qml</file>
-<<<<<<< HEAD
   <file>Noise.qml</file>
-=======
-  <file>Material.qml</file>
->>>>>>> 442fbfd2
   <file>Physics.qml</file>
   <file>Pose3d.qml</file>
   <file>SphericalCoordinates.qml</file>
