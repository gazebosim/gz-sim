--- conflicted
+++ resolved
@@ -413,11 +413,7 @@
           fillMode: Image.Pad
           horizontalAlignment: Image.AlignHCenter
           verticalAlignment: Image.AlignVCenter
-<<<<<<< HEAD
-          source: "qrc:/Gazebo/images/plus.png"
-=======
           source: "qrc:/Gazebo/images/plus-sensor.png"
->>>>>>> 852b6b47
           sourceSize.width: 18;
           sourceSize.height: 18;
         }
@@ -425,9 +421,6 @@
         ToolTip.visible: hovered
         ToolTip.delay: Qt.styleHints.mousePressAndHoldInterval
         onClicked: {
-<<<<<<< HEAD
-          addSensorMenu.open()
-=======
           getSimPaused() ? addSensorMenu.open() : sensorAddPausePopup.open()
         }
         Popup {
@@ -442,7 +435,6 @@
             text: "Pause simulation to add a sensor"
           }
           closePolicy: Popup.CloseOnEscape | Popup.CloseOnPressOutsideParent
->>>>>>> 852b6b47
         }
 
         Menu {
