--- conflicted
+++ resolved
@@ -215,11 +215,7 @@
       }
 
       ToolButton {
-<<<<<<< HEAD
         id: addLinkButton
-=======
-        id: addButton
->>>>>>> cebbedc2
         checkable: false
         text: "Add entity"
         visible: entityType == "model"
@@ -249,16 +245,6 @@
             ComponentInspector.OnLoadMesh("mesh", "link", fileUrl)
           }
         }
-<<<<<<< HEAD
-      
-        Menu {
-          id: addLinkMenu
-      
-          Item {
-            Layout.fillWidth: true
-            height: childrenRect.height
-            Loader { 
-=======
 
         Menu {
           id: addLinkMenu
@@ -267,16 +253,11 @@
             Layout.fillWidth: true
             height: childrenRect.height
             Loader {
->>>>>>> cebbedc2
               property string sectionText: "Link"
               sourceComponent: menuSectionHeading
             }
           }
-<<<<<<< HEAD
-      
-=======
-
->>>>>>> cebbedc2
+
           MenuItem {
             id: boxLink
             text: "Box"
@@ -285,11 +266,7 @@
               addLinkMenu.close()
             }
           }
-<<<<<<< HEAD
-      
-=======
-
->>>>>>> cebbedc2
+
           MenuItem {
             id: capsuleLink
             text: "Capsule"
@@ -298,11 +275,7 @@
               addLinkMenu.close()
             }
           }
-<<<<<<< HEAD
-      
-=======
-
->>>>>>> cebbedc2
+
           MenuItem {
             id: cylinderLink
             text: "Cylinder"
@@ -310,11 +283,7 @@
               ComponentInspector.OnAddEntity("cylinder", "link");
             }
           }
-<<<<<<< HEAD
-      
-=======
-
->>>>>>> cebbedc2
+
           MenuItem {
             id: ellipsoidLink
             text: "Ellipsoid"
@@ -322,11 +291,7 @@
               ComponentInspector.OnAddEntity("ellipsoid", "link");
             }
           }
-<<<<<<< HEAD
-      
-=======
-
->>>>>>> cebbedc2
+
           MenuItem {
             id: emptyLink
             text: "Empty"
@@ -334,11 +299,7 @@
               ComponentInspector.OnAddEntity("empty", "link");
             }
           }
-<<<<<<< HEAD
-      
-=======
-
->>>>>>> cebbedc2
+
           MenuItem {
             id: meshLink
             text: "Mesh"
@@ -346,11 +307,7 @@
               loadFileDialog.open()
             }
           }
-<<<<<<< HEAD
-      
-=======
-
->>>>>>> cebbedc2
+
           MenuItem {
             id: sphereLink
             text: "Sphere"
@@ -358,11 +315,7 @@
               ComponentInspector.OnAddEntity("sphere", "link");
             }
           }
-<<<<<<< HEAD
-      
-=======
-
->>>>>>> cebbedc2
+
           MenuSeparator {
             padding: 0
             topPadding: 12
@@ -373,68 +326,39 @@
               color: "#1E000000"
             }
           }
-<<<<<<< HEAD
-      
-          Item {
-            Layout.fillWidth: true
-            height: childrenRect.height
-            Loader { 
-=======
 
           Item {
             Layout.fillWidth: true
             height: childrenRect.height
             Loader {
->>>>>>> cebbedc2
               property string sectionText: "Light"
               sourceComponent: menuSectionHeading
             }
           }
-<<<<<<< HEAD
-      
-=======
-
->>>>>>> cebbedc2
+
           MenuItem {
             id: directionalLink
             text: "Directional"
             onClicked: {
-<<<<<<< HEAD
-              ComponentInspector.OnAddEntity("directional", "light");
-              addLinkMenu.close()
-            }
-          }
-      
-=======
               ComponentInspector.OnAddEntity("directional", "link");
               addLinkMenu.close()
             }
           }
 
->>>>>>> cebbedc2
           MenuItem {
             id: pointLink
             text: "Point"
             onClicked: {
-<<<<<<< HEAD
-              ComponentInspector.OnAddEntity("point", "light");
-              addLinkMenu.close()
-            }
-          }
-      
-=======
               ComponentInspector.OnAddEntity("point", "link");
               addLinkMenu.close()
             }
           }
 
->>>>>>> cebbedc2
           MenuItem {
             id: spotLink
             text: "Spot"
             onClicked: {
-<<<<<<< HEAD
-              ComponentInspector.OnAddEntity("spot", "light");
+              ComponentInspector.OnAddEntity("spot", "link");
               addLinkMenu.close()
             }
           }
@@ -631,14 +555,6 @@
               ComponentInspector.OnAddEntity("gpu_ray", "sensor");
             }
           }
-=======
-              ComponentInspector.OnAddEntity("spot", "link");
-              addLinkMenu.close()
-            }
-          }
-
-          // \todo(anyone) Add joints
->>>>>>> cebbedc2
         }
       }
 
@@ -652,7 +568,6 @@
       }
     }
   }
-
 
   ListView {
     anchors.top: header.bottom
