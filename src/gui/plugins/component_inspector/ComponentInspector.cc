--- conflicted
+++ resolved
@@ -154,8 +154,7 @@
 
 //////////////////////////////////////////////////
 template<>
-<<<<<<< HEAD
-void ignition::gazebo::setData(QStandardItem *_item, const msgs::Light &_data)
+void gazebo::setData(QStandardItem *_item, const msgs::Light &_data)
 {
   if (nullptr == _item)
     return;
@@ -235,10 +234,7 @@
 
 //////////////////////////////////////////////////
 template<>
-void ignition::gazebo::setData(QStandardItem *_item,
-=======
 void gazebo::setData(QStandardItem *_item,
->>>>>>> 784e8228
     const math::Vector3d &_data)
 {
   if (nullptr == _item)
@@ -339,9 +335,8 @@
 }
 
 //////////////////////////////////////////////////
-<<<<<<< HEAD
 template<>
-void ignition::gazebo::setData(QStandardItem *_item,
+void gazebo::setData(QStandardItem *_item,
     const sdf::Material &_data)
 {
   if (nullptr == _item)
@@ -374,7 +369,7 @@
 
 //////////////////////////////////////////////////
 template<>
-void ignition::gazebo::setData(QStandardItem *_item,
+void gazebo::setData(QStandardItem *_item,
     const math::SphericalCoordinates &_data)
 {
   if (nullptr == _item)
@@ -393,10 +388,7 @@
 }
 
 //////////////////////////////////////////////////
-void ignition::gazebo::setUnit(QStandardItem *_item, const std::string &_unit)
-=======
 void gazebo::setUnit(QStandardItem *_item, const std::string &_unit)
->>>>>>> 784e8228
 {
   if (nullptr == _item)
     return;
