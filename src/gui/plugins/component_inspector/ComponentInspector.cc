--- conflicted
+++ resolved
@@ -70,18 +70,13 @@
 #include "ignition/gazebo/EntityComponentManager.hh"
 #include "ignition/gazebo/gui/GuiEvents.hh"
 
-<<<<<<< HEAD
+#include "AirPressure.hh"
 #include "Altimeter.hh"
 #include "AirPressure.hh"
+#include "ComponentInspector.hh"
 #include "Imu.hh"
 #include "Lidar.hh"
 #include "Magnetometer.hh"
-=======
-#include "AirPressure.hh"
-#include "Altimeter.hh"
->>>>>>> b1f85258
-#include "ComponentInspector.hh"
-#include "Magnetometer.hh"
 #include "ModelEditor.hh"
 
 namespace ignition::gazebo
@@ -130,15 +125,12 @@
     /// \brief Altimeter sensor inspector elements
     public: std::unique_ptr<ignition::gazebo::Altimeter> altimeter;
 
-<<<<<<< HEAD
     /// \brief Imu inspector elements
     public: std::unique_ptr<ignition::gazebo::Imu> imu;
 
     /// \brief Lidar inspector elements
     public: std::unique_ptr<ignition::gazebo::Lidar> lidar;
 
-=======
->>>>>>> b1f85258
     /// \brief Magnetometer inspector elements
     public: std::unique_ptr<ignition::gazebo::Magnetometer> magnetometer;
 
@@ -461,15 +453,12 @@
   // Create altimeter
   this->dataPtr->altimeter = std::make_unique<Altimeter>(this);
 
-<<<<<<< HEAD
   // Create the imu
   this->dataPtr->imu = std::make_unique<Imu>(this);
 
   // Create the lidar
   this->dataPtr->lidar = std::make_unique<Lidar>(this);
 
-=======
->>>>>>> b1f85258
   // Create the magnetometer
   this->dataPtr->magnetometer = std::make_unique<Magnetometer>(this);
 }
