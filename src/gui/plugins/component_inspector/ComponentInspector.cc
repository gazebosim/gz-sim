/*
 * Copyright (C) 2020 Open Source Robotics Foundation
 *
 * Licensed under the Apache License, Version 2.0 (the "License");
 * you may not use this file except in compliance with the License.
 * You may obtain a copy of the License at
 *
 *     http://www.apache.org/licenses/LICENSE-2.0
 *
 * Unless required by applicable law or agreed to in writing, software
 * distributed under the License is distributed on an "AS IS" BASIS,
 * WITHOUT WARRANTIES OR CONDITIONS OF ANY KIND, either express or implied.
 * See the License for the specific language governing permissions and
 * limitations under the License.
 *
*/

#include <iostream>
#include <regex>
#include <ignition/common/Console.hh>
#include <ignition/common/Profiler.hh>
#include <ignition/gui/Application.hh>
#include <ignition/gui/MainWindow.hh>
#include <ignition/plugin/Register.hh>
#include <ignition/transport/Node.hh>

#include "ignition/gazebo/components/Actor.hh"
#include "ignition/gazebo/components/AngularAcceleration.hh"
#include "ignition/gazebo/components/AngularVelocity.hh"
#include "ignition/gazebo/components/CastShadows.hh"
#include "ignition/gazebo/components/ChildLinkName.hh"
#include "ignition/gazebo/components/Collision.hh"
#include "ignition/gazebo/components/Factory.hh"
#include "ignition/gazebo/components/Gravity.hh"
#include "ignition/gazebo/components/Joint.hh"
#include "ignition/gazebo/components/Level.hh"
#include "ignition/gazebo/components/Light.hh"
#include "ignition/gazebo/components/LightCmd.hh"
#include "ignition/gazebo/components/LinearAcceleration.hh"
#include "ignition/gazebo/components/LinearVelocity.hh"
#include "ignition/gazebo/components/LinearVelocitySeed.hh"
#include "ignition/gazebo/components/Link.hh"
#include "ignition/gazebo/components/MagneticField.hh"
#include "ignition/gazebo/components/Model.hh"
#include "ignition/gazebo/components/Name.hh"
#include "ignition/gazebo/components/ParentEntity.hh"
#include "ignition/gazebo/components/ParentLinkName.hh"
#include "ignition/gazebo/components/Performer.hh"
#include "ignition/gazebo/components/PerformerAffinity.hh"
#include "ignition/gazebo/components/Physics.hh"
#include "ignition/gazebo/components/Pose.hh"
#include "ignition/gazebo/components/PoseCmd.hh"
#include "ignition/gazebo/components/SelfCollide.hh"
#include "ignition/gazebo/components/Sensor.hh"
#include "ignition/gazebo/components/SourceFilePath.hh"
#include "ignition/gazebo/components/Static.hh"
#include "ignition/gazebo/components/Visual.hh"
#include "ignition/gazebo/components/WindMode.hh"
#include "ignition/gazebo/components/World.hh"
#include "ignition/gazebo/EntityComponentManager.hh"
#include "ignition/gazebo/gui/GuiEvents.hh"

#include "ComponentInspector.hh"

namespace ignition::gazebo
{
  class ComponentInspectorPrivate
  {
    /// \brief Model holding all the current components.
    public: ComponentsModel componentsModel;

    /// \brief Entity being inspected. Default to world.
    public: Entity entity{1};

    /// \brief World entity
    public: Entity worldEntity{kNullEntity};

    /// \brief Name of the world
    public: std::string worldName;

    /// \brief Entity name
    public: std::string entityName;

    /// \brief Entity type, such as 'world' or 'model'.
    public: QString type;

    /// \brief Nested model or not
    public: bool nestedModel = false;

    /// \brief Whether currently locked on a given entity
    public: bool locked{false};

    /// \brief Whether updates are currently paused.
    public: bool paused{false};

    /// \brief Transport node for making command requests
    public: transport::Node node;
  };
}

using namespace ignition;
using namespace gazebo;

//////////////////////////////////////////////////
template<>
void ignition::gazebo::setData(QStandardItem *_item, const math::Pose3d &_data)
{
  _item->setData(QString("Pose3d"),
      ComponentsModel::RoleNames().key("dataType"));
  _item->setData(QList({
    QVariant(_data.Pos().X()),
    QVariant(_data.Pos().Y()),
    QVariant(_data.Pos().Z()),
    QVariant(_data.Rot().Roll()),
    QVariant(_data.Rot().Pitch()),
    QVariant(_data.Rot().Yaw())
  }), ComponentsModel::RoleNames().key("data"));
}

//////////////////////////////////////////////////
template<>
void ignition::gazebo::setData(QStandardItem *_item, const msgs::Light &_data)
{
  int lightType = -1;
  if (_data.type() == msgs::Light::POINT)
  {
    lightType = 0;
  }
  else if (_data.type() == msgs::Light::SPOT)
  {
    lightType = 1;
  }
  else if (_data.type() == msgs::Light::DIRECTIONAL)
  {
    lightType = 2;
  }

  _item->setData(QString("Light"),
      ComponentsModel::RoleNames().key("dataType"));
  _item->setData(QList({
    QVariant(_data.specular().r()),
    QVariant(_data.specular().g()),
    QVariant(_data.specular().b()),
    QVariant(_data.specular().a()),
    QVariant(_data.diffuse().r()),
    QVariant(_data.diffuse().g()),
    QVariant(_data.diffuse().b()),
    QVariant(_data.diffuse().a()),
    QVariant(_data.range()),
    QVariant(_data.attenuation_linear()),
    QVariant(_data.attenuation_constant()),
    QVariant(_data.attenuation_quadratic()),
    QVariant(_data.cast_shadows()),
    QVariant(_data.direction().x()),
    QVariant(_data.direction().y()),
    QVariant(_data.direction().z()),
    QVariant(_data.spot_inner_angle()),
    QVariant(_data.spot_outer_angle()),
    QVariant(_data.spot_falloff()),
    QVariant(lightType)
  }), ComponentsModel::RoleNames().key("data"));
}

//////////////////////////////////////////////////
template<>
void ignition::gazebo::setData(QStandardItem *_item,
    const math::Vector3d &_data)
{
  _item->setData(QString("Vector3d"),
      ComponentsModel::RoleNames().key("dataType"));
  _item->setData(QList({
    QVariant(_data.X()),
    QVariant(_data.Y()),
    QVariant(_data.Z())
  }), ComponentsModel::RoleNames().key("data"));
}

//////////////////////////////////////////////////
template<>
void ignition::gazebo::setData(QStandardItem *_item, const std::string &_data)
{
  _item->setData(QString("String"),
      ComponentsModel::RoleNames().key("dataType"));
  _item->setData(QString::fromStdString(_data),
      ComponentsModel::RoleNames().key("data"));
}

//////////////////////////////////////////////////
template<>
void ignition::gazebo::setData(QStandardItem *_item,
    const std::ostringstream &_data)
{
  _item->setData(QString("Raw"),
      ComponentsModel::RoleNames().key("dataType"));
  _item->setData(QString::fromStdString(_data.str()),
      ComponentsModel::RoleNames().key("data"));
}

//////////////////////////////////////////////////
template<>
void ignition::gazebo::setData(QStandardItem *_item, const bool &_data)
{
  _item->setData(QString("Boolean"),
      ComponentsModel::RoleNames().key("dataType"));
  _item->setData(_data, ComponentsModel::RoleNames().key("data"));
}

//////////////////////////////////////////////////
template<>
void ignition::gazebo::setData(QStandardItem *_item, const int &_data)
{
  _item->setData(QString("Integer"),
      ComponentsModel::RoleNames().key("dataType"));
  _item->setData(_data, ComponentsModel::RoleNames().key("data"));
}

//////////////////////////////////////////////////
template<>
void ignition::gazebo::setData(QStandardItem *_item, const double &_data)
{
  _item->setData(QString("Float"),
      ComponentsModel::RoleNames().key("dataType"));
  _item->setData(_data, ComponentsModel::RoleNames().key("data"));
}

//////////////////////////////////////////////////
template<>
void ignition::gazebo::setData(QStandardItem *_item, const sdf::Physics &_data)
{
  _item->setData(QString("Physics"),
      ComponentsModel::RoleNames().key("dataType"));
  _item->setData(QList({
    QVariant(_data.MaxStepSize()),
    QVariant(_data.RealTimeFactor())
  }), ComponentsModel::RoleNames().key("data"));
}

//////////////////////////////////////////////////
void ignition::gazebo::setUnit(QStandardItem *_item, const std::string &_unit)
{
  _item->setData(QString::fromStdString(_unit),
      ComponentsModel::RoleNames().key("unit"));
}

/////////////////////////////////////////////////
std::string shortName(const std::string &_typeName)
{
  // Remove namespaces
  auto name = _typeName.substr(_typeName.rfind('.')+1);

  // Split CamelCase
  std::regex reg("(\\B[A-Z])");
  name = std::regex_replace(name, reg, " $1");

  return name;
}

/////////////////////////////////////////////////
ComponentsModel::ComponentsModel() : QStandardItemModel()
{
}

/////////////////////////////////////////////////
QStandardItem *ComponentsModel::AddComponentType(
    ignition::gazebo::ComponentTypeId _typeId)
{
  IGN_PROFILE_THREAD_NAME("Qt thread");
  IGN_PROFILE("ComponentsModel::AddComponentType");

  auto typeName = QString::fromStdString(
      components::Factory::Instance()->Name(_typeId));

  auto itemIt = this->items.find(_typeId);

  // Existing component item
  if (itemIt != this->items.end())
  {
    return itemIt->second;
  }

  // New component item
  auto item = new QStandardItem(typeName);
  item->setData(QString::fromStdString(shortName(
      typeName.toStdString())), this->roleNames().key("shortName"));
  item->setData(typeName, this->roleNames().key("typeName"));
  item->setData(QString::number(_typeId),
      this->roleNames().key("typeId"));

  this->invisibleRootItem()->appendRow(item);
  this->items[_typeId] = item;
  return item;
}

/////////////////////////////////////////////////
void ComponentsModel::RemoveComponentType(
      ignition::gazebo::ComponentTypeId _typeId)
{
  IGN_PROFILE_THREAD_NAME("Qt thread");
  IGN_PROFILE("ComponentsModel::RemoveComponentType");

  auto itemIt = this->items.find(_typeId);

  // Existing component item
  if (itemIt != this->items.end())
  {
    this->invisibleRootItem()->removeRow(itemIt->second->row());
    this->items.erase(_typeId);
  }
}

/////////////////////////////////////////////////
QHash<int, QByteArray> ComponentsModel::roleNames() const
{
  return ComponentsModel::RoleNames();
}

/////////////////////////////////////////////////
QHash<int, QByteArray> ComponentsModel::RoleNames()
{
  return {std::pair(100, "typeName"),
          std::pair(101, "typeId"),
          std::pair(102, "shortName"),
          std::pair(103, "dataType"),
          std::pair(104, "unit"),
          std::pair(105, "data"),
          std::pair(106, "entity")};
}

/////////////////////////////////////////////////
ComponentInspector::ComponentInspector()
  : GuiSystem(), dataPtr(std::make_unique<ComponentInspectorPrivate>())
{
  qRegisterMetaType<ignition::gazebo::ComponentTypeId>();
}

/////////////////////////////////////////////////
ComponentInspector::~ComponentInspector() = default;

/////////////////////////////////////////////////
void ComponentInspector::LoadConfig(const tinyxml2::XMLElement *)
{
  if (this->title.empty())
    this->title = "Component inspector";

  ignition::gui::App()->findChild<
      ignition::gui::MainWindow *>()->installEventFilter(this);

  // Connect model
  this->Context()->setContextProperty(
      "ComponentsModel", &this->dataPtr->componentsModel);
}

//////////////////////////////////////////////////
void ComponentInspector::Update(const UpdateInfo &,
    EntityComponentManager &_ecm)
{
  IGN_PROFILE("ComponentInspector::Update");

  if (this->dataPtr->paused)
    return;

  auto componentTypes = _ecm.ComponentTypes(this->dataPtr->entity);

  // List all components
  for (const auto &typeId : componentTypes)
  {
    // Type components
    if (typeId == components::World::typeId)
    {
      this->dataPtr->worldEntity = this->dataPtr->entity;
      this->SetType("world");
      continue;
    }

    if (typeId == components::Model::typeId)
    {
      this->SetType("model");

      // check if entity is nested model
      auto parentComp = _ecm.Component<components::ParentEntity>(
           this->dataPtr->entity);
      if (parentComp)
      {
        auto modelComp = _ecm.Component<components::Model>(parentComp->Data());
        this->dataPtr->nestedModel = (modelComp);
      }
      this->NestedModelChanged();

      continue;
    }

    if (typeId == components::Link::typeId)
    {
      this->SetType("link");
      continue;
    }

    if (typeId == components::Collision::typeId)
    {
      this->SetType("collision");
      continue;
    }

    if (typeId == components::Visual::typeId)
    {
      this->SetType("visual");
      continue;
    }

    if (typeId == components::Sensor::typeId)
    {
      this->SetType("sensor");
      continue;
    }

    if (typeId == components::Joint::typeId)
    {
      this->SetType("joint");
      continue;
    }

    if (typeId == components::Performer::typeId)
    {
      this->SetType("performer");
      continue;
    }

    if (typeId == components::Level::typeId)
    {
      this->SetType("level");
      continue;
    }

    if (typeId == components::Actor::typeId)
    {
      this->SetType("actor");
      continue;
    }

    // Get component item
    QStandardItem *item;
    auto itemIt = this->dataPtr->componentsModel.items.find(typeId);
    if (itemIt != this->dataPtr->componentsModel.items.end())
    {
      item = itemIt->second;
    }
    // Add component to list
    else
    {
      // TODO(louise) Blocking here is not the best idea
      QMetaObject::invokeMethod(&this->dataPtr->componentsModel,
          "AddComponentType",
          Qt::BlockingQueuedConnection,
          Q_RETURN_ARG(QStandardItem *, item),
          Q_ARG(ignition::gazebo::ComponentTypeId, typeId));
    }

    item->setData(QString::number(this->dataPtr->entity),
                  ComponentsModel::RoleNames().key("entity"));

    if (nullptr == item)
    {
      ignerr << "Failed to get item for component type [" << typeId << "]"
             << std::endl;
      continue;
    }

    // Populate component-specific data
    if (typeId == components::AngularAcceleration::typeId)
    {
      auto comp = _ecm.Component<components::AngularAcceleration>(
          this->dataPtr->entity);
      if (comp)
      {
        setData(item, comp->Data());
        setUnit(item, "rad/s\u00B2");
      }
    }
    else if (typeId == components::AngularVelocity::typeId)
    {
      auto comp = _ecm.Component<components::AngularVelocity>(
          this->dataPtr->entity);
      if (comp)
      {
        setData(item, comp->Data());
        setUnit(item, "rad/s");
      }
    }
    else if (typeId == components::AnimationName::typeId)
    {
      auto comp = _ecm.Component<components::AnimationName>(
          this->dataPtr->entity);
      if (comp)
        setData(item, comp->Data());
    }
    else if (typeId == components::CastShadows::typeId)
    {
      auto comp = _ecm.Component<components::CastShadows>(
          this->dataPtr->entity);
      if (comp)
        setData(item, comp->Data());
    }
    else if (typeId == components::ChildLinkName::typeId)
    {
      auto comp = _ecm.Component<components::ChildLinkName>(
          this->dataPtr->entity);
      if (comp)
        setData(item, comp->Data());
    }
    else if (typeId == components::Gravity::typeId)
    {
      auto comp = _ecm.Component<components::Gravity>(this->dataPtr->entity);
      if (comp)
      {
        setData(item, comp->Data());
        setUnit(item, "m/s\u00B2");
      }
    }
    else if (typeId == components::LinearAcceleration::typeId)
    {
      auto comp = _ecm.Component<components::LinearAcceleration>(
          this->dataPtr->entity);
      if (comp)
      {
        setData(item, comp->Data());
        setUnit(item, "m/s\u00B2");
      }
    }
    else if (typeId == components::LinearVelocity::typeId)
    {
      auto comp = _ecm.Component<components::LinearVelocity>(
          this->dataPtr->entity);
      if (comp)
      {
        setData(item, comp->Data());
        setUnit(item, "m/s");
      }
    }
    else if (typeId == components::MagneticField::typeId)
    {
      auto comp = _ecm.Component<components::MagneticField>(
          this->dataPtr->entity);
      if (comp)
      {
        setData(item, comp->Data());
        setUnit(item, "T");
      }
    }
    else if (typeId == components::Name::typeId)
    {
      auto comp = _ecm.Component<components::Name>(this->dataPtr->entity);
      if (comp)
        setData(item, comp->Data());

      if (this->dataPtr->entity == this->dataPtr->worldEntity)
        this->dataPtr->worldName = comp->Data();
      this->dataPtr->entityName = comp->Data();
    }
    else if (typeId == components::ParentEntity::typeId)
    {
      auto comp = _ecm.Component<components::ParentEntity>(
          this->dataPtr->entity);
      if (comp)
        setData(item, comp->Data());
    }
    else if (typeId == components::ParentLinkName::typeId)
    {
      auto comp = _ecm.Component<components::ParentLinkName>(
          this->dataPtr->entity);
      if (comp)
        setData(item, comp->Data());
    }
    else if (typeId == components::PerformerAffinity::typeId)
    {
      auto comp = _ecm.Component<components::PerformerAffinity>(
          this->dataPtr->entity);
      if (comp)
        setData(item, comp->Data());
    }
<<<<<<< HEAD
    else if (typeId == components::Light::typeId)
    {
      this->SetType("light");
      auto comp = _ecm.Component<components::Light>(this->dataPtr->entity);
      msgs::Light lightMsgs = convert<msgs::Light>(comp->Data());
      if (comp)
        setData(item, lightMsgs);
=======
    else if (typeId == components::Physics::typeId)
    {
      auto comp = _ecm.Component<components::Physics>(this->dataPtr->entity);
      if (comp)
        setData(item, comp->Data());
>>>>>>> 0f284ba7
    }
    else if (typeId == components::Pose::typeId)
    {
      auto comp = _ecm.Component<components::Pose>(this->dataPtr->entity);
      if (comp)
        setData(item, comp->Data());
    }
    else if (typeId == components::Static::typeId)
    {
      auto comp = _ecm.Component<components::Static>(this->dataPtr->entity);
      if (comp)
        setData(item, comp->Data());
    }
    else if (typeId == components::SelfCollide::typeId)
    {
      auto comp =
          _ecm.Component<components::SelfCollide>(this->dataPtr->entity);
      if (comp)
        setData(item, comp->Data());
    }
    else if (typeId == components::SensorTopic::typeId)
    {
      auto comp =
          _ecm.Component<components::SensorTopic>(this->dataPtr->entity);
      if (comp)
        setData(item, comp->Data());
    }
    else if (typeId == components::SourceFilePath::typeId)
    {
      auto comp =
          _ecm.Component<components::SourceFilePath>(this->dataPtr->entity);
      if (comp)
        setData(item, comp->Data());
    }
    else if (typeId == components::WindMode::typeId)
    {
      auto comp = _ecm.Component<components::WindMode>(this->dataPtr->entity);
      if (comp)
        setData(item, comp->Data());
    }
    else if (typeId == components::WorldAngularAcceleration::typeId)
    {
      auto comp = _ecm.Component<components::WorldAngularAcceleration>(
          this->dataPtr->entity);
      if (comp)
      {
        setData(item, comp->Data());
        setUnit(item, "rad/s\u00B2");
      }
    }
    else if (typeId == components::WorldLinearVelocity::typeId)
    {
      auto comp = _ecm.Component<components::WorldLinearVelocity>(
          this->dataPtr->entity);
      if (comp)
      {
        setData(item, comp->Data());
        setUnit(item, "m/s");
      }
    }
    else if (typeId == components::WorldLinearVelocitySeed::typeId)
    {
      auto comp = _ecm.Component<components::WorldLinearVelocitySeed>(
          this->dataPtr->entity);
      if (comp)
      {
        setData(item, comp->Data());
        setUnit(item, "m/s");
      }
    }
    else if (typeId == components::WorldPose::typeId)
    {
      auto comp = _ecm.Component<components::WorldPose>(this->dataPtr->entity);
      if (comp)
        setData(item, comp->Data());
    }
    else if (typeId == components::WorldPoseCmd::typeId)
    {
      auto comp = _ecm.Component<components::WorldPoseCmd>(
          this->dataPtr->entity);
      if (comp)
        setData(item, comp->Data());
    }
  }

  // Remove components no longer present
  for (auto itemIt : this->dataPtr->componentsModel.items)
  {
    auto typeId = itemIt.first;
    if (componentTypes.find(typeId) == componentTypes.end())
    {
      QMetaObject::invokeMethod(&this->dataPtr->componentsModel,
          "RemoveComponentType",
          Qt::QueuedConnection,
          Q_ARG(ignition::gazebo::ComponentTypeId, typeId));
    }
  }
}

/////////////////////////////////////////////////
bool ComponentInspector::eventFilter(QObject *_obj, QEvent *_event)
{
  if (!this->dataPtr->locked)
  {
    if (_event->type() == gazebo::gui::events::EntitiesSelected::kType)
    {
      auto event = reinterpret_cast<gui::events::EntitiesSelected *>(_event);
      if (event && !event->Data().empty())
      {
        this->SetEntity(*event->Data().begin());
      }
    }

    if (_event->type() == gazebo::gui::events::DeselectAllEntities::kType)
    {
      auto event = reinterpret_cast<gui::events::DeselectAllEntities *>(
          _event);
      if (event)
      {
        this->SetEntity(kNullEntity);
      }
    }
  }

  // Standard event processing
  return QObject::eventFilter(_obj, _event);
}

/////////////////////////////////////////////////
int ComponentInspector::Entity() const
{
  return this->dataPtr->entity;
}

/////////////////////////////////////////////////
void ComponentInspector::SetEntity(const int &_entity)
{
  // If nothing is selected, display world properties
  if (_entity == kNullEntity)
  {
    this->dataPtr->entity = this->dataPtr->worldEntity;
  }
  else
  {
    this->dataPtr->entity = _entity;
  }
  this->EntityChanged();
}

/////////////////////////////////////////////////
QString ComponentInspector::Type() const
{
  return this->dataPtr->type;
}

/////////////////////////////////////////////////
void ComponentInspector::SetType(const QString &_type)
{
  this->dataPtr->type = _type;
  this->TypeChanged();
}

/////////////////////////////////////////////////
bool ComponentInspector::Locked() const
{
  return this->dataPtr->locked;
}

/////////////////////////////////////////////////
void ComponentInspector::SetLocked(bool _locked)
{
  this->dataPtr->locked = _locked;
  this->LockedChanged();
}

/////////////////////////////////////////////////
bool ComponentInspector::Paused() const
{
  return this->dataPtr->paused;
}

/////////////////////////////////////////////////
void ComponentInspector::SetPaused(bool _paused)
{
  this->dataPtr->paused = _paused;
  this->PausedChanged();
}

/////////////////////////////////////////////////
void ComponentInspector::OnPose(double _x, double _y, double _z, double _roll,
    double _pitch, double _yaw)
{
  std::function<void(const ignition::msgs::Boolean &, const bool)> cb =
      [](const ignition::msgs::Boolean &/*_rep*/, const bool _result)
  {
    if (!_result)
        ignerr << "Error setting pose" << std::endl;
  };

  ignition::msgs::Pose req;
  req.set_id(this->dataPtr->entity);
  msgs::Set(req.mutable_position(), math::Vector3d(_x, _y, _z));
  msgs::Set(req.mutable_orientation(), math::Quaterniond(_roll, _pitch, _yaw));
  auto poseCmdService = "/world/" + this->dataPtr->worldName
      + "/set_pose";
  this->dataPtr->node.Request(poseCmdService, req, cb);
}

/////////////////////////////////////////////////
<<<<<<< HEAD
void ComponentInspector::OnLight(
  double _rSpecular, double _gSpecular, double _bSpecular, double _aSpecular,
  double _rDiffuse, double _gDiffuse, double _bDiffuse, double _aDiffuse,
  double _attRange, double _attLinear, double _attConstant,
  double _attQuadratic, bool _castShadows, double _directionX,
  double _directionY, double _directionZ, double _innerAngle,
  double _outerAngle, double _falloff, int _type)
=======
void ComponentInspector::OnPhysics(double _stepSize, double _realTimeFactor)
>>>>>>> 0f284ba7
{
  std::function<void(const ignition::msgs::Boolean &, const bool)> cb =
      [](const ignition::msgs::Boolean &/*_rep*/, const bool _result)
  {
    if (!_result)
<<<<<<< HEAD
      ignerr << "Error setting light configuration" << std::endl;
  };

  ignition::msgs::Light req;
  req.set_name(this->dataPtr->entityName);
  req.set_id(this->dataPtr->entity);
  ignition::msgs::Set(req.mutable_diffuse(),
    ignition::math::Color(_rDiffuse, _gDiffuse, _bDiffuse, _aDiffuse));
  ignition::msgs::Set(req.mutable_specular(),
    ignition::math::Color(_rSpecular, _gSpecular, _bSpecular, _aSpecular));
  req.set_range(_attRange);
  req.set_attenuation_linear(_attLinear);
  req.set_attenuation_constant(_attConstant);
  req.set_attenuation_quadratic(_attQuadratic);
  req.set_cast_shadows(_castShadows);
  if (_type == 0)
    req.set_type(ignition::msgs::Light::POINT);
  else if (_type == 1)
    req.set_type(ignition::msgs::Light::SPOT);
  else
    req.set_type(ignition::msgs::Light::DIRECTIONAL);

  if (_type == 1)  // sdf::LightType::SPOT
  {
    req.set_spot_inner_angle(_innerAngle);
    req.set_spot_outer_angle(_outerAngle);
    req.set_spot_falloff(_falloff);
  }

  // if sdf::LightType::SPOT || sdf::LightType::DIRECTIONAL
  if (_type == 1 || _type == 2)
  {
    ignition::msgs::Set(req.mutable_direction(),
      ignition::math::Vector3d(_directionX, _directionY, _directionZ));
  }

  auto lightConfigService = "/world/" + this->dataPtr->worldName +
    "/light_config";
  lightConfigService = transport::TopicUtils::AsValidTopic(lightConfigService);
  if (lightConfigService.empty())
  {
    ignerr << "Invalid light command service topic provided" << std::endl;
    return;
  }
  this->dataPtr->node.Request(lightConfigService, req, cb);
=======
        ignerr << "Error setting physics parameters" << std::endl;
  };

  ignition::msgs::Physics req;
  req.set_max_step_size(_stepSize);
  req.set_real_time_factor(_realTimeFactor);
  auto physicsCmdService = "/world/" + this->dataPtr->worldName
      + "/set_physics";
  physicsCmdService = transport::TopicUtils::AsValidTopic(physicsCmdService);
  if (physicsCmdService.empty())
  {
    ignerr << "Invalid physics command service topic provided" << std::endl;
    return;
  }
  this->dataPtr->node.Request(physicsCmdService, req, cb);
>>>>>>> 0f284ba7
}

/////////////////////////////////////////////////
bool ComponentInspector::NestedModel() const
{
  return this->dataPtr->nestedModel;
}

// Register this plugin
IGNITION_ADD_PLUGIN(ignition::gazebo::ComponentInspector,
                    ignition::gui::Plugin)<|MERGE_RESOLUTION|>--- conflicted
+++ resolved
@@ -577,7 +577,6 @@
       if (comp)
         setData(item, comp->Data());
     }
-<<<<<<< HEAD
     else if (typeId == components::Light::typeId)
     {
       this->SetType("light");
@@ -585,13 +584,12 @@
       msgs::Light lightMsgs = convert<msgs::Light>(comp->Data());
       if (comp)
         setData(item, lightMsgs);
-=======
+    }
     else if (typeId == components::Physics::typeId)
     {
       auto comp = _ecm.Component<components::Physics>(this->dataPtr->entity);
       if (comp)
         setData(item, comp->Data());
->>>>>>> 0f284ba7
     }
     else if (typeId == components::Pose::typeId)
     {
@@ -801,7 +799,6 @@
 }
 
 /////////////////////////////////////////////////
-<<<<<<< HEAD
 void ComponentInspector::OnLight(
   double _rSpecular, double _gSpecular, double _bSpecular, double _aSpecular,
   double _rDiffuse, double _gDiffuse, double _bDiffuse, double _aDiffuse,
@@ -809,15 +806,11 @@
   double _attQuadratic, bool _castShadows, double _directionX,
   double _directionY, double _directionZ, double _innerAngle,
   double _outerAngle, double _falloff, int _type)
-=======
-void ComponentInspector::OnPhysics(double _stepSize, double _realTimeFactor)
->>>>>>> 0f284ba7
 {
   std::function<void(const ignition::msgs::Boolean &, const bool)> cb =
       [](const ignition::msgs::Boolean &/*_rep*/, const bool _result)
   {
     if (!_result)
-<<<<<<< HEAD
       ignerr << "Error setting light configuration" << std::endl;
   };
 
@@ -863,7 +856,15 @@
     return;
   }
   this->dataPtr->node.Request(lightConfigService, req, cb);
-=======
+}
+
+/////////////////////////////////////////////////
+void ComponentInspector::OnPhysics(double _stepSize, double _realTimeFactor)
+{
+  std::function<void(const ignition::msgs::Boolean &, const bool)> cb =
+      [](const ignition::msgs::Boolean &/*_rep*/, const bool _result)
+  {
+    if (!_result)
         ignerr << "Error setting physics parameters" << std::endl;
   };
 
@@ -879,7 +880,6 @@
     return;
   }
   this->dataPtr->node.Request(physicsCmdService, req, cb);
->>>>>>> 0f284ba7
 }
 
 /////////////////////////////////////////////////
