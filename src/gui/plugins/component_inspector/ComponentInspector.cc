/*
 * Copyright (C) 2020 Open Source Robotics Foundation
 *
 * Licensed under the Apache License, Version 2.0 (the "License");
 * you may not use this file except in compliance with the License.
 * You may obtain a copy of the License at
 *
 *     http://www.apache.org/licenses/LICENSE-2.0
 *
 * Unless required by applicable law or agreed to in writing, software
 * distributed under the License is distributed on an "AS IS" BASIS,
 * WITHOUT WARRANTIES OR CONDITIONS OF ANY KIND, either express or implied.
 * See the License for the specific language governing permissions and
 * limitations under the License.
 *
*/

#include <iostream>
#include <regex>
#include <QColorDialog>
#include <ignition/common/Console.hh>
#include <ignition/common/Profiler.hh>
#include <ignition/gui/Application.hh>
#include <ignition/gui/MainWindow.hh>
#include <ignition/plugin/Register.hh>
#include <ignition/transport/Node.hh>

#include "ignition/gazebo/components/Actor.hh"
#include "ignition/gazebo/components/AngularAcceleration.hh"
#include "ignition/gazebo/components/AngularVelocity.hh"
#include "ignition/gazebo/components/BatterySoC.hh"
#include "ignition/gazebo/components/CastShadows.hh"
#include "ignition/gazebo/components/CenterOfVolume.hh"
#include "ignition/gazebo/components/ChildLinkName.hh"
#include "ignition/gazebo/components/Collision.hh"
#include "ignition/gazebo/components/Factory.hh"
#include "ignition/gazebo/components/Gravity.hh"
#include "ignition/gazebo/components/Joint.hh"
#include "ignition/gazebo/components/LaserRetro.hh"
#include "ignition/gazebo/components/Level.hh"
#include "ignition/gazebo/components/Light.hh"
#include "ignition/gazebo/components/LightCmd.hh"
#include "ignition/gazebo/components/LightType.hh"
#include "ignition/gazebo/components/LinearAcceleration.hh"
#include "ignition/gazebo/components/LinearVelocity.hh"
#include "ignition/gazebo/components/LinearVelocitySeed.hh"
#include "ignition/gazebo/components/Link.hh"
#include "ignition/gazebo/components/MagneticField.hh"
#include "ignition/gazebo/components/Material.hh"
#include "ignition/gazebo/components/Model.hh"
#include "ignition/gazebo/components/Name.hh"
#include "ignition/gazebo/components/ParentEntity.hh"
#include "ignition/gazebo/components/ParentLinkName.hh"
#include "ignition/gazebo/components/Performer.hh"
#include "ignition/gazebo/components/PerformerAffinity.hh"
#include "ignition/gazebo/components/Physics.hh"
#include "ignition/gazebo/components/PhysicsEnginePlugin.hh"
#include "ignition/gazebo/components/Pose.hh"
#include "ignition/gazebo/components/PoseCmd.hh"
#include "ignition/gazebo/components/RenderEngineGuiPlugin.hh"
#include "ignition/gazebo/components/RenderEngineServerPlugin.hh"
#include "ignition/gazebo/components/SelfCollide.hh"
#include "ignition/gazebo/components/Sensor.hh"
#include "ignition/gazebo/components/SourceFilePath.hh"
#include "ignition/gazebo/components/Static.hh"
#include "ignition/gazebo/components/ThreadPitch.hh"
#include "ignition/gazebo/components/Transparency.hh"
#include "ignition/gazebo/components/Visual.hh"
#include "ignition/gazebo/components/Volume.hh"
#include "ignition/gazebo/components/WindMode.hh"
#include "ignition/gazebo/components/World.hh"
#include "ignition/gazebo/EntityComponentManager.hh"
#include "ignition/gazebo/gui/GuiEvents.hh"

#include "ComponentInspector.hh"

namespace ignition::gazebo
{
  class ComponentInspectorPrivate
  {
    /// \brief Model holding all the current components.
    public: ComponentsModel componentsModel;

    /// \brief Entity being inspected. Default to world.
    public: Entity entity{1};

    /// \brief World entity
    public: Entity worldEntity{kNullEntity};

    /// \brief Name of the world
    public: std::string worldName;

    /// \brief Entity name
    public: std::string entityName;

    /// \brief Entity type, such as 'world' or 'model'.
    public: QString type;

    /// \brief Nested model or not
    public: bool nestedModel = false;

    /// \brief Whether currently locked on a given entity
    public: bool locked{false};

    /// \brief Whether updates are currently paused.
    public: bool paused{false};

    /// \brief Transport node for making command requests
    public: transport::Node node;
  };
}

using namespace ignition;
using namespace gazebo;

//////////////////////////////////////////////////
template<>
void ignition::gazebo::setData(QStandardItem *_item, const math::Pose3d &_data)
{
  if (nullptr == _item)
    return;

  _item->setData(QString("Pose3d"),
      ComponentsModel::RoleNames().key("dataType"));
  _item->setData(QList({
    QVariant(_data.Pos().X()),
    QVariant(_data.Pos().Y()),
    QVariant(_data.Pos().Z()),
    QVariant(_data.Rot().Roll()),
    QVariant(_data.Rot().Pitch()),
    QVariant(_data.Rot().Yaw())
  }), ComponentsModel::RoleNames().key("data"));
}

//////////////////////////////////////////////////
template<>
void ignition::gazebo::setData(QStandardItem *_item, const msgs::Light &_data)
{
  if (nullptr == _item)
    return;

  int lightType = -1;
  if (_data.type() == msgs::Light::POINT)
  {
    lightType = 0;
  }
  else if (_data.type() == msgs::Light::SPOT)
  {
    lightType = 1;
  }
  else if (_data.type() == msgs::Light::DIRECTIONAL)
  {
    lightType = 2;
  }

  bool visualizeVisual = true;
  for (int i = 0; i < _data.header().data_size(); ++i)
  {
    for (int j = 0;
        j < _data.header().data(i).value_size(); ++j)
    {
      if (_data.header().data(i).key() ==
          "visualizeVisual")
      {
        visualizeVisual = ignition::math::parseInt(
          _data.header().data(i).value(0));
      }
    }
  }

  bool isLightOn = true;
  for (int i = 0; i < _data.header().data_size(); ++i)
  {
    for (int j = 0;
        j < _data.header().data(i).value_size(); ++j)
    {
      if (_data.header().data(i).key() ==
          "isLightOn")
      {
        isLightOn = ignition::math::parseInt(
          _data.header().data(i).value(0));
      }
    }
  }

  _item->setData(QString("Light"),
      ComponentsModel::RoleNames().key("dataType"));
  _item->setData(QList({
    QVariant(_data.specular().r()),
    QVariant(_data.specular().g()),
    QVariant(_data.specular().b()),
    QVariant(_data.specular().a()),
    QVariant(_data.diffuse().r()),
    QVariant(_data.diffuse().g()),
    QVariant(_data.diffuse().b()),
    QVariant(_data.diffuse().a()),
    QVariant(_data.range()),
    QVariant(_data.attenuation_linear()),
    QVariant(_data.attenuation_constant()),
    QVariant(_data.attenuation_quadratic()),
    QVariant(_data.cast_shadows()),
    QVariant(_data.direction().x()),
    QVariant(_data.direction().y()),
    QVariant(_data.direction().z()),
    QVariant(_data.spot_inner_angle()),
    QVariant(_data.spot_outer_angle()),
    QVariant(_data.spot_falloff()),
    QVariant(_data.intensity()),
    QVariant(lightType),
    QVariant(isLightOn),
    QVariant(visualizeVisual)
  }), ComponentsModel::RoleNames().key("data"));
}

//////////////////////////////////////////////////
template<>
void ignition::gazebo::setData(QStandardItem *_item,
    const math::Vector3d &_data)
{
  if (nullptr == _item)
    return;

  _item->setData(QString("Vector3d"),
      ComponentsModel::RoleNames().key("dataType"));
  _item->setData(QList({
    QVariant(_data.X()),
    QVariant(_data.Y()),
    QVariant(_data.Z())
  }), ComponentsModel::RoleNames().key("data"));
}

//////////////////////////////////////////////////
template<>
void ignition::gazebo::setData(QStandardItem *_item, const std::string &_data)
{
  if (nullptr == _item)
    return;

  _item->setData(QString("String"),
      ComponentsModel::RoleNames().key("dataType"));
  _item->setData(QString::fromStdString(_data),
      ComponentsModel::RoleNames().key("data"));
}

//////////////////////////////////////////////////
template<>
void ignition::gazebo::setData(QStandardItem *_item,
    const std::ostringstream &_data)
{
  if (nullptr == _item)
    return;

  _item->setData(QString("Raw"),
      ComponentsModel::RoleNames().key("dataType"));
  _item->setData(QString::fromStdString(_data.str()),
      ComponentsModel::RoleNames().key("data"));
}

//////////////////////////////////////////////////
template<>
void ignition::gazebo::setData(QStandardItem *_item, const bool &_data)
{
  if (nullptr == _item)
    return;

  _item->setData(QString("Boolean"),
      ComponentsModel::RoleNames().key("dataType"));
  _item->setData(_data, ComponentsModel::RoleNames().key("data"));
}

//////////////////////////////////////////////////
template<>
void ignition::gazebo::setData(QStandardItem *_item, const int &_data)
{
  if (nullptr == _item)
    return;

  _item->setData(QString("Integer"),
      ComponentsModel::RoleNames().key("dataType"));
  _item->setData(_data, ComponentsModel::RoleNames().key("data"));
}

//////////////////////////////////////////////////
template<>
void ignition::gazebo::setData(QStandardItem *_item, const Entity &_data)
{
  setData(_item, static_cast<int>(_data));
}

//////////////////////////////////////////////////
template<>
void ignition::gazebo::setData(QStandardItem *_item, const double &_data)
{
  if (nullptr == _item)
    return;

  _item->setData(QString("Float"),
      ComponentsModel::RoleNames().key("dataType"));
  _item->setData(_data, ComponentsModel::RoleNames().key("data"));
}

//////////////////////////////////////////////////
template<>
void ignition::gazebo::setData(QStandardItem *_item, const sdf::Physics &_data)
{
  if (nullptr == _item)
    return;

  _item->setData(QString("Physics"),
      ComponentsModel::RoleNames().key("dataType"));
  _item->setData(QList({
    QVariant(_data.MaxStepSize()),
    QVariant(_data.RealTimeFactor())
  }), ComponentsModel::RoleNames().key("data"));
}

//////////////////////////////////////////////////
template<>
void ignition::gazebo::setData(QStandardItem *_item,
    const sdf::Material &_data)
{
  if (nullptr == _item)
    return;

  _item->setData(QString("Material"),
      ComponentsModel::RoleNames().key("dataType"));
  _item->setData(QList({
    QVariant(_data.Ambient().R() * 255),
    QVariant(_data.Ambient().G() * 255),
    QVariant(_data.Ambient().B() * 255),
    QVariant(_data.Ambient().A() * 255),
    QVariant(_data.Diffuse().R() * 255),
    QVariant(_data.Diffuse().G() * 255),
    QVariant(_data.Diffuse().B() * 255),
    QVariant(_data.Diffuse().A() * 255),
    QVariant(_data.Specular().R() * 255),
    QVariant(_data.Specular().G() * 255),
    QVariant(_data.Specular().B() * 255),
    QVariant(_data.Specular().A() * 255),
    QVariant(_data.Emissive().R() * 255),
    QVariant(_data.Emissive().G() * 255),
    QVariant(_data.Emissive().B() * 255),
    QVariant(_data.Emissive().A() * 255)
  }), ComponentsModel::RoleNames().key("data"));

  // TODO(anyone) Only shows colors of material,
  // need to add others (e.g., pbr)
}

//////////////////////////////////////////////////
void ignition::gazebo::setUnit(QStandardItem *_item, const std::string &_unit)
{
  if (nullptr == _item)
    return;

  _item->setData(QString::fromStdString(_unit),
      ComponentsModel::RoleNames().key("unit"));
}

/////////////////////////////////////////////////
std::string shortName(const std::string &_typeName)
{
  // Remove namespaces
  auto name = _typeName.substr(_typeName.rfind('.')+1);

  // Split CamelCase
  std::regex reg("(\\B[A-Z])");
  name = std::regex_replace(name, reg, " $1");

  return name;
}

/////////////////////////////////////////////////
ComponentsModel::ComponentsModel() : QStandardItemModel()
{
}

/////////////////////////////////////////////////
QStandardItem *ComponentsModel::AddComponentType(
    ignition::gazebo::ComponentTypeId _typeId)
{
  IGN_PROFILE_THREAD_NAME("Qt thread");
  IGN_PROFILE("ComponentsModel::AddComponentType");

  auto typeName = QString::fromStdString(
      components::Factory::Instance()->Name(_typeId));

  auto itemIt = this->items.find(_typeId);

  // Existing component item
  if (itemIt != this->items.end())
  {
    return itemIt->second;
  }

  // New component item
  auto item = new QStandardItem(typeName);
  item->setData(QString::fromStdString(shortName(
      typeName.toStdString())), this->roleNames().key("shortName"));
  item->setData(typeName, this->roleNames().key("typeName"));
  item->setData(QString::number(_typeId),
      this->roleNames().key("typeId"));

  this->invisibleRootItem()->appendRow(item);
  this->items[_typeId] = item;
  return item;
}

/////////////////////////////////////////////////
void ComponentsModel::RemoveComponentType(
      ignition::gazebo::ComponentTypeId _typeId)
{
  IGN_PROFILE_THREAD_NAME("Qt thread");
  IGN_PROFILE("ComponentsModel::RemoveComponentType");

  auto itemIt = this->items.find(_typeId);

  // Existing component item
  if (itemIt != this->items.end())
  {
    this->invisibleRootItem()->removeRow(itemIt->second->row());
    this->items.erase(_typeId);
  }
}

/////////////////////////////////////////////////
QHash<int, QByteArray> ComponentsModel::roleNames() const
{
  return ComponentsModel::RoleNames();
}

/////////////////////////////////////////////////
QHash<int, QByteArray> ComponentsModel::RoleNames()
{
  return {std::pair(100, "typeName"),
          std::pair(101, "typeId"),
          std::pair(102, "shortName"),
          std::pair(103, "dataType"),
          std::pair(104, "unit"),
          std::pair(105, "data"),
          std::pair(106, "entity")};
}

/////////////////////////////////////////////////
ComponentInspector::ComponentInspector()
  : GuiSystem(), dataPtr(std::make_unique<ComponentInspectorPrivate>())
{
  qRegisterMetaType<ignition::gazebo::ComponentTypeId>();
  qRegisterMetaType<Entity>("Entity");
}

/////////////////////////////////////////////////
ComponentInspector::~ComponentInspector() = default;

/////////////////////////////////////////////////
void ComponentInspector::LoadConfig(const tinyxml2::XMLElement *)
{
  if (this->title.empty())
    this->title = "Component inspector";

  ignition::gui::App()->findChild<
      ignition::gui::MainWindow *>()->installEventFilter(this);

  // Connect model
  this->Context()->setContextProperty(
      "ComponentsModel", &this->dataPtr->componentsModel);
}

//////////////////////////////////////////////////
void ComponentInspector::Update(const UpdateInfo &,
    EntityComponentManager &_ecm)
{
  IGN_PROFILE("ComponentInspector::Update");

  if (this->dataPtr->paused)
    return;

  auto componentTypes = _ecm.ComponentTypes(this->dataPtr->entity);

  // List all components
  for (const auto &typeId : componentTypes)
  {
    // Type components
    if (typeId == components::World::typeId)
    {
      this->dataPtr->worldEntity = this->dataPtr->entity;
      this->SetType("world");
      continue;
    }

    if (typeId == components::Model::typeId)
    {
      this->SetType("model");

      // check if entity is nested model
      auto parentComp = _ecm.Component<components::ParentEntity>(
           this->dataPtr->entity);
      if (parentComp)
      {
        auto modelComp = _ecm.Component<components::Model>(parentComp->Data());
        this->dataPtr->nestedModel = (modelComp);
      }
      this->NestedModelChanged();

      continue;
    }

    if (typeId == components::Link::typeId)
    {
      this->SetType("link");
      continue;
    }

    if (typeId == components::Collision::typeId)
    {
      this->SetType("collision");
      continue;
    }

    if (typeId == components::Visual::typeId)
    {
      this->SetType("visual");
      continue;
    }

    if (typeId == components::Sensor::typeId)
    {
      this->SetType("sensor");
      continue;
    }

    if (typeId == components::Joint::typeId)
    {
      this->SetType("joint");
      continue;
    }

    if (typeId == components::Performer::typeId)
    {
      this->SetType("performer");
      continue;
    }

    if (typeId == components::Level::typeId)
    {
      this->SetType("level");
      continue;
    }

    if (typeId == components::Actor::typeId)
    {
      this->SetType("actor");
      continue;
    }

    // Get component item
    QStandardItem *item;
    auto itemIt = this->dataPtr->componentsModel.items.find(typeId);
    if (itemIt != this->dataPtr->componentsModel.items.end())
    {
      item = itemIt->second;
    }
    // Add component to list
    else
    {
      item = this->dataPtr->componentsModel.AddComponentType(typeId);
    }

    item->setData(QString::number(this->dataPtr->entity),
                  ComponentsModel::RoleNames().key("entity"));

    if (nullptr == item)
    {
      ignerr << "Failed to get item for component type [" << typeId << "]"
             << std::endl;
      continue;
    }

    // Populate component-specific data
    if (typeId == components::AngularAcceleration::typeId)
    {
      auto comp = _ecm.Component<components::AngularAcceleration>(
          this->dataPtr->entity);
      if (comp)
      {
        setData(item, comp->Data());
        setUnit(item, "rad/s\u00B2");
      }
    }
    else if (typeId == components::AngularVelocity::typeId)
    {
      auto comp = _ecm.Component<components::AngularVelocity>(
          this->dataPtr->entity);
      if (comp)
      {
        setData(item, comp->Data());
        setUnit(item, "rad/s");
      }
    }
    else if (typeId == components::AnimationName::typeId)
    {
      auto comp = _ecm.Component<components::AnimationName>(
          this->dataPtr->entity);
      if (comp)
        setData(item, comp->Data());
    }
    else if (typeId == components::BatterySoC::typeId)
    {
      auto comp = _ecm.Component<components::BatterySoC>(
          this->dataPtr->entity);
      if (comp)
        setData(item, comp->Data());
    }
    else if (typeId == components::CastShadows::typeId)
    {
      auto comp = _ecm.Component<components::CastShadows>(
          this->dataPtr->entity);
      if (comp)
        setData(item, comp->Data());
    }
    else if (typeId == components::CenterOfVolume::typeId)
    {
      auto comp = _ecm.Component<components::CenterOfVolume>(
          this->dataPtr->entity);
      if (comp)
      {
        setData(item, comp->Data());
        setUnit(item, "m");
      }
    }
    else if (typeId == components::ChildLinkName::typeId)
    {
      auto comp = _ecm.Component<components::ChildLinkName>(
          this->dataPtr->entity);
      if (comp)
        setData(item, comp->Data());
    }
    else if (typeId == components::Gravity::typeId)
    {
      auto comp = _ecm.Component<components::Gravity>(this->dataPtr->entity);
      if (comp)
      {
        setData(item, comp->Data());
        setUnit(item, "m/s\u00B2");
      }
    }
    else if (typeId == components::LaserRetro::typeId)
    {
      auto comp = _ecm.Component<components::LaserRetro>(this->dataPtr->entity);
      if (comp)
        setData(item, comp->Data());
    }
    else if (typeId == components::LinearAcceleration::typeId)
    {
      auto comp = _ecm.Component<components::LinearAcceleration>(
          this->dataPtr->entity);
      if (comp)
      {
        setData(item, comp->Data());
        setUnit(item, "m/s\u00B2");
      }
    }
    else if (typeId == components::LinearVelocity::typeId)
    {
      auto comp = _ecm.Component<components::LinearVelocity>(
          this->dataPtr->entity);
      if (comp)
      {
        setData(item, comp->Data());
        setUnit(item, "m/s");
      }
    }
    else if (typeId == components::MagneticField::typeId)
    {
      auto comp = _ecm.Component<components::MagneticField>(
          this->dataPtr->entity);
      if (comp)
      {
        setData(item, comp->Data());
        setUnit(item, "T");
      }
    }
    else if (typeId == components::Name::typeId)
    {
      auto comp = _ecm.Component<components::Name>(this->dataPtr->entity);
      if (comp)
        setData(item, comp->Data());

      if (this->dataPtr->entity == this->dataPtr->worldEntity)
        this->dataPtr->worldName = comp->Data();
      this->dataPtr->entityName = comp->Data();
    }
    else if (typeId == components::LightType::typeId)
    {
      auto comp = _ecm.Component<components::LightType>(this->dataPtr->entity);
      if (comp)
        setData(item, comp->Data());
    }
    else if (typeId == components::ParentEntity::typeId)
    {
      auto comp = _ecm.Component<components::ParentEntity>(
          this->dataPtr->entity);
      if (comp)
        setData(item, comp->Data());
    }
    else if (typeId == components::ParentLinkName::typeId)
    {
      auto comp = _ecm.Component<components::ParentLinkName>(
          this->dataPtr->entity);
      if (comp)
        setData(item, comp->Data());
    }
    else if (typeId == components::PerformerAffinity::typeId)
    {
      auto comp = _ecm.Component<components::PerformerAffinity>(
          this->dataPtr->entity);
      if (comp)
        setData(item, comp->Data());
    }
    else if (typeId == components::Light::typeId)
    {
      this->SetType("light");
      auto comp = _ecm.Component<components::Light>(this->dataPtr->entity);
      if (comp)
      {
        msgs::Light lightMsgs = convert<msgs::Light>(comp->Data());
        setData(item, lightMsgs);
      }
    }
    else if (typeId == components::Physics::typeId)
    {
      auto comp = _ecm.Component<components::Physics>(this->dataPtr->entity);
      if (comp)
        setData(item, comp->Data());
    }
    else if (typeId == components::PhysicsCollisionDetector::typeId)
    {
      auto comp = _ecm.Component<components::PhysicsCollisionDetector>(
          this->dataPtr->entity);
      if (comp)
        setData(item, comp->Data());
    }
    else if (typeId == components::PhysicsSolver::typeId)
    {
      auto comp = _ecm.Component<components::PhysicsSolver>(
          this->dataPtr->entity);
      if (comp)
        setData(item, comp->Data());
    }
    else if (typeId == components::Pose::typeId)
    {
      auto comp = _ecm.Component<components::Pose>(this->dataPtr->entity);
      if (comp)
        setData(item, comp->Data());
    }
    else if (typeId == components::RenderEngineGuiPlugin::typeId)
    {
      auto comp = _ecm.Component<components::RenderEngineGuiPlugin>(
          this->dataPtr->entity);
      if (comp)
        setData(item, comp->Data());
    }
    else if (typeId == components::RenderEngineServerPlugin::typeId)
    {
      auto comp = _ecm.Component<components::RenderEngineServerPlugin>(
          this->dataPtr->entity);
      if (comp)
        setData(item, comp->Data());
    }
    else if (typeId == components::Static::typeId)
    {
      auto comp = _ecm.Component<components::Static>(this->dataPtr->entity);
      if (comp)
        setData(item, comp->Data());
    }
    else if (typeId == components::SelfCollide::typeId)
    {
      auto comp =
          _ecm.Component<components::SelfCollide>(this->dataPtr->entity);
      if (comp)
        setData(item, comp->Data());
    }
    else if (typeId == components::SensorTopic::typeId)
    {
      auto comp =
          _ecm.Component<components::SensorTopic>(this->dataPtr->entity);
      if (comp)
        setData(item, comp->Data());
    }
    else if (typeId == components::SourceFilePath::typeId)
    {
      auto comp =
          _ecm.Component<components::SourceFilePath>(this->dataPtr->entity);
      if (comp)
        setData(item, comp->Data());
    }
    else if (typeId == components::ThreadPitch::typeId)
    {
      auto comp = _ecm.Component<components::ThreadPitch>(
          this->dataPtr->entity);
      if (comp)
      {
        setData(item, comp->Data());
        setUnit(item, "m");
      }
    }
    else if (typeId == components::Transparency::typeId)
    {
      auto comp = _ecm.Component<components::Transparency>(
          this->dataPtr->entity);
      if (comp)
        setData(item, comp->Data());
    }
    else if (typeId == components::Volume::typeId)
    {
      auto comp = _ecm.Component<components::Volume>(
          this->dataPtr->entity);
      if (comp)
      {
        setData(item, comp->Data());
        setUnit(item, "m\u00B3");
      }
    }
    else if (typeId == components::WindMode::typeId)
    {
      auto comp = _ecm.Component<components::WindMode>(this->dataPtr->entity);
      if (comp)
        setData(item, comp->Data());
    }
    else if (typeId == components::WorldAngularAcceleration::typeId)
    {
      auto comp = _ecm.Component<components::WorldAngularAcceleration>(
          this->dataPtr->entity);
      if (comp)
      {
        setData(item, comp->Data());
        setUnit(item, "rad/s\u00B2");
      }
    }
    else if (typeId == components::WorldAngularVelocity::typeId)
    {
      auto comp = _ecm.Component<components::WorldAngularVelocity>(
          this->dataPtr->entity);
      if (comp)
      {
        setData(item, comp->Data());
        setUnit(item, "rad/s");
      }
    }
    else if (typeId == components::WorldLinearVelocity::typeId)
    {
      auto comp = _ecm.Component<components::WorldLinearVelocity>(
          this->dataPtr->entity);
      if (comp)
      {
        setData(item, comp->Data());
        setUnit(item, "m/s");
      }
    }
    else if (typeId == components::WorldLinearVelocitySeed::typeId)
    {
      auto comp = _ecm.Component<components::WorldLinearVelocitySeed>(
          this->dataPtr->entity);
      if (comp)
      {
        setData(item, comp->Data());
        setUnit(item, "m/s");
      }
    }
    else if (typeId == components::WorldPose::typeId)
    {
      auto comp = _ecm.Component<components::WorldPose>(this->dataPtr->entity);
      if (comp)
        setData(item, comp->Data());
    }
    else if (typeId == components::WorldPoseCmd::typeId)
    {
      auto comp = _ecm.Component<components::WorldPoseCmd>(
          this->dataPtr->entity);
      if (comp)
        setData(item, comp->Data());
    }
    else if (typeId == components::Material::typeId)
    {
      auto comp = _ecm.Component<components::Material>(this->dataPtr->entity);
      if (comp)
      {
        this->SetType("material");
        setData(item, comp->Data());
      }
    }
  }

  // Remove components no longer present
  for (auto itemIt : this->dataPtr->componentsModel.items)
  {
    auto typeId = itemIt.first;
    if (componentTypes.find(typeId) == componentTypes.end())
    {
      QMetaObject::invokeMethod(&this->dataPtr->componentsModel,
          "RemoveComponentType",
          Qt::QueuedConnection,
          Q_ARG(ignition::gazebo::ComponentTypeId, typeId));
    }
  }
}

/////////////////////////////////////////////////
bool ComponentInspector::eventFilter(QObject *_obj, QEvent *_event)
{
  if (!this->dataPtr->locked)
  {
    if (_event->type() == gazebo::gui::events::EntitiesSelected::kType)
    {
      auto event = reinterpret_cast<gui::events::EntitiesSelected *>(_event);
      if (event && !event->Data().empty())
      {
        this->SetEntity(*event->Data().begin());
      }
    }

    if (_event->type() == gazebo::gui::events::DeselectAllEntities::kType)
    {
      auto event = reinterpret_cast<gui::events::DeselectAllEntities *>(
          _event);
      if (event)
      {
        this->SetEntity(kNullEntity);
      }
    }
  }

  // Standard event processing
  return QObject::eventFilter(_obj, _event);
}

/////////////////////////////////////////////////
Entity ComponentInspector::GetEntity() const
{
  return this->dataPtr->entity;
}

/////////////////////////////////////////////////
void ComponentInspector::SetEntity(const Entity &_entity)
{
  // If nothing is selected, display world properties
  if (_entity == kNullEntity)
  {
    this->dataPtr->entity = this->dataPtr->worldEntity;
  }
  else
  {
    this->dataPtr->entity = _entity;
  }
  this->EntityChanged();
}

/////////////////////////////////////////////////
QString ComponentInspector::Type() const
{
  return this->dataPtr->type;
}

/////////////////////////////////////////////////
void ComponentInspector::SetType(const QString &_type)
{
  this->dataPtr->type = _type;
  this->TypeChanged();
}

/////////////////////////////////////////////////
bool ComponentInspector::Locked() const
{
  return this->dataPtr->locked;
}

/////////////////////////////////////////////////
void ComponentInspector::SetLocked(bool _locked)
{
  this->dataPtr->locked = _locked;
  this->LockedChanged();
}

/////////////////////////////////////////////////
bool ComponentInspector::Paused() const
{
  return this->dataPtr->paused;
}

/////////////////////////////////////////////////
void ComponentInspector::SetPaused(bool _paused)
{
  this->dataPtr->paused = _paused;
  this->PausedChanged();
}

/////////////////////////////////////////////////
void ComponentInspector::OnPose(double _x, double _y, double _z, double _roll,
    double _pitch, double _yaw)
{
  std::function<void(const ignition::msgs::Boolean &, const bool)> cb =
      [](const ignition::msgs::Boolean &/*_rep*/, const bool _result)
  {
    if (!_result)
        ignerr << "Error setting pose" << std::endl;
  };

  ignition::msgs::Pose req;
  req.set_id(this->dataPtr->entity);
  msgs::Set(req.mutable_position(), math::Vector3d(_x, _y, _z));
  msgs::Set(req.mutable_orientation(), math::Quaterniond(_roll, _pitch, _yaw));
  auto poseCmdService = "/world/" + this->dataPtr->worldName
      + "/set_pose";
  this->dataPtr->node.Request(poseCmdService, req, cb);
}

/////////////////////////////////////////////////
void ComponentInspector::OnLight(
  double _rSpecular, double _gSpecular, double _bSpecular, double _aSpecular,
  double _rDiffuse, double _gDiffuse, double _bDiffuse, double _aDiffuse,
  double _attRange, double _attLinear, double _attConstant,
  double _attQuadratic, bool _castShadows, double _directionX,
  double _directionY, double _directionZ, double _innerAngle,
  double _outerAngle, double _falloff, double _intensity, int _type,
  bool _isLightOn, bool _visualizeVisual)
{
  std::function<void(const ignition::msgs::Boolean &, const bool)> cb =
      [](const ignition::msgs::Boolean &/*_rep*/, const bool _result)
  {
    if (!_result)
      ignerr << "Error setting light configuration" << std::endl;
  };

  ignition::msgs::Light req;
<<<<<<< HEAD
  {
    // todo(anyone) Use the field isLightOn in light.proto from
    // Garden on.
    auto header = req.mutable_header()->add_data();
    header->set_key("isLightOn");
    std::string *value = header->add_value();
    *value = std::to_string(_isLightOn);
  }
  {
    // todo(anyone) Use the field visualize_visual in light.proto from
    // Garden on.
    auto header = req.mutable_header()->add_data();
    header->set_key("visualizeVisual");
    std::string *value = header->add_value();
    *value = std::to_string(_visualizeVisual);
  }
=======

  // todo(ahcorde) Use the field is_light_off in light.proto from
  // Garden on.
  auto header = req.mutable_header()->add_data();
  header->set_key("isLightOn");
  std::string *value = header->add_value();
  *value = std::to_string(_isLightOn);
>>>>>>> 58c447c6

  req.set_name(this->dataPtr->entityName);
  req.set_id(this->dataPtr->entity);
  ignition::msgs::Set(req.mutable_diffuse(),
    ignition::math::Color(_rDiffuse, _gDiffuse, _bDiffuse, _aDiffuse));
  ignition::msgs::Set(req.mutable_specular(),
    ignition::math::Color(_rSpecular, _gSpecular, _bSpecular, _aSpecular));
  req.set_range(_attRange);
  req.set_attenuation_linear(_attLinear);
  req.set_attenuation_constant(_attConstant);
  req.set_attenuation_quadratic(_attQuadratic);
  req.set_cast_shadows(_castShadows);
  req.set_intensity(_intensity);
  if (_type == 0)
    req.set_type(ignition::msgs::Light::POINT);
  else if (_type == 1)
    req.set_type(ignition::msgs::Light::SPOT);
  else
    req.set_type(ignition::msgs::Light::DIRECTIONAL);

  if (_type == 1)  // sdf::LightType::SPOT
  {
    req.set_spot_inner_angle(_innerAngle);
    req.set_spot_outer_angle(_outerAngle);
    req.set_spot_falloff(_falloff);
  }

  // if sdf::LightType::SPOT || sdf::LightType::DIRECTIONAL
  if (_type == 1 || _type == 2)
  {
    ignition::msgs::Set(req.mutable_direction(),
      ignition::math::Vector3d(_directionX, _directionY, _directionZ));
  }

  auto lightConfigService = "/world/" + this->dataPtr->worldName +
    "/light_config";
  lightConfigService = transport::TopicUtils::AsValidTopic(lightConfigService);
  if (lightConfigService.empty())
  {
    ignerr << "Invalid light command service topic provided" << std::endl;
    return;
  }
  this->dataPtr->node.Request(lightConfigService, req, cb);
}

/////////////////////////////////////////////////
void ComponentInspector::OnPhysics(double _stepSize, double _realTimeFactor)
{
  std::function<void(const ignition::msgs::Boolean &, const bool)> cb =
      [](const ignition::msgs::Boolean &/*_rep*/, const bool _result)
  {
    if (!_result)
        ignerr << "Error setting physics parameters" << std::endl;
  };

  ignition::msgs::Physics req;
  req.set_max_step_size(_stepSize);
  req.set_real_time_factor(_realTimeFactor);
  auto physicsCmdService = "/world/" + this->dataPtr->worldName
      + "/set_physics";
  physicsCmdService = transport::TopicUtils::AsValidTopic(physicsCmdService);
  if (physicsCmdService.empty())
  {
    ignerr << "Invalid physics command service topic provided" << std::endl;
    return;
  }
  this->dataPtr->node.Request(physicsCmdService, req, cb);
}

/////////////////////////////////////////////////
void ComponentInspector::OnMaterialColor(
  double _rAmbient, double _gAmbient, double _bAmbient, double _aAmbient,
  double _rDiffuse, double _gDiffuse, double _bDiffuse, double _aDiffuse,
  double _rSpecular, double _gSpecular, double _bSpecular, double _aSpecular,
  double _rEmissive, double _gEmissive, double _bEmissive, double _aEmissive,
  QString _type, QColor _currColor)
{
  // when type is not empty, open qt color dialog
  std::string type = _type.toStdString();
  if (!type.empty())
  {
    QColor newColor = QColorDialog::getColor(
        _currColor, nullptr, "Pick a color",
        {QColorDialog::DontUseNativeDialog, QColorDialog::ShowAlphaChannel});

    // returns if the user hits cancel
    if (!newColor.isValid())
      return;

    if (type == "ambient")
    {
      _rAmbient = newColor.red();
      _gAmbient = newColor.green();
      _bAmbient = newColor.blue();
      _aAmbient = newColor.alpha();
    }
    else if (type == "diffuse")
    {
      _rDiffuse = newColor.red();
      _gDiffuse = newColor.green();
      _bDiffuse = newColor.blue();
      _aDiffuse = newColor.alpha();
    }
    else if (type == "specular")
    {
      _rSpecular = newColor.red();
      _gSpecular = newColor.green();
      _bSpecular = newColor.blue();
      _aSpecular = newColor.alpha();
    }
    else if (type == "emissive")
    {
      _rEmissive = newColor.red();
      _gEmissive = newColor.green();
      _bEmissive = newColor.blue();
      _aEmissive = newColor.alpha();
    }
    else
    {
      ignerr << "Invalid material type: " << type << std::endl;
      return;
    }
  }

  std::function<void(const ignition::msgs::Boolean &, const bool)> cb =
      [](const ignition::msgs::Boolean &/*_rep*/, const bool _result)
  {
    if (!_result)
      ignerr << "Error setting material color configuration"
             << " on visual" << std::endl;
  };

  msgs::Visual req;
  req.set_id(this->dataPtr->entity);

  msgs::Set(req.mutable_material()->mutable_ambient(),
    math::Color(_rAmbient / 255.0, _gAmbient / 255.0,
      _bAmbient / 255.0, _aAmbient / 255.0));
  msgs::Set(req.mutable_material()->mutable_diffuse(),
    math::Color(_rDiffuse / 255.0, _gDiffuse / 255.0,
      _bDiffuse / 255.0, _aDiffuse / 255.0));
  msgs::Set(req.mutable_material()->mutable_specular(),
    math::Color(_rSpecular / 255.0, _gSpecular / 255.0,
      _bSpecular / 255.0, _aSpecular / 255.0));
  msgs::Set(req.mutable_material()->mutable_emissive(),
    math::Color(_rEmissive / 255.0, _gEmissive / 255.0,
      _bEmissive / 255.0, _aEmissive / 255.0));

  auto materialCmdService = "/world/" + this->dataPtr->worldName
      + "/visual_config";
  materialCmdService = transport::TopicUtils::AsValidTopic(materialCmdService);
  if (materialCmdService.empty())
  {
    ignerr << "Invalid material command service topic provided" << std::endl;
    return;
  }
  this->dataPtr->node.Request(materialCmdService, req, cb);
}

/////////////////////////////////////////////////
bool ComponentInspector::NestedModel() const
{
  return this->dataPtr->nestedModel;
}

// Register this plugin
IGNITION_ADD_PLUGIN(ignition::gazebo::ComponentInspector,
                    ignition::gui::Plugin)<|MERGE_RESOLUTION|>--- conflicted
+++ resolved
@@ -1032,9 +1032,8 @@
   };
 
   ignition::msgs::Light req;
-<<<<<<< HEAD
-  {
-    // todo(anyone) Use the field isLightOn in light.proto from
+  {
+    // todo(ahcorde) Use the field is_llight_on in light.proto from
     // Garden on.
     auto header = req.mutable_header()->add_data();
     header->set_key("isLightOn");
@@ -1042,22 +1041,13 @@
     *value = std::to_string(_isLightOn);
   }
   {
-    // todo(anyone) Use the field visualize_visual in light.proto from
+    // todo(ahcorde) Use the field visualize_visual in light.proto from
     // Garden on.
     auto header = req.mutable_header()->add_data();
     header->set_key("visualizeVisual");
     std::string *value = header->add_value();
     *value = std::to_string(_visualizeVisual);
   }
-=======
-
-  // todo(ahcorde) Use the field is_light_off in light.proto from
-  // Garden on.
-  auto header = req.mutable_header()->add_data();
-  header->set_key("isLightOn");
-  std::string *value = header->add_value();
-  *value = std::to_string(_isLightOn);
->>>>>>> 58c447c6
 
   req.set_name(this->dataPtr->entityName);
   req.set_id(this->dataPtr->entity);
