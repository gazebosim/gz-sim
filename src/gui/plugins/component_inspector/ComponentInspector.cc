/*
 * Copyright (C) 2020 Open Source Robotics Foundation
 *
 * Licensed under the Apache License, Version 2.0 (the "License");
 * you may not use this file except in compliance with the License.
 * You may obtain a copy of the License at
 *
 *     http://www.apache.org/licenses/LICENSE-2.0
 *
 * Unless required by applicable law or agreed to in writing, software
 * distributed under the License is distributed on an "AS IS" BASIS,
 * WITHOUT WARRANTIES OR CONDITIONS OF ANY KIND, either express or implied.
 * See the License for the specific language governing permissions and
 * limitations under the License.
 *
*/

#include <iostream>
#include <list>
#include <map>
#include <regex>
#include <vector>

#include <ignition/common/Console.hh>
#include <ignition/common/MeshManager.hh>
#include <ignition/common/Profiler.hh>
#include <ignition/gui/Application.hh>
#include <ignition/gui/MainWindow.hh>
#include <ignition/plugin/Register.hh>
#include <ignition/transport/Node.hh>

#include "ignition/gazebo/components/Actor.hh"
#include "ignition/gazebo/components/AngularAcceleration.hh"
#include "ignition/gazebo/components/AngularVelocity.hh"
#include "ignition/gazebo/components/CastShadows.hh"
#include "ignition/gazebo/components/ChildLinkName.hh"
#include "ignition/gazebo/components/Collision.hh"
#include "ignition/gazebo/components/Factory.hh"
#include "ignition/gazebo/components/Gravity.hh"
#include "ignition/gazebo/components/Joint.hh"
#include "ignition/gazebo/components/Level.hh"
#include "ignition/gazebo/components/Light.hh"
#include "ignition/gazebo/components/LightCmd.hh"
#include "ignition/gazebo/components/LightType.hh"
#include "ignition/gazebo/components/LinearAcceleration.hh"
#include "ignition/gazebo/components/LinearVelocity.hh"
#include "ignition/gazebo/components/LinearVelocitySeed.hh"
#include "ignition/gazebo/components/Link.hh"
#include "ignition/gazebo/components/MagneticField.hh"
#include "ignition/gazebo/components/Model.hh"
#include "ignition/gazebo/components/Name.hh"
#include "ignition/gazebo/components/ParentEntity.hh"
#include "ignition/gazebo/components/ParentLinkName.hh"
#include "ignition/gazebo/components/Performer.hh"
#include "ignition/gazebo/components/PerformerAffinity.hh"
#include "ignition/gazebo/components/Physics.hh"
#include "ignition/gazebo/components/PhysicsEnginePlugin.hh"
#include "ignition/gazebo/components/Pose.hh"
#include "ignition/gazebo/components/PoseCmd.hh"
#include "ignition/gazebo/components/RenderEngineGuiPlugin.hh"
#include "ignition/gazebo/components/RenderEngineServerPlugin.hh"
#include "ignition/gazebo/components/SelfCollide.hh"
#include "ignition/gazebo/components/Sensor.hh"
#include "ignition/gazebo/components/SourceFilePath.hh"
#include "ignition/gazebo/components/SphericalCoordinates.hh"
#include "ignition/gazebo/components/Static.hh"
#include "ignition/gazebo/components/Visual.hh"
#include "ignition/gazebo/components/WindMode.hh"
#include "ignition/gazebo/components/World.hh"
#include "ignition/gazebo/EntityComponentManager.hh"
#include "ignition/gazebo/gui/GuiEvents.hh"

#include "AirPressure.hh"
#include "Altimeter.hh"
#include "ComponentInspector.hh"
#include "Imu.hh"
#include "Magnetometer.hh"
#include "ModelEditor.hh"

namespace ignition::gazebo
{
  class ComponentInspectorPrivate
  {
    /// \brief Model holding all the current components.
    public: ComponentsModel componentsModel;

    /// \brief Entity being inspected. Default to world.
    public: Entity entity{1};

    /// \brief World entity
    public: Entity worldEntity{kNullEntity};

    /// \brief Name of the world
    public: std::string worldName;

    /// \brief Entity name
    public: std::string entityName;

    /// \brief Entity type, such as 'world' or 'model'.
    public: QString type;

    /// \brief Nested model or not
    public: bool nestedModel = false;

    /// \brief Whether currently locked on a given entity
    public: bool locked{false};

    /// \brief Whether updates are currently paused.
    public: bool paused{false};

    /// \brief Whether simulation is currently paused.
    public: bool simPaused{true};

    /// \brief Transport node for making command requests
    public: transport::Node node;

    /// \brief Transport node for making command requests
    public: ModelEditor modelEditor;

    /// \brief Air pressure sensor inspector elements
    public: std::unique_ptr<ignition::gazebo::AirPressure> airPressure;

    /// \brief Altimeter sensor inspector elements
    public: std::unique_ptr<ignition::gazebo::Altimeter> altimeter;

    /// \brief Imu inspector elements
    public: std::unique_ptr<ignition::gazebo::Imu> imu;

    /// \brief Magnetometer inspector elements
    public: std::unique_ptr<ignition::gazebo::Magnetometer> magnetometer;

    /// \brief Set of callbacks to execute during the Update function.
    public: std::vector<
            std::function<void(EntityComponentManager &)>> updateCallbacks;

    /// \brief A map of component type to creation functions.
    public: std::map<ComponentTypeId, ComponentCreator> componentCreators;
  };
}

using namespace ignition;
using namespace gazebo;

//////////////////////////////////////////////////
template<>
void ignition::gazebo::setData(QStandardItem *_item, const math::Pose3d &_data)
{
  if (nullptr == _item)
    return;

  _item->setData(QString("Pose3d"),
      ComponentsModel::RoleNames().key("dataType"));
  _item->setData(QList({
    QVariant(_data.Pos().X()),
    QVariant(_data.Pos().Y()),
    QVariant(_data.Pos().Z()),
    QVariant(_data.Rot().Roll()),
    QVariant(_data.Rot().Pitch()),
    QVariant(_data.Rot().Yaw())
  }), ComponentsModel::RoleNames().key("data"));
}

//////////////////////////////////////////////////
template<>
void ignition::gazebo::setData(QStandardItem *_item, const msgs::Light &_data)
{
  if (nullptr == _item)
    return;

  int lightType = -1;
  if (_data.type() == msgs::Light::POINT)
  {
    lightType = 0;
  }
  else if (_data.type() == msgs::Light::SPOT)
  {
    lightType = 1;
  }
  else if (_data.type() == msgs::Light::DIRECTIONAL)
  {
    lightType = 2;
  }

  _item->setData(QString("Light"),
      ComponentsModel::RoleNames().key("dataType"));
  _item->setData(QList({
    QVariant(_data.specular().r()),
    QVariant(_data.specular().g()),
    QVariant(_data.specular().b()),
    QVariant(_data.specular().a()),
    QVariant(_data.diffuse().r()),
    QVariant(_data.diffuse().g()),
    QVariant(_data.diffuse().b()),
    QVariant(_data.diffuse().a()),
    QVariant(_data.range()),
    QVariant(_data.attenuation_linear()),
    QVariant(_data.attenuation_constant()),
    QVariant(_data.attenuation_quadratic()),
    QVariant(_data.cast_shadows()),
    QVariant(_data.direction().x()),
    QVariant(_data.direction().y()),
    QVariant(_data.direction().z()),
    QVariant(_data.spot_inner_angle()),
    QVariant(_data.spot_outer_angle()),
    QVariant(_data.spot_falloff()),
    QVariant(_data.intensity()),
    QVariant(lightType)
  }), ComponentsModel::RoleNames().key("data"));
}

//////////////////////////////////////////////////
template<>
void ignition::gazebo::setData(QStandardItem *_item,
    const math::Vector3d &_data)
{
  if (nullptr == _item)
    return;

  _item->setData(QString("Vector3d"),
      ComponentsModel::RoleNames().key("dataType"));
  _item->setData(QList({
    QVariant(_data.X()),
    QVariant(_data.Y()),
    QVariant(_data.Z())
  }), ComponentsModel::RoleNames().key("data"));
}

//////////////////////////////////////////////////
template<>
void ignition::gazebo::setData(QStandardItem *_item, const std::string &_data)
{
  if (nullptr == _item)
    return;

  _item->setData(QString("String"),
      ComponentsModel::RoleNames().key("dataType"));
  _item->setData(QString::fromStdString(_data),
      ComponentsModel::RoleNames().key("data"));
}

//////////////////////////////////////////////////
template<>
void ignition::gazebo::setData(QStandardItem *_item,
    const std::ostringstream &_data)
{
  if (nullptr == _item)
    return;

  _item->setData(QString("Raw"),
      ComponentsModel::RoleNames().key("dataType"));
  _item->setData(QString::fromStdString(_data.str()),
      ComponentsModel::RoleNames().key("data"));
}

//////////////////////////////////////////////////
template<>
void ignition::gazebo::setData(QStandardItem *_item, const bool &_data)
{
  if (nullptr == _item)
    return;

  _item->setData(QString("Boolean"),
      ComponentsModel::RoleNames().key("dataType"));
  _item->setData(_data, ComponentsModel::RoleNames().key("data"));
}

//////////////////////////////////////////////////
template<>
void ignition::gazebo::setData(QStandardItem *_item, const int &_data)
{
  if (nullptr == _item)
    return;

  _item->setData(QString("Integer"),
      ComponentsModel::RoleNames().key("dataType"));
  _item->setData(_data, ComponentsModel::RoleNames().key("data"));
}

//////////////////////////////////////////////////
template<>
void ignition::gazebo::setData(QStandardItem *_item, const double &_data)
{
  if (nullptr == _item)
    return;

  _item->setData(QString("Float"),
      ComponentsModel::RoleNames().key("dataType"));
  _item->setData(_data, ComponentsModel::RoleNames().key("data"));
}

//////////////////////////////////////////////////
template<>
void ignition::gazebo::setData(QStandardItem *_item, const sdf::Physics &_data)
{
  if (nullptr == _item)
    return;

  _item->setData(QString("Physics"),
      ComponentsModel::RoleNames().key("dataType"));
  _item->setData(QList({
    QVariant(_data.MaxStepSize()),
    QVariant(_data.RealTimeFactor())
  }), ComponentsModel::RoleNames().key("data"));
}

//////////////////////////////////////////////////
template<>
void ignition::gazebo::setData(QStandardItem *_item,
    const math::SphericalCoordinates &_data)
{
  if (nullptr == _item)
    return;

  _item->setData(QString("SphericalCoordinates"),
      ComponentsModel::RoleNames().key("dataType"));
  _item->setData(QList({
    QVariant(QString::fromStdString(math::SphericalCoordinates::Convert(
        _data.Surface()))),
    QVariant(_data.LatitudeReference().Degree()),
    QVariant(_data.LongitudeReference().Degree()),
    QVariant(_data.ElevationReference()),
    QVariant(_data.HeadingOffset().Degree()),
  }), ComponentsModel::RoleNames().key("data"));
}

//////////////////////////////////////////////////
void ignition::gazebo::setUnit(QStandardItem *_item, const std::string &_unit)
{
  if (nullptr == _item)
    return;

  _item->setData(QString::fromStdString(_unit),
      ComponentsModel::RoleNames().key("unit"));
}

/////////////////////////////////////////////////
std::string shortName(const std::string &_typeName)
{
  // Remove namespaces
  auto name = _typeName.substr(_typeName.rfind('.')+1);

  // Split CamelCase
  std::regex reg("(\\B[A-Z])");
  name = std::regex_replace(name, reg, " $1");

  return name;
}

/////////////////////////////////////////////////
ComponentsModel::ComponentsModel() : QStandardItemModel()
{
}

/////////////////////////////////////////////////
QStandardItem *ComponentsModel::AddComponentType(
    ignition::gazebo::ComponentTypeId _typeId)
{
  IGN_PROFILE_THREAD_NAME("Qt thread");
  IGN_PROFILE("ComponentsModel::AddComponentType");

  auto typeName = QString::fromStdString(
      components::Factory::Instance()->Name(_typeId));

  auto itemIt = this->items.find(_typeId);

  // Existing component item
  if (itemIt != this->items.end())
  {
    return itemIt->second;
  }

  // New component item
  auto item = new QStandardItem(typeName);
  item->setData(QString::fromStdString(shortName(
      typeName.toStdString())), this->roleNames().key("shortName"));
  item->setData(typeName, this->roleNames().key("typeName"));
  item->setData(QString::number(_typeId),
      this->roleNames().key("typeId"));

  this->invisibleRootItem()->appendRow(item);
  this->items[_typeId] = item;
  return item;
}

/////////////////////////////////////////////////
void ComponentsModel::RemoveComponentType(
      ignition::gazebo::ComponentTypeId _typeId)
{
  IGN_PROFILE_THREAD_NAME("Qt thread");
  IGN_PROFILE("ComponentsModel::RemoveComponentType");

  auto itemIt = this->items.find(_typeId);

  // Existing component item
  if (itemIt != this->items.end())
  {
    this->invisibleRootItem()->removeRow(itemIt->second->row());
    this->items.erase(_typeId);
  }
}

/////////////////////////////////////////////////
QHash<int, QByteArray> ComponentsModel::roleNames() const
{
  return ComponentsModel::RoleNames();
}

/////////////////////////////////////////////////
QHash<int, QByteArray> ComponentsModel::RoleNames()
{
  return {std::pair(100, "typeName"),
          std::pair(101, "typeId"),
          std::pair(102, "shortName"),
          std::pair(103, "dataType"),
          std::pair(104, "unit"),
          std::pair(105, "data"),
          std::pair(106, "entity")};
}

/////////////////////////////////////////////////
ComponentInspector::ComponentInspector()
  : GuiSystem(), dataPtr(std::make_unique<ComponentInspectorPrivate>())
{
  qRegisterMetaType<ignition::gazebo::ComponentTypeId>();
}

/////////////////////////////////////////////////
ComponentInspector::~ComponentInspector() = default;

/////////////////////////////////////////////////
void ComponentInspector::LoadConfig(const tinyxml2::XMLElement *)
{
  if (this->title.empty())
    this->title = "Component inspector";

  ignition::gui::App()->findChild<
      ignition::gui::MainWindow *>()->installEventFilter(this);

  // Connect model
  this->Context()->setContextProperty(
      "ComponentsModel", &this->dataPtr->componentsModel);

  this->dataPtr->modelEditor.Load();

  // Create air pressure
  this->dataPtr->airPressure = std::make_unique<AirPressure>(this);

  // Create altimeter
  this->dataPtr->altimeter = std::make_unique<Altimeter>(this);

  // Create the imu
  this->dataPtr->imu = std::make_unique<Imu>(this);

  // Create the magnetometer
  this->dataPtr->magnetometer = std::make_unique<Magnetometer>(this);
}

//////////////////////////////////////////////////
void ComponentInspector::Update(const UpdateInfo &_info,
    EntityComponentManager &_ecm)
{
  IGN_PROFILE("ComponentInspector::Update");

<<<<<<< HEAD
=======
  this->SetSimPaused(_info.paused);

>>>>>>> 5d7c95f0
  auto componentTypes = _ecm.ComponentTypes(this->dataPtr->entity);

  // List all components
  for (const auto &typeId : componentTypes)
  {
    // Type components
    if (typeId == components::World::typeId)
    {
      this->dataPtr->worldEntity = this->dataPtr->entity;
      this->SetType("world");
      continue;
    }

    if (typeId == components::Model::typeId)
    {
      this->SetType("model");

      // check if entity is nested model
      auto parentComp = _ecm.Component<components::ParentEntity>(
           this->dataPtr->entity);
      if (parentComp)
      {
        auto modelComp = _ecm.Component<components::Model>(parentComp->Data());
        this->dataPtr->nestedModel = (modelComp);
      }
      this->NestedModelChanged();

      continue;
    }

    if (typeId == components::Link::typeId)
    {
      this->SetType("link");
      continue;
    }

    if (typeId == components::Collision::typeId)
    {
      this->SetType("collision");
      continue;
    }

    if (typeId == components::Visual::typeId)
    {
      this->SetType("visual");
      continue;
    }

    if (typeId == components::Sensor::typeId)
    {
      this->SetType("sensor");
      continue;
    }

    if (typeId == components::Joint::typeId)
    {
      this->SetType("joint");
      continue;
    }

    if (typeId == components::Performer::typeId)
    {
      this->SetType("performer");
      continue;
    }

    if (typeId == components::Level::typeId)
    {
      this->SetType("level");
      continue;
    }

    if (typeId == components::Actor::typeId)
    {
      this->SetType("actor");
      continue;
    }

    // Get component item
    QStandardItem *item;
    auto itemIt = this->dataPtr->componentsModel.items.find(typeId);
    if (itemIt != this->dataPtr->componentsModel.items.end())
    {
      item = itemIt->second;
    }
    // Add component to list
    else
    {
      item = this->dataPtr->componentsModel.AddComponentType(typeId);
    }

    item->setData(QString::number(this->dataPtr->entity),
                  ComponentsModel::RoleNames().key("entity"));

    if (nullptr == item)
    {
      ignerr << "Failed to get item for component type [" << typeId << "]"
             << std::endl;
      continue;
    }

    // Populate component-specific data
    if (typeId == components::AngularAcceleration::typeId)
    {
      auto comp = _ecm.Component<components::AngularAcceleration>(
          this->dataPtr->entity);
      if (comp)
      {
        setData(item, comp->Data());
        setUnit(item, "rad/s\u00B2");
      }
    }
    else if (typeId == components::AngularVelocity::typeId)
    {
      auto comp = _ecm.Component<components::AngularVelocity>(
          this->dataPtr->entity);
      if (comp)
      {
        setData(item, comp->Data());
        setUnit(item, "rad/s");
      }
    }
    else if (typeId == components::AnimationName::typeId)
    {
      auto comp = _ecm.Component<components::AnimationName>(
          this->dataPtr->entity);
      if (comp)
        setData(item, comp->Data());
    }
    else if (typeId == components::CastShadows::typeId)
    {
      auto comp = _ecm.Component<components::CastShadows>(
          this->dataPtr->entity);
      if (comp)
        setData(item, comp->Data());
    }
    else if (typeId == components::ChildLinkName::typeId)
    {
      auto comp = _ecm.Component<components::ChildLinkName>(
          this->dataPtr->entity);
      if (comp)
        setData(item, comp->Data());
    }
    else if (typeId == components::Gravity::typeId)
    {
      auto comp = _ecm.Component<components::Gravity>(this->dataPtr->entity);
      if (comp)
      {
        setData(item, comp->Data());
        setUnit(item, "m/s\u00B2");
      }
    }
    else if (typeId == components::LinearAcceleration::typeId)
    {
      auto comp = _ecm.Component<components::LinearAcceleration>(
          this->dataPtr->entity);
      if (comp)
      {
        setData(item, comp->Data());
        setUnit(item, "m/s\u00B2");
      }
    }
    else if (typeId == components::LinearVelocity::typeId)
    {
      auto comp = _ecm.Component<components::LinearVelocity>(
          this->dataPtr->entity);
      if (comp)
      {
        setData(item, comp->Data());
        setUnit(item, "m/s");
      }
    }
    else if (typeId == components::MagneticField::typeId)
    {
      auto comp = _ecm.Component<components::MagneticField>(
          this->dataPtr->entity);
      if (comp)
      {
        setData(item, comp->Data());
        setUnit(item, "T");
      }
    }
    else if (typeId == components::Name::typeId)
    {
      auto comp = _ecm.Component<components::Name>(this->dataPtr->entity);
      if (comp)
        setData(item, comp->Data());

      if (this->dataPtr->entity == this->dataPtr->worldEntity)
        this->dataPtr->worldName = comp->Data();
      this->dataPtr->entityName = comp->Data();
    }
    else if (typeId == components::LightType::typeId)
    {
      auto comp = _ecm.Component<components::LightType>(this->dataPtr->entity);
      if (comp)
        setData(item, comp->Data());
    }
    else if (typeId == components::ParentEntity::typeId)
    {
      auto comp = _ecm.Component<components::ParentEntity>(
          this->dataPtr->entity);
      if (comp)
        setData(item, comp->Data());
    }
    else if (typeId == components::ParentLinkName::typeId)
    {
      auto comp = _ecm.Component<components::ParentLinkName>(
          this->dataPtr->entity);
      if (comp)
        setData(item, comp->Data());
    }
    else if (typeId == components::PerformerAffinity::typeId)
    {
      auto comp = _ecm.Component<components::PerformerAffinity>(
          this->dataPtr->entity);
      if (comp)
        setData(item, comp->Data());
    }
    else if (typeId == components::Light::typeId)
    {
      this->SetType("light");
      auto comp = _ecm.Component<components::Light>(this->dataPtr->entity);
      if (comp)
      {
        msgs::Light lightMsgs = convert<msgs::Light>(comp->Data());
        setData(item, lightMsgs);
      }
    }
    else if (typeId == components::Physics::typeId)
    {
      auto comp = _ecm.Component<components::Physics>(this->dataPtr->entity);
      if (comp)
        setData(item, comp->Data());
    }
    else if (typeId == components::PhysicsCollisionDetector::typeId)
    {
      auto comp = _ecm.Component<components::PhysicsCollisionDetector>(
          this->dataPtr->entity);
      if (comp)
        setData(item, comp->Data());
    }
    else if (typeId == components::PhysicsSolver::typeId)
    {
      auto comp = _ecm.Component<components::PhysicsSolver>(
          this->dataPtr->entity);
      if (comp)
        setData(item, comp->Data());
    }
    else if (typeId == components::Pose::typeId)
    {
      auto comp = _ecm.Component<components::Pose>(this->dataPtr->entity);
      if (comp)
        setData(item, comp->Data());
    }
    else if (typeId == components::RenderEngineGuiPlugin::typeId)
    {
      auto comp = _ecm.Component<components::RenderEngineGuiPlugin>(
          this->dataPtr->entity);
      if (comp)
        setData(item, comp->Data());
    }
    else if (typeId == components::RenderEngineServerPlugin::typeId)
    {
      auto comp = _ecm.Component<components::RenderEngineServerPlugin>(
          this->dataPtr->entity);
      if (comp)
        setData(item, comp->Data());
    }
    else if (typeId == components::Static::typeId)
    {
      auto comp = _ecm.Component<components::Static>(this->dataPtr->entity);
      if (comp)
        setData(item, comp->Data());
    }
    else if (typeId == components::SelfCollide::typeId)
    {
      auto comp =
          _ecm.Component<components::SelfCollide>(this->dataPtr->entity);
      if (comp)
        setData(item, comp->Data());
    }
    else if (typeId == components::SensorTopic::typeId)
    {
      auto comp =
          _ecm.Component<components::SensorTopic>(this->dataPtr->entity);
      if (comp)
        setData(item, comp->Data());
    }
    else if (typeId == components::SourceFilePath::typeId)
    {
      auto comp =
          _ecm.Component<components::SourceFilePath>(this->dataPtr->entity);
      if (comp)
        setData(item, comp->Data());
    }
    else if (typeId == components::SphericalCoordinates::typeId)
    {
      auto comp = _ecm.Component<components::SphericalCoordinates>(
          this->dataPtr->entity);
      if (comp)
        setData(item, comp->Data());
    }
    else if (typeId == components::WindMode::typeId)
    {
      auto comp = _ecm.Component<components::WindMode>(this->dataPtr->entity);
      if (comp)
        setData(item, comp->Data());
    }
    else if (typeId == components::WorldAngularAcceleration::typeId)
    {
      auto comp = _ecm.Component<components::WorldAngularAcceleration>(
          this->dataPtr->entity);
      if (comp)
      {
        setData(item, comp->Data());
        setUnit(item, "rad/s\u00B2");
      }
    }
    else if (typeId == components::WorldLinearVelocity::typeId)
    {
      auto comp = _ecm.Component<components::WorldLinearVelocity>(
          this->dataPtr->entity);
      if (comp)
      {
        setData(item, comp->Data());
        setUnit(item, "m/s");
      }
    }
    else if (typeId == components::WorldLinearVelocitySeed::typeId)
    {
      auto comp = _ecm.Component<components::WorldLinearVelocitySeed>(
          this->dataPtr->entity);
      if (comp)
      {
        setData(item, comp->Data());
        setUnit(item, "m/s");
      }
    }
    else if (typeId == components::WorldPose::typeId)
    {
      auto comp = _ecm.Component<components::WorldPose>(this->dataPtr->entity);
      if (comp)
        setData(item, comp->Data());
    }
    else if (typeId == components::WorldPoseCmd::typeId)
    {
      auto comp = _ecm.Component<components::WorldPoseCmd>(
          this->dataPtr->entity);
      if (comp)
        setData(item, comp->Data());
    }
    else if (this->dataPtr->componentCreators.find(typeId) !=
          this->dataPtr->componentCreators.end())
    {
      this->dataPtr->componentCreators[typeId](
          _ecm, this->dataPtr->entity, item);
    }
  }

  // Remove components no longer present - list items to remove
  std::list<ignition::gazebo::ComponentTypeId> itemsToRemove;
  for (auto itemIt : this->dataPtr->componentsModel.items)
  {
    auto typeId = itemIt.first;
    if (componentTypes.find(typeId) == componentTypes.end())
    {
      itemsToRemove.push_back(typeId);
    }
  }

  // Remove components in list
  for (auto typeId : itemsToRemove)
  {
    QMetaObject::invokeMethod(&this->dataPtr->componentsModel,
        "RemoveComponentType",
        Qt::QueuedConnection,
        Q_ARG(ignition::gazebo::ComponentTypeId, typeId));
  }

  this->dataPtr->modelEditor.Update(_info, _ecm);

  // Process all of the update callbacks
  for (auto cb : this->dataPtr->updateCallbacks)
    cb(_ecm);
  this->dataPtr->updateCallbacks.clear();
}

/////////////////////////////////////////////////
void ComponentInspector::AddUpdateCallback(UpdateCallback _cb)
{
  this->dataPtr->updateCallbacks.push_back(_cb);
}

/////////////////////////////////////////////////
void ComponentInspector::RegisterComponentCreator(ComponentTypeId _id,
    ComponentCreator _creatorFn)
{
  this->dataPtr->componentCreators[_id] = _creatorFn;
}

/////////////////////////////////////////////////
bool ComponentInspector::eventFilter(QObject *_obj, QEvent *_event)
{
  if (!this->dataPtr->locked)
  {
    if (_event->type() == gazebo::gui::events::EntitiesSelected::kType)
    {
      auto event = reinterpret_cast<gui::events::EntitiesSelected *>(_event);
      if (event && !event->Data().empty())
      {
        this->SetEntity(*event->Data().begin());
      }
    }

    if (_event->type() == gazebo::gui::events::DeselectAllEntities::kType)
    {
      auto event = reinterpret_cast<gui::events::DeselectAllEntities *>(
          _event);
      if (event)
      {
        this->SetEntity(kNullEntity);
      }
    }
  }

  // Standard event processing
  return QObject::eventFilter(_obj, _event);
}

/////////////////////////////////////////////////
int ComponentInspector::Entity() const
{
  return this->dataPtr->entity;
}

/////////////////////////////////////////////////
void ComponentInspector::SetEntity(const int &_entity)
{
  // If nothing is selected, display world properties
  if (_entity == kNullEntity)
  {
    this->dataPtr->entity = this->dataPtr->worldEntity;
  }
  else
  {
    this->dataPtr->entity = _entity;
  }
  this->EntityChanged();
}

/////////////////////////////////////////////////
QString ComponentInspector::Type() const
{
  return this->dataPtr->type;
}

/////////////////////////////////////////////////
void ComponentInspector::SetType(const QString &_type)
{
  this->dataPtr->type = _type;
  this->TypeChanged();
}

/////////////////////////////////////////////////
bool ComponentInspector::Locked() const
{
  return this->dataPtr->locked;
}

/////////////////////////////////////////////////
void ComponentInspector::SetLocked(bool _locked)
{
  this->dataPtr->locked = _locked;
  this->LockedChanged();
}

/////////////////////////////////////////////////
bool ComponentInspector::SimPaused() const
{
  return this->dataPtr->simPaused;
}

/////////////////////////////////////////////////
void ComponentInspector::SetSimPaused(bool _paused)
{
  if (_paused != this->dataPtr->simPaused)
  {
    this->dataPtr->simPaused = _paused;
    this->SimPausedChanged();
  }
}

/////////////////////////////////////////////////
bool ComponentInspector::Paused() const
{
  return this->dataPtr->paused;
}

/////////////////////////////////////////////////
void ComponentInspector::SetPaused(bool _paused)
{
  this->dataPtr->paused = _paused;
  this->PausedChanged();
}

/////////////////////////////////////////////////
void ComponentInspector::OnPose(double _x, double _y, double _z, double _roll,
    double _pitch, double _yaw)
{
  std::function<void(const ignition::msgs::Boolean &, const bool)> cb =
      [](const ignition::msgs::Boolean &/*_rep*/, const bool _result)
  {
    if (!_result)
        ignerr << "Error setting pose" << std::endl;
  };

  ignition::msgs::Pose req;
  req.set_id(this->dataPtr->entity);
  msgs::Set(req.mutable_position(), math::Vector3d(_x, _y, _z));
  msgs::Set(req.mutable_orientation(), math::Quaterniond(_roll, _pitch, _yaw));
  auto poseCmdService = "/world/" + this->dataPtr->worldName
      + "/set_pose";
  this->dataPtr->node.Request(poseCmdService, req, cb);
}

/////////////////////////////////////////////////
void ComponentInspector::OnLight(
  double _rSpecular, double _gSpecular, double _bSpecular, double _aSpecular,
  double _rDiffuse, double _gDiffuse, double _bDiffuse, double _aDiffuse,
  double _attRange, double _attLinear, double _attConstant,
  double _attQuadratic, bool _castShadows, double _directionX,
  double _directionY, double _directionZ, double _innerAngle,
  double _outerAngle, double _falloff, double _intensity, int _type)
{
  std::function<void(const ignition::msgs::Boolean &, const bool)> cb =
      [](const ignition::msgs::Boolean &/*_rep*/, const bool _result)
  {
    if (!_result)
      ignerr << "Error setting light configuration" << std::endl;
  };

  ignition::msgs::Light req;
  req.set_name(this->dataPtr->entityName);
  req.set_id(this->dataPtr->entity);
  ignition::msgs::Set(req.mutable_diffuse(),
    ignition::math::Color(_rDiffuse, _gDiffuse, _bDiffuse, _aDiffuse));
  ignition::msgs::Set(req.mutable_specular(),
    ignition::math::Color(_rSpecular, _gSpecular, _bSpecular, _aSpecular));
  req.set_range(_attRange);
  req.set_attenuation_linear(_attLinear);
  req.set_attenuation_constant(_attConstant);
  req.set_attenuation_quadratic(_attQuadratic);
  req.set_cast_shadows(_castShadows);
  req.set_intensity(_intensity);
  if (_type == 0)
    req.set_type(ignition::msgs::Light::POINT);
  else if (_type == 1)
    req.set_type(ignition::msgs::Light::SPOT);
  else
    req.set_type(ignition::msgs::Light::DIRECTIONAL);

  if (_type == 1)  // sdf::LightType::SPOT
  {
    req.set_spot_inner_angle(_innerAngle);
    req.set_spot_outer_angle(_outerAngle);
    req.set_spot_falloff(_falloff);
  }

  // if sdf::LightType::SPOT || sdf::LightType::DIRECTIONAL
  if (_type == 1 || _type == 2)
  {
    ignition::msgs::Set(req.mutable_direction(),
      ignition::math::Vector3d(_directionX, _directionY, _directionZ));
  }

  auto lightConfigService = "/world/" + this->dataPtr->worldName +
    "/light_config";
  lightConfigService = transport::TopicUtils::AsValidTopic(lightConfigService);
  if (lightConfigService.empty())
  {
    ignerr << "Invalid light command service topic provided" << std::endl;
    return;
  }
  this->dataPtr->node.Request(lightConfigService, req, cb);
}

/////////////////////////////////////////////////
void ComponentInspector::OnPhysics(double _stepSize, double _realTimeFactor)
{
  std::function<void(const ignition::msgs::Boolean &, const bool)> cb =
      [](const ignition::msgs::Boolean &/*_rep*/, const bool _result)
  {
    if (!_result)
        ignerr << "Error setting physics parameters" << std::endl;
  };

  ignition::msgs::Physics req;
  req.set_max_step_size(_stepSize);
  req.set_real_time_factor(_realTimeFactor);
  auto physicsCmdService = "/world/" + this->dataPtr->worldName
      + "/set_physics";
  physicsCmdService = transport::TopicUtils::AsValidTopic(physicsCmdService);
  if (physicsCmdService.empty())
  {
    ignerr << "Invalid physics command service topic provided" << std::endl;
    return;
  }
  this->dataPtr->node.Request(physicsCmdService, req, cb);
}

/////////////////////////////////////////////////
void ComponentInspector::OnSphericalCoordinates(QString _surface,
    double _latitude, double _longitude, double _elevation,
    double _heading)
{
  if (_surface != QString("EARTH_WGS84"))
  {
    ignerr << "Surface [" << _surface.toStdString() << "] not supported."
           << std::endl;
    return;
  }

  std::function<void(const msgs::Boolean &, const bool)> cb =
      [](const msgs::Boolean &/*_rep*/, const bool _result)
  {
    if (!_result)
      ignerr << "Error setting spherical coordinates." << std::endl;
  };

  msgs::SphericalCoordinates req;
  req.set_surface_model(msgs::SphericalCoordinates::EARTH_WGS84);
  req.set_latitude_deg(_latitude);
  req.set_longitude_deg(_longitude);
  req.set_elevation(_elevation);
  req.set_heading_deg(_heading);

  auto sphericalCoordsCmdService = "/world/" + this->dataPtr->worldName
      + "/set_spherical_coordinates";
  sphericalCoordsCmdService =
      transport::TopicUtils::AsValidTopic(sphericalCoordsCmdService);
  if (sphericalCoordsCmdService.empty())
  {
    ignerr << "Invalid spherical coordinates service" << std::endl;
    return;
  }
  this->dataPtr->node.Request(sphericalCoordsCmdService, req, cb);
}

/////////////////////////////////////////////////
bool ComponentInspector::NestedModel() const
{
  return this->dataPtr->nestedModel;
}

/////////////////////////////////////////////////
void ComponentInspector::OnAddEntity(const QString &_entity,
    const QString &_type)
{
  // currently just assumes parent is the model
  // todo(anyone) support adding visuals / collisions / sensors to links
  ignition::gazebo::gui::events::ModelEditorAddEntity addEntityEvent(
      _entity, _type, this->dataPtr->entity, QString(""));

  ignition::gui::App()->sendEvent(
      ignition::gui::App()->findChild<ignition::gui::MainWindow *>(),
      &addEntityEvent);
}

/////////////////////////////////////////////////
void ComponentInspector::OnLoadMesh(const QString &_entity,
    const QString &_type, const QString &_mesh)
{
  std::string meshStr = _mesh.toStdString();
  if (QUrl(_mesh).isLocalFile())
  {
    // mesh to sdf model
    common::rtrim(meshStr);

    if (!common::MeshManager::Instance()->IsValidFilename(meshStr))
    {
      QString errTxt = QString::fromStdString("Invalid URI: " + meshStr +
        "\nOnly mesh file types DAE, OBJ, and STL are supported.");
      return;
    }

    ignition::gazebo::gui::events::ModelEditorAddEntity addEntityEvent(
        _entity, _type, this->dataPtr->entity, QString(meshStr.c_str()));
    ignition::gui::App()->sendEvent(
        ignition::gui::App()->findChild<ignition::gui::MainWindow *>(),
        &addEntityEvent);
  }
}

// Register this plugin
IGNITION_ADD_PLUGIN(ignition::gazebo::ComponentInspector,
                    ignition::gui::Plugin)<|MERGE_RESOLUTION|>--- conflicted
+++ resolved
@@ -461,11 +461,8 @@
 {
   IGN_PROFILE("ComponentInspector::Update");
 
-<<<<<<< HEAD
-=======
   this->SetSimPaused(_info.paused);
 
->>>>>>> 5d7c95f0
   auto componentTypes = _ecm.ComponentTypes(this->dataPtr->entity);
 
   // List all components
