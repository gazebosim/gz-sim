/*
 * Copyright (C) 2020 Open Source Robotics Foundation
 *
 * Licensed under the Apache License, Version 2.0 (the "License");
 * you may not use this file except in compliance with the License.
 * You may obtain a copy of the License at
 *
 *     http://www.apache.org/licenses/LICENSE-2.0
 *
 * Unless required by applicable law or agreed to in writing, software
 * distributed under the License is distributed on an "AS IS" BASIS,
 * WITHOUT WARRANTIES OR CONDITIONS OF ANY KIND, either express or implied.
 * See the License for the specific language governing permissions and
 * limitations under the License.
 *
*/

#include <iostream>
#include <list>
#include <map>
#include <regex>
#include <vector>

#include <ignition/common/Console.hh>
#include <ignition/common/MeshManager.hh>
#include <ignition/common/Profiler.hh>
#include <ignition/gui/Application.hh>
#include <ignition/gui/MainWindow.hh>
#include <ignition/plugin/Register.hh>
#include <ignition/transport/Node.hh>

#include "ignition/gazebo/components/Actor.hh"
#include "ignition/gazebo/components/AngularAcceleration.hh"
#include "ignition/gazebo/components/AngularVelocity.hh"
#include "ignition/gazebo/components/CastShadows.hh"
#include "ignition/gazebo/components/ChildLinkName.hh"
#include "ignition/gazebo/components/Collision.hh"
#include "ignition/gazebo/components/Factory.hh"
#include "ignition/gazebo/components/Gravity.hh"
#include "ignition/gazebo/components/Joint.hh"
#include "ignition/gazebo/components/Level.hh"
#include "ignition/gazebo/components/Light.hh"
#include "ignition/gazebo/components/LightCmd.hh"
#include "ignition/gazebo/components/LightType.hh"
#include "ignition/gazebo/components/LinearAcceleration.hh"
#include "ignition/gazebo/components/LinearVelocity.hh"
#include "ignition/gazebo/components/LinearVelocitySeed.hh"
#include "ignition/gazebo/components/Link.hh"
#include "ignition/gazebo/components/MagneticField.hh"
#include "ignition/gazebo/components/Model.hh"
#include "ignition/gazebo/components/Name.hh"
#include "ignition/gazebo/components/ParentEntity.hh"
#include "ignition/gazebo/components/ParentLinkName.hh"
#include "ignition/gazebo/components/Performer.hh"
#include "ignition/gazebo/components/PerformerAffinity.hh"
#include "ignition/gazebo/components/Physics.hh"
#include "ignition/gazebo/components/PhysicsEnginePlugin.hh"
#include "ignition/gazebo/components/Pose.hh"
#include "ignition/gazebo/components/PoseCmd.hh"
#include "ignition/gazebo/components/RenderEngineGuiPlugin.hh"
#include "ignition/gazebo/components/RenderEngineServerPlugin.hh"
#include "ignition/gazebo/components/SelfCollide.hh"
#include "ignition/gazebo/components/Sensor.hh"
#include "ignition/gazebo/components/SourceFilePath.hh"
#include "ignition/gazebo/components/SphericalCoordinates.hh"
#include "ignition/gazebo/components/Static.hh"
#include "ignition/gazebo/components/Visual.hh"
#include "ignition/gazebo/components/WindMode.hh"
#include "ignition/gazebo/components/World.hh"
#include "ignition/gazebo/EntityComponentManager.hh"
#include "ignition/gazebo/gui/GuiEvents.hh"

<<<<<<< HEAD
#include "Altimeter.hh"
#include "AirPressure.hh"
#include "Magnetometer.hh"
=======
#include "AirPressure.hh"
#include "Altimeter.hh"
>>>>>>> 0cc0c56b
#include "ComponentInspector.hh"
#include "ModelEditor.hh"

namespace ignition::gazebo
{
  class ComponentInspectorPrivate
  {
    /// \brief Model holding all the current components.
    public: ComponentsModel componentsModel;

    /// \brief Entity being inspected. Default to world.
    public: Entity entity{1};

    /// \brief World entity
    public: Entity worldEntity{kNullEntity};

    /// \brief Name of the world
    public: std::string worldName;

    /// \brief Entity name
    public: std::string entityName;

    /// \brief Entity type, such as 'world' or 'model'.
    public: QString type;

    /// \brief Nested model or not
    public: bool nestedModel = false;

    /// \brief Whether currently locked on a given entity
    public: bool locked{false};

    /// \brief Whether updates are currently paused.
    public: bool paused{false};

    /// \brief Whether simulation is currently paused.
    public: bool simPaused{true};

    /// \brief Transport node for making command requests
    public: transport::Node node;

    /// \brief Transport node for making command requests
    public: ModelEditor modelEditor;

    /// \brief Air pressure sensor inspector elements
    public: std::unique_ptr<ignition::gazebo::AirPressure> airPressure;

    /// \brief Altimeter sensor inspector elements
    public: std::unique_ptr<ignition::gazebo::Altimeter> altimeter;

<<<<<<< HEAD
    /// \brief Magnetometer inspector elements
    public: std::unique_ptr<ignition::gazebo::Magnetometer> magnetometer;

=======
>>>>>>> 0cc0c56b
    /// \brief Set of callbacks to execute during the Update function.
    public: std::vector<
            std::function<void(EntityComponentManager &)>> updateCallbacks;

    /// \brief A map of component type to creation functions.
    public: std::map<ComponentTypeId, ComponentCreator> componentCreators;
  };
}

using namespace ignition;
using namespace gazebo;

//////////////////////////////////////////////////
template<>
void ignition::gazebo::setData(QStandardItem *_item, const math::Pose3d &_data)
{
  if (nullptr == _item)
    return;

  _item->setData(QString("Pose3d"),
      ComponentsModel::RoleNames().key("dataType"));
  _item->setData(QList({
    QVariant(_data.Pos().X()),
    QVariant(_data.Pos().Y()),
    QVariant(_data.Pos().Z()),
    QVariant(_data.Rot().Roll()),
    QVariant(_data.Rot().Pitch()),
    QVariant(_data.Rot().Yaw())
  }), ComponentsModel::RoleNames().key("data"));
}

//////////////////////////////////////////////////
template<>
void ignition::gazebo::setData(QStandardItem *_item, const msgs::Light &_data)
{
  if (nullptr == _item)
    return;

  int lightType = -1;
  if (_data.type() == msgs::Light::POINT)
  {
    lightType = 0;
  }
  else if (_data.type() == msgs::Light::SPOT)
  {
    lightType = 1;
  }
  else if (_data.type() == msgs::Light::DIRECTIONAL)
  {
    lightType = 2;
  }

  _item->setData(QString("Light"),
      ComponentsModel::RoleNames().key("dataType"));
  _item->setData(QList({
    QVariant(_data.specular().r()),
    QVariant(_data.specular().g()),
    QVariant(_data.specular().b()),
    QVariant(_data.specular().a()),
    QVariant(_data.diffuse().r()),
    QVariant(_data.diffuse().g()),
    QVariant(_data.diffuse().b()),
    QVariant(_data.diffuse().a()),
    QVariant(_data.range()),
    QVariant(_data.attenuation_linear()),
    QVariant(_data.attenuation_constant()),
    QVariant(_data.attenuation_quadratic()),
    QVariant(_data.cast_shadows()),
    QVariant(_data.direction().x()),
    QVariant(_data.direction().y()),
    QVariant(_data.direction().z()),
    QVariant(_data.spot_inner_angle()),
    QVariant(_data.spot_outer_angle()),
    QVariant(_data.spot_falloff()),
    QVariant(_data.intensity()),
    QVariant(lightType)
  }), ComponentsModel::RoleNames().key("data"));
}

//////////////////////////////////////////////////
template<>
void ignition::gazebo::setData(QStandardItem *_item,
    const math::Vector3d &_data)
{
  if (nullptr == _item)
    return;

  _item->setData(QString("Vector3d"),
      ComponentsModel::RoleNames().key("dataType"));
  _item->setData(QList({
    QVariant(_data.X()),
    QVariant(_data.Y()),
    QVariant(_data.Z())
  }), ComponentsModel::RoleNames().key("data"));
}

//////////////////////////////////////////////////
template<>
void ignition::gazebo::setData(QStandardItem *_item, const std::string &_data)
{
  if (nullptr == _item)
    return;

  _item->setData(QString("String"),
      ComponentsModel::RoleNames().key("dataType"));
  _item->setData(QString::fromStdString(_data),
      ComponentsModel::RoleNames().key("data"));
}

//////////////////////////////////////////////////
template<>
void ignition::gazebo::setData(QStandardItem *_item,
    const std::ostringstream &_data)
{
  if (nullptr == _item)
    return;

  _item->setData(QString("Raw"),
      ComponentsModel::RoleNames().key("dataType"));
  _item->setData(QString::fromStdString(_data.str()),
      ComponentsModel::RoleNames().key("data"));
}

//////////////////////////////////////////////////
template<>
void ignition::gazebo::setData(QStandardItem *_item, const bool &_data)
{
  if (nullptr == _item)
    return;

  _item->setData(QString("Boolean"),
      ComponentsModel::RoleNames().key("dataType"));
  _item->setData(_data, ComponentsModel::RoleNames().key("data"));
}

//////////////////////////////////////////////////
template<>
void ignition::gazebo::setData(QStandardItem *_item, const int &_data)
{
  if (nullptr == _item)
    return;

  _item->setData(QString("Integer"),
      ComponentsModel::RoleNames().key("dataType"));
  _item->setData(_data, ComponentsModel::RoleNames().key("data"));
}

//////////////////////////////////////////////////
template<>
void ignition::gazebo::setData(QStandardItem *_item, const double &_data)
{
  if (nullptr == _item)
    return;

  _item->setData(QString("Float"),
      ComponentsModel::RoleNames().key("dataType"));
  _item->setData(_data, ComponentsModel::RoleNames().key("data"));
}

//////////////////////////////////////////////////
template<>
void ignition::gazebo::setData(QStandardItem *_item, const sdf::Physics &_data)
{
  if (nullptr == _item)
    return;

  _item->setData(QString("Physics"),
      ComponentsModel::RoleNames().key("dataType"));
  _item->setData(QList({
    QVariant(_data.MaxStepSize()),
    QVariant(_data.RealTimeFactor())
  }), ComponentsModel::RoleNames().key("data"));
}

//////////////////////////////////////////////////
template<>
void ignition::gazebo::setData(QStandardItem *_item,
    const math::SphericalCoordinates &_data)
{
  if (nullptr == _item)
    return;

  _item->setData(QString("SphericalCoordinates"),
      ComponentsModel::RoleNames().key("dataType"));
  _item->setData(QList({
    QVariant(QString::fromStdString(math::SphericalCoordinates::Convert(
        _data.Surface()))),
    QVariant(_data.LatitudeReference().Degree()),
    QVariant(_data.LongitudeReference().Degree()),
    QVariant(_data.ElevationReference()),
    QVariant(_data.HeadingOffset().Degree()),
  }), ComponentsModel::RoleNames().key("data"));
}

//////////////////////////////////////////////////
void ignition::gazebo::setUnit(QStandardItem *_item, const std::string &_unit)
{
  if (nullptr == _item)
    return;

  _item->setData(QString::fromStdString(_unit),
      ComponentsModel::RoleNames().key("unit"));
}

/////////////////////////////////////////////////
std::string shortName(const std::string &_typeName)
{
  // Remove namespaces
  auto name = _typeName.substr(_typeName.rfind('.')+1);

  // Split CamelCase
  std::regex reg("(\\B[A-Z])");
  name = std::regex_replace(name, reg, " $1");

  return name;
}

/////////////////////////////////////////////////
ComponentsModel::ComponentsModel() : QStandardItemModel()
{
}

/////////////////////////////////////////////////
QStandardItem *ComponentsModel::AddComponentType(
    ignition::gazebo::ComponentTypeId _typeId)
{
  IGN_PROFILE_THREAD_NAME("Qt thread");
  IGN_PROFILE("ComponentsModel::AddComponentType");

  auto typeName = QString::fromStdString(
      components::Factory::Instance()->Name(_typeId));

  auto itemIt = this->items.find(_typeId);

  // Existing component item
  if (itemIt != this->items.end())
  {
    return itemIt->second;
  }

  // New component item
  auto item = new QStandardItem(typeName);
  item->setData(QString::fromStdString(shortName(
      typeName.toStdString())), this->roleNames().key("shortName"));
  item->setData(typeName, this->roleNames().key("typeName"));
  item->setData(QString::number(_typeId),
      this->roleNames().key("typeId"));

  this->invisibleRootItem()->appendRow(item);
  this->items[_typeId] = item;
  return item;
}

/////////////////////////////////////////////////
void ComponentsModel::RemoveComponentType(
      ignition::gazebo::ComponentTypeId _typeId)
{
  IGN_PROFILE_THREAD_NAME("Qt thread");
  IGN_PROFILE("ComponentsModel::RemoveComponentType");

  auto itemIt = this->items.find(_typeId);

  // Existing component item
  if (itemIt != this->items.end())
  {
    this->invisibleRootItem()->removeRow(itemIt->second->row());
    this->items.erase(_typeId);
  }
}

/////////////////////////////////////////////////
QHash<int, QByteArray> ComponentsModel::roleNames() const
{
  return ComponentsModel::RoleNames();
}

/////////////////////////////////////////////////
QHash<int, QByteArray> ComponentsModel::RoleNames()
{
  return {std::pair(100, "typeName"),
          std::pair(101, "typeId"),
          std::pair(102, "shortName"),
          std::pair(103, "dataType"),
          std::pair(104, "unit"),
          std::pair(105, "data"),
          std::pair(106, "entity")};
}

/////////////////////////////////////////////////
ComponentInspector::ComponentInspector()
  : GuiSystem(), dataPtr(std::make_unique<ComponentInspectorPrivate>())
{
  qRegisterMetaType<ignition::gazebo::ComponentTypeId>();
}

/////////////////////////////////////////////////
ComponentInspector::~ComponentInspector() = default;

/////////////////////////////////////////////////
void ComponentInspector::LoadConfig(const tinyxml2::XMLElement *)
{
  if (this->title.empty())
    this->title = "Component inspector";

  ignition::gui::App()->findChild<
      ignition::gui::MainWindow *>()->installEventFilter(this);

  // Connect model
  this->Context()->setContextProperty(
      "ComponentsModel", &this->dataPtr->componentsModel);

  this->dataPtr->modelEditor.Load();

  // Create air pressure
  this->dataPtr->airPressure = std::make_unique<AirPressure>(this);

  // Create altimeter
  this->dataPtr->altimeter = std::make_unique<Altimeter>(this);
<<<<<<< HEAD

  // Create the magnetometer
  this->dataPtr->magnetometer = std::make_unique<Magnetometer>(this);
=======
>>>>>>> 0cc0c56b
}

//////////////////////////////////////////////////
void ComponentInspector::Update(const UpdateInfo &_info,
    EntityComponentManager &_ecm)
{
  IGN_PROFILE("ComponentInspector::Update");

  this->SetSimPaused(_info.paused);

  auto componentTypes = _ecm.ComponentTypes(this->dataPtr->entity);

  // List all components
  for (const auto &typeId : componentTypes)
  {
    // Type components
    if (typeId == components::World::typeId)
    {
      this->dataPtr->worldEntity = this->dataPtr->entity;
      this->SetType("world");
      continue;
    }

    if (typeId == components::Model::typeId)
    {
      this->SetType("model");

      // check if entity is nested model
      auto parentComp = _ecm.Component<components::ParentEntity>(
           this->dataPtr->entity);
      if (parentComp)
      {
        auto modelComp = _ecm.Component<components::Model>(parentComp->Data());
        this->dataPtr->nestedModel = (modelComp);
      }
      this->NestedModelChanged();

      continue;
    }

    if (typeId == components::Link::typeId)
    {
      this->SetType("link");
      continue;
    }

    if (typeId == components::Collision::typeId)
    {
      this->SetType("collision");
      continue;
    }

    if (typeId == components::Visual::typeId)
    {
      this->SetType("visual");
      continue;
    }

    if (typeId == components::Sensor::typeId)
    {
      this->SetType("sensor");
      continue;
    }

    if (typeId == components::Joint::typeId)
    {
      this->SetType("joint");
      continue;
    }

    if (typeId == components::Performer::typeId)
    {
      this->SetType("performer");
      continue;
    }

    if (typeId == components::Level::typeId)
    {
      this->SetType("level");
      continue;
    }

    if (typeId == components::Actor::typeId)
    {
      this->SetType("actor");
      continue;
    }

    // Get component item
    QStandardItem *item;
    auto itemIt = this->dataPtr->componentsModel.items.find(typeId);
    if (itemIt != this->dataPtr->componentsModel.items.end())
    {
      item = itemIt->second;
    }
    // Add component to list
    else
    {
      item = this->dataPtr->componentsModel.AddComponentType(typeId);
    }

    item->setData(QString::number(this->dataPtr->entity),
                  ComponentsModel::RoleNames().key("entity"));

    if (nullptr == item)
    {
      ignerr << "Failed to get item for component type [" << typeId << "]"
             << std::endl;
      continue;
    }

    // Populate component-specific data
    if (typeId == components::AngularAcceleration::typeId)
    {
      auto comp = _ecm.Component<components::AngularAcceleration>(
          this->dataPtr->entity);
      if (comp)
      {
        setData(item, comp->Data());
        setUnit(item, "rad/s\u00B2");
      }
    }
    else if (typeId == components::AngularVelocity::typeId)
    {
      auto comp = _ecm.Component<components::AngularVelocity>(
          this->dataPtr->entity);
      if (comp)
      {
        setData(item, comp->Data());
        setUnit(item, "rad/s");
      }
    }
    else if (typeId == components::AnimationName::typeId)
    {
      auto comp = _ecm.Component<components::AnimationName>(
          this->dataPtr->entity);
      if (comp)
        setData(item, comp->Data());
    }
    else if (typeId == components::CastShadows::typeId)
    {
      auto comp = _ecm.Component<components::CastShadows>(
          this->dataPtr->entity);
      if (comp)
        setData(item, comp->Data());
    }
    else if (typeId == components::ChildLinkName::typeId)
    {
      auto comp = _ecm.Component<components::ChildLinkName>(
          this->dataPtr->entity);
      if (comp)
        setData(item, comp->Data());
    }
    else if (typeId == components::Gravity::typeId)
    {
      auto comp = _ecm.Component<components::Gravity>(this->dataPtr->entity);
      if (comp)
      {
        setData(item, comp->Data());
        setUnit(item, "m/s\u00B2");
      }
    }
    else if (typeId == components::LinearAcceleration::typeId)
    {
      auto comp = _ecm.Component<components::LinearAcceleration>(
          this->dataPtr->entity);
      if (comp)
      {
        setData(item, comp->Data());
        setUnit(item, "m/s\u00B2");
      }
    }
    else if (typeId == components::LinearVelocity::typeId)
    {
      auto comp = _ecm.Component<components::LinearVelocity>(
          this->dataPtr->entity);
      if (comp)
      {
        setData(item, comp->Data());
        setUnit(item, "m/s");
      }
    }
    else if (typeId == components::MagneticField::typeId)
    {
      auto comp = _ecm.Component<components::MagneticField>(
          this->dataPtr->entity);
      if (comp)
      {
        setData(item, comp->Data());
        setUnit(item, "T");
      }
    }
    else if (typeId == components::Name::typeId)
    {
      auto comp = _ecm.Component<components::Name>(this->dataPtr->entity);
      if (comp)
        setData(item, comp->Data());

      if (this->dataPtr->entity == this->dataPtr->worldEntity)
        this->dataPtr->worldName = comp->Data();
      this->dataPtr->entityName = comp->Data();
    }
    else if (typeId == components::LightType::typeId)
    {
      auto comp = _ecm.Component<components::LightType>(this->dataPtr->entity);
      if (comp)
        setData(item, comp->Data());
    }
    else if (typeId == components::ParentEntity::typeId)
    {
      auto comp = _ecm.Component<components::ParentEntity>(
          this->dataPtr->entity);
      if (comp)
        setData(item, comp->Data());
    }
    else if (typeId == components::ParentLinkName::typeId)
    {
      auto comp = _ecm.Component<components::ParentLinkName>(
          this->dataPtr->entity);
      if (comp)
        setData(item, comp->Data());
    }
    else if (typeId == components::PerformerAffinity::typeId)
    {
      auto comp = _ecm.Component<components::PerformerAffinity>(
          this->dataPtr->entity);
      if (comp)
        setData(item, comp->Data());
    }
    else if (typeId == components::Light::typeId)
    {
      this->SetType("light");
      auto comp = _ecm.Component<components::Light>(this->dataPtr->entity);
      if (comp)
      {
        msgs::Light lightMsgs = convert<msgs::Light>(comp->Data());
        setData(item, lightMsgs);
      }
    }
    else if (typeId == components::Physics::typeId)
    {
      auto comp = _ecm.Component<components::Physics>(this->dataPtr->entity);
      if (comp)
        setData(item, comp->Data());
    }
    else if (typeId == components::PhysicsCollisionDetector::typeId)
    {
      auto comp = _ecm.Component<components::PhysicsCollisionDetector>(
          this->dataPtr->entity);
      if (comp)
        setData(item, comp->Data());
    }
    else if (typeId == components::PhysicsSolver::typeId)
    {
      auto comp = _ecm.Component<components::PhysicsSolver>(
          this->dataPtr->entity);
      if (comp)
        setData(item, comp->Data());
    }
    else if (typeId == components::Pose::typeId)
    {
      auto comp = _ecm.Component<components::Pose>(this->dataPtr->entity);
      if (comp)
        setData(item, comp->Data());
    }
    else if (typeId == components::RenderEngineGuiPlugin::typeId)
    {
      auto comp = _ecm.Component<components::RenderEngineGuiPlugin>(
          this->dataPtr->entity);
      if (comp)
        setData(item, comp->Data());
    }
    else if (typeId == components::RenderEngineServerPlugin::typeId)
    {
      auto comp = _ecm.Component<components::RenderEngineServerPlugin>(
          this->dataPtr->entity);
      if (comp)
        setData(item, comp->Data());
    }
    else if (typeId == components::Static::typeId)
    {
      auto comp = _ecm.Component<components::Static>(this->dataPtr->entity);
      if (comp)
        setData(item, comp->Data());
    }
    else if (typeId == components::SelfCollide::typeId)
    {
      auto comp =
          _ecm.Component<components::SelfCollide>(this->dataPtr->entity);
      if (comp)
        setData(item, comp->Data());
    }
    else if (typeId == components::SensorTopic::typeId)
    {
      auto comp =
          _ecm.Component<components::SensorTopic>(this->dataPtr->entity);
      if (comp)
        setData(item, comp->Data());
    }
    else if (typeId == components::SourceFilePath::typeId)
    {
      auto comp =
          _ecm.Component<components::SourceFilePath>(this->dataPtr->entity);
      if (comp)
        setData(item, comp->Data());
    }
    else if (typeId == components::SphericalCoordinates::typeId)
    {
      auto comp = _ecm.Component<components::SphericalCoordinates>(
          this->dataPtr->entity);
      if (comp)
        setData(item, comp->Data());
    }
    else if (typeId == components::WindMode::typeId)
    {
      auto comp = _ecm.Component<components::WindMode>(this->dataPtr->entity);
      if (comp)
        setData(item, comp->Data());
    }
    else if (typeId == components::WorldAngularAcceleration::typeId)
    {
      auto comp = _ecm.Component<components::WorldAngularAcceleration>(
          this->dataPtr->entity);
      if (comp)
      {
        setData(item, comp->Data());
        setUnit(item, "rad/s\u00B2");
      }
    }
    else if (typeId == components::WorldLinearVelocity::typeId)
    {
      auto comp = _ecm.Component<components::WorldLinearVelocity>(
          this->dataPtr->entity);
      if (comp)
      {
        setData(item, comp->Data());
        setUnit(item, "m/s");
      }
    }
    else if (typeId == components::WorldLinearVelocitySeed::typeId)
    {
      auto comp = _ecm.Component<components::WorldLinearVelocitySeed>(
          this->dataPtr->entity);
      if (comp)
      {
        setData(item, comp->Data());
        setUnit(item, "m/s");
      }
    }
    else if (typeId == components::WorldPose::typeId)
    {
      auto comp = _ecm.Component<components::WorldPose>(this->dataPtr->entity);
      if (comp)
        setData(item, comp->Data());
    }
    else if (typeId == components::WorldPoseCmd::typeId)
    {
      auto comp = _ecm.Component<components::WorldPoseCmd>(
          this->dataPtr->entity);
      if (comp)
        setData(item, comp->Data());
    }
    else if (this->dataPtr->componentCreators.find(typeId) !=
          this->dataPtr->componentCreators.end())
    {
      this->dataPtr->componentCreators[typeId](
          _ecm, this->dataPtr->entity, item);
    }
  }

  // Remove components no longer present - list items to remove
  std::list<ignition::gazebo::ComponentTypeId> itemsToRemove;
  for (auto itemIt : this->dataPtr->componentsModel.items)
  {
    auto typeId = itemIt.first;
    if (componentTypes.find(typeId) == componentTypes.end())
    {
      itemsToRemove.push_back(typeId);
    }
  }

  // Remove components in list
  for (auto typeId : itemsToRemove)
  {
    QMetaObject::invokeMethod(&this->dataPtr->componentsModel,
        "RemoveComponentType",
        Qt::QueuedConnection,
        Q_ARG(ignition::gazebo::ComponentTypeId, typeId));
  }

  this->dataPtr->modelEditor.Update(_info, _ecm);

  // Process all of the update callbacks
  for (auto cb : this->dataPtr->updateCallbacks)
    cb(_ecm);
  this->dataPtr->updateCallbacks.clear();
}

/////////////////////////////////////////////////
void ComponentInspector::AddUpdateCallback(UpdateCallback _cb)
{
  this->dataPtr->updateCallbacks.push_back(_cb);
}

/////////////////////////////////////////////////
void ComponentInspector::RegisterComponentCreator(ComponentTypeId _id,
    ComponentCreator _creatorFn)
{
  this->dataPtr->componentCreators[_id] = _creatorFn;
}

/////////////////////////////////////////////////
bool ComponentInspector::eventFilter(QObject *_obj, QEvent *_event)
{
  if (!this->dataPtr->locked)
  {
    if (_event->type() == gazebo::gui::events::EntitiesSelected::kType)
    {
      auto event = reinterpret_cast<gui::events::EntitiesSelected *>(_event);
      if (event && !event->Data().empty())
      {
        this->SetEntity(*event->Data().begin());
      }
    }

    if (_event->type() == gazebo::gui::events::DeselectAllEntities::kType)
    {
      auto event = reinterpret_cast<gui::events::DeselectAllEntities *>(
          _event);
      if (event)
      {
        this->SetEntity(kNullEntity);
      }
    }
  }

  // Standard event processing
  return QObject::eventFilter(_obj, _event);
}

/////////////////////////////////////////////////
int ComponentInspector::Entity() const
{
  return this->dataPtr->entity;
}

/////////////////////////////////////////////////
void ComponentInspector::SetEntity(const int &_entity)
{
  // If nothing is selected, display world properties
  if (_entity == kNullEntity)
  {
    this->dataPtr->entity = this->dataPtr->worldEntity;
  }
  else
  {
    this->dataPtr->entity = _entity;
  }
  this->EntityChanged();
}

/////////////////////////////////////////////////
QString ComponentInspector::Type() const
{
  return this->dataPtr->type;
}

/////////////////////////////////////////////////
void ComponentInspector::SetType(const QString &_type)
{
  this->dataPtr->type = _type;
  this->TypeChanged();
}

/////////////////////////////////////////////////
bool ComponentInspector::Locked() const
{
  return this->dataPtr->locked;
}

/////////////////////////////////////////////////
void ComponentInspector::SetLocked(bool _locked)
{
  this->dataPtr->locked = _locked;
  this->LockedChanged();
}

/////////////////////////////////////////////////
bool ComponentInspector::SimPaused() const
{
  return this->dataPtr->simPaused;
}

/////////////////////////////////////////////////
void ComponentInspector::SetSimPaused(bool _paused)
{
  if (_paused != this->dataPtr->simPaused)
  {
    this->dataPtr->simPaused = _paused;
    this->SimPausedChanged();
  }
}

/////////////////////////////////////////////////
bool ComponentInspector::Paused() const
{
  return this->dataPtr->paused;
}

/////////////////////////////////////////////////
void ComponentInspector::SetPaused(bool _paused)
{
  this->dataPtr->paused = _paused;
  this->PausedChanged();
}

/////////////////////////////////////////////////
void ComponentInspector::OnPose(double _x, double _y, double _z, double _roll,
    double _pitch, double _yaw)
{
  std::function<void(const ignition::msgs::Boolean &, const bool)> cb =
      [](const ignition::msgs::Boolean &/*_rep*/, const bool _result)
  {
    if (!_result)
        ignerr << "Error setting pose" << std::endl;
  };

  ignition::msgs::Pose req;
  req.set_id(this->dataPtr->entity);
  msgs::Set(req.mutable_position(), math::Vector3d(_x, _y, _z));
  msgs::Set(req.mutable_orientation(), math::Quaterniond(_roll, _pitch, _yaw));
  auto poseCmdService = "/world/" + this->dataPtr->worldName
      + "/set_pose";
  this->dataPtr->node.Request(poseCmdService, req, cb);
}

/////////////////////////////////////////////////
void ComponentInspector::OnLight(
  double _rSpecular, double _gSpecular, double _bSpecular, double _aSpecular,
  double _rDiffuse, double _gDiffuse, double _bDiffuse, double _aDiffuse,
  double _attRange, double _attLinear, double _attConstant,
  double _attQuadratic, bool _castShadows, double _directionX,
  double _directionY, double _directionZ, double _innerAngle,
  double _outerAngle, double _falloff, double _intensity, int _type)
{
  std::function<void(const ignition::msgs::Boolean &, const bool)> cb =
      [](const ignition::msgs::Boolean &/*_rep*/, const bool _result)
  {
    if (!_result)
      ignerr << "Error setting light configuration" << std::endl;
  };

  ignition::msgs::Light req;
  req.set_name(this->dataPtr->entityName);
  req.set_id(this->dataPtr->entity);
  ignition::msgs::Set(req.mutable_diffuse(),
    ignition::math::Color(_rDiffuse, _gDiffuse, _bDiffuse, _aDiffuse));
  ignition::msgs::Set(req.mutable_specular(),
    ignition::math::Color(_rSpecular, _gSpecular, _bSpecular, _aSpecular));
  req.set_range(_attRange);
  req.set_attenuation_linear(_attLinear);
  req.set_attenuation_constant(_attConstant);
  req.set_attenuation_quadratic(_attQuadratic);
  req.set_cast_shadows(_castShadows);
  req.set_intensity(_intensity);
  if (_type == 0)
    req.set_type(ignition::msgs::Light::POINT);
  else if (_type == 1)
    req.set_type(ignition::msgs::Light::SPOT);
  else
    req.set_type(ignition::msgs::Light::DIRECTIONAL);

  if (_type == 1)  // sdf::LightType::SPOT
  {
    req.set_spot_inner_angle(_innerAngle);
    req.set_spot_outer_angle(_outerAngle);
    req.set_spot_falloff(_falloff);
  }

  // if sdf::LightType::SPOT || sdf::LightType::DIRECTIONAL
  if (_type == 1 || _type == 2)
  {
    ignition::msgs::Set(req.mutable_direction(),
      ignition::math::Vector3d(_directionX, _directionY, _directionZ));
  }

  auto lightConfigService = "/world/" + this->dataPtr->worldName +
    "/light_config";
  lightConfigService = transport::TopicUtils::AsValidTopic(lightConfigService);
  if (lightConfigService.empty())
  {
    ignerr << "Invalid light command service topic provided" << std::endl;
    return;
  }
  this->dataPtr->node.Request(lightConfigService, req, cb);
}

/////////////////////////////////////////////////
void ComponentInspector::OnPhysics(double _stepSize, double _realTimeFactor)
{
  std::function<void(const ignition::msgs::Boolean &, const bool)> cb =
      [](const ignition::msgs::Boolean &/*_rep*/, const bool _result)
  {
    if (!_result)
        ignerr << "Error setting physics parameters" << std::endl;
  };

  ignition::msgs::Physics req;
  req.set_max_step_size(_stepSize);
  req.set_real_time_factor(_realTimeFactor);
  auto physicsCmdService = "/world/" + this->dataPtr->worldName
      + "/set_physics";
  physicsCmdService = transport::TopicUtils::AsValidTopic(physicsCmdService);
  if (physicsCmdService.empty())
  {
    ignerr << "Invalid physics command service topic provided" << std::endl;
    return;
  }
  this->dataPtr->node.Request(physicsCmdService, req, cb);
}

/////////////////////////////////////////////////
void ComponentInspector::OnSphericalCoordinates(QString _surface,
    double _latitude, double _longitude, double _elevation,
    double _heading)
{
  if (_surface != QString("EARTH_WGS84"))
  {
    ignerr << "Surface [" << _surface.toStdString() << "] not supported."
           << std::endl;
    return;
  }

  std::function<void(const msgs::Boolean &, const bool)> cb =
      [](const msgs::Boolean &/*_rep*/, const bool _result)
  {
    if (!_result)
      ignerr << "Error setting spherical coordinates." << std::endl;
  };

  msgs::SphericalCoordinates req;
  req.set_surface_model(msgs::SphericalCoordinates::EARTH_WGS84);
  req.set_latitude_deg(_latitude);
  req.set_longitude_deg(_longitude);
  req.set_elevation(_elevation);
  req.set_heading_deg(_heading);

  auto sphericalCoordsCmdService = "/world/" + this->dataPtr->worldName
      + "/set_spherical_coordinates";
  sphericalCoordsCmdService =
      transport::TopicUtils::AsValidTopic(sphericalCoordsCmdService);
  if (sphericalCoordsCmdService.empty())
  {
    ignerr << "Invalid spherical coordinates service" << std::endl;
    return;
  }
  this->dataPtr->node.Request(sphericalCoordsCmdService, req, cb);
}

/////////////////////////////////////////////////
bool ComponentInspector::NestedModel() const
{
  return this->dataPtr->nestedModel;
}

/////////////////////////////////////////////////
void ComponentInspector::OnAddEntity(const QString &_entity,
    const QString &_type)
{
  // currently just assumes parent is the model
  // todo(anyone) support adding visuals / collisions / sensors to links
  ignition::gazebo::gui::events::ModelEditorAddEntity addEntityEvent(
      _entity, _type, this->dataPtr->entity, QString(""));

  ignition::gui::App()->sendEvent(
      ignition::gui::App()->findChild<ignition::gui::MainWindow *>(),
      &addEntityEvent);
}

/////////////////////////////////////////////////
void ComponentInspector::OnLoadMesh(const QString &_entity,
    const QString &_type, const QString &_mesh)
{
  std::string meshStr = _mesh.toStdString();
  if (QUrl(_mesh).isLocalFile())
  {
    // mesh to sdf model
    common::rtrim(meshStr);

    if (!common::MeshManager::Instance()->IsValidFilename(meshStr))
    {
      QString errTxt = QString::fromStdString("Invalid URI: " + meshStr +
        "\nOnly mesh file types DAE, OBJ, and STL are supported.");
      return;
    }

    ignition::gazebo::gui::events::ModelEditorAddEntity addEntityEvent(
        _entity, _type, this->dataPtr->entity, QString(meshStr.c_str()));
    ignition::gui::App()->sendEvent(
        ignition::gui::App()->findChild<ignition::gui::MainWindow *>(),
        &addEntityEvent);
  }
}

// Register this plugin
IGNITION_ADD_PLUGIN(ignition::gazebo::ComponentInspector,
                    ignition::gui::Plugin)<|MERGE_RESOLUTION|>--- conflicted
+++ resolved
@@ -70,14 +70,9 @@
 #include "ignition/gazebo/EntityComponentManager.hh"
 #include "ignition/gazebo/gui/GuiEvents.hh"
 
-<<<<<<< HEAD
-#include "Altimeter.hh"
-#include "AirPressure.hh"
-#include "Magnetometer.hh"
-=======
 #include "AirPressure.hh"
 #include "Altimeter.hh"
->>>>>>> 0cc0c56b
+#include "Magnetometer.hh"
 #include "ComponentInspector.hh"
 #include "ModelEditor.hh"
 
@@ -127,12 +122,9 @@
     /// \brief Altimeter sensor inspector elements
     public: std::unique_ptr<ignition::gazebo::Altimeter> altimeter;
 
-<<<<<<< HEAD
     /// \brief Magnetometer inspector elements
     public: std::unique_ptr<ignition::gazebo::Magnetometer> magnetometer;
 
-=======
->>>>>>> 0cc0c56b
     /// \brief Set of callbacks to execute during the Update function.
     public: std::vector<
             std::function<void(EntityComponentManager &)>> updateCallbacks;
@@ -451,12 +443,9 @@
 
   // Create altimeter
   this->dataPtr->altimeter = std::make_unique<Altimeter>(this);
-<<<<<<< HEAD
 
   // Create the magnetometer
   this->dataPtr->magnetometer = std::make_unique<Magnetometer>(this);
-=======
->>>>>>> 0cc0c56b
 }
 
 //////////////////////////////////////////////////
