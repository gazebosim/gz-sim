/*
 * Copyright (C) 2020 Open Source Robotics Foundation
 *
 * Licensed under the Apache License, Version 2.0 (the "License");
 * you may not use this file except in compliance with the License.
 * You may obtain a copy of the License at
 *
 *     http://www.apache.org/licenses/LICENSE-2.0
 *
 * Unless required by applicable law or agreed to in writing, software
 * distributed under the License is distributed on an "AS IS" BASIS,
 * WITHOUT WARRANTIES OR CONDITIONS OF ANY KIND, either express or implied.
 * See the License for the specific language governing permissions and
 * limitations under the License.
 *
*/

#include <iostream>
#include <list>
#include <regex>
#include <ignition/common/Console.hh>
#include <ignition/common/MeshManager.hh>
#include <ignition/common/Profiler.hh>
#include <ignition/gui/Application.hh>
#include <ignition/gui/MainWindow.hh>
#include <ignition/plugin/Register.hh>
#include <ignition/transport/Node.hh>

#include "ignition/gazebo/components/Actor.hh"
#include "ignition/gazebo/components/AngularAcceleration.hh"
#include "ignition/gazebo/components/AngularVelocity.hh"
#include "ignition/gazebo/components/CastShadows.hh"
#include "ignition/gazebo/components/ChildLinkName.hh"
#include "ignition/gazebo/components/Collision.hh"
#include "ignition/gazebo/components/Factory.hh"
#include "ignition/gazebo/components/Gravity.hh"
#include "ignition/gazebo/components/Joint.hh"
#include "ignition/gazebo/components/Level.hh"
#include "ignition/gazebo/components/Light.hh"
#include "ignition/gazebo/components/LightCmd.hh"
#include "ignition/gazebo/components/LightType.hh"
#include "ignition/gazebo/components/LinearAcceleration.hh"
#include "ignition/gazebo/components/LinearVelocity.hh"
#include "ignition/gazebo/components/LinearVelocitySeed.hh"
#include "ignition/gazebo/components/Link.hh"
#include "ignition/gazebo/components/MagneticField.hh"
#include "ignition/gazebo/components/Model.hh"
#include "ignition/gazebo/components/Name.hh"
#include "ignition/gazebo/components/ParentEntity.hh"
#include "ignition/gazebo/components/ParentLinkName.hh"
#include "ignition/gazebo/components/Performer.hh"
#include "ignition/gazebo/components/PerformerAffinity.hh"
#include "ignition/gazebo/components/Physics.hh"
#include "ignition/gazebo/components/PhysicsEnginePlugin.hh"
#include "ignition/gazebo/components/Pose.hh"
#include "ignition/gazebo/components/PoseCmd.hh"
#include "ignition/gazebo/components/RenderEngineGuiPlugin.hh"
#include "ignition/gazebo/components/RenderEngineServerPlugin.hh"
#include "ignition/gazebo/components/SelfCollide.hh"
#include "ignition/gazebo/components/Sensor.hh"
#include "ignition/gazebo/components/SourceFilePath.hh"
#include "ignition/gazebo/components/SphericalCoordinates.hh"
#include "ignition/gazebo/components/Static.hh"
#include "ignition/gazebo/components/Visual.hh"
#include "ignition/gazebo/components/WindMode.hh"
#include "ignition/gazebo/components/World.hh"
#include "ignition/gazebo/EntityComponentManager.hh"
#include "ignition/gazebo/gui/GuiEvents.hh"

#include "ComponentInspector.hh"
#include "ModelEditor.hh"

namespace ignition::gazebo
{
  class ComponentInspectorPrivate
  {
    /// \brief Model holding all the current components.
    public: ComponentsModel componentsModel;

    /// \brief Entity being inspected. Default to world.
    public: Entity entity{1};

    /// \brief World entity
    public: Entity worldEntity{kNullEntity};

    /// \brief Name of the world
    public: std::string worldName;

    /// \brief Entity name
    public: std::string entityName;

    /// \brief Entity type, such as 'world' or 'model'.
    public: QString type;

    /// \brief Nested model or not
    public: bool nestedModel = false;

    /// \brief Whether currently locked on a given entity
    public: bool locked{false};

    /// \brief Whether updates are currently paused.
    public: bool paused{false};

    /// \brief Transport node for making command requests
    public: transport::Node node;

    /// \brief Transport node for making command requests
    public: ModelEditor modelEditor;
  };
}

using namespace ignition;
using namespace gazebo;

//////////////////////////////////////////////////
template<>
void ignition::gazebo::setData(QStandardItem *_item, const math::Pose3d &_data)
{
  if (nullptr == _item)
    return;

  _item->setData(QString("Pose3d"),
      ComponentsModel::RoleNames().key("dataType"));
  _item->setData(QList({
    QVariant(_data.Pos().X()),
    QVariant(_data.Pos().Y()),
    QVariant(_data.Pos().Z()),
    QVariant(_data.Rot().Roll()),
    QVariant(_data.Rot().Pitch()),
    QVariant(_data.Rot().Yaw())
  }), ComponentsModel::RoleNames().key("data"));
}

//////////////////////////////////////////////////
template<>
void ignition::gazebo::setData(QStandardItem *_item, const msgs::Light &_data)
{
  if (nullptr == _item)
    return;

  int lightType = -1;
  if (_data.type() == msgs::Light::POINT)
  {
    lightType = 0;
  }
  else if (_data.type() == msgs::Light::SPOT)
  {
    lightType = 1;
  }
  else if (_data.type() == msgs::Light::DIRECTIONAL)
  {
    lightType = 2;
  }

  _item->setData(QString("Light"),
      ComponentsModel::RoleNames().key("dataType"));
  _item->setData(QList({
    QVariant(_data.specular().r()),
    QVariant(_data.specular().g()),
    QVariant(_data.specular().b()),
    QVariant(_data.specular().a()),
    QVariant(_data.diffuse().r()),
    QVariant(_data.diffuse().g()),
    QVariant(_data.diffuse().b()),
    QVariant(_data.diffuse().a()),
    QVariant(_data.range()),
    QVariant(_data.attenuation_linear()),
    QVariant(_data.attenuation_constant()),
    QVariant(_data.attenuation_quadratic()),
    QVariant(_data.cast_shadows()),
    QVariant(_data.direction().x()),
    QVariant(_data.direction().y()),
    QVariant(_data.direction().z()),
    QVariant(_data.spot_inner_angle()),
    QVariant(_data.spot_outer_angle()),
    QVariant(_data.spot_falloff()),
    QVariant(_data.intensity()),
    QVariant(lightType)
  }), ComponentsModel::RoleNames().key("data"));
}

//////////////////////////////////////////////////
template<>
void ignition::gazebo::setData(QStandardItem *_item,
    const math::Vector3d &_data)
{
  if (nullptr == _item)
    return;

  _item->setData(QString("Vector3d"),
      ComponentsModel::RoleNames().key("dataType"));
  _item->setData(QList({
    QVariant(_data.X()),
    QVariant(_data.Y()),
    QVariant(_data.Z())
  }), ComponentsModel::RoleNames().key("data"));
}

//////////////////////////////////////////////////
template<>
void ignition::gazebo::setData(QStandardItem *_item, const std::string &_data)
{
  if (nullptr == _item)
    return;

  _item->setData(QString("String"),
      ComponentsModel::RoleNames().key("dataType"));
  _item->setData(QString::fromStdString(_data),
      ComponentsModel::RoleNames().key("data"));
}

//////////////////////////////////////////////////
template<>
void ignition::gazebo::setData(QStandardItem *_item,
    const std::ostringstream &_data)
{
  if (nullptr == _item)
    return;

  _item->setData(QString("Raw"),
      ComponentsModel::RoleNames().key("dataType"));
  _item->setData(QString::fromStdString(_data.str()),
      ComponentsModel::RoleNames().key("data"));
}

//////////////////////////////////////////////////
template<>
void ignition::gazebo::setData(QStandardItem *_item, const bool &_data)
{
  if (nullptr == _item)
    return;

  _item->setData(QString("Boolean"),
      ComponentsModel::RoleNames().key("dataType"));
  _item->setData(_data, ComponentsModel::RoleNames().key("data"));
}

//////////////////////////////////////////////////
template<>
void ignition::gazebo::setData(QStandardItem *_item, const int &_data)
{
  if (nullptr == _item)
    return;

  _item->setData(QString("Integer"),
      ComponentsModel::RoleNames().key("dataType"));
  _item->setData(_data, ComponentsModel::RoleNames().key("data"));
}

//////////////////////////////////////////////////
template<>
void ignition::gazebo::setData(QStandardItem *_item, const double &_data)
{
  if (nullptr == _item)
    return;

  _item->setData(QString("Float"),
      ComponentsModel::RoleNames().key("dataType"));
  _item->setData(_data, ComponentsModel::RoleNames().key("data"));
}

//////////////////////////////////////////////////
template<>
void ignition::gazebo::setData(QStandardItem *_item, const sdf::Physics &_data)
{
  if (nullptr == _item)
    return;

  _item->setData(QString("Physics"),
      ComponentsModel::RoleNames().key("dataType"));
  _item->setData(QList({
    QVariant(_data.MaxStepSize()),
    QVariant(_data.RealTimeFactor())
  }), ComponentsModel::RoleNames().key("data"));
}

//////////////////////////////////////////////////
template<>
void ignition::gazebo::setData(QStandardItem *_item,
    const math::SphericalCoordinates &_data)
{
  if (nullptr == _item)
    return;

  _item->setData(QString("SphericalCoordinates"),
      ComponentsModel::RoleNames().key("dataType"));
  _item->setData(QList({
    QVariant(QString::fromStdString(math::SphericalCoordinates::Convert(
        _data.Surface()))),
    QVariant(_data.LatitudeReference().Degree()),
    QVariant(_data.LongitudeReference().Degree()),
    QVariant(_data.ElevationReference()),
    QVariant(_data.HeadingOffset().Degree()),
  }), ComponentsModel::RoleNames().key("data"));
}

//////////////////////////////////////////////////
void ignition::gazebo::setUnit(QStandardItem *_item, const std::string &_unit)
{
  if (nullptr == _item)
    return;

  _item->setData(QString::fromStdString(_unit),
      ComponentsModel::RoleNames().key("unit"));
}

/////////////////////////////////////////////////
std::string shortName(const std::string &_typeName)
{
  // Remove namespaces
  auto name = _typeName.substr(_typeName.rfind('.')+1);

  // Split CamelCase
  std::regex reg("(\\B[A-Z])");
  name = std::regex_replace(name, reg, " $1");

  return name;
}

/////////////////////////////////////////////////
ComponentsModel::ComponentsModel() : QStandardItemModel()
{
}

/////////////////////////////////////////////////
QStandardItem *ComponentsModel::AddComponentType(
    ignition::gazebo::ComponentTypeId _typeId)
{
  IGN_PROFILE_THREAD_NAME("Qt thread");
  IGN_PROFILE("ComponentsModel::AddComponentType");

  auto typeName = QString::fromStdString(
      components::Factory::Instance()->Name(_typeId));

  auto itemIt = this->items.find(_typeId);

  // Existing component item
  if (itemIt != this->items.end())
  {
    return itemIt->second;
  }

  // New component item
  auto item = new QStandardItem(typeName);
  item->setData(QString::fromStdString(shortName(
      typeName.toStdString())), this->roleNames().key("shortName"));
  item->setData(typeName, this->roleNames().key("typeName"));
  item->setData(QString::number(_typeId),
      this->roleNames().key("typeId"));

  this->invisibleRootItem()->appendRow(item);
  this->items[_typeId] = item;
  return item;
}

/////////////////////////////////////////////////
void ComponentsModel::RemoveComponentType(
      ignition::gazebo::ComponentTypeId _typeId)
{
  IGN_PROFILE_THREAD_NAME("Qt thread");
  IGN_PROFILE("ComponentsModel::RemoveComponentType");

  auto itemIt = this->items.find(_typeId);

  // Existing component item
  if (itemIt != this->items.end())
  {
    this->invisibleRootItem()->removeRow(itemIt->second->row());
    this->items.erase(_typeId);
  }
}

/////////////////////////////////////////////////
QHash<int, QByteArray> ComponentsModel::roleNames() const
{
  return ComponentsModel::RoleNames();
}

/////////////////////////////////////////////////
QHash<int, QByteArray> ComponentsModel::RoleNames()
{
  return {std::pair(100, "typeName"),
          std::pair(101, "typeId"),
          std::pair(102, "shortName"),
          std::pair(103, "dataType"),
          std::pair(104, "unit"),
          std::pair(105, "data"),
          std::pair(106, "entity")};
}

/////////////////////////////////////////////////
ComponentInspector::ComponentInspector()
  : GuiSystem(), dataPtr(std::make_unique<ComponentInspectorPrivate>())
{
  qRegisterMetaType<ignition::gazebo::ComponentTypeId>();
}

/////////////////////////////////////////////////
ComponentInspector::~ComponentInspector() = default;

/////////////////////////////////////////////////
void ComponentInspector::LoadConfig(const tinyxml2::XMLElement *)
{
  if (this->title.empty())
    this->title = "Component inspector";

  ignition::gui::App()->findChild<
      ignition::gui::MainWindow *>()->installEventFilter(this);

  // Connect model
  this->Context()->setContextProperty(
      "ComponentsModel", &this->dataPtr->componentsModel);

  this->dataPtr->modelEditor.Load();
}

//////////////////////////////////////////////////
void ComponentInspector::Update(const UpdateInfo &_info,
    EntityComponentManager &_ecm)
{
  IGN_PROFILE("ComponentInspector::Update");

  if (this->dataPtr->paused)
    return;

  auto componentTypes = _ecm.ComponentTypes(this->dataPtr->entity);

  // List all components
  for (const auto &typeId : componentTypes)
  {
    // Type components
    if (typeId == components::World::typeId)
    {
      this->dataPtr->worldEntity = this->dataPtr->entity;
      this->SetType("world");
      continue;
    }

    if (typeId == components::Model::typeId)
    {
      this->SetType("model");

      // check if entity is nested model
      auto parentComp = _ecm.Component<components::ParentEntity>(
           this->dataPtr->entity);
      if (parentComp)
      {
        auto modelComp = _ecm.Component<components::Model>(parentComp->Data());
        this->dataPtr->nestedModel = (modelComp);
      }
      this->NestedModelChanged();

      continue;
    }

    if (typeId == components::Link::typeId)
    {
      this->SetType("link");
      continue;
    }

    if (typeId == components::Collision::typeId)
    {
      this->SetType("collision");
      continue;
    }

    if (typeId == components::Visual::typeId)
    {
      this->SetType("visual");
      continue;
    }

    if (typeId == components::Sensor::typeId)
    {
      this->SetType("sensor");
      continue;
    }

    if (typeId == components::Joint::typeId)
    {
      this->SetType("joint");
      continue;
    }

    if (typeId == components::Performer::typeId)
    {
      this->SetType("performer");
      continue;
    }

    if (typeId == components::Level::typeId)
    {
      this->SetType("level");
      continue;
    }

    if (typeId == components::Actor::typeId)
    {
      this->SetType("actor");
      continue;
    }

    // Get component item
    QStandardItem *item;
    auto itemIt = this->dataPtr->componentsModel.items.find(typeId);
    if (itemIt != this->dataPtr->componentsModel.items.end())
    {
      item = itemIt->second;
    }
    // Add component to list
    else
    {
      item = this->dataPtr->componentsModel.AddComponentType(typeId);
    }

    item->setData(QString::number(this->dataPtr->entity),
                  ComponentsModel::RoleNames().key("entity"));

    if (nullptr == item)
    {
      ignerr << "Failed to get item for component type [" << typeId << "]"
             << std::endl;
      continue;
    }

    // Populate component-specific data
    if (typeId == components::AngularAcceleration::typeId)
    {
      auto comp = _ecm.Component<components::AngularAcceleration>(
          this->dataPtr->entity);
      if (comp)
      {
        setData(item, comp->Data());
        setUnit(item, "rad/s\u00B2");
      }
    }
    else if (typeId == components::AngularVelocity::typeId)
    {
      auto comp = _ecm.Component<components::AngularVelocity>(
          this->dataPtr->entity);
      if (comp)
      {
        setData(item, comp->Data());
        setUnit(item, "rad/s");
      }
    }
    else if (typeId == components::AnimationName::typeId)
    {
      auto comp = _ecm.Component<components::AnimationName>(
          this->dataPtr->entity);
      if (comp)
        setData(item, comp->Data());
    }
    else if (typeId == components::CastShadows::typeId)
    {
      auto comp = _ecm.Component<components::CastShadows>(
          this->dataPtr->entity);
      if (comp)
        setData(item, comp->Data());
    }
    else if (typeId == components::ChildLinkName::typeId)
    {
      auto comp = _ecm.Component<components::ChildLinkName>(
          this->dataPtr->entity);
      if (comp)
        setData(item, comp->Data());
    }
    else if (typeId == components::Gravity::typeId)
    {
      auto comp = _ecm.Component<components::Gravity>(this->dataPtr->entity);
      if (comp)
      {
        setData(item, comp->Data());
        setUnit(item, "m/s\u00B2");
      }
    }
    else if (typeId == components::LinearAcceleration::typeId)
    {
      auto comp = _ecm.Component<components::LinearAcceleration>(
          this->dataPtr->entity);
      if (comp)
      {
        setData(item, comp->Data());
        setUnit(item, "m/s\u00B2");
      }
    }
    else if (typeId == components::LinearVelocity::typeId)
    {
      auto comp = _ecm.Component<components::LinearVelocity>(
          this->dataPtr->entity);
      if (comp)
      {
        setData(item, comp->Data());
        setUnit(item, "m/s");
      }
    }
    else if (typeId == components::MagneticField::typeId)
    {
      auto comp = _ecm.Component<components::MagneticField>(
          this->dataPtr->entity);
      if (comp)
      {
        setData(item, comp->Data());
        setUnit(item, "T");
      }
    }
    else if (typeId == components::Name::typeId)
    {
      auto comp = _ecm.Component<components::Name>(this->dataPtr->entity);
      if (comp)
        setData(item, comp->Data());

      if (this->dataPtr->entity == this->dataPtr->worldEntity)
        this->dataPtr->worldName = comp->Data();
      this->dataPtr->entityName = comp->Data();
    }
    else if (typeId == components::LightType::typeId)
    {
      auto comp = _ecm.Component<components::LightType>(this->dataPtr->entity);
      if (comp)
        setData(item, comp->Data());
    }
    else if (typeId == components::ParentEntity::typeId)
    {
      auto comp = _ecm.Component<components::ParentEntity>(
          this->dataPtr->entity);
      if (comp)
        setData(item, comp->Data());
    }
    else if (typeId == components::ParentLinkName::typeId)
    {
      auto comp = _ecm.Component<components::ParentLinkName>(
          this->dataPtr->entity);
      if (comp)
        setData(item, comp->Data());
    }
    else if (typeId == components::PerformerAffinity::typeId)
    {
      auto comp = _ecm.Component<components::PerformerAffinity>(
          this->dataPtr->entity);
      if (comp)
        setData(item, comp->Data());
    }
    else if (typeId == components::Light::typeId)
    {
      this->SetType("light");
      auto comp = _ecm.Component<components::Light>(this->dataPtr->entity);
      if (comp)
      {
        msgs::Light lightMsgs = convert<msgs::Light>(comp->Data());
        setData(item, lightMsgs);
      }
    }
    else if (typeId == components::Physics::typeId)
    {
      auto comp = _ecm.Component<components::Physics>(this->dataPtr->entity);
      if (comp)
        setData(item, comp->Data());
    }
    else if (typeId == components::PhysicsCollisionDetector::typeId)
    {
      auto comp = _ecm.Component<components::PhysicsCollisionDetector>(
          this->dataPtr->entity);
      if (comp)
        setData(item, comp->Data());
    }
    else if (typeId == components::PhysicsSolver::typeId)
    {
      auto comp = _ecm.Component<components::PhysicsSolver>(
          this->dataPtr->entity);
      if (comp)
        setData(item, comp->Data());
    }
    else if (typeId == components::Pose::typeId)
    {
      auto comp = _ecm.Component<components::Pose>(this->dataPtr->entity);
      if (comp)
        setData(item, comp->Data());
    }
    else if (typeId == components::RenderEngineGuiPlugin::typeId)
    {
      auto comp = _ecm.Component<components::RenderEngineGuiPlugin>(
          this->dataPtr->entity);
      if (comp)
        setData(item, comp->Data());
    }
    else if (typeId == components::RenderEngineServerPlugin::typeId)
    {
      auto comp = _ecm.Component<components::RenderEngineServerPlugin>(
          this->dataPtr->entity);
      if (comp)
        setData(item, comp->Data());
    }
    else if (typeId == components::Static::typeId)
    {
      auto comp = _ecm.Component<components::Static>(this->dataPtr->entity);
      if (comp)
        setData(item, comp->Data());
    }
    else if (typeId == components::SelfCollide::typeId)
    {
      auto comp =
          _ecm.Component<components::SelfCollide>(this->dataPtr->entity);
      if (comp)
        setData(item, comp->Data());
    }
    else if (typeId == components::SensorTopic::typeId)
    {
      auto comp =
          _ecm.Component<components::SensorTopic>(this->dataPtr->entity);
      if (comp)
        setData(item, comp->Data());
    }
    else if (typeId == components::SourceFilePath::typeId)
    {
      auto comp =
          _ecm.Component<components::SourceFilePath>(this->dataPtr->entity);
      if (comp)
        setData(item, comp->Data());
    }
    else if (typeId == components::SphericalCoordinates::typeId)
    {
      auto comp = _ecm.Component<components::SphericalCoordinates>(
          this->dataPtr->entity);
      if (comp)
        setData(item, comp->Data());
    }
    else if (typeId == components::WindMode::typeId)
    {
      auto comp = _ecm.Component<components::WindMode>(this->dataPtr->entity);
      if (comp)
        setData(item, comp->Data());
    }
    else if (typeId == components::WorldAngularAcceleration::typeId)
    {
      auto comp = _ecm.Component<components::WorldAngularAcceleration>(
          this->dataPtr->entity);
      if (comp)
      {
        setData(item, comp->Data());
        setUnit(item, "rad/s\u00B2");
      }
    }
    else if (typeId == components::WorldLinearVelocity::typeId)
    {
      auto comp = _ecm.Component<components::WorldLinearVelocity>(
          this->dataPtr->entity);
      if (comp)
      {
        setData(item, comp->Data());
        setUnit(item, "m/s");
      }
    }
    else if (typeId == components::WorldLinearVelocitySeed::typeId)
    {
      auto comp = _ecm.Component<components::WorldLinearVelocitySeed>(
          this->dataPtr->entity);
      if (comp)
      {
        setData(item, comp->Data());
        setUnit(item, "m/s");
      }
    }
    else if (typeId == components::WorldPose::typeId)
    {
      auto comp = _ecm.Component<components::WorldPose>(this->dataPtr->entity);
      if (comp)
        setData(item, comp->Data());
    }
    else if (typeId == components::WorldPoseCmd::typeId)
    {
      auto comp = _ecm.Component<components::WorldPoseCmd>(
          this->dataPtr->entity);
      if (comp)
        setData(item, comp->Data());
    }
  }

  // Remove components no longer present - list items to remove
  std::list<ignition::gazebo::ComponentTypeId> itemsToRemove;
  for (auto itemIt : this->dataPtr->componentsModel.items)
  {
    auto typeId = itemIt.first;
    if (componentTypes.find(typeId) == componentTypes.end())
    {
      itemsToRemove.push_back(typeId);
    }
  }

<<<<<<< HEAD

  this->dataPtr->modelEditor.Update(_info, _ecm);
=======
  // Remove components in list
  for (auto typeId : itemsToRemove)
  {
    QMetaObject::invokeMethod(&this->dataPtr->componentsModel,
        "RemoveComponentType",
        Qt::QueuedConnection,
        Q_ARG(ignition::gazebo::ComponentTypeId, typeId));
  }
>>>>>>> 7ad8ad1e
}

/////////////////////////////////////////////////
bool ComponentInspector::eventFilter(QObject *_obj, QEvent *_event)
{
  if (!this->dataPtr->locked)
  {
    if (_event->type() == gazebo::gui::events::EntitiesSelected::kType)
    {
      auto event = reinterpret_cast<gui::events::EntitiesSelected *>(_event);
      if (event && !event->Data().empty())
      {
        this->SetEntity(*event->Data().begin());
      }
    }

    if (_event->type() == gazebo::gui::events::DeselectAllEntities::kType)
    {
      auto event = reinterpret_cast<gui::events::DeselectAllEntities *>(
          _event);
      if (event)
      {
        this->SetEntity(kNullEntity);
      }
    }
  }

  // Standard event processing
  return QObject::eventFilter(_obj, _event);
}

/////////////////////////////////////////////////
int ComponentInspector::Entity() const
{
  return this->dataPtr->entity;
}

/////////////////////////////////////////////////
void ComponentInspector::SetEntity(const int &_entity)
{
  // If nothing is selected, display world properties
  if (_entity == kNullEntity)
  {
    this->dataPtr->entity = this->dataPtr->worldEntity;
  }
  else
  {
    this->dataPtr->entity = _entity;
  }
  this->EntityChanged();
}

/////////////////////////////////////////////////
QString ComponentInspector::Type() const
{
  return this->dataPtr->type;
}

/////////////////////////////////////////////////
void ComponentInspector::SetType(const QString &_type)
{
  this->dataPtr->type = _type;
  this->TypeChanged();
}

/////////////////////////////////////////////////
bool ComponentInspector::Locked() const
{
  return this->dataPtr->locked;
}

/////////////////////////////////////////////////
void ComponentInspector::SetLocked(bool _locked)
{
  this->dataPtr->locked = _locked;
  this->LockedChanged();
}

/////////////////////////////////////////////////
bool ComponentInspector::Paused() const
{
  return this->dataPtr->paused;
}

/////////////////////////////////////////////////
void ComponentInspector::SetPaused(bool _paused)
{
  this->dataPtr->paused = _paused;
  this->PausedChanged();
}

/////////////////////////////////////////////////
void ComponentInspector::OnPose(double _x, double _y, double _z, double _roll,
    double _pitch, double _yaw)
{
  std::function<void(const ignition::msgs::Boolean &, const bool)> cb =
      [](const ignition::msgs::Boolean &/*_rep*/, const bool _result)
  {
    if (!_result)
        ignerr << "Error setting pose" << std::endl;
  };

  ignition::msgs::Pose req;
  req.set_id(this->dataPtr->entity);
  msgs::Set(req.mutable_position(), math::Vector3d(_x, _y, _z));
  msgs::Set(req.mutable_orientation(), math::Quaterniond(_roll, _pitch, _yaw));
  auto poseCmdService = "/world/" + this->dataPtr->worldName
      + "/set_pose";
  this->dataPtr->node.Request(poseCmdService, req, cb);
}

/////////////////////////////////////////////////
void ComponentInspector::OnLight(
  double _rSpecular, double _gSpecular, double _bSpecular, double _aSpecular,
  double _rDiffuse, double _gDiffuse, double _bDiffuse, double _aDiffuse,
  double _attRange, double _attLinear, double _attConstant,
  double _attQuadratic, bool _castShadows, double _directionX,
  double _directionY, double _directionZ, double _innerAngle,
  double _outerAngle, double _falloff, double _intensity, int _type)
{
  std::function<void(const ignition::msgs::Boolean &, const bool)> cb =
      [](const ignition::msgs::Boolean &/*_rep*/, const bool _result)
  {
    if (!_result)
      ignerr << "Error setting light configuration" << std::endl;
  };

  ignition::msgs::Light req;
  req.set_name(this->dataPtr->entityName);
  req.set_id(this->dataPtr->entity);
  ignition::msgs::Set(req.mutable_diffuse(),
    ignition::math::Color(_rDiffuse, _gDiffuse, _bDiffuse, _aDiffuse));
  ignition::msgs::Set(req.mutable_specular(),
    ignition::math::Color(_rSpecular, _gSpecular, _bSpecular, _aSpecular));
  req.set_range(_attRange);
  req.set_attenuation_linear(_attLinear);
  req.set_attenuation_constant(_attConstant);
  req.set_attenuation_quadratic(_attQuadratic);
  req.set_cast_shadows(_castShadows);
  req.set_intensity(_intensity);
  if (_type == 0)
    req.set_type(ignition::msgs::Light::POINT);
  else if (_type == 1)
    req.set_type(ignition::msgs::Light::SPOT);
  else
    req.set_type(ignition::msgs::Light::DIRECTIONAL);

  if (_type == 1)  // sdf::LightType::SPOT
  {
    req.set_spot_inner_angle(_innerAngle);
    req.set_spot_outer_angle(_outerAngle);
    req.set_spot_falloff(_falloff);
  }

  // if sdf::LightType::SPOT || sdf::LightType::DIRECTIONAL
  if (_type == 1 || _type == 2)
  {
    ignition::msgs::Set(req.mutable_direction(),
      ignition::math::Vector3d(_directionX, _directionY, _directionZ));
  }

  auto lightConfigService = "/world/" + this->dataPtr->worldName +
    "/light_config";
  lightConfigService = transport::TopicUtils::AsValidTopic(lightConfigService);
  if (lightConfigService.empty())
  {
    ignerr << "Invalid light command service topic provided" << std::endl;
    return;
  }
  this->dataPtr->node.Request(lightConfigService, req, cb);
}

/////////////////////////////////////////////////
void ComponentInspector::OnPhysics(double _stepSize, double _realTimeFactor)
{
  std::function<void(const ignition::msgs::Boolean &, const bool)> cb =
      [](const ignition::msgs::Boolean &/*_rep*/, const bool _result)
  {
    if (!_result)
        ignerr << "Error setting physics parameters" << std::endl;
  };

  ignition::msgs::Physics req;
  req.set_max_step_size(_stepSize);
  req.set_real_time_factor(_realTimeFactor);
  auto physicsCmdService = "/world/" + this->dataPtr->worldName
      + "/set_physics";
  physicsCmdService = transport::TopicUtils::AsValidTopic(physicsCmdService);
  if (physicsCmdService.empty())
  {
    ignerr << "Invalid physics command service topic provided" << std::endl;
    return;
  }
  this->dataPtr->node.Request(physicsCmdService, req, cb);
}

/////////////////////////////////////////////////
void ComponentInspector::OnSphericalCoordinates(QString _surface,
    double _latitude, double _longitude, double _elevation,
    double _heading)
{
  if (_surface != QString("EARTH_WGS84"))
  {
    ignerr << "Surface [" << _surface.toStdString() << "] not supported."
           << std::endl;
    return;
  }

  std::function<void(const msgs::Boolean &, const bool)> cb =
      [](const msgs::Boolean &/*_rep*/, const bool _result)
  {
    if (!_result)
      ignerr << "Error setting spherical coordinates." << std::endl;
  };

  msgs::SphericalCoordinates req;
  req.set_surface_model(msgs::SphericalCoordinates::EARTH_WGS84);
  req.set_latitude_deg(_latitude);
  req.set_longitude_deg(_longitude);
  req.set_elevation(_elevation);
  req.set_heading_deg(_heading);

  auto sphericalCoordsCmdService = "/world/" + this->dataPtr->worldName
      + "/set_spherical_coordinates";
  sphericalCoordsCmdService =
      transport::TopicUtils::AsValidTopic(sphericalCoordsCmdService);
  if (sphericalCoordsCmdService.empty())
  {
    ignerr << "Invalid spherical coordinates service" << std::endl;
    return;
  }
  this->dataPtr->node.Request(sphericalCoordsCmdService, req, cb);
}

/////////////////////////////////////////////////
bool ComponentInspector::NestedModel() const
{
  return this->dataPtr->nestedModel;
}

/////////////////////////////////////////////////
void ComponentInspector::OnAddEntity(const QString &_entity,
    const QString &_type)
{
  // currently just assumes parent is the model
  // todo(anyone) support adding visuals / collisions / sensors to links
  ignition::gazebo::gui::events::ModelEditorAddEntity addEntityEvent(
      _entity, _type, this->dataPtr->entity, QString(""));
  ignition::gui::App()->sendEvent(
      ignition::gui::App()->findChild<ignition::gui::MainWindow *>(),
      &addEntityEvent);
}

/////////////////////////////////////////////////
void ComponentInspector::OnLoadMesh(const QString &_entity,
    const QString &_type, const QString &_mesh)
{
  std::string meshStr = _mesh.toStdString();
  if (QUrl(_mesh).isLocalFile())
  {
    // mesh to sdf model
    common::rtrim(meshStr);

    if (!common::MeshManager::Instance()->IsValidFilename(meshStr))
    {
      QString errTxt = QString::fromStdString("Invalid URI: " + meshStr +
        "\nOnly mesh file types DAE, OBJ, and STL are supported.");
      return;
    }

    ignition::gazebo::gui::events::ModelEditorAddEntity addEntityEvent(
        _entity, _type, this->dataPtr->entity, QString(meshStr.c_str()));
    ignition::gui::App()->sendEvent(
        ignition::gui::App()->findChild<ignition::gui::MainWindow *>(),
        &addEntityEvent);
  }
}

// Register this plugin
IGNITION_ADD_PLUGIN(ignition::gazebo::ComponentInspector,
                    ignition::gui::Plugin)<|MERGE_RESOLUTION|>--- conflicted
+++ resolved
@@ -788,10 +788,6 @@
     }
   }
 
-<<<<<<< HEAD
-
-  this->dataPtr->modelEditor.Update(_info, _ecm);
-=======
   // Remove components in list
   for (auto typeId : itemsToRemove)
   {
@@ -800,7 +796,8 @@
         Qt::QueuedConnection,
         Q_ARG(ignition::gazebo::ComponentTypeId, typeId));
   }
->>>>>>> 7ad8ad1e
+
+  this->dataPtr->modelEditor.Update(_info, _ecm);
 }
 
 /////////////////////////////////////////////////
