/*
 * Copyright (C) 2020 Open Source Robotics Foundation
 *
 * Licensed under the Apache License, Version 2.0 (the "License");
 * you may not use this file except in compliance with the License.
 * You may obtain a copy of the License at
 *
 *     http://www.apache.org/licenses/LICENSE-2.0
 *
 * Unless required by applicable law or agreed to in writing, software
 * distributed under the License is distributed on an "AS IS" BASIS,
 * WITHOUT WARRANTIES OR CONDITIONS OF ANY KIND, either express or implied.
 * See the License for the specific language governing permissions and
 * limitations under the License.
 *
*/

#include <iostream>
#include <list>
#include <regex>
#include <ignition/common/Console.hh>
#include <ignition/common/MeshManager.hh>
#include <ignition/common/Profiler.hh>
#include <ignition/gui/Application.hh>
#include <ignition/gui/MainWindow.hh>
#include <ignition/plugin/Register.hh>
#include <ignition/transport/Node.hh>

#include "ignition/gazebo/components/Actor.hh"
#include "ignition/gazebo/components/AngularAcceleration.hh"
#include "ignition/gazebo/components/AngularVelocity.hh"
#include "ignition/gazebo/components/CastShadows.hh"
#include "ignition/gazebo/components/ChildLinkName.hh"
#include "ignition/gazebo/components/Collision.hh"
#include "ignition/gazebo/components/Factory.hh"
#include "ignition/gazebo/components/Gravity.hh"
#include "ignition/gazebo/components/Joint.hh"
#include "ignition/gazebo/components/Level.hh"
#include "ignition/gazebo/components/Light.hh"
#include "ignition/gazebo/components/LightCmd.hh"
#include "ignition/gazebo/components/LightType.hh"
#include "ignition/gazebo/components/LinearAcceleration.hh"
#include "ignition/gazebo/components/LinearVelocity.hh"
#include "ignition/gazebo/components/LinearVelocitySeed.hh"
#include "ignition/gazebo/components/Link.hh"
#include "ignition/gazebo/components/MagneticField.hh"
#include "ignition/gazebo/components/Model.hh"
#include "ignition/gazebo/components/Name.hh"
#include "ignition/gazebo/components/ParentEntity.hh"
#include "ignition/gazebo/components/ParentLinkName.hh"
#include "ignition/gazebo/components/Performer.hh"
#include "ignition/gazebo/components/PerformerAffinity.hh"
#include "ignition/gazebo/components/Physics.hh"
#include "ignition/gazebo/components/PhysicsEnginePlugin.hh"
#include "ignition/gazebo/components/Pose.hh"
#include "ignition/gazebo/components/PoseCmd.hh"
#include "ignition/gazebo/components/RenderEngineGuiPlugin.hh"
#include "ignition/gazebo/components/RenderEngineServerPlugin.hh"
#include "ignition/gazebo/components/SelfCollide.hh"
#include "ignition/gazebo/components/Sensor.hh"
#include "ignition/gazebo/components/SourceFilePath.hh"
#include "ignition/gazebo/components/SphericalCoordinates.hh"
#include "ignition/gazebo/components/Static.hh"
#include "ignition/gazebo/components/Visual.hh"
#include "ignition/gazebo/components/WindMode.hh"
#include "ignition/gazebo/components/World.hh"
#include "ignition/gazebo/EntityComponentManager.hh"
#include "ignition/gazebo/gui/GuiEvents.hh"

#include "ComponentInspector.hh"
#include "ModelEditor.hh"

namespace ignition::gazebo
{
  class ComponentInspectorPrivate
  {
    /// \brief Model holding all the current components.
    public: ComponentsModel componentsModel;

    /// \brief Entity being inspected. Default to world.
    public: Entity entity{1};

    /// \brief World entity
    public: Entity worldEntity{kNullEntity};

    /// \brief Name of the world
    public: std::string worldName;

    /// \brief Entity name
    public: std::string entityName;

    /// \brief Entity type, such as 'world' or 'model'.
    public: QString type;

    /// \brief Nested model or not
    public: bool nestedModel = false;

    /// \brief Whether currently locked on a given entity
    public: bool locked{false};

    /// \brief Whether updates are currently paused.
    public: bool paused{true};

    /// \brief Transport node for making command requests
    public: transport::Node node;

    /// \brief Transport node for making command requests
    public: ModelEditor modelEditor;
  };
}

using namespace ignition;
using namespace gazebo;

//////////////////////////////////////////////////
template<>
void ignition::gazebo::setData(QStandardItem *_item, const math::Pose3d &_data)
{
  if (nullptr == _item)
    return;

  _item->setData(QString("Pose3d"),
      ComponentsModel::RoleNames().key("dataType"));
  _item->setData(QList({
    QVariant(_data.Pos().X()),
    QVariant(_data.Pos().Y()),
    QVariant(_data.Pos().Z()),
    QVariant(_data.Rot().Roll()),
    QVariant(_data.Rot().Pitch()),
    QVariant(_data.Rot().Yaw())
  }), ComponentsModel::RoleNames().key("data"));
}

//////////////////////////////////////////////////
template<>
void ignition::gazebo::setData(QStandardItem *_item, const msgs::Light &_data)
{
  if (nullptr == _item)
    return;

  int lightType = -1;
  if (_data.type() == msgs::Light::POINT)
  {
    lightType = 0;
  }
  else if (_data.type() == msgs::Light::SPOT)
  {
    lightType = 1;
  }
  else if (_data.type() == msgs::Light::DIRECTIONAL)
  {
    lightType = 2;
  }

  _item->setData(QString("Light"),
      ComponentsModel::RoleNames().key("dataType"));
  _item->setData(QList({
    QVariant(_data.specular().r()),
    QVariant(_data.specular().g()),
    QVariant(_data.specular().b()),
    QVariant(_data.specular().a()),
    QVariant(_data.diffuse().r()),
    QVariant(_data.diffuse().g()),
    QVariant(_data.diffuse().b()),
    QVariant(_data.diffuse().a()),
    QVariant(_data.range()),
    QVariant(_data.attenuation_linear()),
    QVariant(_data.attenuation_constant()),
    QVariant(_data.attenuation_quadratic()),
    QVariant(_data.cast_shadows()),
    QVariant(_data.direction().x()),
    QVariant(_data.direction().y()),
    QVariant(_data.direction().z()),
    QVariant(_data.spot_inner_angle()),
    QVariant(_data.spot_outer_angle()),
    QVariant(_data.spot_falloff()),
    QVariant(_data.intensity()),
    QVariant(lightType)
  }), ComponentsModel::RoleNames().key("data"));
}

//////////////////////////////////////////////////
template<>
void ignition::gazebo::setData(QStandardItem *_item,
    const math::Vector3d &_data)
{
  if (nullptr == _item)
    return;

  _item->setData(QString("Vector3d"),
      ComponentsModel::RoleNames().key("dataType"));
  _item->setData(QList({
    QVariant(_data.X()),
    QVariant(_data.Y()),
    QVariant(_data.Z())
  }), ComponentsModel::RoleNames().key("data"));
}

//////////////////////////////////////////////////
template<>
void ignition::gazebo::setData(QStandardItem *_item, const std::string &_data)
{
  if (nullptr == _item)
    return;

  _item->setData(QString("String"),
      ComponentsModel::RoleNames().key("dataType"));
  _item->setData(QString::fromStdString(_data),
      ComponentsModel::RoleNames().key("data"));
}

//////////////////////////////////////////////////
template<>
void ignition::gazebo::setData(QStandardItem *_item,
    const std::ostringstream &_data)
{
  if (nullptr == _item)
    return;

  _item->setData(QString("Raw"),
      ComponentsModel::RoleNames().key("dataType"));
  _item->setData(QString::fromStdString(_data.str()),
      ComponentsModel::RoleNames().key("data"));
}

//////////////////////////////////////////////////
template<>
void ignition::gazebo::setData(QStandardItem *_item, const bool &_data)
{
  if (nullptr == _item)
    return;

  _item->setData(QString("Boolean"),
      ComponentsModel::RoleNames().key("dataType"));
  _item->setData(_data, ComponentsModel::RoleNames().key("data"));
}

//////////////////////////////////////////////////
template<>
void ignition::gazebo::setData(QStandardItem *_item, const int &_data)
{
  if (nullptr == _item)
    return;

  _item->setData(QString("Integer"),
      ComponentsModel::RoleNames().key("dataType"));
  _item->setData(_data, ComponentsModel::RoleNames().key("data"));
}

//////////////////////////////////////////////////
template<>
void ignition::gazebo::setData(QStandardItem *_item, const double &_data)
{
  if (nullptr == _item)
    return;

  _item->setData(QString("Float"),
      ComponentsModel::RoleNames().key("dataType"));
  _item->setData(_data, ComponentsModel::RoleNames().key("data"));
}

//////////////////////////////////////////////////
template<>
void ignition::gazebo::setData(QStandardItem *_item, const sdf::Physics &_data)
{
  if (nullptr == _item)
    return;

  _item->setData(QString("Physics"),
      ComponentsModel::RoleNames().key("dataType"));
  _item->setData(QList({
    QVariant(_data.MaxStepSize()),
    QVariant(_data.RealTimeFactor())
  }), ComponentsModel::RoleNames().key("data"));
}

//////////////////////////////////////////////////
template<>
void ignition::gazebo::setData(QStandardItem *_item,
    const math::SphericalCoordinates &_data)
{
  if (nullptr == _item)
    return;

  _item->setData(QString("SphericalCoordinates"),
      ComponentsModel::RoleNames().key("dataType"));
  _item->setData(QList({
    QVariant(QString::fromStdString(math::SphericalCoordinates::Convert(
        _data.Surface()))),
    QVariant(_data.LatitudeReference().Degree()),
    QVariant(_data.LongitudeReference().Degree()),
    QVariant(_data.ElevationReference()),
    QVariant(_data.HeadingOffset().Degree()),
  }), ComponentsModel::RoleNames().key("data"));
}

//////////////////////////////////////////////////
void ignition::gazebo::setUnit(QStandardItem *_item, const std::string &_unit)
{
  if (nullptr == _item)
    return;

  _item->setData(QString::fromStdString(_unit),
      ComponentsModel::RoleNames().key("unit"));
}

/////////////////////////////////////////////////
std::string shortName(const std::string &_typeName)
{
  // Remove namespaces
  auto name = _typeName.substr(_typeName.rfind('.')+1);

  // Split CamelCase
  std::regex reg("(\\B[A-Z])");
  name = std::regex_replace(name, reg, " $1");

  return name;
}

/////////////////////////////////////////////////
ComponentsModel::ComponentsModel() : QStandardItemModel()
{
}

/////////////////////////////////////////////////
QStandardItem *ComponentsModel::AddComponentType(
    ignition::gazebo::ComponentTypeId _typeId)
{
  IGN_PROFILE_THREAD_NAME("Qt thread");
  IGN_PROFILE("ComponentsModel::AddComponentType");

  auto typeName = QString::fromStdString(
      components::Factory::Instance()->Name(_typeId));

  auto itemIt = this->items.find(_typeId);

  // Existing component item
  if (itemIt != this->items.end())
  {
    return itemIt->second;
  }

  // New component item
  auto item = new QStandardItem(typeName);
  item->setData(QString::fromStdString(shortName(
      typeName.toStdString())), this->roleNames().key("shortName"));
  item->setData(typeName, this->roleNames().key("typeName"));
  item->setData(QString::number(_typeId),
      this->roleNames().key("typeId"));

  this->invisibleRootItem()->appendRow(item);
  this->items[_typeId] = item;
  return item;
}

/////////////////////////////////////////////////
void ComponentsModel::RemoveComponentType(
      ignition::gazebo::ComponentTypeId _typeId)
{
  IGN_PROFILE_THREAD_NAME("Qt thread");
  IGN_PROFILE("ComponentsModel::RemoveComponentType");

  auto itemIt = this->items.find(_typeId);

  // Existing component item
  if (itemIt != this->items.end())
  {
    this->invisibleRootItem()->removeRow(itemIt->second->row());
    this->items.erase(_typeId);
  }
}

/////////////////////////////////////////////////
QHash<int, QByteArray> ComponentsModel::roleNames() const
{
  return ComponentsModel::RoleNames();
}

/////////////////////////////////////////////////
QHash<int, QByteArray> ComponentsModel::RoleNames()
{
  return {std::pair(100, "typeName"),
          std::pair(101, "typeId"),
          std::pair(102, "shortName"),
          std::pair(103, "dataType"),
          std::pair(104, "unit"),
          std::pair(105, "data"),
          std::pair(106, "entity")};
}

/////////////////////////////////////////////////
ComponentInspector::ComponentInspector()
  : GuiSystem(), dataPtr(std::make_unique<ComponentInspectorPrivate>())
{
  qRegisterMetaType<ignition::gazebo::ComponentTypeId>();
}

/////////////////////////////////////////////////
ComponentInspector::~ComponentInspector() = default;

/////////////////////////////////////////////////
void ComponentInspector::LoadConfig(const tinyxml2::XMLElement *)
{
  if (this->title.empty())
    this->title = "Component inspector";

  ignition::gui::App()->findChild<
      ignition::gui::MainWindow *>()->installEventFilter(this);

  // Connect model
  this->Context()->setContextProperty(
      "ComponentsModel", &this->dataPtr->componentsModel);

  this->dataPtr->modelEditor.Load();
}

//////////////////////////////////////////////////
void ComponentInspector::Update(const UpdateInfo &_info,
    EntityComponentManager &_ecm)
{
  this->SetPaused(_info.paused);
  IGN_PROFILE("ComponentInspector::Update");

  auto componentTypes = _ecm.ComponentTypes(this->dataPtr->entity);

  // List all components
  for (const auto &typeId : componentTypes)
  {
    // Type components
    if (typeId == components::World::typeId)
    {
      this->dataPtr->worldEntity = this->dataPtr->entity;
      this->SetType("world");
      continue;
    }

    if (typeId == components::Model::typeId)
    {
      this->SetType("model");

      // check if entity is nested model
      auto parentComp = _ecm.Component<components::ParentEntity>(
           this->dataPtr->entity);
      if (parentComp)
      {
        auto modelComp = _ecm.Component<components::Model>(parentComp->Data());
        this->dataPtr->nestedModel = (modelComp);
      }
      this->NestedModelChanged();

      continue;
    }

    if (typeId == components::Link::typeId)
    {
      this->SetType("link");
      continue;
    }

    if (typeId == components::Collision::typeId)
    {
      this->SetType("collision");
      continue;
    }

    if (typeId == components::Visual::typeId)
    {
      this->SetType("visual");
      continue;
    }

    if (typeId == components::Sensor::typeId)
    {
      this->SetType("sensor");
      continue;
    }

    if (typeId == components::Joint::typeId)
    {
      this->SetType("joint");
      continue;
    }

    if (typeId == components::Performer::typeId)
    {
      this->SetType("performer");
      continue;
    }

    if (typeId == components::Level::typeId)
    {
      this->SetType("level");
      continue;
    }

    if (typeId == components::Actor::typeId)
    {
      this->SetType("actor");
      continue;
    }

    // Get component item
    QStandardItem *item;
    auto itemIt = this->dataPtr->componentsModel.items.find(typeId);
    if (itemIt != this->dataPtr->componentsModel.items.end())
    {
      item = itemIt->second;
    }
    // Add component to list
    else
    {
      item = this->dataPtr->componentsModel.AddComponentType(typeId);
    }

    item->setData(QString::number(this->dataPtr->entity),
                  ComponentsModel::RoleNames().key("entity"));

    if (nullptr == item)
    {
      ignerr << "Failed to get item for component type [" << typeId << "]"
             << std::endl;
      continue;
    }

    // Populate component-specific data
    if (typeId == components::AngularAcceleration::typeId)
    {
      auto comp = _ecm.Component<components::AngularAcceleration>(
          this->dataPtr->entity);
      if (comp)
      {
        setData(item, comp->Data());
        setUnit(item, "rad/s\u00B2");
      }
    }
    else if (typeId == components::AngularVelocity::typeId)
    {
      auto comp = _ecm.Component<components::AngularVelocity>(
          this->dataPtr->entity);
      if (comp)
      {
        setData(item, comp->Data());
        setUnit(item, "rad/s");
      }
    }
    else if (typeId == components::AnimationName::typeId)
    {
      auto comp = _ecm.Component<components::AnimationName>(
          this->dataPtr->entity);
      if (comp)
        setData(item, comp->Data());
    }
    else if (typeId == components::CastShadows::typeId)
    {
      auto comp = _ecm.Component<components::CastShadows>(
          this->dataPtr->entity);
      if (comp)
        setData(item, comp->Data());
    }
    else if (typeId == components::ChildLinkName::typeId)
    {
      auto comp = _ecm.Component<components::ChildLinkName>(
          this->dataPtr->entity);
      if (comp)
        setData(item, comp->Data());
    }
    else if (typeId == components::Gravity::typeId)
    {
      auto comp = _ecm.Component<components::Gravity>(this->dataPtr->entity);
      if (comp)
      {
        setData(item, comp->Data());
        setUnit(item, "m/s\u00B2");
      }
    }
    else if (typeId == components::LinearAcceleration::typeId)
    {
      auto comp = _ecm.Component<components::LinearAcceleration>(
          this->dataPtr->entity);
      if (comp)
      {
        setData(item, comp->Data());
        setUnit(item, "m/s\u00B2");
      }
    }
    else if (typeId == components::LinearVelocity::typeId)
    {
      auto comp = _ecm.Component<components::LinearVelocity>(
          this->dataPtr->entity);
      if (comp)
      {
        setData(item, comp->Data());
        setUnit(item, "m/s");
      }
    }
    else if (typeId == components::MagneticField::typeId)
    {
      auto comp = _ecm.Component<components::MagneticField>(
          this->dataPtr->entity);
      if (comp)
      {
        setData(item, comp->Data());
        setUnit(item, "T");
      }
    }
    else if (typeId == components::Name::typeId)
    {
      auto comp = _ecm.Component<components::Name>(this->dataPtr->entity);
      if (comp)
        setData(item, comp->Data());

      if (this->dataPtr->entity == this->dataPtr->worldEntity)
        this->dataPtr->worldName = comp->Data();
      this->dataPtr->entityName = comp->Data();
    }
    else if (typeId == components::LightType::typeId)
    {
      auto comp = _ecm.Component<components::LightType>(this->dataPtr->entity);
      if (comp)
        setData(item, comp->Data());
    }
    else if (typeId == components::ParentEntity::typeId)
    {
      auto comp = _ecm.Component<components::ParentEntity>(
          this->dataPtr->entity);
      if (comp)
        setData(item, comp->Data());
    }
    else if (typeId == components::ParentLinkName::typeId)
    {
      auto comp = _ecm.Component<components::ParentLinkName>(
          this->dataPtr->entity);
      if (comp)
        setData(item, comp->Data());
    }
    else if (typeId == components::PerformerAffinity::typeId)
    {
      auto comp = _ecm.Component<components::PerformerAffinity>(
          this->dataPtr->entity);
      if (comp)
        setData(item, comp->Data());
    }
    else if (typeId == components::Light::typeId)
    {
      this->SetType("light");
      auto comp = _ecm.Component<components::Light>(this->dataPtr->entity);
      if (comp)
      {
        msgs::Light lightMsgs = convert<msgs::Light>(comp->Data());
        setData(item, lightMsgs);
      }
    }
    else if (typeId == components::Physics::typeId)
    {
      auto comp = _ecm.Component<components::Physics>(this->dataPtr->entity);
      if (comp)
        setData(item, comp->Data());
    }
    else if (typeId == components::PhysicsCollisionDetector::typeId)
    {
      auto comp = _ecm.Component<components::PhysicsCollisionDetector>(
          this->dataPtr->entity);
      if (comp)
        setData(item, comp->Data());
    }
    else if (typeId == components::PhysicsSolver::typeId)
    {
      auto comp = _ecm.Component<components::PhysicsSolver>(
          this->dataPtr->entity);
      if (comp)
        setData(item, comp->Data());
    }
    else if (typeId == components::Pose::typeId)
    {
      auto comp = _ecm.Component<components::Pose>(this->dataPtr->entity);
      if (comp)
        setData(item, comp->Data());
    }
    else if (typeId == components::RenderEngineGuiPlugin::typeId)
    {
      auto comp = _ecm.Component<components::RenderEngineGuiPlugin>(
          this->dataPtr->entity);
      if (comp)
        setData(item, comp->Data());
    }
    else if (typeId == components::RenderEngineServerPlugin::typeId)
    {
      auto comp = _ecm.Component<components::RenderEngineServerPlugin>(
          this->dataPtr->entity);
      if (comp)
        setData(item, comp->Data());
    }
    else if (typeId == components::Static::typeId)
    {
      auto comp = _ecm.Component<components::Static>(this->dataPtr->entity);
      if (comp)
        setData(item, comp->Data());
    }
    else if (typeId == components::SelfCollide::typeId)
    {
      auto comp =
          _ecm.Component<components::SelfCollide>(this->dataPtr->entity);
      if (comp)
        setData(item, comp->Data());
    }
    else if (typeId == components::SensorTopic::typeId)
    {
      auto comp =
          _ecm.Component<components::SensorTopic>(this->dataPtr->entity);
      if (comp)
        setData(item, comp->Data());
    }
    else if (typeId == components::SourceFilePath::typeId)
    {
      auto comp =
          _ecm.Component<components::SourceFilePath>(this->dataPtr->entity);
      if (comp)
        setData(item, comp->Data());
    }
    else if (typeId == components::SphericalCoordinates::typeId)
    {
      auto comp = _ecm.Component<components::SphericalCoordinates>(
          this->dataPtr->entity);
      if (comp)
        setData(item, comp->Data());
    }
    else if (typeId == components::WindMode::typeId)
    {
      auto comp = _ecm.Component<components::WindMode>(this->dataPtr->entity);
      if (comp)
        setData(item, comp->Data());
    }
    else if (typeId == components::WorldAngularAcceleration::typeId)
    {
      auto comp = _ecm.Component<components::WorldAngularAcceleration>(
          this->dataPtr->entity);
      if (comp)
      {
        setData(item, comp->Data());
        setUnit(item, "rad/s\u00B2");
      }
    }
    else if (typeId == components::WorldLinearVelocity::typeId)
    {
      auto comp = _ecm.Component<components::WorldLinearVelocity>(
          this->dataPtr->entity);
      if (comp)
      {
        setData(item, comp->Data());
        setUnit(item, "m/s");
      }
    }
    else if (typeId == components::WorldLinearVelocitySeed::typeId)
    {
      auto comp = _ecm.Component<components::WorldLinearVelocitySeed>(
          this->dataPtr->entity);
      if (comp)
      {
        setData(item, comp->Data());
        setUnit(item, "m/s");
      }
    }
    else if (typeId == components::WorldPose::typeId)
    {
      auto comp = _ecm.Component<components::WorldPose>(this->dataPtr->entity);
      if (comp)
        setData(item, comp->Data());
    }
    else if (typeId == components::WorldPoseCmd::typeId)
    {
      auto comp = _ecm.Component<components::WorldPoseCmd>(
          this->dataPtr->entity);
      if (comp)
        setData(item, comp->Data());
    }
  }

  // Remove components no longer present - list items to remove
  std::list<ignition::gazebo::ComponentTypeId> itemsToRemove;
  for (auto itemIt : this->dataPtr->componentsModel.items)
  {
    auto typeId = itemIt.first;
    if (componentTypes.find(typeId) == componentTypes.end())
    {
      itemsToRemove.push_back(typeId);
    }
  }

  // Remove components in list
  for (auto typeId : itemsToRemove)
  {
    QMetaObject::invokeMethod(&this->dataPtr->componentsModel,
        "RemoveComponentType",
        Qt::QueuedConnection,
        Q_ARG(ignition::gazebo::ComponentTypeId, typeId));
  }

  this->dataPtr->modelEditor.Update(_info, _ecm);
}

/////////////////////////////////////////////////
bool ComponentInspector::eventFilter(QObject *_obj, QEvent *_event)
{
  if (!this->dataPtr->locked)
  {
    if (_event->type() == gazebo::gui::events::EntitiesSelected::kType)
    {
      auto event = reinterpret_cast<gui::events::EntitiesSelected *>(_event);
      if (event && !event->Data().empty())
      {
        this->SetEntity(*event->Data().begin());
      }
    }

    if (_event->type() == gazebo::gui::events::DeselectAllEntities::kType)
    {
      auto event = reinterpret_cast<gui::events::DeselectAllEntities *>(
          _event);
      if (event)
      {
        this->SetEntity(kNullEntity);
      }
    }
  }

  // Standard event processing
  return QObject::eventFilter(_obj, _event);
}

/////////////////////////////////////////////////
int ComponentInspector::Entity() const
{
  return this->dataPtr->entity;
}

/////////////////////////////////////////////////
void ComponentInspector::SetEntity(const int &_entity)
{
  // If nothing is selected, display world properties
  if (_entity == kNullEntity)
  {
    this->dataPtr->entity = this->dataPtr->worldEntity;
  }
  else
  {
    this->dataPtr->entity = _entity;
  }
  this->EntityChanged();
}

/////////////////////////////////////////////////
QString ComponentInspector::Type() const
{
  return this->dataPtr->type;
}

/////////////////////////////////////////////////
void ComponentInspector::SetType(const QString &_type)
{
  this->dataPtr->type = _type;
  this->TypeChanged();
}

/////////////////////////////////////////////////
bool ComponentInspector::Locked() const
{
  return this->dataPtr->locked;
}

/////////////////////////////////////////////////
void ComponentInspector::SetLocked(bool _locked)
{
  this->dataPtr->locked = _locked;
  this->LockedChanged();
}

/////////////////////////////////////////////////
bool ComponentInspector::Paused() const
{
  return this->dataPtr->paused;
}

/////////////////////////////////////////////////
void ComponentInspector::SetPaused(bool _paused)
{
  if (this->dataPtr->paused != _paused)
  {
    this->dataPtr->paused = _paused;
    this->PausedChanged();
  }
}

/////////////////////////////////////////////////
void ComponentInspector::OnPose(double _x, double _y, double _z, double _roll,
    double _pitch, double _yaw)
{
  std::function<void(const ignition::msgs::Boolean &, const bool)> cb =
      [](const ignition::msgs::Boolean &/*_rep*/, const bool _result)
  {
    if (!_result)
        ignerr << "Error setting pose" << std::endl;
  };

  ignition::msgs::Pose req;
  req.set_id(this->dataPtr->entity);
  msgs::Set(req.mutable_position(), math::Vector3d(_x, _y, _z));
  msgs::Set(req.mutable_orientation(), math::Quaterniond(_roll, _pitch, _yaw));
  auto poseCmdService = "/world/" + this->dataPtr->worldName
      + "/set_pose";
  this->dataPtr->node.Request(poseCmdService, req, cb);
}

/////////////////////////////////////////////////
void ComponentInspector::OnLight(
  double _rSpecular, double _gSpecular, double _bSpecular, double _aSpecular,
  double _rDiffuse, double _gDiffuse, double _bDiffuse, double _aDiffuse,
  double _attRange, double _attLinear, double _attConstant,
  double _attQuadratic, bool _castShadows, double _directionX,
  double _directionY, double _directionZ, double _innerAngle,
  double _outerAngle, double _falloff, double _intensity, int _type)
{
  std::function<void(const ignition::msgs::Boolean &, const bool)> cb =
      [](const ignition::msgs::Boolean &/*_rep*/, const bool _result)
  {
    if (!_result)
      ignerr << "Error setting light configuration" << std::endl;
  };

  ignition::msgs::Light req;
  req.set_name(this->dataPtr->entityName);
  req.set_id(this->dataPtr->entity);
  ignition::msgs::Set(req.mutable_diffuse(),
    ignition::math::Color(_rDiffuse, _gDiffuse, _bDiffuse, _aDiffuse));
  ignition::msgs::Set(req.mutable_specular(),
    ignition::math::Color(_rSpecular, _gSpecular, _bSpecular, _aSpecular));
  req.set_range(_attRange);
  req.set_attenuation_linear(_attLinear);
  req.set_attenuation_constant(_attConstant);
  req.set_attenuation_quadratic(_attQuadratic);
  req.set_cast_shadows(_castShadows);
  req.set_intensity(_intensity);
  if (_type == 0)
    req.set_type(ignition::msgs::Light::POINT);
  else if (_type == 1)
    req.set_type(ignition::msgs::Light::SPOT);
  else
    req.set_type(ignition::msgs::Light::DIRECTIONAL);

  if (_type == 1)  // sdf::LightType::SPOT
  {
    req.set_spot_inner_angle(_innerAngle);
    req.set_spot_outer_angle(_outerAngle);
    req.set_spot_falloff(_falloff);
  }

  // if sdf::LightType::SPOT || sdf::LightType::DIRECTIONAL
  if (_type == 1 || _type == 2)
  {
    ignition::msgs::Set(req.mutable_direction(),
      ignition::math::Vector3d(_directionX, _directionY, _directionZ));
  }

  auto lightConfigService = "/world/" + this->dataPtr->worldName +
    "/light_config";
  lightConfigService = transport::TopicUtils::AsValidTopic(lightConfigService);
  if (lightConfigService.empty())
  {
    ignerr << "Invalid light command service topic provided" << std::endl;
    return;
  }
  this->dataPtr->node.Request(lightConfigService, req, cb);
}

/////////////////////////////////////////////////
void ComponentInspector::OnPhysics(double _stepSize, double _realTimeFactor)
{
  std::function<void(const ignition::msgs::Boolean &, const bool)> cb =
      [](const ignition::msgs::Boolean &/*_rep*/, const bool _result)
  {
    if (!_result)
        ignerr << "Error setting physics parameters" << std::endl;
  };

  ignition::msgs::Physics req;
  req.set_max_step_size(_stepSize);
  req.set_real_time_factor(_realTimeFactor);
  auto physicsCmdService = "/world/" + this->dataPtr->worldName
      + "/set_physics";
  physicsCmdService = transport::TopicUtils::AsValidTopic(physicsCmdService);
  if (physicsCmdService.empty())
  {
    ignerr << "Invalid physics command service topic provided" << std::endl;
    return;
  }
  this->dataPtr->node.Request(physicsCmdService, req, cb);
}

/////////////////////////////////////////////////
void ComponentInspector::OnSphericalCoordinates(QString _surface,
    double _latitude, double _longitude, double _elevation,
    double _heading)
{
  if (_surface != QString("EARTH_WGS84"))
  {
    ignerr << "Surface [" << _surface.toStdString() << "] not supported."
           << std::endl;
    return;
  }

  std::function<void(const msgs::Boolean &, const bool)> cb =
      [](const msgs::Boolean &/*_rep*/, const bool _result)
  {
    if (!_result)
      ignerr << "Error setting spherical coordinates." << std::endl;
  };

  msgs::SphericalCoordinates req;
  req.set_surface_model(msgs::SphericalCoordinates::EARTH_WGS84);
  req.set_latitude_deg(_latitude);
  req.set_longitude_deg(_longitude);
  req.set_elevation(_elevation);
  req.set_heading_deg(_heading);

  auto sphericalCoordsCmdService = "/world/" + this->dataPtr->worldName
      + "/set_spherical_coordinates";
  sphericalCoordsCmdService =
      transport::TopicUtils::AsValidTopic(sphericalCoordsCmdService);
  if (sphericalCoordsCmdService.empty())
  {
    ignerr << "Invalid spherical coordinates service" << std::endl;
    return;
  }
  this->dataPtr->node.Request(sphericalCoordsCmdService, req, cb);
}

/////////////////////////////////////////////////
bool ComponentInspector::NestedModel() const
{
  return this->dataPtr->nestedModel;
}

/////////////////////////////////////////////////
void ComponentInspector::OnAddEntity(const QString &_entity,
    const QString &_type)
{
  // currently just assumes parent is the model
  // todo(anyone) support adding visuals / collisions / sensors to links
  ignition::gazebo::gui::events::ModelEditorAddEntity addEntityEvent(
      _entity, _type, this->dataPtr->entity, QString(""));
<<<<<<< HEAD
=======

>>>>>>> cebbedc2
  ignition::gui::App()->sendEvent(
      ignition::gui::App()->findChild<ignition::gui::MainWindow *>(),
      &addEntityEvent);
}

/////////////////////////////////////////////////
void ComponentInspector::OnLoadMesh(const QString &_entity,
    const QString &_type, const QString &_mesh)
{
  std::string meshStr = _mesh.toStdString();
  if (QUrl(_mesh).isLocalFile())
  {
    // mesh to sdf model
    common::rtrim(meshStr);

    if (!common::MeshManager::Instance()->IsValidFilename(meshStr))
    {
      QString errTxt = QString::fromStdString("Invalid URI: " + meshStr +
        "\nOnly mesh file types DAE, OBJ, and STL are supported.");
      return;
    }

    ignition::gazebo::gui::events::ModelEditorAddEntity addEntityEvent(
        _entity, _type, this->dataPtr->entity, QString(meshStr.c_str()));
    ignition::gui::App()->sendEvent(
        ignition::gui::App()->findChild<ignition::gui::MainWindow *>(),
        &addEntityEvent);
  }
}

// Register this plugin
IGNITION_ADD_PLUGIN(ignition::gazebo::ComponentInspector,
                    ignition::gui::Plugin)<|MERGE_RESOLUTION|>--- conflicted
+++ resolved
@@ -99,7 +99,7 @@
     public: bool locked{false};
 
     /// \brief Whether updates are currently paused.
-    public: bool paused{true};
+    public: bool paused{false};
 
     /// \brief Transport node for making command requests
     public: transport::Node node;
@@ -418,7 +418,6 @@
 void ComponentInspector::Update(const UpdateInfo &_info,
     EntityComponentManager &_ecm)
 {
-  this->SetPaused(_info.paused);
   IGN_PROFILE("ComponentInspector::Update");
 
   auto componentTypes = _ecm.ComponentTypes(this->dataPtr->entity);
@@ -883,11 +882,8 @@
 /////////////////////////////////////////////////
 void ComponentInspector::SetPaused(bool _paused)
 {
-  if (this->dataPtr->paused != _paused)
-  {
-    this->dataPtr->paused = _paused;
-    this->PausedChanged();
-  }
+  this->dataPtr->paused = _paused;
+  this->PausedChanged();
 }
 
 /////////////////////////////////////////////////
@@ -1047,10 +1043,7 @@
   // todo(anyone) support adding visuals / collisions / sensors to links
   ignition::gazebo::gui::events::ModelEditorAddEntity addEntityEvent(
       _entity, _type, this->dataPtr->entity, QString(""));
-<<<<<<< HEAD
-=======
-
->>>>>>> cebbedc2
+
   ignition::gui::App()->sendEvent(
       ignition::gui::App()->findChild<ignition::gui::MainWindow *>(),
       &addEntityEvent);
