/*
 * Copyright (C) 2020 Open Source Robotics Foundation
 *
 * Licensed under the Apache License, Version 2.0 (the "License");
 * you may not use this file except in compliance with the License.
 * You may obtain a copy of the License at
 *
 *     http://www.apache.org/licenses/LICENSE-2.0
 *
 * Unless required by applicable law or agreed to in writing, software
 * distributed under the License is distributed on an "AS IS" BASIS,
 * WITHOUT WARRANTIES OR CONDITIONS OF ANY KIND, either express or implied.
 * See the License for the specific language governing permissions and
 * limitations under the License.
 *
*/

#include <iostream>
#include <list>
#include <map>
#include <regex>
#include <vector>

#include <ignition/common/Console.hh>
#include <ignition/common/MeshManager.hh>
#include <ignition/common/Profiler.hh>
#include <ignition/gui/Application.hh>
#include <ignition/gui/MainWindow.hh>
#include <ignition/plugin/Register.hh>
#include <ignition/transport/Node.hh>

#include "ignition/gazebo/components/Actor.hh"
#include "ignition/gazebo/components/AngularAcceleration.hh"
#include "ignition/gazebo/components/AngularVelocity.hh"
#include "ignition/gazebo/components/CastShadows.hh"
#include "ignition/gazebo/components/ChildLinkName.hh"
#include "ignition/gazebo/components/Collision.hh"
#include "ignition/gazebo/components/Factory.hh"
#include "ignition/gazebo/components/Gravity.hh"
#include "ignition/gazebo/components/Joint.hh"
#include "ignition/gazebo/components/Level.hh"
#include "ignition/gazebo/components/Light.hh"
#include "ignition/gazebo/components/LightCmd.hh"
#include "ignition/gazebo/components/LightType.hh"
#include "ignition/gazebo/components/LinearAcceleration.hh"
#include "ignition/gazebo/components/LinearVelocity.hh"
#include "ignition/gazebo/components/LinearVelocitySeed.hh"
#include "ignition/gazebo/components/Link.hh"
#include "ignition/gazebo/components/MagneticField.hh"
#include "ignition/gazebo/components/Model.hh"
#include "ignition/gazebo/components/Name.hh"
#include "ignition/gazebo/components/ParentEntity.hh"
#include "ignition/gazebo/components/ParentLinkName.hh"
#include "ignition/gazebo/components/Performer.hh"
#include "ignition/gazebo/components/PerformerAffinity.hh"
#include "ignition/gazebo/components/Physics.hh"
#include "ignition/gazebo/components/PhysicsEnginePlugin.hh"
#include "ignition/gazebo/components/Pose.hh"
#include "ignition/gazebo/components/PoseCmd.hh"
#include "ignition/gazebo/components/RenderEngineGuiPlugin.hh"
#include "ignition/gazebo/components/RenderEngineServerPlugin.hh"
#include "ignition/gazebo/components/SelfCollide.hh"
#include "ignition/gazebo/components/Sensor.hh"
#include "ignition/gazebo/components/SourceFilePath.hh"
#include "ignition/gazebo/components/SphericalCoordinates.hh"
#include "ignition/gazebo/components/Static.hh"
#include "ignition/gazebo/components/Visual.hh"
#include "ignition/gazebo/components/WindMode.hh"
#include "ignition/gazebo/components/World.hh"
#include "ignition/gazebo/EntityComponentManager.hh"
#include "ignition/gazebo/gui/GuiEvents.hh"

#include "AirPressure.hh"
#include "Altimeter.hh"
#include "ComponentInspector.hh"
#include "Imu.hh"
<<<<<<< HEAD
#include "JointType.hh"
=======
#include "Lidar.hh"
>>>>>>> d392d0fc
#include "Magnetometer.hh"
#include "ModelEditor.hh"

namespace ignition::gazebo
{
  class ComponentInspectorPrivate
  {
    /// \brief Model holding all the current components.
    public: ComponentsModel componentsModel;

    /// \brief Entity being inspected. Default to world.
    public: Entity entity{1};

    /// \brief World entity
    public: Entity worldEntity{kNullEntity};

    /// \brief Name of the world
    public: std::string worldName;

    /// \brief Entity name
    public: std::string entityName;

    /// \brief Entity type, such as 'world' or 'model'.
    public: QString type;

    /// \brief Nested model or not
    public: bool nestedModel = false;

    /// \brief If a model, keep track of available links
    public: QStringList modelLinks = {};

    /// \brief Whether currently locked on a given entity
    public: bool locked{false};

    /// \brief Whether updates are currently paused.
    public: bool paused{false};

    /// \brief Whether simulation is currently paused.
    public: bool simPaused{true};

    /// \brief Transport node for making command requests
    public: transport::Node node;

    /// \brief Transport node for making command requests
    public: ModelEditor modelEditor;

    /// \brief Air pressure sensor inspector elements
    public: std::unique_ptr<ignition::gazebo::AirPressure> airPressure;

    /// \brief Altimeter sensor inspector elements
    public: std::unique_ptr<ignition::gazebo::Altimeter> altimeter;

    /// \brief Imu inspector elements
    public: std::unique_ptr<ignition::gazebo::Imu> imu;

<<<<<<< HEAD
    /// \brief Joint inspector elements
    public: std::unique_ptr<ignition::gazebo::JointType> joint;
=======
    /// \brief Lidar inspector elements
    public: std::unique_ptr<ignition::gazebo::Lidar> lidar;
>>>>>>> d392d0fc

    /// \brief Magnetometer inspector elements
    public: std::unique_ptr<ignition::gazebo::Magnetometer> magnetometer;

    /// \brief Set of callbacks to execute during the Update function.
    public: std::vector<
            std::function<void(EntityComponentManager &)>> updateCallbacks;

    /// \brief A map of component type to creation functions.
    public: std::map<ComponentTypeId, ComponentCreator> componentCreators;
  };
}

using namespace ignition;
using namespace gazebo;

//////////////////////////////////////////////////
template<>
void ignition::gazebo::setData(QStandardItem *_item, const math::Pose3d &_data)
{
  if (nullptr == _item)
    return;

  _item->setData(QString("Pose3d"),
      ComponentsModel::RoleNames().key("dataType"));
  _item->setData(QList({
    QVariant(_data.Pos().X()),
    QVariant(_data.Pos().Y()),
    QVariant(_data.Pos().Z()),
    QVariant(_data.Rot().Roll()),
    QVariant(_data.Rot().Pitch()),
    QVariant(_data.Rot().Yaw())
  }), ComponentsModel::RoleNames().key("data"));
}

//////////////////////////////////////////////////
template<>
void ignition::gazebo::setData(QStandardItem *_item, const msgs::Light &_data)
{
  if (nullptr == _item)
    return;

  int lightType = -1;
  if (_data.type() == msgs::Light::POINT)
  {
    lightType = 0;
  }
  else if (_data.type() == msgs::Light::SPOT)
  {
    lightType = 1;
  }
  else if (_data.type() == msgs::Light::DIRECTIONAL)
  {
    lightType = 2;
  }

  _item->setData(QString("Light"),
      ComponentsModel::RoleNames().key("dataType"));
  _item->setData(QList({
    QVariant(_data.specular().r()),
    QVariant(_data.specular().g()),
    QVariant(_data.specular().b()),
    QVariant(_data.specular().a()),
    QVariant(_data.diffuse().r()),
    QVariant(_data.diffuse().g()),
    QVariant(_data.diffuse().b()),
    QVariant(_data.diffuse().a()),
    QVariant(_data.range()),
    QVariant(_data.attenuation_linear()),
    QVariant(_data.attenuation_constant()),
    QVariant(_data.attenuation_quadratic()),
    QVariant(_data.cast_shadows()),
    QVariant(_data.direction().x()),
    QVariant(_data.direction().y()),
    QVariant(_data.direction().z()),
    QVariant(_data.spot_inner_angle()),
    QVariant(_data.spot_outer_angle()),
    QVariant(_data.spot_falloff()),
    QVariant(_data.intensity()),
    QVariant(lightType)
  }), ComponentsModel::RoleNames().key("data"));
}

//////////////////////////////////////////////////
template<>
void ignition::gazebo::setData(QStandardItem *_item,
    const math::Vector3d &_data)
{
  if (nullptr == _item)
    return;

  _item->setData(QString("Vector3d"),
      ComponentsModel::RoleNames().key("dataType"));
  _item->setData(QList({
    QVariant(_data.X()),
    QVariant(_data.Y()),
    QVariant(_data.Z())
  }), ComponentsModel::RoleNames().key("data"));
}

//////////////////////////////////////////////////
template<>
void ignition::gazebo::setData(QStandardItem *_item, const std::string &_data)
{
  if (nullptr == _item)
    return;

  _item->setData(QString("String"),
      ComponentsModel::RoleNames().key("dataType"));
  _item->setData(QString::fromStdString(_data),
      ComponentsModel::RoleNames().key("data"));
}

//////////////////////////////////////////////////
template<>
void ignition::gazebo::setData(QStandardItem *_item,
    const std::ostringstream &_data)
{
  if (nullptr == _item)
    return;

  _item->setData(QString("Raw"),
      ComponentsModel::RoleNames().key("dataType"));
  _item->setData(QString::fromStdString(_data.str()),
      ComponentsModel::RoleNames().key("data"));
}

//////////////////////////////////////////////////
template<>
void ignition::gazebo::setData(QStandardItem *_item, const bool &_data)
{
  if (nullptr == _item)
    return;

  _item->setData(QString("Boolean"),
      ComponentsModel::RoleNames().key("dataType"));
  _item->setData(_data, ComponentsModel::RoleNames().key("data"));
}

//////////////////////////////////////////////////
template<>
void ignition::gazebo::setData(QStandardItem *_item, const int &_data)
{
  if (nullptr == _item)
    return;

  _item->setData(QString("Integer"),
      ComponentsModel::RoleNames().key("dataType"));
  _item->setData(_data, ComponentsModel::RoleNames().key("data"));
}

//////////////////////////////////////////////////
template<>
void ignition::gazebo::setData(QStandardItem *_item, const double &_data)
{
  if (nullptr == _item)
    return;

  _item->setData(QString("Float"),
      ComponentsModel::RoleNames().key("dataType"));
  _item->setData(_data, ComponentsModel::RoleNames().key("data"));
}

//////////////////////////////////////////////////
template<>
void ignition::gazebo::setData(QStandardItem *_item, const sdf::Physics &_data)
{
  if (nullptr == _item)
    return;

  _item->setData(QString("Physics"),
      ComponentsModel::RoleNames().key("dataType"));
  _item->setData(QList({
    QVariant(_data.MaxStepSize()),
    QVariant(_data.RealTimeFactor())
  }), ComponentsModel::RoleNames().key("data"));
}

//////////////////////////////////////////////////
template<>
void ignition::gazebo::setData(QStandardItem *_item,
    const math::SphericalCoordinates &_data)
{
  if (nullptr == _item)
    return;

  _item->setData(QString("SphericalCoordinates"),
      ComponentsModel::RoleNames().key("dataType"));
  _item->setData(QList({
    QVariant(QString::fromStdString(math::SphericalCoordinates::Convert(
        _data.Surface()))),
    QVariant(_data.LatitudeReference().Degree()),
    QVariant(_data.LongitudeReference().Degree()),
    QVariant(_data.ElevationReference()),
    QVariant(_data.HeadingOffset().Degree()),
  }), ComponentsModel::RoleNames().key("data"));
}

//////////////////////////////////////////////////
void ignition::gazebo::setUnit(QStandardItem *_item, const std::string &_unit)
{
  if (nullptr == _item)
    return;

  _item->setData(QString::fromStdString(_unit),
      ComponentsModel::RoleNames().key("unit"));
}

/////////////////////////////////////////////////
std::string shortName(const std::string &_typeName)
{
  // Remove namespaces
  auto name = _typeName.substr(_typeName.rfind('.')+1);

  // Split CamelCase
  std::regex reg("(\\B[A-Z])");
  name = std::regex_replace(name, reg, " $1");

  return name;
}

/////////////////////////////////////////////////
ComponentsModel::ComponentsModel() : QStandardItemModel()
{
}

/////////////////////////////////////////////////
QStandardItem *ComponentsModel::AddComponentType(
    ignition::gazebo::ComponentTypeId _typeId)
{
  IGN_PROFILE_THREAD_NAME("Qt thread");
  IGN_PROFILE("ComponentsModel::AddComponentType");

  auto typeName = QString::fromStdString(
      components::Factory::Instance()->Name(_typeId));

  auto itemIt = this->items.find(_typeId);

  // Existing component item
  if (itemIt != this->items.end())
  {
    return itemIt->second;
  }

  // New component item
  auto item = new QStandardItem(typeName);
  item->setData(QString::fromStdString(shortName(
      typeName.toStdString())), this->roleNames().key("shortName"));
  item->setData(typeName, this->roleNames().key("typeName"));
  item->setData(QString::number(_typeId),
      this->roleNames().key("typeId"));

  this->invisibleRootItem()->appendRow(item);
  this->items[_typeId] = item;
  return item;
}

/////////////////////////////////////////////////
void ComponentsModel::RemoveComponentType(
      ignition::gazebo::ComponentTypeId _typeId)
{
  IGN_PROFILE_THREAD_NAME("Qt thread");
  IGN_PROFILE("ComponentsModel::RemoveComponentType");

  auto itemIt = this->items.find(_typeId);

  // Existing component item
  if (itemIt != this->items.end())
  {
    this->invisibleRootItem()->removeRow(itemIt->second->row());
    this->items.erase(_typeId);
  }
}

/////////////////////////////////////////////////
QHash<int, QByteArray> ComponentsModel::roleNames() const
{
  return ComponentsModel::RoleNames();
}

/////////////////////////////////////////////////
QHash<int, QByteArray> ComponentsModel::RoleNames()
{
  return {std::pair(100, "typeName"),
          std::pair(101, "typeId"),
          std::pair(102, "shortName"),
          std::pair(103, "dataType"),
          std::pair(104, "unit"),
          std::pair(105, "data"),
          std::pair(106, "entity")};
}

/////////////////////////////////////////////////
ComponentInspector::ComponentInspector()
  : GuiSystem(), dataPtr(std::make_unique<ComponentInspectorPrivate>())
{
  qRegisterMetaType<ignition::gazebo::ComponentTypeId>();
}

/////////////////////////////////////////////////
ComponentInspector::~ComponentInspector() = default;

/////////////////////////////////////////////////
void ComponentInspector::LoadConfig(const tinyxml2::XMLElement *)
{
  if (this->title.empty())
    this->title = "Component inspector";

  ignition::gui::App()->findChild<
      ignition::gui::MainWindow *>()->installEventFilter(this);

  // Connect model
  this->Context()->setContextProperty(
      "ComponentsModel", &this->dataPtr->componentsModel);

  this->dataPtr->modelEditor.Load();

  // Create air pressure
  this->dataPtr->airPressure = std::make_unique<AirPressure>(this);

  // Create altimeter
  this->dataPtr->altimeter = std::make_unique<Altimeter>(this);

  // Create the imu
  this->dataPtr->imu = std::make_unique<Imu>(this);

<<<<<<< HEAD
  // Create the joint
  this->dataPtr->joint = std::make_unique<JointType>(this);
=======
  // Create the lidar
  this->dataPtr->lidar = std::make_unique<Lidar>(this);
>>>>>>> d392d0fc

  // Create the magnetometer
  this->dataPtr->magnetometer = std::make_unique<Magnetometer>(this);
}

//////////////////////////////////////////////////
void ComponentInspector::Update(const UpdateInfo &_info,
    EntityComponentManager &_ecm)
{
  IGN_PROFILE("ComponentInspector::Update");

  this->SetSimPaused(_info.paused);

  auto componentTypes = _ecm.ComponentTypes(this->dataPtr->entity);

  // List all components
  for (const auto &typeId : componentTypes)
  {
    // Type components
    if (typeId == components::World::typeId)
    {
      this->dataPtr->worldEntity = this->dataPtr->entity;
      this->SetType("world");
      continue;
    }

    if (typeId == components::Model::typeId)
    {
      this->SetType("model");

      // check if entity is nested model
      auto parentComp = _ecm.Component<components::ParentEntity>(
           this->dataPtr->entity);
      if (parentComp)
      {
        auto modelComp = _ecm.Component<components::Model>(parentComp->Data());
        this->dataPtr->nestedModel = (modelComp);
      }
      this->NestedModelChanged();

      // Get available links for the model.
      this->dataPtr->modelLinks.clear();
      this->dataPtr->modelLinks.append("world");
      _ecm.EachNoCache<
        components::Name,
        components::Link,
        components::ParentEntity>([&](const ignition::gazebo::Entity &,
              const components::Name *_name,
              const components::Link *,
              const components::ParentEntity *_parent) -> bool
            {
              if (_parent->Data() == this->dataPtr->entity)
              {
                this->dataPtr->modelLinks.push_back(
                    QString::fromStdString(_name->Data()));
              }
              return true;
            });
      this->ModelLinksChanged();
      continue;
    }

    if (typeId == components::Link::typeId)
    {
      this->SetType("link");
      continue;
    }

    if (typeId == components::Collision::typeId)
    {
      this->SetType("collision");
      continue;
    }

    if (typeId == components::Visual::typeId)
    {
      this->SetType("visual");
      continue;
    }

    if (typeId == components::Sensor::typeId)
    {
      this->SetType("sensor");
      continue;
    }

    if (typeId == components::Joint::typeId)
    {
      this->SetType("joint");
      continue;
    }

    if (typeId == components::Performer::typeId)
    {
      this->SetType("performer");
      continue;
    }

    if (typeId == components::Level::typeId)
    {
      this->SetType("level");
      continue;
    }

    if (typeId == components::Actor::typeId)
    {
      this->SetType("actor");
      continue;
    }

    // Get component item
    QStandardItem *item;
    auto itemIt = this->dataPtr->componentsModel.items.find(typeId);
    if (itemIt != this->dataPtr->componentsModel.items.end())
    {
      item = itemIt->second;
    }
    // Add component to list
    else
    {
      item = this->dataPtr->componentsModel.AddComponentType(typeId);
    }

    item->setData(QString::number(this->dataPtr->entity),
                  ComponentsModel::RoleNames().key("entity"));

    if (nullptr == item)
    {
      ignerr << "Failed to get item for component type [" << typeId << "]"
             << std::endl;
      continue;
    }

    // Populate component-specific data
    if (typeId == components::AngularAcceleration::typeId)
    {
      auto comp = _ecm.Component<components::AngularAcceleration>(
          this->dataPtr->entity);
      if (comp)
      {
        setData(item, comp->Data());
        setUnit(item, "rad/s\u00B2");
      }
    }
    else if (typeId == components::AngularVelocity::typeId)
    {
      auto comp = _ecm.Component<components::AngularVelocity>(
          this->dataPtr->entity);
      if (comp)
      {
        setData(item, comp->Data());
        setUnit(item, "rad/s");
      }
    }
    else if (typeId == components::AnimationName::typeId)
    {
      auto comp = _ecm.Component<components::AnimationName>(
          this->dataPtr->entity);
      if (comp)
        setData(item, comp->Data());
    }
    else if (typeId == components::CastShadows::typeId)
    {
      auto comp = _ecm.Component<components::CastShadows>(
          this->dataPtr->entity);
      if (comp)
        setData(item, comp->Data());
    }
    else if (typeId == components::ChildLinkName::typeId)
    {
      auto comp = _ecm.Component<components::ChildLinkName>(
          this->dataPtr->entity);
      if (comp)
        setData(item, comp->Data());
    }
    else if (typeId == components::Gravity::typeId)
    {
      auto comp = _ecm.Component<components::Gravity>(this->dataPtr->entity);
      if (comp)
      {
        setData(item, comp->Data());
        setUnit(item, "m/s\u00B2");
      }
    }
    else if (typeId == components::LinearAcceleration::typeId)
    {
      auto comp = _ecm.Component<components::LinearAcceleration>(
          this->dataPtr->entity);
      if (comp)
      {
        setData(item, comp->Data());
        setUnit(item, "m/s\u00B2");
      }
    }
    else if (typeId == components::LinearVelocity::typeId)
    {
      auto comp = _ecm.Component<components::LinearVelocity>(
          this->dataPtr->entity);
      if (comp)
      {
        setData(item, comp->Data());
        setUnit(item, "m/s");
      }
    }
    else if (typeId == components::MagneticField::typeId)
    {
      auto comp = _ecm.Component<components::MagneticField>(
          this->dataPtr->entity);
      if (comp)
      {
        setData(item, comp->Data());
        setUnit(item, "T");
      }
    }
    else if (typeId == components::Name::typeId)
    {
      auto comp = _ecm.Component<components::Name>(this->dataPtr->entity);
      if (comp)
        setData(item, comp->Data());

      if (this->dataPtr->entity == this->dataPtr->worldEntity)
        this->dataPtr->worldName = comp->Data();
      this->dataPtr->entityName = comp->Data();
    }
    else if (typeId == components::LightType::typeId)
    {
      auto comp = _ecm.Component<components::LightType>(this->dataPtr->entity);
      if (comp)
        setData(item, comp->Data());
    }
    else if (typeId == components::ParentEntity::typeId)
    {
      auto comp = _ecm.Component<components::ParentEntity>(
          this->dataPtr->entity);
      if (comp)
        setData(item, comp->Data());
    }
    else if (typeId == components::ParentLinkName::typeId)
    {
      auto comp = _ecm.Component<components::ParentLinkName>(
          this->dataPtr->entity);
      if (comp)
        setData(item, comp->Data());
    }
    else if (typeId == components::PerformerAffinity::typeId)
    {
      auto comp = _ecm.Component<components::PerformerAffinity>(
          this->dataPtr->entity);
      if (comp)
        setData(item, comp->Data());
    }
    else if (typeId == components::Light::typeId)
    {
      this->SetType("light");
      auto comp = _ecm.Component<components::Light>(this->dataPtr->entity);
      if (comp)
      {
        msgs::Light lightMsgs = convert<msgs::Light>(comp->Data());
        setData(item, lightMsgs);
      }
    }
    else if (typeId == components::Physics::typeId)
    {
      auto comp = _ecm.Component<components::Physics>(this->dataPtr->entity);
      if (comp)
        setData(item, comp->Data());
    }
    else if (typeId == components::PhysicsCollisionDetector::typeId)
    {
      auto comp = _ecm.Component<components::PhysicsCollisionDetector>(
          this->dataPtr->entity);
      if (comp)
        setData(item, comp->Data());
    }
    else if (typeId == components::PhysicsSolver::typeId)
    {
      auto comp = _ecm.Component<components::PhysicsSolver>(
          this->dataPtr->entity);
      if (comp)
        setData(item, comp->Data());
    }
    else if (typeId == components::Pose::typeId)
    {
      auto comp = _ecm.Component<components::Pose>(this->dataPtr->entity);
      if (comp)
        setData(item, comp->Data());
    }
    else if (typeId == components::RenderEngineGuiPlugin::typeId)
    {
      auto comp = _ecm.Component<components::RenderEngineGuiPlugin>(
          this->dataPtr->entity);
      if (comp)
        setData(item, comp->Data());
    }
    else if (typeId == components::RenderEngineServerPlugin::typeId)
    {
      auto comp = _ecm.Component<components::RenderEngineServerPlugin>(
          this->dataPtr->entity);
      if (comp)
        setData(item, comp->Data());
    }
    else if (typeId == components::Static::typeId)
    {
      auto comp = _ecm.Component<components::Static>(this->dataPtr->entity);
      if (comp)
        setData(item, comp->Data());
    }
    else if (typeId == components::SelfCollide::typeId)
    {
      auto comp =
          _ecm.Component<components::SelfCollide>(this->dataPtr->entity);
      if (comp)
        setData(item, comp->Data());
    }
    else if (typeId == components::SensorTopic::typeId)
    {
      auto comp =
          _ecm.Component<components::SensorTopic>(this->dataPtr->entity);
      if (comp)
        setData(item, comp->Data());
    }
    else if (typeId == components::SourceFilePath::typeId)
    {
      auto comp =
          _ecm.Component<components::SourceFilePath>(this->dataPtr->entity);
      if (comp)
        setData(item, comp->Data());
    }
    else if (typeId == components::SphericalCoordinates::typeId)
    {
      auto comp = _ecm.Component<components::SphericalCoordinates>(
          this->dataPtr->entity);
      if (comp)
        setData(item, comp->Data());
    }
    else if (typeId == components::WindMode::typeId)
    {
      auto comp = _ecm.Component<components::WindMode>(this->dataPtr->entity);
      if (comp)
        setData(item, comp->Data());
    }
    else if (typeId == components::WorldAngularAcceleration::typeId)
    {
      auto comp = _ecm.Component<components::WorldAngularAcceleration>(
          this->dataPtr->entity);
      if (comp)
      {
        setData(item, comp->Data());
        setUnit(item, "rad/s\u00B2");
      }
    }
    else if (typeId == components::WorldLinearVelocity::typeId)
    {
      auto comp = _ecm.Component<components::WorldLinearVelocity>(
          this->dataPtr->entity);
      if (comp)
      {
        setData(item, comp->Data());
        setUnit(item, "m/s");
      }
    }
    else if (typeId == components::WorldLinearVelocitySeed::typeId)
    {
      auto comp = _ecm.Component<components::WorldLinearVelocitySeed>(
          this->dataPtr->entity);
      if (comp)
      {
        setData(item, comp->Data());
        setUnit(item, "m/s");
      }
    }
    else if (typeId == components::WorldPose::typeId)
    {
      auto comp = _ecm.Component<components::WorldPose>(this->dataPtr->entity);
      if (comp)
        setData(item, comp->Data());
    }
    else if (typeId == components::WorldPoseCmd::typeId)
    {
      auto comp = _ecm.Component<components::WorldPoseCmd>(
          this->dataPtr->entity);
      if (comp)
        setData(item, comp->Data());
    }
    else if (this->dataPtr->componentCreators.find(typeId) !=
          this->dataPtr->componentCreators.end())
    {
      this->dataPtr->componentCreators[typeId](
          _ecm, this->dataPtr->entity, item);
    }
  }

  // Remove components no longer present - list items to remove
  std::list<ignition::gazebo::ComponentTypeId> itemsToRemove;
  for (auto itemIt : this->dataPtr->componentsModel.items)
  {
    auto typeId = itemIt.first;
    if (componentTypes.find(typeId) == componentTypes.end())
    {
      itemsToRemove.push_back(typeId);
    }
  }

  // Remove components in list
  for (auto typeId : itemsToRemove)
  {
    QMetaObject::invokeMethod(&this->dataPtr->componentsModel,
        "RemoveComponentType",
        Qt::QueuedConnection,
        Q_ARG(ignition::gazebo::ComponentTypeId, typeId));
  }

  this->dataPtr->modelEditor.Update(_info, _ecm);

  // Process all of the update callbacks
  for (auto cb : this->dataPtr->updateCallbacks)
    cb(_ecm);
  this->dataPtr->updateCallbacks.clear();
}

/////////////////////////////////////////////////
void ComponentInspector::AddUpdateCallback(UpdateCallback _cb)
{
  this->dataPtr->updateCallbacks.push_back(_cb);
}

/////////////////////////////////////////////////
void ComponentInspector::RegisterComponentCreator(ComponentTypeId _id,
    ComponentCreator _creatorFn)
{
  this->dataPtr->componentCreators[_id] = _creatorFn;
}

/////////////////////////////////////////////////
bool ComponentInspector::eventFilter(QObject *_obj, QEvent *_event)
{
  if (!this->dataPtr->locked)
  {
    if (_event->type() == gazebo::gui::events::EntitiesSelected::kType)
    {
      auto event = reinterpret_cast<gui::events::EntitiesSelected *>(_event);
      if (event && !event->Data().empty())
      {
        this->SetEntity(*event->Data().begin());
      }
    }

    if (_event->type() == gazebo::gui::events::DeselectAllEntities::kType)
    {
      auto event = reinterpret_cast<gui::events::DeselectAllEntities *>(
          _event);
      if (event)
      {
        this->SetEntity(kNullEntity);
      }
    }
  }

  // Standard event processing
  return QObject::eventFilter(_obj, _event);
}

/////////////////////////////////////////////////
int ComponentInspector::Entity() const
{
  return this->dataPtr->entity;
}

/////////////////////////////////////////////////
void ComponentInspector::SetEntity(const int &_entity)
{
  // If nothing is selected, display world properties
  if (_entity == kNullEntity)
  {
    this->dataPtr->entity = this->dataPtr->worldEntity;
  }
  else
  {
    this->dataPtr->entity = _entity;
  }
  this->EntityChanged();
}

/////////////////////////////////////////////////
QString ComponentInspector::Type() const
{
  return this->dataPtr->type;
}

/////////////////////////////////////////////////
void ComponentInspector::SetType(const QString &_type)
{
  this->dataPtr->type = _type;
  this->TypeChanged();
}

/////////////////////////////////////////////////
bool ComponentInspector::Locked() const
{
  return this->dataPtr->locked;
}

/////////////////////////////////////////////////
void ComponentInspector::SetLocked(bool _locked)
{
  this->dataPtr->locked = _locked;
  this->LockedChanged();
}

/////////////////////////////////////////////////
bool ComponentInspector::SimPaused() const
{
  return this->dataPtr->simPaused;
}

/////////////////////////////////////////////////
void ComponentInspector::SetSimPaused(bool _paused)
{
  if (_paused != this->dataPtr->simPaused)
  {
    this->dataPtr->simPaused = _paused;
    this->SimPausedChanged();
  }
}

/////////////////////////////////////////////////
bool ComponentInspector::Paused() const
{
  return this->dataPtr->paused;
}

/////////////////////////////////////////////////
void ComponentInspector::SetPaused(bool _paused)
{
  this->dataPtr->paused = _paused;
  this->PausedChanged();
}

/////////////////////////////////////////////////
void ComponentInspector::OnPose(double _x, double _y, double _z, double _roll,
    double _pitch, double _yaw)
{
  std::function<void(const ignition::msgs::Boolean &, const bool)> cb =
      [](const ignition::msgs::Boolean &/*_rep*/, const bool _result)
  {
    if (!_result)
        ignerr << "Error setting pose" << std::endl;
  };

  ignition::msgs::Pose req;
  req.set_id(this->dataPtr->entity);
  msgs::Set(req.mutable_position(), math::Vector3d(_x, _y, _z));
  msgs::Set(req.mutable_orientation(), math::Quaterniond(_roll, _pitch, _yaw));
  auto poseCmdService = "/world/" + this->dataPtr->worldName
      + "/set_pose";
  this->dataPtr->node.Request(poseCmdService, req, cb);
}

/////////////////////////////////////////////////
void ComponentInspector::OnLight(
  double _rSpecular, double _gSpecular, double _bSpecular, double _aSpecular,
  double _rDiffuse, double _gDiffuse, double _bDiffuse, double _aDiffuse,
  double _attRange, double _attLinear, double _attConstant,
  double _attQuadratic, bool _castShadows, double _directionX,
  double _directionY, double _directionZ, double _innerAngle,
  double _outerAngle, double _falloff, double _intensity, int _type)
{
  std::function<void(const ignition::msgs::Boolean &, const bool)> cb =
      [](const ignition::msgs::Boolean &/*_rep*/, const bool _result)
  {
    if (!_result)
      ignerr << "Error setting light configuration" << std::endl;
  };

  ignition::msgs::Light req;
  req.set_name(this->dataPtr->entityName);
  req.set_id(this->dataPtr->entity);
  ignition::msgs::Set(req.mutable_diffuse(),
    ignition::math::Color(_rDiffuse, _gDiffuse, _bDiffuse, _aDiffuse));
  ignition::msgs::Set(req.mutable_specular(),
    ignition::math::Color(_rSpecular, _gSpecular, _bSpecular, _aSpecular));
  req.set_range(_attRange);
  req.set_attenuation_linear(_attLinear);
  req.set_attenuation_constant(_attConstant);
  req.set_attenuation_quadratic(_attQuadratic);
  req.set_cast_shadows(_castShadows);
  req.set_intensity(_intensity);
  if (_type == 0)
    req.set_type(ignition::msgs::Light::POINT);
  else if (_type == 1)
    req.set_type(ignition::msgs::Light::SPOT);
  else
    req.set_type(ignition::msgs::Light::DIRECTIONAL);

  if (_type == 1)  // sdf::LightType::SPOT
  {
    req.set_spot_inner_angle(_innerAngle);
    req.set_spot_outer_angle(_outerAngle);
    req.set_spot_falloff(_falloff);
  }

  // if sdf::LightType::SPOT || sdf::LightType::DIRECTIONAL
  if (_type == 1 || _type == 2)
  {
    ignition::msgs::Set(req.mutable_direction(),
      ignition::math::Vector3d(_directionX, _directionY, _directionZ));
  }

  auto lightConfigService = "/world/" + this->dataPtr->worldName +
    "/light_config";
  lightConfigService = transport::TopicUtils::AsValidTopic(lightConfigService);
  if (lightConfigService.empty())
  {
    ignerr << "Invalid light command service topic provided" << std::endl;
    return;
  }
  this->dataPtr->node.Request(lightConfigService, req, cb);
}

/////////////////////////////////////////////////
void ComponentInspector::OnPhysics(double _stepSize, double _realTimeFactor)
{
  std::function<void(const ignition::msgs::Boolean &, const bool)> cb =
      [](const ignition::msgs::Boolean &/*_rep*/, const bool _result)
  {
    if (!_result)
        ignerr << "Error setting physics parameters" << std::endl;
  };

  ignition::msgs::Physics req;
  req.set_max_step_size(_stepSize);
  req.set_real_time_factor(_realTimeFactor);
  auto physicsCmdService = "/world/" + this->dataPtr->worldName
      + "/set_physics";
  physicsCmdService = transport::TopicUtils::AsValidTopic(physicsCmdService);
  if (physicsCmdService.empty())
  {
    ignerr << "Invalid physics command service topic provided" << std::endl;
    return;
  }
  this->dataPtr->node.Request(physicsCmdService, req, cb);
}

/////////////////////////////////////////////////
void ComponentInspector::OnSphericalCoordinates(QString _surface,
    double _latitude, double _longitude, double _elevation,
    double _heading)
{
  if (_surface != QString("EARTH_WGS84"))
  {
    ignerr << "Surface [" << _surface.toStdString() << "] not supported."
           << std::endl;
    return;
  }

  std::function<void(const msgs::Boolean &, const bool)> cb =
      [](const msgs::Boolean &/*_rep*/, const bool _result)
  {
    if (!_result)
      ignerr << "Error setting spherical coordinates." << std::endl;
  };

  msgs::SphericalCoordinates req;
  req.set_surface_model(msgs::SphericalCoordinates::EARTH_WGS84);
  req.set_latitude_deg(_latitude);
  req.set_longitude_deg(_longitude);
  req.set_elevation(_elevation);
  req.set_heading_deg(_heading);

  auto sphericalCoordsCmdService = "/world/" + this->dataPtr->worldName
      + "/set_spherical_coordinates";
  sphericalCoordsCmdService =
      transport::TopicUtils::AsValidTopic(sphericalCoordsCmdService);
  if (sphericalCoordsCmdService.empty())
  {
    ignerr << "Invalid spherical coordinates service" << std::endl;
    return;
  }
  this->dataPtr->node.Request(sphericalCoordsCmdService, req, cb);
}

/////////////////////////////////////////////////
bool ComponentInspector::NestedModel() const
{
  return this->dataPtr->nestedModel;
}

/////////////////////////////////////////////////
void ComponentInspector::SetModelLinks(const QStringList &_modelLinks)
{
  this->dataPtr->modelLinks = _modelLinks;
  this->ModelLinksChanged();
}

/////////////////////////////////////////////////
QStringList ComponentInspector::ModelLinks() const
{
  return this->dataPtr->modelLinks;
}

/////////////////////////////////////////////////
void ComponentInspector::OnAddEntity(const QString &_entity,
    const QString &_type)
{
  // currently just assumes parent is the model
  // todo(anyone) support adding visuals / collisions / sensors to links
  ignition::gazebo::gui::events::ModelEditorAddEntity addEntityEvent(
      _entity, _type, this->dataPtr->entity);

  ignition::gui::App()->sendEvent(
      ignition::gui::App()->findChild<ignition::gui::MainWindow *>(),
      &addEntityEvent);
}

/////////////////////////////////////////////////
void ComponentInspector::OnAddJoint(const QString &_jointType,
                                    const QString &_parentLink,
                                    const QString &_childLink)
{
  ignition::gazebo::gui::events::ModelEditorAddEntity addEntityEvent(
      _jointType, "joint", this->dataPtr->entity);

  addEntityEvent.data.insert("parent_link", _parentLink);
  addEntityEvent.data.insert("child_link", _childLink);

  ignition::gui::App()->sendEvent(
      ignition::gui::App()->findChild<ignition::gui::MainWindow *>(),
      &addEntityEvent);
}

/////////////////////////////////////////////////
void ComponentInspector::OnLoadMesh(const QString &_entity,
    const QString &_type, const QString &_mesh)
{
  std::string meshStr = _mesh.toStdString();
  if (QUrl(_mesh).isLocalFile())
  {
    // mesh to sdf model
    common::rtrim(meshStr);

    if (!common::MeshManager::Instance()->IsValidFilename(meshStr))
    {
      QString errTxt = QString::fromStdString("Invalid URI: " + meshStr +
        "\nOnly mesh file types DAE, OBJ, and STL are supported.");
      return;
    }

    ignition::gazebo::gui::events::ModelEditorAddEntity addEntityEvent(
        _entity, _type, this->dataPtr->entity);

    addEntityEvent.data.insert("uri", QString(meshStr.c_str()));

    ignition::gui::App()->sendEvent(
        ignition::gui::App()->findChild<ignition::gui::MainWindow *>(),
        &addEntityEvent);
  }
}

// Register this plugin
IGNITION_ADD_PLUGIN(ignition::gazebo::ComponentInspector,
                    ignition::gui::Plugin)<|MERGE_RESOLUTION|>--- conflicted
+++ resolved
@@ -74,11 +74,8 @@
 #include "Altimeter.hh"
 #include "ComponentInspector.hh"
 #include "Imu.hh"
-<<<<<<< HEAD
 #include "JointType.hh"
-=======
 #include "Lidar.hh"
->>>>>>> d392d0fc
 #include "Magnetometer.hh"
 #include "ModelEditor.hh"
 
@@ -134,13 +131,11 @@
     /// \brief Imu inspector elements
     public: std::unique_ptr<ignition::gazebo::Imu> imu;
 
-<<<<<<< HEAD
     /// \brief Joint inspector elements
     public: std::unique_ptr<ignition::gazebo::JointType> joint;
-=======
+
     /// \brief Lidar inspector elements
     public: std::unique_ptr<ignition::gazebo::Lidar> lidar;
->>>>>>> d392d0fc
 
     /// \brief Magnetometer inspector elements
     public: std::unique_ptr<ignition::gazebo::Magnetometer> magnetometer;
@@ -467,13 +462,11 @@
   // Create the imu
   this->dataPtr->imu = std::make_unique<Imu>(this);
 
-<<<<<<< HEAD
   // Create the joint
   this->dataPtr->joint = std::make_unique<JointType>(this);
-=======
+
   // Create the lidar
   this->dataPtr->lidar = std::make_unique<Lidar>(this);
->>>>>>> d392d0fc
 
   // Create the magnetometer
   this->dataPtr->magnetometer = std::make_unique<Magnetometer>(this);
