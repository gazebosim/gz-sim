/*
 * Copyright (C) 2019 Open Source Robotics Foundation
 *
 * Licensed under the Apache License, Version 2.0 (the "License");
 * you may not use this file except in compliance with the License.
 * You may obtain a copy of the License at
 *
 *     http://www.apache.org/licenses/LICENSE-2.0
 *
 * Unless required by applicable law or agreed to in writing, software
 * distributed under the License is distributed on an "AS IS" BASIS,
 * WITHOUT WARRANTIES OR CONDITIONS OF ANY KIND, either express or implied.
 * See the License for the specific language governing permissions and
 * limitations under the License.
 *
*/

#include <ignition/common/Console.hh>
#include <ignition/common/Profiler.hh>
#include <ignition/fuel_tools/Interface.hh>
#include <ignition/gui/Application.hh>
#include <ignition/gui/MainWindow.hh>
#include <ignition/transport/Node.hh>

// Include all components so they have first-class support
#include "ignition/gazebo/components/components.hh"
#include "ignition/gazebo/Conversions.hh"
#include "ignition/gazebo/EntityComponentManager.hh"
#include "ignition/gazebo/gui/GuiRunner.hh"
#include "ignition/gazebo/gui/GuiSystem.hh"

using namespace ignition;
using namespace gazebo;

/////////////////////////////////////////////////
class ignition::gazebo::GuiRunnerPrivate
{
  /// \brief Entity-component manager.
  public: gazebo::EntityComponentManager ecm;

  /// \brief Transport node.
  public: transport::Node node;

  /// \brief Topic to request state
  public: std::string stateTopic;

  /// \brief Latest update info
  public: UpdateInfo updateInfo;
};

/////////////////////////////////////////////////
GuiRunner::GuiRunner(const std::string &_worldName)
  : dataPtr(std::make_unique<GuiRunnerPrivate>())
{
  this->setProperty("worldName", QString::fromStdString(_worldName));

  auto win = gui::App()->findChild<ignition::gui::MainWindow *>();
  auto winWorldNames = win->property("worldNames").toStringList();
  winWorldNames.append(QString::fromStdString(_worldName));
  win->setProperty("worldNames", winWorldNames);

<<<<<<< HEAD
  this->dataPtr->stateTopic = "/world/" + _worldName + "/state";
=======
  this->stateTopic = transport::TopicUtils::AsValidTopic("/world/" +
      _worldName + "/state");
  if (this->stateTopic.empty())
  {
    ignerr << "Failed to generate valid topic for world [" << _worldName << "]"
           << std::endl;
    return;
  }
>>>>>>> a5d87626

  common::addFindFileURICallback([] (common::URI _uri)
  {
    return fuel_tools::fetchResource(_uri.Str());
  });

  igndbg << "Requesting initial state from [" << this->dataPtr->stateTopic << "]..."
         << std::endl;

  this->RequestState();
}

/////////////////////////////////////////////////
GuiRunner::~GuiRunner() = default;

/////////////////////////////////////////////////
void GuiRunner::RequestState()
{
  // set up service for async state response callback
  std::string id = std::to_string(gui::App()->applicationPid());
  std::string reqSrv =
<<<<<<< HEAD
      this->dataPtr->node.Options().NameSpace() + "/" + id + "/state_async";
  this->dataPtr->node.Advertise(reqSrv, &GuiRunner::OnStateAsyncService, this);
=======
      this->node.Options().NameSpace() + "/" + id + "/state_async";
  auto reqSrvValid = transport::TopicUtils::AsValidTopic(reqSrv);
  if (reqSrvValid.empty())
  {
    ignerr << "Failed to generate valid service [" << reqSrv << "]"
           << std::endl;
    return;
  }
  reqSrv = reqSrvValid;

  this->node.Advertise(reqSrv, &GuiRunner::OnStateAsyncService, this);
>>>>>>> a5d87626
  ignition::msgs::StringMsg req;
  req.set_data(reqSrv);

  // send async state request
  this->dataPtr->node.Request(this->dataPtr->stateTopic + "_async", req);
}

/////////////////////////////////////////////////
void GuiRunner::OnPluginAdded(const QString &_objectName)
{
  auto plugin = gui::App()->findChild<GuiSystem *>(_objectName);
  if (!plugin)
  {
    ignerr << "Failed to get plugin [" << _objectName.toStdString()
           << "]" << std::endl;
    return;
  }

  plugin->Update(this->dataPtr->updateInfo, this->dataPtr->ecm);
}

/////////////////////////////////////////////////
void GuiRunner::OnStateAsyncService(const msgs::SerializedStepMap &_res)
{
  this->OnState(_res);

  // todo(anyone) store reqSrv string in a member variable and use it here
  // and in RequestState()
  std::string id = std::to_string(gui::App()->applicationPid());
  std::string reqSrv =
      this->dataPtr->node.Options().NameSpace() + "/" + id + "/state_async";
  this->dataPtr->node.UnadvertiseSrv(reqSrv);

  // Only subscribe to periodic updates after receiving initial state
  if (this->dataPtr->node.SubscribedTopics().empty())
  {
    this->dataPtr->node.Subscribe(this->dataPtr->stateTopic,
        &GuiRunner::OnState, this);
  }
}

/////////////////////////////////////////////////
void GuiRunner::OnState(const msgs::SerializedStepMap &_msg)
{
  IGN_PROFILE_THREAD_NAME("GuiRunner::OnState");
  IGN_PROFILE("GuiRunner::Update");

  this->dataPtr->ecm.SetState(_msg.state());

  // Update all plugins
  this->dataPtr->updateInfo = convert<UpdateInfo>(_msg.stats());
  auto plugins = gui::App()->findChildren<GuiSystem *>();
  for (auto plugin : plugins)
  {
    plugin->Update(this->dataPtr->updateInfo, this->dataPtr->ecm);
  }
  this->dataPtr->ecm.ClearNewlyCreatedEntities();
  this->dataPtr->ecm.ProcessRemoveEntityRequests();
  this->dataPtr->ecm.ClearRemovedComponents();
}
<|MERGE_RESOLUTION|>--- conflicted
+++ resolved
@@ -59,18 +59,14 @@
   winWorldNames.append(QString::fromStdString(_worldName));
   win->setProperty("worldNames", winWorldNames);
 
-<<<<<<< HEAD
-  this->dataPtr->stateTopic = "/world/" + _worldName + "/state";
-=======
-  this->stateTopic = transport::TopicUtils::AsValidTopic("/world/" +
+  this->dataPtr->stateTopic = transport::TopicUtils::AsValidTopic("/world/" +
       _worldName + "/state");
-  if (this->stateTopic.empty())
+  if (this->dataPtr->stateTopic.empty())
   {
     ignerr << "Failed to generate valid topic for world [" << _worldName << "]"
            << std::endl;
     return;
   }
->>>>>>> a5d87626
 
   common::addFindFileURICallback([] (common::URI _uri)
   {
@@ -92,11 +88,7 @@
   // set up service for async state response callback
   std::string id = std::to_string(gui::App()->applicationPid());
   std::string reqSrv =
-<<<<<<< HEAD
       this->dataPtr->node.Options().NameSpace() + "/" + id + "/state_async";
-  this->dataPtr->node.Advertise(reqSrv, &GuiRunner::OnStateAsyncService, this);
-=======
-      this->node.Options().NameSpace() + "/" + id + "/state_async";
   auto reqSrvValid = transport::TopicUtils::AsValidTopic(reqSrv);
   if (reqSrvValid.empty())
   {
@@ -106,8 +98,7 @@
   }
   reqSrv = reqSrvValid;
 
-  this->node.Advertise(reqSrv, &GuiRunner::OnStateAsyncService, this);
->>>>>>> a5d87626
+  this->dataPtr->node.Advertise(reqSrv, &GuiRunner::OnStateAsyncService, this);
   ignition::msgs::StringMsg req;
   req.set_data(reqSrv);
 
