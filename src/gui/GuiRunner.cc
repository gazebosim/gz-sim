--- conflicted
+++ resolved
@@ -32,7 +32,6 @@
 using namespace ignition;
 using namespace gazebo;
 
-<<<<<<< HEAD
 /////////////////////////////////////////////////
 class ignition::gazebo::GuiRunner::Implementation
 {
@@ -60,11 +59,7 @@
   /// \brief The plugin update thread..
   public: std::thread updateThread;
 };
-=======
-// Register SerializedStepMap to the Qt meta type system so we can pass objects
-// of this type in QMetaObject::invokeMethod
-Q_DECLARE_METATYPE(msgs::SerializedStepMap)
->>>>>>> 2a076e91
+
 
 /////////////////////////////////////////////////
 GuiRunner::GuiRunner(const std::string &_worldName)
@@ -99,21 +94,9 @@
   this->RequestState();
 
   // Periodically update the plugins
-<<<<<<< HEAD
-  // \todo(anyone) Move the global variables to GuiRunner::Implementation on v5
-  this->dataPtr->running = true;
-  this->dataPtr->updateThread = std::thread([&]()
-  {
-    while (this->dataPtr->running)
-    {
-      {
-        std::lock_guard<std::mutex> lock(this->dataPtr->updateMutex);
-        this->dataPtr->UpdatePlugins();
-      }
-      // This is roughly a 30Hz update rate.
-      std::this_thread::sleep_for(std::chrono::milliseconds(33));
-    }
-  });
+  QPointer<QTimer> timer = new QTimer(this);
+  connect(timer, &QTimer::timeout, this, &GuiRunner::UpdatePlugins);
+  timer->start(33);
 }
 
 /////////////////////////////////////////////////
@@ -123,15 +106,6 @@
   if (this->dataPtr->updateThread.joinable())
     this->dataPtr->updateThread.join();
 }
-=======
-  QPointer<QTimer> timer = new QTimer(this);
-  connect(timer, &QTimer::timeout, this, &GuiRunner::UpdatePlugins);
-  timer->start(33);
-}
-
-/////////////////////////////////////////////////
-GuiRunner::~GuiRunner() = default;
->>>>>>> 2a076e91
 
 /////////////////////////////////////////////////
 void GuiRunner::RequestState()
@@ -207,17 +181,12 @@
                             Q_ARG(msgs::SerializedStepMap, _msg));
 }
 
-<<<<<<< HEAD
-  std::lock_guard<std::mutex> lock(this->dataPtr->updateMutex);
-  this->dataPtr->ecm.SetState(_msg.state());
-=======
 /////////////////////////////////////////////////
 void GuiRunner::OnStateQt(const msgs::SerializedStepMap &_msg)
 {
   IGN_PROFILE_THREAD_NAME("Qt thread");
   IGN_PROFILE("GuiRunner::Update");
   this->ecm.SetState(_msg.state());
->>>>>>> 2a076e91
 
   // Update all plugins
   this->dataPtr->updateInfo = convert<UpdateInfo>(_msg.stats());
