/*
 * Copyright (C) 2019 Open Source Robotics Foundation
 *
 * Licensed under the Apache License, Version 2.0 (the "License");
 * you may not use this file except in compliance with the License.
 * You may obtain a copy of the License at
 *
 *     http://www.apache.org/licenses/LICENSE-2.0
 *
 * Unless required by applicable law or agreed to in writing, software
 * distributed under the License is distributed on an "AS IS" BASIS,
 * WITHOUT WARRANTIES OR CONDITIONS OF ANY KIND, either express or implied.
 * See the License for the specific language governing permissions and
 * limitations under the License.
 *
*/
#include <cstring>
#include <ignition/common/Console.hh>
#include <ignition/common/Filesystem.hh>
#include <ignition/fuel_tools/FuelClient.hh>
#include <ignition/fuel_tools/ClientConfig.hh>
#include <ignition/fuel_tools/Result.hh>
#include <ignition/fuel_tools/WorldIdentifier.hh>

#include "ignition/gazebo/config.hh"
#include "ignition/gazebo/Server.hh"
#include "ignition/gazebo/ServerConfig.hh"

#include "ignition/gazebo/gui/Gui.hh"
#include "ign.hh"

//////////////////////////////////////////////////
extern "C" IGNITION_GAZEBO_VISIBLE char *ignitionGazeboVersion()
{
  return strdup(IGNITION_GAZEBO_VERSION_FULL);
}

//////////////////////////////////////////////////
extern "C" IGNITION_GAZEBO_VISIBLE char *gazeboVersionHeader()
{
  return strdup(IGNITION_GAZEBO_VERSION_HEADER);
}

//////////////////////////////////////////////////
extern "C" IGNITION_GAZEBO_VISIBLE void cmdVerbosity(
    const char *_verbosity)
{
  ignition::common::Console::SetVerbosity(std::atoi(_verbosity));
}

//////////////////////////////////////////////////
extern "C" IGNITION_GAZEBO_VISIBLE const char *worldInstallDir()
{
  return IGN_GAZEBO_WORLD_INSTALL_DIR;
}

//////////////////////////////////////////////////
extern "C" IGNITION_GAZEBO_VISIBLE const char *findFuelResource(
    char *_pathToResource)
{
  std::string path;
  std::string worldPath;
  ignition::fuel_tools::FuelClient fuelClient;

  // Attempt to find cached copy, and then attempt download
  if (fuelClient.CachedWorld(ignition::common::URI(_pathToResource), path))
  {
    ignmsg << "Cached world found." << std::endl;
    worldPath = path;
  }
  else if (ignition::fuel_tools::Result result =
    fuelClient.DownloadWorld(ignition::common::URI(_pathToResource), path);
    result)
  {
    ignmsg << "Successfully downloaded world from fuel." << std::endl;
    worldPath = path;
  }
  else
  {
    ignwarn << "Fuel world download failed because " << result.ReadableResult()
        << std::endl;
    return "";
  }

  if (!ignition::common::exists(worldPath))
    return "";


  // Find the first sdf file in the world path for now, the later intention is
  // to load an optional world config file first and if that does not exist,
  // continue to load the first sdf file found as done below
  for (ignition::common::DirIter file(worldPath);
       file != ignition::common::DirIter(); ++file)
  {
    std::string current(*file);
    if (ignition::common::isFile(current))
    {
      std::string fileName = ignition::common::basename(current);
      std::string::size_type fileExtensionIndex = fileName.rfind(".");
      std::string fileExtension = fileName.substr(fileExtensionIndex + 1);

      if (fileExtension == "sdf")
      {
        return strdup(current.c_str());
      }
    }
  }
  return "";
}

//////////////////////////////////////////////////
extern "C" IGNITION_GAZEBO_VISIBLE int runServer(const char *_sdfString,
    int _iterations, int _run, float _hz, int _levels, const char *_networkRole,
    int _networkSecondaries, int _record, const char *_recordPath,
    int _recordResources, int _logOverwrite, int _logCompress,
<<<<<<< HEAD
    const char *_playback, const char *_physicsEngine,
    const char *_renderEngineServer, const char *_renderEngineGui,
    const char *_file)
=======
    const char *_playback, const char *_physicsEngine, const char *_file,
    const char *_recordTopics)
>>>>>>> c9337ae8
{
  ignition::gazebo::ServerConfig serverConfig;

  // Path for logs
  std::string recordPathMod = serverConfig.LogRecordPath();

  // Path for compressed log, used to check for duplicates
  std::string cmpPath = std::string(recordPathMod);
  if (!std::string(1, cmpPath.back()).compare(ignition::common::separator("")))
  {
    // Remove the separator at end of path
    cmpPath = cmpPath.substr(0, cmpPath.length() - 1);
  }
  cmpPath += ".zip";

  // Initialize console log
  if ((_recordPath != nullptr && std::strlen(_recordPath) > 0) ||
    _record > 0 || _recordResources > 0 ||
    (_recordTopics != nullptr && std::strlen(_recordTopics) > 0))
  {
    if (_playback != nullptr && std::strlen(_playback) > 0)
    {
      ignerr << "Both record and playback are specified. Only specify one.\n";
      return -1;
    }

    serverConfig.SetUseLogRecord(true);
    serverConfig.SetLogRecordResources(_recordResources);

    // If a record path is specified
    if (_recordPath != nullptr && std::strlen(_recordPath) > 0)
    {
      recordPathMod = std::string(_recordPath);

      // Update compressed file path to name of recording directory path
      cmpPath = std::string(recordPathMod);
      if (!std::string(1, cmpPath.back()).compare(ignition::common::separator(
        "")))
      {
        // Remove the separator at end of path
        cmpPath = cmpPath.substr(0, cmpPath.length() - 1);
      }
      cmpPath += ".zip";

      // Check if path or compressed file with same prefix exists
      if (ignition::common::exists(recordPathMod) ||
        ignition::common::exists(cmpPath))
      {
        // Overwrite if flag specified
        if (_logOverwrite > 0)
        {
          bool recordMsg = false;
          bool cmpMsg = false;
          // Remove files before initializing console log files on top of them
          if (ignition::common::exists(recordPathMod))
          {
            recordMsg = true;
            ignition::common::removeAll(recordPathMod);
          }
          if (ignition::common::exists(cmpPath))
          {
            cmpMsg = true;
            ignition::common::removeFile(cmpPath);
          }

          // Create log file before printing any messages so they can be logged
          ignLogInit(recordPathMod, "server_console.log");

          if (recordMsg)
          {
            ignmsg << "Log path already exists on disk! Existing files will "
              << "be overwritten." << std::endl;
            ignmsg << "Removing existing path [" << recordPathMod << "]\n";
          }
          if (cmpMsg)
          {
            if (_logCompress > 0)
            {
              ignwarn << "Compressed log path already exists on disk! Existing "
                << "files will be overwritten." << std::endl;
            }
            ignmsg << "Removing existing compressed file [" << cmpPath << "]\n";
          }
        }
        // Otherwise rename to unique path
        else
        {
          // Remove the separator at end of path
          if (!std::string(1, recordPathMod.back()).compare(
            ignition::common::separator("")))
          {
            recordPathMod = recordPathMod.substr(0, recordPathMod.length()
              - 1);
          }

          std::string recordOrigPrefix = std::string(recordPathMod);
          int count = 1;

          // Keep renaming until path does not exist for both directory and
          // compressed file
          while (ignition::common::exists(recordPathMod) ||
            ignition::common::exists(cmpPath))
          {
            recordPathMod = recordOrigPrefix +  "(" + std::to_string(count++) +
              ")";

            cmpPath = std::string(recordPathMod);
            // Remove the separator at end of path
            if (!std::string(1, cmpPath.back()).compare(
              ignition::common::separator("")))
            {
              cmpPath = cmpPath.substr(0, cmpPath.length() - 1);
            }
            cmpPath += ".zip";
          }

          ignLogInit(recordPathMod, "server_console.log");
          ignwarn << "Log path already exists on disk! "
            << "Recording instead to [" << recordPathMod << "]" << std::endl;
          if (_logCompress > 0)
          {
            ignwarn << "Compressed log path already exists on disk! "
              << "Recording instead to [" << cmpPath << "]" << std::endl;
          }
        }
      }
      else
      {
        ignLogInit(recordPathMod, "server_console.log");
      }
      // TODO(anyone) In Ignition-D, to be moved to outside and after this
      //   if-else statement, after all ignLogInit() calls have been finalized,
      //   so that <path> in SDF will always be ignored in favor of logging both
      //   console logs and LogRecord recordings to common::ignLogDirectory().
      //   In Blueprint and Citadel, LogRecord will record to <path> if no
      //   --record-path is specified on command line.
      serverConfig.SetLogRecordPath(recordPathMod);
      serverConfig.SetLogIgnoreSdfPath(true);
    }
    // Empty record path specified. Use default.
    else
    {
      // Create log file before printing any messages so they can be logged
      ignLogInit(recordPathMod, "server_console.log");
      ignmsg << "Recording states to default path [" << recordPathMod << "]"
             << std::endl;

      serverConfig.SetLogRecordPath(recordPathMod);
    }

    std::vector<std::string> topics = ignition::common::split(
        _recordTopics, ":");
    for (const std::string &topic : topics)
    {
      serverConfig.AddLogRecordTopic(topic);
    }
  }
  else
  {
    ignLogInit(serverConfig.LogRecordPath(), "server_console.log");
  }

  if (_logCompress > 0)
  {
    serverConfig.SetLogRecordCompressPath(cmpPath);
  }

  ignmsg << "Ignition Gazebo Server v" << IGNITION_GAZEBO_VERSION_FULL
         << std::endl;

  // Set the SDF string to user
  if (_sdfString != nullptr && std::strlen(_sdfString) > 0)
  {
    if (!serverConfig.SetSdfString(_sdfString))
    {
      ignerr << "Failed to set SDF string [" << _sdfString << "]" << std::endl;
      return -1;
    }
  }
  serverConfig.SetSdfFile(_file);

  // Set the update rate.
  if (_hz > 0.0)
    serverConfig.SetUpdateRate(_hz);

  // Set whether levels should be used.
  if (_levels > 0)
  {
    ignmsg << "Using the level system\n";
    serverConfig.SetUseLevels(true);
  }

  if (_networkRole && std::strlen(_networkRole) > 0)
  {
    ignmsg << "Using the distributed simulation and levels systems\n";
    serverConfig.SetNetworkRole(_networkRole);
    serverConfig.SetNetworkSecondaries(_networkSecondaries);
    serverConfig.SetUseLevels(true);
  }

  if (_playback != nullptr && std::strlen(_playback) > 0)
  {
    if (_sdfString != nullptr && std::strlen(_sdfString) > 0)
    {
      ignerr << "Both an SDF file and playback flag are specified. "
        << "Only specify one.\n";
      return -1;
    }
    else
    {
      ignmsg << "Playing back states" << _playback << std::endl;
      serverConfig.SetLogPlaybackPath(ignition::common::absPath(
        std::string(_playback)));
    }
  }

  if (_physicsEngine != nullptr && std::strlen(_physicsEngine) > 0)
  {
    serverConfig.SetPhysicsEngine(_physicsEngine);
  }

  if (_renderEngineServer != nullptr && std::strlen(_renderEngineServer) > 0)
  {
    serverConfig.SetRenderEngineServer(_renderEngineServer);
  }

  if (_renderEngineGui != nullptr && std::strlen(_renderEngineGui) > 0)
  {
    serverConfig.SetRenderEngineGui(_renderEngineGui);
  }

  // Create the Gazebo server
  ignition::gazebo::Server server(serverConfig);

  // Run the server
  server.Run(true, _iterations, _run == 0);

  igndbg << "Shutting down ign-gazebo-server" << std::endl;
  return 0;
}

//////////////////////////////////////////////////
extern "C" IGNITION_GAZEBO_VISIBLE int runGui(const char *_guiConfig)
{
  // argc and argv are going to be passed to a QApplication. The Qt
  // documentation has a warning about these:
  //  "Warning: The data referred to by argc and argv must stay valid for the
  //  entire lifetime of the QApplication object. In addition, argc must be
  //  greater than zero and argv must contain at least one valid character
  //  string."
  int argc = 1;
  // Converting a string literal to char * is forbidden as of C++11. It can only
  // be converted to a const char *. The const cast is here to prevent a warning
  // since we do need to pass a char* to runGui
  char *argv = const_cast<char *>("ign-gazebo-gui");
  return ignition::gazebo::gui::runGui(argc, &argv, _guiConfig);
}<|MERGE_RESOLUTION|>--- conflicted
+++ resolved
@@ -113,14 +113,9 @@
     int _iterations, int _run, float _hz, int _levels, const char *_networkRole,
     int _networkSecondaries, int _record, const char *_recordPath,
     int _recordResources, int _logOverwrite, int _logCompress,
-<<<<<<< HEAD
     const char *_playback, const char *_physicsEngine,
     const char *_renderEngineServer, const char *_renderEngineGui,
-    const char *_file)
-=======
-    const char *_playback, const char *_physicsEngine, const char *_file,
-    const char *_recordTopics)
->>>>>>> c9337ae8
+    const char *_file, const char *_recordTopics)
 {
   ignition::gazebo::ServerConfig serverConfig;
 
