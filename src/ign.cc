--- conflicted
+++ resolved
@@ -426,11 +426,6 @@
   // be converted to a const char *. The const cast is here to prevent a warning
   // since we do need to pass a char* to runGui
   char *argv = const_cast<char *>("ign-gazebo-gui");
-<<<<<<< HEAD
-  return ignition::gazebo::gui::runGui(
+  return gazebo::gui::runGui(
     argc, &argv, _guiConfig, _file, _waitGui, _renderEngine);
-=======
-  return gazebo::gui::runGui(
-    argc, &argv, _guiConfig, _file, _waitGui);
->>>>>>> 784e8228
 }