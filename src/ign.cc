--- conflicted
+++ resolved
@@ -370,7 +370,6 @@
   // Converting a string literal to char * is forbidden as of C++11. It can only
   // be converted to a const char *. The const cast is here to prevent a warning
   // since we do need to pass a char* to runGui
-<<<<<<< HEAD
   static char *argv[] = {
     const_cast<char *>("ign-gazebo-gui"),
 #ifdef QT_QML_DEBUG
@@ -388,10 +387,5 @@
   };
   int argc = sizeof(argv) / sizeof(argv[0]);
 
-  return ignition::gazebo::gui::runGui(argc, argv, _guiConfig, _renderEngine);
-=======
-  char *argv = const_cast<char *>("ign-gazebo-gui");
-  return gz::sim::gui::runGui(
-    argc, &argv, _guiConfig, _renderEngine);
->>>>>>> a9993ea8
+  return gz::sim::gui::runGui(argc, argv, _guiConfig, _renderEngine);
 }