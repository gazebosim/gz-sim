/*
 * Copyright (C) 2018 Open Source Robotics Foundation
 *
 * Licensed under the Apache License, Version 2.0 (the "License");
 * you may not use this file except in compliance with the License.
 * You may obtain a copy of the License at
 *
 *     http://www.apache.org/licenses/LICENSE-2.0
 *
 * Unless required by applicable law or agreed to in writing, software
 * distributed under the License is distributed on an "AS IS" BASIS,
 * WITHOUT WARRANTIES OR CONDITIONS OF ANY KIND, either express or implied.
 * See the License for the specific language governing permissions and
 * limitations under the License.
 *
*/

#include <gtest/gtest.h>

#include <gz/msgs/boolean.pb.h>
#include <gz/msgs/server_control.pb.h>
#include <gz/msgs/stringmsg.pb.h>
#include <gz/msgs/stringmsg_v.pb.h>

#include <csignal>
#include <vector>
#include <gz/common/StringUtils.hh>
#include <gz/common/Util.hh>
#include <gz/math/Rand.hh>
#include <gz/transport/Node.hh>
#include <gz/utils/ExtraTestMacros.hh>
#include <sdf/Mesh.hh>

#include "gz/sim/components/AxisAlignedBox.hh"
#include "gz/sim/components/Geometry.hh"
#include "gz/sim/components/Model.hh"
#include "gz/sim/Entity.hh"
#include "gz/sim/EntityComponentManager.hh"
#include "gz/sim/System.hh"
#include "gz/sim/SystemLoader.hh"
#include "gz/sim/Server.hh"
#include "gz/sim/Types.hh"
#include "gz/sim/Util.hh"
#include "test_config.hh"

#include "plugins/MockSystem.hh"
#include "../test/helpers/Relay.hh"
#include "../test/helpers/EnvTestFixture.hh"
#include "../test/helpers/Util.hh"

using namespace gz;
using namespace gz::sim;
using namespace std::chrono_literals;

/////////////////////////////////////////////////
class ServerFixture : public InternalFixture<::testing::TestWithParam<int>>
{
};

/////////////////////////////////////////////////
// See https://github.com/gazebosim/gz-sim/issues/1175
TEST_P(ServerFixture, GZ_UTILS_TEST_DISABLED_ON_WIN32(DefaultServerConfig))
{
  ServerConfig serverConfig;
  EXPECT_TRUE(serverConfig.SdfFile().empty());
  EXPECT_TRUE(serverConfig.SdfString().empty());
  EXPECT_FALSE(serverConfig.UpdateRate());
  EXPECT_FALSE(serverConfig.UseLevels());
  EXPECT_FALSE(serverConfig.UseDistributedSimulation());
  EXPECT_EQ(0u, serverConfig.NetworkSecondaries());
  EXPECT_TRUE(serverConfig.NetworkRole().empty());
  EXPECT_FALSE(serverConfig.UseLogRecord());
  EXPECT_FALSE(serverConfig.LogRecordPath().empty());
  EXPECT_TRUE(serverConfig.LogPlaybackPath().empty());
  EXPECT_FALSE(serverConfig.LogRecordResources());
  EXPECT_TRUE(serverConfig.LogRecordCompressPath().empty());
  EXPECT_EQ(0u, serverConfig.Seed());
  EXPECT_EQ(123ms, serverConfig.UpdatePeriod().value_or(123ms));
  EXPECT_TRUE(serverConfig.ResourceCache().empty());
  EXPECT_TRUE(serverConfig.PhysicsEngine().empty());
  EXPECT_TRUE(serverConfig.Plugins().empty());
  EXPECT_TRUE(serverConfig.LogRecordTopics().empty());

  sim::Server server(serverConfig);
  EXPECT_FALSE(server.Running());
  EXPECT_FALSE(*server.Running(0));
  EXPECT_EQ(std::nullopt, server.Running(1));
  EXPECT_TRUE(*server.Paused());
  EXPECT_EQ(0u, *server.IterationCount());

  EXPECT_EQ(3u, *server.EntityCount());
  EXPECT_TRUE(server.HasEntity("default"));

  EXPECT_EQ(3u, *server.SystemCount());
}

/////////////////////////////////////////////////
TEST_P(ServerFixture, UpdateRate)
{
  sim::ServerConfig serverConfig;
  serverConfig.SetUpdateRate(1000.0);
  EXPECT_DOUBLE_EQ(1000.0, *serverConfig.UpdateRate());
  serverConfig.SetUpdateRate(-1000.0);
  EXPECT_DOUBLE_EQ(1000.0, *serverConfig.UpdateRate());
  serverConfig.SetUpdateRate(0.0);
  EXPECT_DOUBLE_EQ(1000.0, *serverConfig.UpdateRate());
  EXPECT_EQ(1ms, serverConfig.UpdatePeriod());
}

/////////////////////////////////////////////////
TEST_P(ServerFixture, ServerConfigPluginInfo)
{
  ServerConfig::PluginInfo pluginInfo;
  pluginInfo.SetEntityName("an_entity");
  pluginInfo.SetEntityType("model");

  sdf::Plugin sdfPlugin;
  sdfPlugin.SetFilename("filename");
  sdfPlugin.SetName("interface");
  pluginInfo.SetPlugin(sdfPlugin);

  ServerConfig serverConfig;
  serverConfig.AddPlugin(pluginInfo);

  const std::list<ServerConfig::PluginInfo> &plugins = serverConfig.Plugins();
  ASSERT_FALSE(plugins.empty());

  EXPECT_EQ("an_entity", plugins.front().EntityName());
  EXPECT_EQ("model", plugins.front().EntityType());

  // Test operator=
  {
    ServerConfig::PluginInfo info;
    info = plugins.front();

    EXPECT_EQ(info.EntityName(), plugins.front().EntityName());
    EXPECT_EQ(info.EntityType(), plugins.front().EntityType());
    EXPECT_EQ(info.Plugin().Name(), plugins.front().Plugin().Name());
    EXPECT_EQ(info.Plugin().Filename(), plugins.front().Plugin().Filename());
    EXPECT_EQ(info.Plugin().Element(), plugins.front().Plugin().Element());
  }

  // Test copy constructor
  {
    ServerConfig::PluginInfo info(plugins.front());

    EXPECT_EQ(info.EntityName(), plugins.front().EntityName());
    EXPECT_EQ(info.EntityType(), plugins.front().EntityType());
    EXPECT_EQ(info.Plugin().Name(), plugins.front().Plugin().Name());
    EXPECT_EQ(info.Plugin().Filename(), plugins.front().Plugin().Filename());
    EXPECT_EQ(info.Plugin().Element(), plugins.front().Plugin().Element());
  }

  // Test server config copy constructor
  {
    const ServerConfig &cfg(serverConfig);
    const std::list<ServerConfig::PluginInfo> &cfgPlugins = cfg.Plugins();
    ASSERT_FALSE(cfgPlugins.empty());

    EXPECT_EQ(cfgPlugins.front().EntityName(), plugins.front().EntityName());
    EXPECT_EQ(cfgPlugins.front().EntityType(), plugins.front().EntityType());
    EXPECT_EQ(cfgPlugins.front().Plugin().Filename(),
        plugins.front().Plugin().Filename());
    EXPECT_EQ(cfgPlugins.front().Plugin().Name(),
        plugins.front().Plugin().Name());
    EXPECT_EQ(cfgPlugins.front().Plugin().Element(),
        plugins.front().Plugin().Element());
  }
}

/////////////////////////////////////////////////
TEST_P(ServerFixture, ServerConfigSdfPluginInfo)
{
  ServerConfig::PluginInfo pluginInfo;
  pluginInfo.SetEntityName("an_entity");
  pluginInfo.SetEntityType("model");
  sdf::Plugin plugin;
  plugin.SetFilename("filename");
  plugin.SetName("interface");
  pluginInfo.SetPlugin(plugin);

  gz::sim::ServerConfig serverConfig;
  serverConfig.AddPlugin(pluginInfo);

  const std::list<ServerConfig::PluginInfo> &plugins = serverConfig.Plugins();
  ASSERT_FALSE(plugins.empty());

  EXPECT_EQ("an_entity", plugins.front().EntityName());
  EXPECT_EQ("model", plugins.front().EntityType());
  EXPECT_EQ("filename", plugins.front().Plugin().Filename());
  EXPECT_EQ("interface", plugins.front().Plugin().Name());
  EXPECT_EQ(nullptr, plugins.front().Plugin().Element());
  EXPECT_TRUE(plugins.front().Plugin().Contents().empty());

  // Test operator=
  {
    ServerConfig::PluginInfo info;
    info = plugins.front();

    EXPECT_EQ(info.EntityName(), plugins.front().EntityName());
    EXPECT_EQ(info.EntityType(), plugins.front().EntityType());
    EXPECT_EQ(info.Plugin().Filename(), plugins.front().Plugin().Filename());
    EXPECT_EQ(info.Plugin().Name(), plugins.front().Plugin().Name());
    EXPECT_EQ(info.Plugin().ToElement()->ToString(""),
        plugins.front().Plugin().ToElement()->ToString(""));
  }

  // Test copy constructor
  {
    ServerConfig::PluginInfo info(plugins.front());

    EXPECT_EQ(info.EntityName(), plugins.front().EntityName());
    EXPECT_EQ(info.EntityType(), plugins.front().EntityType());
    EXPECT_EQ(info.Plugin().Filename(), plugins.front().Plugin().Filename());
    EXPECT_EQ(info.Plugin().Name(), plugins.front().Plugin().Name());
    EXPECT_EQ(info.Plugin().ToElement()->ToString(""),
        plugins.front().Plugin().ToElement()->ToString(""));
  }

  // Test server config copy constructor
  {
    const ServerConfig &cfg(serverConfig);
    const std::list<ServerConfig::PluginInfo> &cfgPlugins = cfg.Plugins();
    ASSERT_FALSE(cfgPlugins.empty());

    EXPECT_EQ(cfgPlugins.front().EntityName(), plugins.front().EntityName());
    EXPECT_EQ(cfgPlugins.front().EntityType(), plugins.front().EntityType());
    EXPECT_EQ(cfgPlugins.front().Plugin().Filename(),
        plugins.front().Plugin().Filename());
    EXPECT_EQ(cfgPlugins.front().Plugin().Name(),
        plugins.front().Plugin().Name());
    EXPECT_EQ(cfgPlugins.front().Plugin().ToElement()->ToString(""),
        plugins.front().Plugin().ToElement()->ToString(""));
  }
}

/////////////////////////////////////////////////
TEST_P(ServerFixture, GZ_UTILS_TEST_DISABLED_ON_WIN32(ServerConfigRealPlugin))
{
  // Start server
  ServerConfig serverConfig;
  serverConfig.SetUpdateRate(10000);
  serverConfig.SetSdfFile(common::joinPaths(PROJECT_SOURCE_PATH,
      "test", "worlds", "shapes.sdf"));

  sdf::ElementPtr sdf(new sdf::Element);
  sdf->SetName("plugin");
  sdf->AddAttribute("name", "string",
      "gz::sim::TestModelSystem", true);
  sdf->AddAttribute("filename", "string", "libTestModelSystem.so", true);

  sdf::ElementPtr child(new sdf::Element);
  child->SetParent(sdf);
  child->SetName("model_key");
  child->AddValue("string", "987", "1");

  ServerConfig::PluginInfo pluginInfo;
  pluginInfo.SetEntityName("box");
  pluginInfo.SetEntityType("model");
  sdf::Plugin plugin;
  plugin.SetFilename("TestModelSystem");
  plugin.SetName("gz::sim::TestModelSystem");
  pluginInfo.SetPlugin(plugin);

  serverConfig.AddPlugin(pluginInfo);

  sim::Server server(serverConfig);

  // The simulation runner should not be running.
  EXPECT_FALSE(*server.Running(0));

  // Run the server
  EXPECT_TRUE(server.Run(false, 0, false));
  EXPECT_FALSE(*server.Paused());

  // The TestModelSystem should have created a service. Call the service to
  // make sure the TestModelSystem was successfully loaded.
  transport::Node node;
  msgs::StringMsg rep;
  bool result{false};
  bool executed{false};
  const std::string service = "/test/service";
  ASSERT_TRUE(test::waitForService(node, service));
  gzdbg << "Requesting " << service << std::endl;
  executed = node.Request(service, 1000, rep, result);
  EXPECT_TRUE(executed);
  EXPECT_TRUE(result);
  EXPECT_EQ("TestModelSystem", rep.data());
}

/////////////////////////////////////////////////
TEST_P(ServerFixture,
       GZ_UTILS_TEST_DISABLED_ON_WIN32(ServerConfigSensorPlugin))
{
  // Start server
  ServerConfig serverConfig;
  serverConfig.SetSdfFile(common::joinPaths(PROJECT_SOURCE_PATH,
      "test", "worlds", "air_pressure.sdf"));

  sdf::ElementPtr sdf(new sdf::Element);
  sdf->SetName("plugin");
  sdf->AddAttribute("name", "string",
      "gz::sim::TestSensorSystem", true);
  sdf->AddAttribute("filename", "string", "libTestSensorSystem.so", true);

  ServerConfig::PluginInfo pluginInfo;
  pluginInfo.SetEntityName(
      "air_pressure_sensor::air_pressure_model::link::air_pressure_sensor");
  pluginInfo.SetEntityType("sensor");
  sdf::Plugin plugin;
  plugin.Load(sdf);
  plugin.SetFilename("TestSensorSystem");
  plugin.SetName("gz::sim::TestSensorSystem");
  pluginInfo.SetPlugin(plugin);

  serverConfig.AddPlugin(pluginInfo);

  gzdbg << "Create server" << std::endl;
  sim::Server server(serverConfig);

  // The simulation runner should not be running.
  EXPECT_FALSE(*server.Running(0));
  EXPECT_EQ(3u, *server.SystemCount());

  // Run the server
  gzdbg << "Run server" << std::endl;
  EXPECT_TRUE(server.Run(false, 0, false));
  EXPECT_FALSE(*server.Paused());

  // The TestSensorSystem should have created a service. Call the service to
  // make sure the TestSensorSystem was successfully loaded.
  gzdbg << "Request service" << std::endl;
  transport::Node node;
  msgs::StringMsg rep;
  bool result{false};
  bool executed{false};
  const std::string service ="/test/service/sensor";
  ASSERT_TRUE(test::waitForService(node, service));
  gzdbg << "Requesting " << service << std::endl;
  executed = node.Request(service, 1000, rep, result);
  EXPECT_TRUE(executed);
  EXPECT_TRUE(result);
  EXPECT_EQ("TestSensorSystem", rep.data());
}

/////////////////////////////////////////////////
TEST_P(ServerFixture, GZ_UTILS_TEST_DISABLED_ON_WIN32(SdfServerConfig))
{
  ServerConfig serverConfig;

  serverConfig.SetSdfString(TestWorldSansPhysics::World());
  EXPECT_TRUE(serverConfig.SdfFile().empty());
  EXPECT_FALSE(serverConfig.SdfString().empty());

  // Setting the SDF file should override the string.
  serverConfig.SetSdfFile(common::joinPaths(PROJECT_SOURCE_PATH,
      "test", "worlds", "shapes.sdf"));
  EXPECT_FALSE(serverConfig.SdfFile().empty());
  EXPECT_TRUE(serverConfig.SdfString().empty());

  sim::Server server(serverConfig);
  EXPECT_FALSE(server.Running());
  EXPECT_FALSE(*server.Running(0));
  EXPECT_TRUE(*server.Paused());
  EXPECT_EQ(0u, *server.IterationCount());
  EXPECT_EQ(25u, *server.EntityCount());
  EXPECT_EQ(3u, *server.SystemCount());

  EXPECT_TRUE(server.HasEntity("box"));
  EXPECT_FALSE(server.HasEntity("box", 1));
  EXPECT_TRUE(server.HasEntity("sphere"));
  EXPECT_TRUE(server.HasEntity("cylinder"));
  EXPECT_TRUE(server.HasEntity("capsule"));
  EXPECT_TRUE(server.HasEntity("ellipsoid"));
  EXPECT_FALSE(server.HasEntity("bad", 0));
  EXPECT_FALSE(server.HasEntity("bad", 1));
}

/////////////////////////////////////////////////
TEST_P(ServerFixture, GZ_UTILS_TEST_DISABLED_ON_WIN32(SdfRootServerConfig))
{
  gz::sim::ServerConfig serverConfig;

  serverConfig.SetSdfString(TestWorldSansPhysics::World());
  EXPECT_TRUE(serverConfig.SdfFile().empty());
  EXPECT_FALSE(serverConfig.SdfString().empty());

  serverConfig.SetSdfFile(common::joinPaths(PROJECT_SOURCE_PATH,
      "test", "worlds", "air_pressure.sdf"));
  EXPECT_FALSE(serverConfig.SdfFile().empty());
  EXPECT_TRUE(serverConfig.SdfString().empty());

  sdf::Root root;
  root.Load(common::joinPaths(PROJECT_SOURCE_PATH,
      "test", "worlds", "shapes.sdf"));

  // Setting the SDF Root should override the string and file.
  serverConfig.SetSdfRoot(root);

  EXPECT_TRUE(serverConfig.SdfRoot());
  EXPECT_TRUE(serverConfig.SdfFile().empty());
  EXPECT_TRUE(serverConfig.SdfString().empty());

  sim::Server server(serverConfig);
  EXPECT_FALSE(server.Running());
  EXPECT_FALSE(*server.Running(0));
  EXPECT_TRUE(*server.Paused());
  EXPECT_EQ(0u, *server.IterationCount());
  EXPECT_EQ(25u, *server.EntityCount());
  EXPECT_EQ(3u, *server.SystemCount());

  EXPECT_TRUE(server.HasEntity("box"));
  EXPECT_FALSE(server.HasEntity("box", 1));
  EXPECT_TRUE(server.HasEntity("sphere"));
  EXPECT_TRUE(server.HasEntity("cylinder"));
  EXPECT_TRUE(server.HasEntity("capsule"));
  EXPECT_TRUE(server.HasEntity("ellipsoid"));
  EXPECT_FALSE(server.HasEntity("bad", 0));
  EXPECT_FALSE(server.HasEntity("bad", 1));
}

/////////////////////////////////////////////////
TEST_P(ServerFixture, GZ_UTILS_TEST_DISABLED_ON_WIN32(ServerConfigLogRecord))
{
  auto logPath = common::joinPaths(PROJECT_BINARY_PATH, "test_log_path");
  auto logFile = common::joinPaths(logPath, "state.tlog");
  auto compressedFile = logPath + ".zip";

  gzdbg << "Log path [" << logPath << "]" << std::endl;

  common::removeAll(logPath);
  common::removeAll(compressedFile);
  EXPECT_FALSE(common::exists(logFile));
  EXPECT_FALSE(common::exists(compressedFile));

  {
    sim::ServerConfig serverConfig;
    serverConfig.SetUseLogRecord(true);
    serverConfig.SetLogRecordPath(logPath);

    sim::Server server(serverConfig);

    EXPECT_EQ(0u, *server.IterationCount());
    EXPECT_EQ(3u, *server.EntityCount());
    EXPECT_EQ(4u, *server.SystemCount());

    EXPECT_TRUE(serverConfig.LogRecordTopics().empty());
    serverConfig.AddLogRecordTopic("test_topic1");
    EXPECT_EQ(1u, serverConfig.LogRecordTopics().size());
    serverConfig.AddLogRecordTopic("test_topic2");
    EXPECT_EQ(2u, serverConfig.LogRecordTopics().size());
    serverConfig.ClearLogRecordTopics();
    EXPECT_TRUE(serverConfig.LogRecordTopics().empty());
  }

  EXPECT_TRUE(common::exists(logFile));
  EXPECT_FALSE(common::exists(compressedFile));
}

/////////////////////////////////////////////////
TEST_P(ServerFixture,
       GZ_UTILS_TEST_DISABLED_ON_WIN32(ServerConfigLogRecordCompress))
{
  auto logPath = common::joinPaths(PROJECT_BINARY_PATH, "test_log_path");
  auto logFile = common::joinPaths(logPath, "state.tlog");
  auto compressedFile = logPath + ".zip";

  gzdbg << "Log path [" << logPath << "]" << std::endl;

  common::removeAll(logPath);
  common::removeAll(compressedFile);
  EXPECT_FALSE(common::exists(logFile));
  EXPECT_FALSE(common::exists(compressedFile));

  {
    sim::ServerConfig serverConfig;
    serverConfig.SetUseLogRecord(true);
    serverConfig.SetLogRecordPath(logPath);
    serverConfig.SetLogRecordCompressPath(compressedFile);

    sim::Server server(serverConfig);
    EXPECT_EQ(0u, *server.IterationCount());
    EXPECT_EQ(3u, *server.EntityCount());
<<<<<<< HEAD

=======
>>>>>>> f4a3b61b
    EXPECT_EQ(4u, *server.SystemCount());
  }

  EXPECT_FALSE(common::exists(logFile));
  EXPECT_TRUE(common::exists(compressedFile));
}

/////////////////////////////////////////////////
TEST_P(ServerFixture, SdfStringServerConfig)
{
  ServerConfig serverConfig;

  serverConfig.SetSdfFile(common::joinPaths(PROJECT_SOURCE_PATH,
      "test", "worlds", "shapes.sdf"));
  EXPECT_FALSE(serverConfig.SdfFile().empty());
  EXPECT_TRUE(serverConfig.SdfString().empty());

  // Setting the string should override the file.
  serverConfig.SetSdfString(TestWorldSansPhysics::World());
  EXPECT_TRUE(serverConfig.SdfFile().empty());
  EXPECT_FALSE(serverConfig.SdfString().empty());
  EXPECT_FALSE(serverConfig.SdfRoot());

  sim::Server server(serverConfig);
  EXPECT_FALSE(server.Running());
  EXPECT_FALSE(*server.Running(0));
  EXPECT_TRUE(*server.Paused());
  EXPECT_EQ(0u, *server.IterationCount());
  EXPECT_EQ(3u, *server.EntityCount());
  EXPECT_EQ(2u, *server.SystemCount());
}

/////////////////////////////////////////////////
TEST_P(ServerFixture, RunBlocking)
{
  sim::Server server;
  EXPECT_FALSE(server.Running());
  EXPECT_FALSE(*server.Running(0));
  EXPECT_TRUE(*server.Paused());
  EXPECT_EQ(0u, server.IterationCount());

  // Make the server run fast.
  server.SetUpdatePeriod(1ns);

  uint64_t expectedIters = 0;
  for (uint64_t i = 1; i < 10; ++i)
  {
    EXPECT_FALSE(server.Running());
    EXPECT_FALSE(*server.Running(0));
    server.Run(true, i, false);
    EXPECT_FALSE(server.Running());
    EXPECT_FALSE(*server.Running(0));

    expectedIters += i;
    EXPECT_EQ(expectedIters, *server.IterationCount());
  }
}

/////////////////////////////////////////////////
TEST_P(ServerFixture, RunNonBlockingPaused)
{
  sim::Server server;

  // The server should not be running.
  EXPECT_FALSE(server.Running());
  EXPECT_FALSE(*server.Running(0));

  // The simulation runner should not be running.
  EXPECT_FALSE(*server.Running(0));

  // Invalid world index.
  EXPECT_EQ(std::nullopt, server.Running(1));

  EXPECT_TRUE(*server.Paused());
  EXPECT_EQ(0u, *server.IterationCount());

  // Make the server run fast.
  server.SetUpdatePeriod(1ns);

  EXPECT_TRUE(server.Run(false, 100, true));
  EXPECT_TRUE(*server.Paused());

  EXPECT_TRUE(server.Running());

  // Add a small sleep because the non-blocking Run call causes the
  // simulation runner to start asynchronously.
  GZ_SLEEP_MS(500);
  EXPECT_TRUE(*server.Running(0));

  EXPECT_EQ(0u, server.IterationCount());

  // Attempt to unpause an invalid world
  EXPECT_FALSE(server.SetPaused(false, 1));

  // Unpause the existing world
  EXPECT_TRUE(server.SetPaused(false, 0));

  EXPECT_FALSE(*server.Paused());
  EXPECT_TRUE(server.Running());

  while (*server.IterationCount() < 100)
    GZ_SLEEP_MS(100);

  EXPECT_EQ(100u, *server.IterationCount());
  EXPECT_FALSE(server.Running());
  EXPECT_FALSE(*server.Running(0));
}

/////////////////////////////////////////////////
TEST_P(ServerFixture, RunNonBlocking)
{
  sim::Server server;
  EXPECT_FALSE(server.Running());
  EXPECT_FALSE(*server.Running(0));
  EXPECT_EQ(0u, *server.IterationCount());

  // Make the server run fast.
  server.SetUpdatePeriod(1ns);

  server.Run(false, 100, false);
  while (*server.IterationCount() < 100)
    GZ_SLEEP_MS(100);

  EXPECT_EQ(100u, *server.IterationCount());
  EXPECT_FALSE(server.Running());
  EXPECT_FALSE(*server.Running(0));
}

/////////////////////////////////////////////////
TEST_P(ServerFixture, GZ_UTILS_TEST_DISABLED_ON_WIN32(RunOnceUnpaused))
{
  sim::Server server;
  EXPECT_FALSE(server.Running());
  EXPECT_FALSE(*server.Running(0));
  EXPECT_EQ(0u, *server.IterationCount());

  // Load a system
  sim::SystemLoader systemLoader;
  sdf::Plugin sdfPlugin;
  sdfPlugin.SetName("gz::sim::MockSystem");
  sdfPlugin.SetFilename("MockSystem");
  auto mockSystemPlugin = systemLoader.LoadPlugin(sdfPlugin);
  ASSERT_TRUE(mockSystemPlugin.has_value());

  // Query the interface from the plugin
  auto system = mockSystemPlugin.value()->QueryInterface<sim::System>();
  EXPECT_NE(system, nullptr);
  auto mockSystem = dynamic_cast<sim::MockSystem*>(system);
  EXPECT_NE(mockSystem, nullptr);

  Entity entity = server.EntityByName("default").value();
  size_t configureCallCount = 0;
  auto configureCallback = [&sdfPlugin, &entity, &configureCallCount](
    const Entity &_entity,
    const std::shared_ptr<const sdf::Element> &_sdf,
    EntityComponentManager &,
    EventManager &)
  {
    configureCallCount++;
    EXPECT_EQ(entity, _entity);
    EXPECT_EQ(sdfPlugin.ToElement()->ToString(""), _sdf->ToString(""));
  };

  mockSystem->configureCallback = configureCallback;
  const size_t systemCount = *server.SystemCount();
  EXPECT_TRUE(
    *server.AddSystem(
      mockSystemPlugin.value(), entity, sdfPlugin.ToElement()
  ));

  // Add pointer
  auto mockSystemPtr = std::make_shared<MockSystem>();
  mockSystemPtr->configureCallback = configureCallback;
  EXPECT_TRUE(*server.AddSystem(mockSystemPtr, entity, sdfPlugin.ToElement()));

  // Add an sdf::Plugin
  EXPECT_TRUE(*server.AddSystem(sdfPlugin, entity));

  // Fail if plugin is invalid
  sdf::Plugin invalidPlugin("foo_plugin", "foo::systems::FooPlugin");
  EXPECT_FALSE(*server.AddSystem(invalidPlugin, entity));

  // Check that it was loaded
  EXPECT_EQ(systemCount + 3, *server.SystemCount());
  EXPECT_EQ(2u, configureCallCount);

  // No steps should have been executed
  EXPECT_EQ(0u, mockSystem->preUpdateCallCount);
  EXPECT_EQ(0u, mockSystem->updateCallCount);
  EXPECT_EQ(0u, mockSystem->postUpdateCallCount);

  // Make the server run fast
  server.SetUpdatePeriod(1ns);

  while (*server.IterationCount() < 100)
    server.RunOnce(false);

  // Check that the server provides the correct information
  EXPECT_EQ(*server.IterationCount(), 100u);
  EXPECT_FALSE(server.Running());
  EXPECT_FALSE(*server.Running(0));

  // Check that the system has been called correctly
  EXPECT_EQ(100u, mockSystem->preUpdateCallCount);
  EXPECT_EQ(100u, mockSystem->updateCallCount);
  EXPECT_EQ(100u, mockSystem->postUpdateCallCount);
}

/////////////////////////////////////////////////
TEST_P(ServerFixture, GZ_UTILS_TEST_DISABLED_ON_WIN32(RunOncePaused))
{
  sim::Server server;
  EXPECT_FALSE(server.Running());
  EXPECT_FALSE(*server.Running(0));
  EXPECT_EQ(0u, *server.IterationCount());

  // Load a system
  sim::SystemLoader systemLoader;
  sdf::Plugin sdfPlugin;
  sdfPlugin.SetName("gz::sim::MockSystem");
  sdfPlugin.SetFilename("MockSystem");
  auto mockSystemPlugin = systemLoader.LoadPlugin(sdfPlugin);
  ASSERT_TRUE(mockSystemPlugin.has_value());

  // Check that it was loaded
  const size_t systemCount = *server.SystemCount();
  EXPECT_TRUE(*server.AddSystem(mockSystemPlugin.value()));
  EXPECT_EQ(systemCount + 1, *server.SystemCount());

  // Query the interface from the plugin
  auto system = mockSystemPlugin.value()->QueryInterface<sim::System>();
  EXPECT_NE(system, nullptr);
  auto mockSystem = dynamic_cast<sim::MockSystem*>(system);
  EXPECT_NE(mockSystem, nullptr);

  // No steps should have been executed
  EXPECT_EQ(0u, mockSystem->preUpdateCallCount);
  EXPECT_EQ(0u, mockSystem->updateCallCount);
  EXPECT_EQ(0u, mockSystem->postUpdateCallCount);

  // Make the server run fast
  server.SetUpdatePeriod(1ns);

  while (*server.IterationCount() < 100)
    server.RunOnce(true);

  // Check that the server provides the correct information
  EXPECT_EQ(*server.IterationCount(), 100u);
  EXPECT_FALSE(server.Running());
  EXPECT_FALSE(*server.Running(0));

  // Check that the system has been called correctly
  EXPECT_EQ(100u, mockSystem->preUpdateCallCount);
  EXPECT_EQ(100u, mockSystem->updateCallCount);
  EXPECT_EQ(100u, mockSystem->postUpdateCallCount);
}

/////////////////////////////////////////////////
TEST_P(ServerFixture, RunNonBlockingMultiple)
{
  ServerConfig serverConfig;
  serverConfig.SetSdfString(TestWorldSansPhysics::World());
  sim::Server server(serverConfig);

  EXPECT_FALSE(server.Running());
  EXPECT_FALSE(*server.Running(0));
  EXPECT_EQ(0u, *server.IterationCount());

  EXPECT_TRUE(server.Run(false, 100, false));
  EXPECT_FALSE(server.Run(false, 100, false));

  while (*server.IterationCount() < 100)
    GZ_SLEEP_MS(100);

  EXPECT_EQ(100u, *server.IterationCount());
  EXPECT_FALSE(server.Running());
  EXPECT_FALSE(*server.Running(0));
}

/////////////////////////////////////////////////
TEST_P(ServerFixture, SigInt)
{
  sim::Server server;
  EXPECT_FALSE(server.Running());
  EXPECT_FALSE(*server.Running(0));

  // Run forever, non-blocking.
  server.Run(false, 0, false);

  GZ_SLEEP_MS(500);

  EXPECT_TRUE(server.Running());
  EXPECT_TRUE(*server.Running(0));

  std::raise(SIGTERM);
  GZ_SLEEP_MS(20);

  EXPECT_FALSE(server.Running());
  EXPECT_FALSE(*server.Running(0));
}

/////////////////////////////////////////////////
TEST_P(ServerFixture, ServerControlStop)
{
  // Test that the server correctly reacts to requests on /server_control
  // service with `stop` set to either false or true.

  sim::Server server;
  EXPECT_FALSE(server.Running());
  EXPECT_FALSE(*server.Running(0));

  // Run forever, non-blocking.
  server.Run(false, 0, false);

  GZ_SLEEP_MS(500);

  EXPECT_TRUE(server.Running());
  EXPECT_TRUE(*server.Running(0));

  transport::Node node;
  msgs::ServerControl req;
  msgs::Boolean res;
  bool result{false};
  bool executed{false};

  const std::string service = "/server_control";
  ASSERT_TRUE(test::waitForService(node, service));
  // first, call with stop = false; the server should keep running
  gzdbg << "Requesting " << service << std::endl;
  executed = node.Request(service, req, 1000, res, result);
  EXPECT_TRUE(executed);
  EXPECT_TRUE(result);
  EXPECT_FALSE(res.data());

  GZ_SLEEP_MS(500);

  EXPECT_TRUE(server.Running());
  EXPECT_TRUE(*server.Running(0));

  // now call with stop = true; the server should stop
  req.set_stop(true);

  gzdbg << "Requesting " << service << std::endl;
  executed = node.Request(service, req, 1000, res, result);

  EXPECT_TRUE(executed);
  EXPECT_TRUE(result);
  EXPECT_TRUE(res.data());

  GZ_SLEEP_MS(500);

  EXPECT_FALSE(server.Running());
  EXPECT_FALSE(*server.Running(0));
}

/////////////////////////////////////////////////
TEST_P(ServerFixture, GZ_UTILS_TEST_DISABLED_ON_WIN32(AddSystemWhileRunning))
{
  ServerConfig serverConfig;

  serverConfig.SetSdfFile(common::joinPaths(PROJECT_SOURCE_PATH,
      "test", "worlds", "shapes.sdf"));

  sim::Server server(serverConfig);
  EXPECT_FALSE(server.Running());
  EXPECT_FALSE(*server.Running(0));
  server.SetUpdatePeriod(1us);

  // Run the server to test whether we can add systems while system is running
  server.Run(false, 0, false);

  GZ_SLEEP_MS(500);

  EXPECT_TRUE(server.Running());
  EXPECT_TRUE(*server.Running(0));

  EXPECT_EQ(3u, *server.SystemCount());

  // Add system from plugin
  sim::SystemLoader systemLoader;
  sdf::Plugin sdfPlugin;
  sdfPlugin.SetName("gz::sim::MockSystem");
  sdfPlugin.SetFilename("MockSystem");
  auto mockSystemPlugin = systemLoader.LoadPlugin(sdfPlugin);
  ASSERT_TRUE(mockSystemPlugin.has_value());

  auto result = server.AddSystem(mockSystemPlugin.value());
  ASSERT_TRUE(result.has_value());
  EXPECT_FALSE(result.value());
  EXPECT_EQ(3u, *server.SystemCount());

  // Add system pointer
  auto mockSystem = std::make_shared<MockSystem>();
  result = server.AddSystem(mockSystem);
  ASSERT_TRUE(result.has_value());
  EXPECT_FALSE(result.value());
  EXPECT_EQ(3u, *server.SystemCount());

  // Stop the server
  std::raise(SIGTERM);
  GZ_SLEEP_MS(20);

  EXPECT_FALSE(server.Running());
  EXPECT_FALSE(*server.Running(0));
}

/////////////////////////////////////////////////
TEST_P(ServerFixture, GZ_UTILS_TEST_DISABLED_ON_WIN32(AddSystemAfterLoad))
{
  ServerConfig serverConfig;

  serverConfig.SetSdfFile(common::joinPaths(PROJECT_SOURCE_PATH,
      "test", "worlds", "shapes.sdf"));

  sim::Server server(serverConfig);
  EXPECT_FALSE(server.Running());
  EXPECT_FALSE(*server.Running(0));

  // Add system from plugin
  sim::SystemLoader systemLoader;
  sdf::Plugin sdfPlugin;
  sdfPlugin.SetName("gz::sim::MockSystem");
  sdfPlugin.SetFilename("MockSystem");
  auto mockSystemPlugin = systemLoader.LoadPlugin(sdfPlugin);
  ASSERT_TRUE(mockSystemPlugin.has_value());

  auto system = mockSystemPlugin.value()->QueryInterface<sim::System>();
  EXPECT_NE(system, nullptr);
  auto mockSystem = dynamic_cast<sim::MockSystem*>(system);
  ASSERT_NE(mockSystem, nullptr);

  EXPECT_EQ(3u, *server.SystemCount());
  EXPECT_EQ(0u, mockSystem->configureCallCount);

  EXPECT_TRUE(*server.AddSystem(mockSystemPlugin.value()));

  EXPECT_EQ(4u, *server.SystemCount());
  EXPECT_EQ(1u, mockSystem->configureCallCount);

  // Add system pointer
  auto mockSystemLocal = std::make_shared<MockSystem>();
  EXPECT_EQ(0u, mockSystemLocal->configureCallCount);

  EXPECT_TRUE(server.AddSystem(mockSystemLocal));
  EXPECT_EQ(5u, *server.SystemCount());
  EXPECT_EQ(1u, mockSystemLocal->configureCallCount);

  // Check that update callbacks are called
  server.SetUpdatePeriod(1us);
  EXPECT_EQ(0u, mockSystem->preUpdateCallCount);
  EXPECT_EQ(0u, mockSystem->updateCallCount);
  EXPECT_EQ(0u, mockSystem->postUpdateCallCount);
  EXPECT_EQ(0u, mockSystemLocal->preUpdateCallCount);
  EXPECT_EQ(0u, mockSystemLocal->updateCallCount);
  EXPECT_EQ(0u, mockSystemLocal->postUpdateCallCount);
  server.Run(true, 1, false);
  EXPECT_EQ(1u, mockSystem->preUpdateCallCount);
  EXPECT_EQ(1u, mockSystem->updateCallCount);
  EXPECT_EQ(1u, mockSystem->postUpdateCallCount);
  EXPECT_EQ(1u, mockSystemLocal->preUpdateCallCount);
  EXPECT_EQ(1u, mockSystemLocal->updateCallCount);
  EXPECT_EQ(1u, mockSystemLocal->postUpdateCallCount);

  // Add to inexistent world
  auto result = server.AddSystem(mockSystemPlugin.value(), 100);
  EXPECT_FALSE(result.has_value());

  result = server.AddSystem(mockSystemLocal, 100);
  EXPECT_FALSE(result.has_value());
}

/////////////////////////////////////////////////
TEST_P(ServerFixture, Seed)
{
  ServerConfig serverConfig;
  EXPECT_EQ(0u, serverConfig.Seed());
  unsigned int mySeed = 12345u;
  serverConfig.SetSeed(mySeed);
  EXPECT_EQ(mySeed, serverConfig.Seed());
  EXPECT_EQ(mySeed, math::Rand::Seed());
}

/////////////////////////////////////////////////
TEST_P(ServerFixture, GZ_UTILS_TEST_DISABLED_ON_WIN32(ResourcePath))
{
  common::setenv("GZ_SIM_RESOURCE_PATH",
      (common::joinPaths(PROJECT_SOURCE_PATH, "test", "worlds:") +
       common::joinPaths(PROJECT_SOURCE_PATH,
           "test", "worlds", "models")).c_str());

  ServerConfig serverConfig;
  serverConfig.SetSdfFile("resource_paths.sdf");
  sim::Server server(serverConfig);

  test::Relay testSystem;
  unsigned int preUpdates{0};
  testSystem.OnPreUpdate(
    [&preUpdates](const sim::UpdateInfo &,
    sim::EntityComponentManager &_ecm)
    {
      // Create AABB so it is populated
      unsigned int eachCount{0};
      _ecm.Each<components::Model>(
        [&](const Entity &_entity, components::Model *) -> bool
        {
          auto bboxComp = _ecm.Component<components::AxisAlignedBox>(_entity);
          EXPECT_EQ(bboxComp, nullptr);
          _ecm.CreateComponent(_entity, components::AxisAlignedBox());
          eachCount++;
          return true;
        });
      EXPECT_EQ(1u, eachCount);
      preUpdates++;
    });

  unsigned int postUpdates{0};
  testSystem.OnPostUpdate([&postUpdates](const sim::UpdateInfo &,
    const sim::EntityComponentManager &_ecm)
    {
      // Check geometry components
      unsigned int eachCount{0};
      _ecm.Each<components::Geometry>(
        [&eachCount](const Entity &, const components::Geometry *_geom)
        -> bool
        {
          auto mesh = _geom->Data().MeshShape();

          // ASSERT would fail at compile with
          // "void value not ignored as it ought to be"
          EXPECT_NE(nullptr, mesh);

          if (mesh)
          {
            // StoreResolvedURIs is set to true so expect full path
            EXPECT_NE(std::string::npos,
                mesh->Uri().find("scheme_resource_uri/meshes/box.dae"));
            EXPECT_FALSE(common::isRelativePath(mesh->Uri()));
            EXPECT_TRUE(common::isFile(mesh->Uri()));
          }

          eachCount++;
          return true;
        });
      EXPECT_EQ(2u, eachCount);

      // Check physics system loaded meshes and got their BB correct
      eachCount = 0;
      _ecm.Each<components::AxisAlignedBox>(
        [&](const Entity &,
            const components::AxisAlignedBox *_box)->bool
        {
          auto box = _box->Data();
          EXPECT_EQ(box, math::AxisAlignedBox(-0.4, -0.4, 0.6, 0.4, 0.4, 1.4));
          eachCount++;
          return true;
        });
      EXPECT_EQ(1u, eachCount);

      postUpdates++;
    });
  server.AddSystem(testSystem.systemPtr);

  EXPECT_FALSE(*server.Running(0));

  EXPECT_TRUE(server.Run(true /*blocking*/, 1, false /*paused*/));
  EXPECT_EQ(1u, preUpdates);
  EXPECT_EQ(1u, postUpdates);

  EXPECT_EQ(7u, *server.EntityCount());
  EXPECT_TRUE(server.HasEntity("scheme_resource_uri"));
  EXPECT_TRUE(server.HasEntity("the_link"));
  EXPECT_TRUE(server.HasEntity("the_visual"));
}

/////////////////////////////////////////////////
TEST_P(ServerFixture, GetResourcePaths)
{
  common::setenv("GZ_SIM_RESOURCE_PATH",
      std::string("/tmp/some/path") +
      common::SystemPaths::Delimiter() +
      std::string("/home/user/another_path"));

  ServerConfig serverConfig;
  sim::Server server(serverConfig);

  EXPECT_FALSE(*server.Running(0));

  transport::Node node;
  msgs::StringMsg_V res;
  bool result{false};
  bool executed{false};
  const std::string service = "/gazebo/resource_paths/get";
  ASSERT_TRUE(test::waitForService(node, service));
  gzdbg << "Requesting " << service << std::endl;
  executed = node.Request(service, 1000, res, result);
  EXPECT_TRUE(executed);
  EXPECT_TRUE(result);
  EXPECT_EQ(2, res.data_size());
  EXPECT_EQ("/tmp/some/path", res.data(0));
  EXPECT_EQ("/home/user/another_path", res.data(1));
}

/////////////////////////////////////////////////
TEST_P(ServerFixture, AddResourcePaths)
{
  common::setenv("GZ_SIM_RESOURCE_PATH",
      std::string("/tmp/some/path") +
      common::SystemPaths::Delimiter() +
      std::string("/home/user/another_path"));
  common::setenv("SDF_PATH", "");
  common::setenv("GZ_FILE_PATH", "");

  ServerConfig serverConfig;
  sim::Server server(serverConfig);

  EXPECT_FALSE(*server.Running(0));

  transport::Node node;

  // Subscribe to path updates
  bool receivedMsg{false};
  auto resourceCb = std::function<void(const msgs::StringMsg_V &)>(
      [&receivedMsg](const auto &_msg)
      {
        receivedMsg = true;
        EXPECT_EQ(5, _msg.data_size());
        EXPECT_EQ("/tmp/some/path", _msg.data(0));
        EXPECT_EQ("/home/user/another_path", _msg.data(1));
        EXPECT_EQ("/tmp/new_path", _msg.data(2));
        EXPECT_EQ("/tmp/more", _msg.data(3));
        EXPECT_EQ("/tmp/even_more", _msg.data(4));
      });
  node.Subscribe("/gazebo/resource_paths", resourceCb);

  // Add path
  msgs::StringMsg_V req;
  req.add_data("/tmp/new_path");
  req.add_data(std::string("/tmp/more") +
               common::SystemPaths::Delimiter() +
               std::string("/tmp/even_more"));
  req.add_data("/tmp/some/path");
  const std::string service = "/gazebo/resource_paths/add";
  ASSERT_TRUE(test::waitForService(node, service));
  bool executed = node.Request(service, req);
  EXPECT_TRUE(executed);

  int sleep{0};
  int maxSleep{30};
  while (!receivedMsg && sleep < maxSleep)
  {
    GZ_SLEEP_MS(50);
    sleep++;
  }
  EXPECT_TRUE(receivedMsg);

  // Check environment variables
  for (auto env : {"GZ_SIM_RESOURCE_PATH", "SDF_PATH", "GZ_FILE_PATH"})
  {
    char *pathCStr = std::getenv(env);

    auto paths = common::Split(pathCStr, common::SystemPaths::Delimiter());
    paths.erase(std::remove_if(paths.begin(), paths.end(),
        [](std::string const &_path)
        {
          return _path.empty();
        }),
        paths.end());

    EXPECT_EQ(5u, paths.size());
    EXPECT_EQ("/tmp/some/path", paths[0]);
    EXPECT_EQ("/home/user/another_path", paths[1]);
    EXPECT_EQ("/tmp/new_path", paths[2]);
    EXPECT_EQ("/tmp/more", paths[3]);
    EXPECT_EQ("/tmp/even_more", paths[4]);
  }
}

/////////////////////////////////////////////////
TEST_P(ServerFixture, ResolveResourcePaths)
{
  common::setenv("GZ_SIM_RESOURCE_PATH", "");
  common::setenv("SDF_PATH", "");
  common::setenv("GZ_FILE_PATH", "");

  ServerConfig serverConfig;
  Server server(serverConfig);

  EXPECT_FALSE(*server.Running(0));

  auto test = std::function<void(const std::string _uri,
      const std::string &_expected, bool _found)>(
        [&](const std::string &_uri, const std::string &_expected, bool _found)
        {
          transport::Node node;
          msgs::StringMsg req, res;
          bool result{false};
          bool executed{false};

          req.set_data(_uri);
          const std::string service ="/gazebo/resource_paths/resolve";
          ASSERT_TRUE(test::waitForService(node, service));
          gzdbg << "Requesting " << service << std::endl;
          executed = node.Request(service, req, 1000, res, result);
          EXPECT_TRUE(executed);
          EXPECT_EQ(_found, result);
          EXPECT_EQ(_expected, res.data()) << "Expected[" << _expected
            << "] Received[" << res.data() << "]";
        });

  // Make sure the resource path is clear
  common::setenv("GZ_SIM_RESOURCE_PATH", "");

  // A valid path should be returned as an absolute path
  test(PROJECT_SOURCE_PATH, common::absPath(PROJECT_SOURCE_PATH), true);

  // An absolute path, with the file:// prefix, should return the absolute path
  test(std::string("file://") +
      PROJECT_SOURCE_PATH, PROJECT_SOURCE_PATH, true);

  // A non-absolute path with no RESOURCE_PATH should not find the resource
  test(common::joinPaths("test", "worlds", "plugins.sdf"), "", false);

  // Try again, this time with a RESOURCE_PATH
  common::setenv("GZ_SIM_RESOURCE_PATH", PROJECT_SOURCE_PATH);
  test(common::joinPaths("test", "worlds", "plugins.sdf"),
      common::joinPaths(PROJECT_SOURCE_PATH, "test", "worlds", "plugins.sdf"),
      true);
  // With the file:// prefix should also work
  test(std::string("file://") +
      common::joinPaths("test", "worlds", "plugins.sdf"),
      common::joinPaths(PROJECT_SOURCE_PATH, "test", "worlds", "plugins.sdf"),
      true);

  // The model:// URI should not resolve
  test("model://include_nested/model.sdf", "", false);
  common::setenv("GZ_SIM_RESOURCE_PATH",
      common::joinPaths(PROJECT_SOURCE_PATH, "test", "worlds", "models"));
  // The model:// URI should now resolve because the RESOURCE_PATH has been
  // updated.
  test("model://include_nested/model.sdf",
      common::joinPaths(PROJECT_SOURCE_PATH, "test", "worlds", "models",
        "include_nested", "model.sdf"), true);
}

/////////////////////////////////////////////////
TEST_P(ServerFixture, Stop)
{
  // Start server
  ServerConfig serverConfig;
  serverConfig.SetUpdateRate(10000);
  serverConfig.SetSdfFile(common::joinPaths((PROJECT_SOURCE_PATH),
      "test", "worlds", "shapes.sdf"));

  sim::Server server(serverConfig);

  std::mutex testMutex;
  std::condition_variable testCv;
  test::Relay testSystem;
  unsigned int preUpdates{0};
  testSystem.OnPreUpdate(
    [&](const sim::UpdateInfo &,
    sim::EntityComponentManager &)
    {
      std::scoped_lock localLock(testMutex);
      ++preUpdates;
      testCv.notify_one();
      return true;
    });

  server.AddSystem(testSystem.systemPtr);
  // The simulation runner should not be running.
  EXPECT_FALSE(*server.Running(0));
  EXPECT_FALSE(server.Running());

  // Run the server.
  std::unique_lock<std::mutex> testLock(testMutex);
  EXPECT_TRUE(server.Run(false, 0, false));
  EXPECT_TRUE(server.Running());
  testCv.wait(testLock, [&]() -> bool {return preUpdates > 0;});
  EXPECT_TRUE(*server.Running(0));

  // Stop the server
  server.Stop();
  EXPECT_FALSE(*server.Running(0));
  EXPECT_FALSE(server.Running());
}

// Run multiple times. We want to make sure that static globals don't cause
// problems.
INSTANTIATE_TEST_SUITE_P(ServerRepeat, ServerFixture, ::testing::Range(1, 2));<|MERGE_RESOLUTION|>--- conflicted
+++ resolved
@@ -481,10 +481,6 @@
     sim::Server server(serverConfig);
     EXPECT_EQ(0u, *server.IterationCount());
     EXPECT_EQ(3u, *server.EntityCount());
-<<<<<<< HEAD
-
-=======
->>>>>>> f4a3b61b
     EXPECT_EQ(4u, *server.SystemCount());
   }
 
