/*
 * Copyright (C) 2018 Open Source Robotics Foundation
 *
 * Licensed under the Apache License, Version 2.0 (the "License");
 * you may not use this file except in compliance with the License.
 * You may obtain a copy of the License at
 *
 *     http://www.apache.org/licenses/LICENSE-2.0
 *
 * Unless required by applicable law or agreed to in writing, software
 * distributed under the License is distributed on an "AS IS" BASIS,
 * WITHOUT WARRANTIES OR CONDITIONS OF ANY KIND, either express or implied.
 * See the License for the specific language governing permissions and
 * limitations under the License.
 *
*/

#include <gtest/gtest.h>
#include <csignal>
#include <vector>
#include <ignition/common/Console.hh>
#include <ignition/common/StringUtils.hh>
#include <ignition/common/Util.hh>
#include <ignition/math/Rand.hh>
#include <ignition/transport/Node.hh>
#include <sdf/Mesh.hh>

#include "ignition/gazebo/components/AxisAlignedBox.hh"
#include "ignition/gazebo/components/Geometry.hh"
#include "ignition/gazebo/components/Model.hh"
#include "ignition/gazebo/Entity.hh"
#include "ignition/gazebo/EntityComponentManager.hh"
#include "ignition/gazebo/System.hh"
#include "ignition/gazebo/SystemLoader.hh"
#include "ignition/gazebo/Server.hh"
#include "ignition/gazebo/Types.hh"
#include "ignition/gazebo/test_config.hh"

#include "plugins/MockSystem.hh"
#include "../test/helpers/Relay.hh"

using namespace ignition;
using namespace ignition::gazebo;
using namespace std::chrono_literals;

class ServerFixture : public ::testing::TestWithParam<int>
{
  protected: void SetUp() override
  {
    // Augment the system plugin path.  In SetUp to avoid test order issues.
    setenv("IGN_GAZEBO_SYSTEM_PLUGIN_PATH",
           (std::string(PROJECT_BINARY_PATH) + "/lib").c_str(), 1);

    ignition::common::Console::SetVerbosity(4);
  }
};

/////////////////////////////////////////////////
TEST_P(ServerFixture, DefaultServerConfig)
{
  ignition::gazebo::ServerConfig serverConfig;
  EXPECT_TRUE(serverConfig.SdfFile().empty());
  EXPECT_TRUE(serverConfig.SdfString().empty());
  EXPECT_FALSE(serverConfig.UpdateRate());
  EXPECT_FALSE(serverConfig.UseLevels());
  EXPECT_FALSE(serverConfig.UseDistributedSimulation());
  EXPECT_EQ(0u, serverConfig.NetworkSecondaries());
  EXPECT_TRUE(serverConfig.NetworkRole().empty());
  EXPECT_FALSE(serverConfig.UseLogRecord());
  EXPECT_FALSE(serverConfig.LogRecordPath().empty());
  EXPECT_FALSE(serverConfig.LogIgnoreSdfPath());
  EXPECT_TRUE(serverConfig.LogPlaybackPath().empty());
  EXPECT_FALSE(serverConfig.LogRecordResources());
  EXPECT_TRUE(serverConfig.LogRecordCompressPath().empty());
  EXPECT_EQ(0u, serverConfig.Seed());
  EXPECT_EQ(123ms, serverConfig.UpdatePeriod().value_or(123ms));
  EXPECT_TRUE(serverConfig.ResourceCache().empty());
  EXPECT_TRUE(serverConfig.PhysicsEngine().empty());
  EXPECT_TRUE(serverConfig.Plugins().empty());

  gazebo::Server server(serverConfig);
  EXPECT_FALSE(server.Running());
  EXPECT_FALSE(*server.Running(0));
  EXPECT_EQ(std::nullopt, server.Running(1));
  EXPECT_TRUE(*server.Paused());
  EXPECT_EQ(0u, *server.IterationCount());

  EXPECT_EQ(3u, *server.EntityCount());
  EXPECT_TRUE(server.HasEntity("default"));

  EXPECT_EQ(3u, *server.SystemCount());
}

/////////////////////////////////////////////////
TEST_P(ServerFixture, UpdateRate)
{
  gazebo::ServerConfig serverConfig;
  serverConfig.SetUpdateRate(1000.0);
  EXPECT_DOUBLE_EQ(1000.0, *serverConfig.UpdateRate());
  serverConfig.SetUpdateRate(-1000.0);
  EXPECT_DOUBLE_EQ(1000.0, *serverConfig.UpdateRate());
  serverConfig.SetUpdateRate(0.0);
  EXPECT_DOUBLE_EQ(1000.0, *serverConfig.UpdateRate());
  EXPECT_EQ(1ms, serverConfig.UpdatePeriod());
}

/////////////////////////////////////////////////
TEST_P(ServerFixture, ServerConfigPluginInfo)
{
  ServerConfig::PluginInfo pluginInfo;
  pluginInfo.SetEntityName("an_entity");
  pluginInfo.SetEntityType("model");
  pluginInfo.SetFilename("filename");
  pluginInfo.SetName("interface");
  pluginInfo.SetSdf(nullptr);

  ignition::gazebo::ServerConfig serverConfig;
  serverConfig.AddPlugin(pluginInfo);

  const std::list<ServerConfig::PluginInfo> &plugins = serverConfig.Plugins();
  ASSERT_FALSE(plugins.empty());

  EXPECT_EQ("an_entity", plugins.front().EntityName());
  EXPECT_EQ("model", plugins.front().EntityType());
  EXPECT_EQ("filename", plugins.front().Filename());
  EXPECT_EQ("interface", plugins.front().Name());
  EXPECT_EQ(nullptr, plugins.front().Sdf());

  // Test operator=
  {
    ServerConfig::PluginInfo info;
    info = plugins.front();

    EXPECT_EQ(info.EntityName(), plugins.front().EntityName());
    EXPECT_EQ(info.EntityType(), plugins.front().EntityType());
    EXPECT_EQ(info.Filename(), plugins.front().Filename());
    EXPECT_EQ(info.Name(), plugins.front().Name());
    EXPECT_EQ(info.Sdf(), plugins.front().Sdf());
  }

  // Test copy constructor
  {
    ServerConfig::PluginInfo info(plugins.front());

    EXPECT_EQ(info.EntityName(), plugins.front().EntityName());
    EXPECT_EQ(info.EntityType(), plugins.front().EntityType());
    EXPECT_EQ(info.Filename(), plugins.front().Filename());
    EXPECT_EQ(info.Name(), plugins.front().Name());
    EXPECT_EQ(info.Sdf(), plugins.front().Sdf());
  }

  // Test server config copy constructor
  {
    const ServerConfig &cfg(serverConfig);
    const std::list<ServerConfig::PluginInfo> &cfgPlugins = cfg.Plugins();
    ASSERT_FALSE(cfgPlugins.empty());

    EXPECT_EQ(cfgPlugins.front().EntityName(), plugins.front().EntityName());
    EXPECT_EQ(cfgPlugins.front().EntityType(), plugins.front().EntityType());
    EXPECT_EQ(cfgPlugins.front().Filename(), plugins.front().Filename());
    EXPECT_EQ(cfgPlugins.front().Name(), plugins.front().Name());
    EXPECT_EQ(cfgPlugins.front().Sdf(), plugins.front().Sdf());
  }
}

/////////////////////////////////////////////////
TEST_P(ServerFixture, ServerConfigRealPlugin)
{
  // Start server
  ServerConfig serverConfig;
  serverConfig.SetUpdateRate(10000);
  serverConfig.SetSdfFile(std::string(PROJECT_SOURCE_PATH) +
      "/test/worlds/shapes.sdf");

  sdf::ElementPtr sdf(new sdf::Element);
  sdf->SetName("plugin");
  sdf->AddAttribute("name", "string",
      "ignition::gazebo::TestModelSystem", true);
  sdf->AddAttribute("filename", "string", "libTestModelSystem.so", true);

  sdf::ElementPtr child(new sdf::Element);
  child->SetParent(sdf);
  child->SetName("model_key");
  child->AddValue("string", "987", "1");

  serverConfig.AddPlugin({"box", "model",
      "libTestModelSystem.so", "ignition::gazebo::TestModelSystem", sdf});

  gazebo::Server server(serverConfig);

  // The simulation runner should not be running.
  EXPECT_FALSE(*server.Running(0));

  // Run the server
  EXPECT_TRUE(server.Run(false, 0, false));
  EXPECT_FALSE(*server.Paused());

  // The TestModelSystem should have created a service. Call the service to
  // make sure the TestModelSystem was successfully loaded.
  transport::Node node;
  msgs::StringMsg rep;
  bool result;
  bool executed = node.Request("/test/service", 5000, rep, result);
  EXPECT_TRUE(executed);
  EXPECT_TRUE(result);
  EXPECT_EQ("TestModelSystem", rep.data());
}

/////////////////////////////////////////////////
TEST_P(ServerFixture, ServerConfigSensorPlugin)
{
  // Start server
  ServerConfig serverConfig;
  serverConfig.SetUpdateRate(10000);
  serverConfig.SetSdfFile(std::string(PROJECT_SOURCE_PATH) +
      "/test/worlds/air_pressure.sdf");

  sdf::ElementPtr sdf(new sdf::Element);
  sdf->SetName("plugin");
  sdf->AddAttribute("name", "string",
      "ignition::gazebo::TestSensorSystem", true);
  sdf->AddAttribute("filename", "string", "libTestSensorSystem.so", true);

  serverConfig.AddPlugin({"air_pressure_model::link::air_pressure_sensor",
      "sensor", "libTestSensorSystem.so", "ignition::gazebo::TestSensorSystem",
      sdf});

  gazebo::Server server(serverConfig);

  // The simulation runner should not be running.
  EXPECT_FALSE(*server.Running(0));

  // Run the server
  EXPECT_TRUE(server.Run(false, 0, false));
  EXPECT_FALSE(*server.Paused());

  // The TestSensorSystem should have created a service. Call the service to
  // make sure the TestSensorSystem was successfully loaded.
  transport::Node node;
  msgs::StringMsg rep;
  bool result;
  bool executed = node.Request("/test/service/sensor", 5000, rep, result);
  EXPECT_TRUE(executed);
  EXPECT_TRUE(result);
  EXPECT_EQ("TestSensorSystem", rep.data());
}

/////////////////////////////////////////////////
TEST_P(ServerFixture, SdfServerConfig)
{
  ignition::gazebo::ServerConfig serverConfig;

  serverConfig.SetSdfString(TestWorldSansPhysics::World());
  EXPECT_TRUE(serverConfig.SdfFile().empty());
  EXPECT_FALSE(serverConfig.SdfString().empty());

  // Setting the SDF file should override the string.
  serverConfig.SetSdfFile(std::string(PROJECT_SOURCE_PATH) +
      "/test/worlds/shapes.sdf");
  EXPECT_FALSE(serverConfig.SdfFile().empty());
  EXPECT_TRUE(serverConfig.SdfString().empty());

  gazebo::Server server(serverConfig);
  EXPECT_FALSE(server.Running());
  EXPECT_FALSE(*server.Running(0));
  EXPECT_TRUE(*server.Paused());
  EXPECT_EQ(0u, *server.IterationCount());
  EXPECT_EQ(16u, *server.EntityCount());
  EXPECT_EQ(3u, *server.SystemCount());

  EXPECT_TRUE(server.HasEntity("box"));
  EXPECT_FALSE(server.HasEntity("box", 1));
  EXPECT_TRUE(server.HasEntity("sphere"));
  EXPECT_TRUE(server.HasEntity("cylinder"));
  EXPECT_FALSE(server.HasEntity("bad", 0));
  EXPECT_FALSE(server.HasEntity("bad", 1));
}

/////////////////////////////////////////////////
TEST_P(ServerFixture, ServerConfigLogRecord)
{
  auto logPath = common::joinPaths(
      std::string(PROJECT_BINARY_PATH), "test_log_path");
  auto logFile = common::joinPaths(logPath, "state.tlog");
  auto compressedFile = logPath + ".zip";

  igndbg << "Log path [" << logPath << "]" << std::endl;

  common::removeAll(logPath);
  common::removeAll(compressedFile);
  EXPECT_FALSE(common::exists(logFile));
  EXPECT_FALSE(common::exists(compressedFile));

  {
    gazebo::ServerConfig serverConfig;
    serverConfig.SetUseLogRecord(true);
    serverConfig.SetLogRecordPath(logPath);

    gazebo::Server server(serverConfig);
    EXPECT_EQ(0u, *server.IterationCount());
    EXPECT_EQ(3u, *server.EntityCount());
    EXPECT_EQ(4u, *server.SystemCount());
  }

  EXPECT_TRUE(common::exists(logFile));
  EXPECT_FALSE(common::exists(compressedFile));
}

/////////////////////////////////////////////////
TEST_P(ServerFixture, ServerConfigLogRecordCompress)
{
  auto logPath = common::joinPaths(
      std::string(PROJECT_BINARY_PATH), "test_log_path");
  auto logFile = common::joinPaths(logPath, "state.tlog");
  auto compressedFile = logPath + ".zip";

  igndbg << "Log path [" << logPath << "]" << std::endl;

  common::removeAll(logPath);
  common::removeAll(compressedFile);
  EXPECT_FALSE(common::exists(logFile));
  EXPECT_FALSE(common::exists(compressedFile));

  {
    gazebo::ServerConfig serverConfig;
    serverConfig.SetUseLogRecord(true);
    serverConfig.SetLogRecordPath(logPath);
    serverConfig.SetLogRecordCompressPath(compressedFile);

    gazebo::Server server(serverConfig);
    EXPECT_EQ(0u, *server.IterationCount());
    EXPECT_EQ(3u, *server.EntityCount());
    EXPECT_EQ(4u, *server.SystemCount());
  }

  EXPECT_FALSE(common::exists(logFile));
  EXPECT_TRUE(common::exists(compressedFile));
}

/////////////////////////////////////////////////
TEST_P(ServerFixture, SdfStringServerConfig)
{
  ignition::gazebo::ServerConfig serverConfig;

  serverConfig.SetSdfFile(std::string(PROJECT_SOURCE_PATH) +
      "/test/worlds/shapes.sdf");
  EXPECT_FALSE(serverConfig.SdfFile().empty());
  EXPECT_TRUE(serverConfig.SdfString().empty());

  // Setting the string should override the file.
  serverConfig.SetSdfString(TestWorldSansPhysics::World());
  EXPECT_TRUE(serverConfig.SdfFile().empty());
  EXPECT_FALSE(serverConfig.SdfString().empty());

  gazebo::Server server(serverConfig);
  EXPECT_FALSE(server.Running());
  EXPECT_FALSE(*server.Running(0));
  EXPECT_TRUE(*server.Paused());
  EXPECT_EQ(0u, *server.IterationCount());
  EXPECT_EQ(3u, *server.EntityCount());
  EXPECT_EQ(2u, *server.SystemCount());
}

/////////////////////////////////////////////////
TEST_P(ServerFixture, RunBlocking)
{
  gazebo::Server server;
  EXPECT_FALSE(server.Running());
  EXPECT_FALSE(*server.Running(0));
  EXPECT_TRUE(*server.Paused());
  EXPECT_EQ(0u, server.IterationCount());

  // Make the server run fast.
  server.SetUpdatePeriod(1ns);

  uint64_t expectedIters = 0;
  for (uint64_t i = 1; i < 10; ++i)
  {
    EXPECT_FALSE(server.Running());
    EXPECT_FALSE(*server.Running(0));
    server.Run(true, i, false);
    EXPECT_FALSE(server.Running());
    EXPECT_FALSE(*server.Running(0));

    expectedIters += i;
    EXPECT_EQ(expectedIters, *server.IterationCount());
  }
}

/////////////////////////////////////////////////
TEST_P(ServerFixture, RunNonBlockingPaused)
{
  gazebo::Server server;

  // The server should not be running.
  EXPECT_FALSE(server.Running());
  EXPECT_FALSE(*server.Running(0));

  // The simulation runner should not be running.
  EXPECT_FALSE(*server.Running(0));

  // Invalid world index.
  EXPECT_EQ(std::nullopt, server.Running(1));

  EXPECT_TRUE(*server.Paused());
  EXPECT_EQ(0u, *server.IterationCount());

  // Make the server run fast.
  server.SetUpdatePeriod(1ns);

  EXPECT_TRUE(server.Run(false, 100, true));
  EXPECT_TRUE(*server.Paused());

  EXPECT_TRUE(server.Running());

  // Add a small sleep because the non-blocking Run call causes the
  // simulation runner to start asynchronously.
  IGN_SLEEP_MS(500);
  EXPECT_TRUE(*server.Running(0));

  EXPECT_EQ(0u, server.IterationCount());

  // Attempt to unpause an invalid world
  EXPECT_FALSE(server.SetPaused(false, 1));

  // Unpause the existing world
  EXPECT_TRUE(server.SetPaused(false, 0));

  EXPECT_FALSE(*server.Paused());
  EXPECT_TRUE(server.Running());

  while (*server.IterationCount() < 100)
    IGN_SLEEP_MS(100);

  EXPECT_EQ(100u, *server.IterationCount());
  EXPECT_FALSE(server.Running());
  EXPECT_FALSE(*server.Running(0));
}

/////////////////////////////////////////////////
TEST_P(ServerFixture, RunNonBlocking)
{
  gazebo::Server server;
  EXPECT_FALSE(server.Running());
  EXPECT_FALSE(*server.Running(0));
  EXPECT_EQ(0u, *server.IterationCount());

  // Make the server run fast.
  server.SetUpdatePeriod(1ns);

  server.Run(false, 100, false);
  while (*server.IterationCount() < 100)
    IGN_SLEEP_MS(100);

  EXPECT_EQ(100u, *server.IterationCount());
  EXPECT_FALSE(server.Running());
  EXPECT_FALSE(*server.Running(0));
}

/////////////////////////////////////////////////
TEST_P(ServerFixture, RunNonBlockingMultiple)
{
  ignition::gazebo::ServerConfig serverConfig;
  serverConfig.SetSdfString(TestWorldSansPhysics::World());
  gazebo::Server server(serverConfig);

  EXPECT_FALSE(server.Running());
  EXPECT_FALSE(*server.Running(0));
  EXPECT_EQ(0u, *server.IterationCount());

  EXPECT_TRUE(server.Run(false, 100, false));
  EXPECT_FALSE(server.Run(false, 100, false));

  while (*server.IterationCount() < 100)
    IGN_SLEEP_MS(100);

  EXPECT_EQ(100u, *server.IterationCount());
  EXPECT_FALSE(server.Running());
  EXPECT_FALSE(*server.Running(0));
}

/////////////////////////////////////////////////
TEST_P(ServerFixture, SigInt)
{
  gazebo::Server server;
  EXPECT_FALSE(server.Running());
  EXPECT_FALSE(*server.Running(0));

  // Run forever, non-blocking.
  server.Run(false, 0, false);

  IGN_SLEEP_MS(500);

  EXPECT_TRUE(server.Running());
  EXPECT_TRUE(*server.Running(0));

  std::raise(SIGTERM);

  EXPECT_FALSE(server.Running());
  EXPECT_FALSE(*server.Running(0));
}

/////////////////////////////////////////////////
TEST_P(ServerFixture, TwoServersNonBlocking)
{
  ignition::gazebo::ServerConfig serverConfig;
  serverConfig.SetSdfString(TestWorldSansPhysics::World());

  gazebo::Server server1(serverConfig);
  gazebo::Server server2(serverConfig);
  EXPECT_FALSE(server1.Running());
  EXPECT_FALSE(*server1.Running(0));
  EXPECT_FALSE(server2.Running());
  EXPECT_FALSE(*server2.Running(0));
  EXPECT_EQ(0u, *server1.IterationCount());
  EXPECT_EQ(0u, *server2.IterationCount());

  // Make the servers run fast.
  server1.SetUpdatePeriod(1ns);
  server2.SetUpdatePeriod(1ns);

  // Start non-blocking
  const size_t iters1 = 9999;
  EXPECT_TRUE(server1.Run(false, iters1, false));

  // Expect that we can't start another instance.
  EXPECT_FALSE(server1.Run(true, 10, false));

  // It's okay to start another server
  EXPECT_TRUE(server2.Run(false, 500, false));

  while (*server1.IterationCount() < iters1 || *server2.IterationCount() < 500)
    IGN_SLEEP_MS(100);

  EXPECT_EQ(iters1, *server1.IterationCount());
  EXPECT_EQ(500u, *server2.IterationCount());
  EXPECT_FALSE(server1.Running());
  EXPECT_FALSE(*server1.Running(0));
  EXPECT_FALSE(server2.Running());
  EXPECT_FALSE(*server2.Running(0));
}

/////////////////////////////////////////////////
TEST_P(ServerFixture, TwoServersMixedBlocking)
{
  ignition::gazebo::ServerConfig serverConfig;
  serverConfig.SetSdfString(TestWorldSansPhysics::World());

  gazebo::Server server1(serverConfig);
  gazebo::Server server2(serverConfig);
  EXPECT_FALSE(server1.Running());
  EXPECT_FALSE(*server1.Running(0));
  EXPECT_FALSE(server2.Running());
  EXPECT_FALSE(*server2.Running(0));
  EXPECT_EQ(0u, *server1.IterationCount());
  EXPECT_EQ(0u, *server2.IterationCount());

  // Make the servers run fast.
  server1.SetUpdatePeriod(1ns);
  server2.SetUpdatePeriod(1ns);

  server1.Run(false, 10, false);
  server2.Run(true, 1000, false);

  while (*server1.IterationCount() < 10)
    IGN_SLEEP_MS(100);

  EXPECT_EQ(10u, *server1.IterationCount());
  EXPECT_EQ(1000u, *server2.IterationCount());
  EXPECT_FALSE(server1.Running());
  EXPECT_FALSE(*server1.Running(0));
  EXPECT_FALSE(server2.Running());
  EXPECT_FALSE(*server2.Running(0));
}

/////////////////////////////////////////////////
TEST_P(ServerFixture, AddSystemWhileRunning)
{
  ignition::gazebo::ServerConfig serverConfig;

  serverConfig.SetSdfFile(std::string(PROJECT_SOURCE_PATH) +
      "/test/worlds/shapes.sdf");

  gazebo::Server server(serverConfig);
  EXPECT_FALSE(server.Running());
  EXPECT_FALSE(*server.Running(0));
  server.SetUpdatePeriod(1us);

  // Run the server to test whether we can add systems while system is running
  server.Run(false, 0, false);
  EXPECT_EQ(3u, *server.SystemCount());

  gazebo::SystemLoader systemLoader;
  auto mockSystemPlugin = systemLoader.LoadPlugin("libMockSystem.so",
      "ignition::gazebo::MockSystem", nullptr);
  ASSERT_TRUE(mockSystemPlugin.has_value());

  EXPECT_FALSE(*server.AddSystem(mockSystemPlugin.value()));
  EXPECT_EQ(3u, *server.SystemCount());

  // Stop the server
  std::raise(SIGTERM);
}

/////////////////////////////////////////////////
TEST_P(ServerFixture, AddSystemAfterLoad)
{
  ignition::gazebo::ServerConfig serverConfig;

  serverConfig.SetSdfFile(std::string(PROJECT_SOURCE_PATH) +
      "/test/worlds/shapes.sdf");

  gazebo::Server server(serverConfig);
  EXPECT_FALSE(server.Running());
  EXPECT_FALSE(*server.Running(0));

  gazebo::SystemLoader systemLoader;
  auto mockSystemPlugin = systemLoader.LoadPlugin("libMockSystem.so",
      "ignition::gazebo::MockSystem", nullptr);
  ASSERT_TRUE(mockSystemPlugin.has_value());

  EXPECT_EQ(3u, *server.SystemCount());
  EXPECT_TRUE(*server.AddSystem(mockSystemPlugin.value()));
  EXPECT_EQ(4u, *server.SystemCount());

  auto system = mockSystemPlugin.value()->QueryInterface<gazebo::System>();
  EXPECT_NE(system, nullptr);
  auto mockSystem = dynamic_cast<gazebo::MockSystem*>(system);
  EXPECT_NE(mockSystem, nullptr);

  server.SetUpdatePeriod(1us);
  EXPECT_EQ(0u, mockSystem->preUpdateCallCount);
  EXPECT_EQ(0u, mockSystem->updateCallCount);
  EXPECT_EQ(0u, mockSystem->postUpdateCallCount);
  server.Run(true, 1, false);
  EXPECT_EQ(1u, mockSystem->preUpdateCallCount);
  EXPECT_EQ(1u, mockSystem->updateCallCount);
  EXPECT_EQ(1u, mockSystem->postUpdateCallCount);
}

/////////////////////////////////////////////////
TEST_P(ServerFixture, Seed)
{
  ignition::gazebo::ServerConfig serverConfig;
  EXPECT_EQ(0u, serverConfig.Seed());
  unsigned int mySeed = 12345u;
  serverConfig.SetSeed(mySeed);
  EXPECT_EQ(mySeed, serverConfig.Seed());
  EXPECT_EQ(mySeed, ignition::math::Rand::Seed());
}

/////////////////////////////////////////////////
TEST_P(ServerFixture, ResourcePath)
{
  setenv("IGN_GAZEBO_RESOURCE_PATH",
         (std::string(PROJECT_SOURCE_PATH) + "/test/worlds:" +
          std::string(PROJECT_SOURCE_PATH) + "/test/worlds/models").c_str(), 1);

  ServerConfig serverConfig;
  serverConfig.SetSdfFile("resource_paths.sdf");
  gazebo::Server server(serverConfig);

  test::Relay testSystem;
  unsigned int preUpdates{0};
  testSystem.OnPreUpdate(
    [&preUpdates](const gazebo::UpdateInfo &,
    gazebo::EntityComponentManager &_ecm)
    {
      // Create AABB so it is populated
      unsigned int eachCount{0};
      _ecm.Each<components::Model>(
        [&](const Entity &_entity, components::Model *) -> bool
        {
          auto bboxComp = _ecm.Component<components::AxisAlignedBox>(_entity);
          EXPECT_EQ(bboxComp, nullptr);
          _ecm.CreateComponent(_entity, components::AxisAlignedBox());
          eachCount++;
          return true;
        });
      EXPECT_EQ(1u, eachCount);
      preUpdates++;
    });

  unsigned int postUpdates{0};
  testSystem.OnPostUpdate([&postUpdates](const gazebo::UpdateInfo &,
    const gazebo::EntityComponentManager &_ecm)
    {
      // Check geometry components
      unsigned int eachCount{0};
      _ecm.Each<components::Geometry>(
        [&eachCount](const Entity &, const components::Geometry *_geom)
        -> bool
        {
          auto mesh = _geom->Data().MeshShape();

          // ASSERT would fail at compile with
          // "void value not ignored as it ought to be"
          EXPECT_NE(nullptr, mesh);

          if (mesh)
          {
            EXPECT_EQ("model://scheme_resource_uri/meshes/box.dae",
                mesh->Uri());
          }

          eachCount++;
          return true;
        });
      EXPECT_EQ(2u, eachCount);

      // Check physics system loaded meshes and got their BB correct
      eachCount = 0;
      _ecm.Each<components::AxisAlignedBox>(
        [&](const ignition::gazebo::Entity &,
            const components::AxisAlignedBox *_box)->bool
        {
          auto box = _box->Data();
          EXPECT_EQ(box, math::AxisAlignedBox(-0.4, -0.4, 0.6, 0.4, 0.4, 1.4));
          eachCount++;
          return true;
        });
      EXPECT_EQ(1u, eachCount);

      postUpdates++;
    });
  server.AddSystem(testSystem.systemPtr);

  EXPECT_FALSE(*server.Running(0));

  EXPECT_TRUE(server.Run(true /*blocking*/, 1, false /*paused*/));
  EXPECT_EQ(1u, preUpdates);
  EXPECT_EQ(1u, postUpdates);

  EXPECT_EQ(7u, *server.EntityCount());
  EXPECT_TRUE(server.HasEntity("scheme_resource_uri"));
  EXPECT_TRUE(server.HasEntity("the_link"));
  EXPECT_TRUE(server.HasEntity("the_visual"));
}

/////////////////////////////////////////////////
TEST_P(ServerFixture, GetResourcePaths)
{
  setenv("IGN_GAZEBO_RESOURCE_PATH",
      "/tmp/some/path:/home/user/another_path", 1);

  ServerConfig serverConfig;
  gazebo::Server server(serverConfig);

  EXPECT_FALSE(*server.Running(0));

  transport::Node node;
  msgs::StringMsg_V res;
  bool result;
<<<<<<< HEAD
  bool executed = node.Request("/gazebo/get_resource_paths", 5000, res, result);
=======
  bool executed = node.Request("/gazebo/resource_paths/get", 5000, res, result);
>>>>>>> d66efe21
  EXPECT_TRUE(executed);
  EXPECT_TRUE(result);
  EXPECT_EQ(2, res.data_size());
  EXPECT_EQ("/tmp/some/path", res.data(0));
  EXPECT_EQ("/home/user/another_path", res.data(1));
}

/////////////////////////////////////////////////
TEST_P(ServerFixture, AddResourcePaths)
{
  setenv("IGN_GAZEBO_RESOURCE_PATH",
      "/tmp/some/path:/home/user/another_path", 1);
  setenv("SDF_PATH", "", 1);
  setenv("IGN_FILE_PATH", "", 1);

  ServerConfig serverConfig;
  gazebo::Server server(serverConfig);

  EXPECT_FALSE(*server.Running(0));

  transport::Node node;
<<<<<<< HEAD
=======

  // Subscribe to path updates
  bool receivedMsg{false};
  auto resourceCb = std::function<void(const msgs::StringMsg_V &)>(
      [&receivedMsg](const auto &_msg)
      {
        receivedMsg = true;
        EXPECT_EQ(5, _msg.data_size());
        EXPECT_EQ("/tmp/some/path", _msg.data(0));
        EXPECT_EQ("/home/user/another_path", _msg.data(1));
        EXPECT_EQ("/tmp/new_path", _msg.data(2));
        EXPECT_EQ("/tmp/more", _msg.data(3));
        EXPECT_EQ("/tmp/even_more", _msg.data(4));
      });
  node.Subscribe("/gazebo/resource_paths", resourceCb);

  // Add path
>>>>>>> d66efe21
  msgs::StringMsg_V req;
  req.add_data("/tmp/new_path");
  req.add_data("/tmp/more:/tmp/even_more");
  req.add_data("/tmp/some/path");
<<<<<<< HEAD
  bool executed = node.Request("/gazebo/add_resource_paths", req);
  EXPECT_TRUE(executed);

  // Check paths
=======
  bool executed = node.Request("/gazebo/resource_paths/add", req);
  EXPECT_TRUE(executed);

  int sleep{0};
  int maxSleep{30};
  while (!receivedMsg && sleep < maxSleep)
  {
    IGN_SLEEP_MS(50);
    sleep++;
  }
  EXPECT_TRUE(receivedMsg);

  // Check environment variables
>>>>>>> d66efe21
  for (auto env : {"IGN_GAZEBO_RESOURCE_PATH", "SDF_PATH", "IGN_FILE_PATH"})
  {
    char *pathCStr = getenv(env);

    auto paths = common::Split(pathCStr, ':');
    paths.erase(std::remove_if(paths.begin(), paths.end(),
        [](std::string const &_path)
        {
          return _path.empty();
        }),
        paths.end());

    EXPECT_EQ(5u, paths.size());
    EXPECT_EQ("/tmp/some/path", paths[0]);
    EXPECT_EQ("/home/user/another_path", paths[1]);
    EXPECT_EQ("/tmp/new_path", paths[2]);
    EXPECT_EQ("/tmp/more", paths[3]);
    EXPECT_EQ("/tmp/even_more", paths[4]);
  }
}

// Run multiple times. We want to make sure that static globals don't cause
// problems.
INSTANTIATE_TEST_CASE_P(ServerRepeat, ServerFixture, ::testing::Range(1, 2));<|MERGE_RESOLUTION|>--- conflicted
+++ resolved
@@ -751,11 +751,7 @@
   transport::Node node;
   msgs::StringMsg_V res;
   bool result;
-<<<<<<< HEAD
-  bool executed = node.Request("/gazebo/get_resource_paths", 5000, res, result);
-=======
   bool executed = node.Request("/gazebo/resource_paths/get", 5000, res, result);
->>>>>>> d66efe21
   EXPECT_TRUE(executed);
   EXPECT_TRUE(result);
   EXPECT_EQ(2, res.data_size());
@@ -777,8 +773,6 @@
   EXPECT_FALSE(*server.Running(0));
 
   transport::Node node;
-<<<<<<< HEAD
-=======
 
   // Subscribe to path updates
   bool receivedMsg{false};
@@ -796,17 +790,10 @@
   node.Subscribe("/gazebo/resource_paths", resourceCb);
 
   // Add path
->>>>>>> d66efe21
   msgs::StringMsg_V req;
   req.add_data("/tmp/new_path");
   req.add_data("/tmp/more:/tmp/even_more");
   req.add_data("/tmp/some/path");
-<<<<<<< HEAD
-  bool executed = node.Request("/gazebo/add_resource_paths", req);
-  EXPECT_TRUE(executed);
-
-  // Check paths
-=======
   bool executed = node.Request("/gazebo/resource_paths/add", req);
   EXPECT_TRUE(executed);
 
@@ -820,7 +807,6 @@
   EXPECT_TRUE(receivedMsg);
 
   // Check environment variables
->>>>>>> d66efe21
   for (auto env : {"IGN_GAZEBO_RESOURCE_PATH", "SDF_PATH", "IGN_FILE_PATH"})
   {
     char *pathCStr = getenv(env);
