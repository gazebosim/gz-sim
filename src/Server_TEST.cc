--- conflicted
+++ resolved
@@ -790,86 +790,7 @@
 }
 
 /////////////////////////////////////////////////
-<<<<<<< HEAD
 TEST_P(ServerFixture, IGN_UTILS_TEST_DISABLED_ON_WIN32(AddSystemWhileRunning))
-=======
-// See: https://github.com/gazebosim/gz-sim/issues/1544
-TEST_P(ServerFixture, IGN_UTILS_TEST_DISABLED_ON_MAC(TwoServersNonBlocking))
-{
-  ServerConfig serverConfig;
-  serverConfig.SetSdfString(TestWorldSansPhysics::World());
-
-  gazebo::Server server1(serverConfig);
-  gazebo::Server server2(serverConfig);
-  EXPECT_FALSE(server1.Running());
-  EXPECT_FALSE(*server1.Running(0));
-  EXPECT_FALSE(server2.Running());
-  EXPECT_FALSE(*server2.Running(0));
-  EXPECT_EQ(0u, *server1.IterationCount());
-  EXPECT_EQ(0u, *server2.IterationCount());
-
-  // Make the servers run fast.
-  server1.SetUpdatePeriod(1ns);
-  server2.SetUpdatePeriod(1ns);
-
-  // Start non-blocking
-  const size_t iters1 = 9999;
-  EXPECT_TRUE(server1.Run(false, iters1, false));
-
-  // Expect that we can't start another instance.
-  EXPECT_FALSE(server1.Run(true, 10, false));
-
-  // It's okay to start another server
-  EXPECT_TRUE(server2.Run(false, 500, false));
-
-  while (*server1.IterationCount() < iters1 || *server2.IterationCount() < 500)
-    IGN_SLEEP_MS(100);
-
-  EXPECT_EQ(iters1, *server1.IterationCount());
-  EXPECT_EQ(500u, *server2.IterationCount());
-  EXPECT_FALSE(server1.Running());
-  EXPECT_FALSE(*server1.Running(0));
-  EXPECT_FALSE(server2.Running());
-  EXPECT_FALSE(*server2.Running(0));
-}
-
-/////////////////////////////////////////////////
-// See: https://github.com/gazebosim/gz-sim/issues/1544
-TEST_P(ServerFixture, IGN_UTILS_TEST_DISABLED_ON_MAC(TwoServersMixedBlocking))
-{
-  ServerConfig serverConfig;
-  serverConfig.SetSdfString(TestWorldSansPhysics::World());
-
-  gazebo::Server server1(serverConfig);
-  gazebo::Server server2(serverConfig);
-  EXPECT_FALSE(server1.Running());
-  EXPECT_FALSE(*server1.Running(0));
-  EXPECT_FALSE(server2.Running());
-  EXPECT_FALSE(*server2.Running(0));
-  EXPECT_EQ(0u, *server1.IterationCount());
-  EXPECT_EQ(0u, *server2.IterationCount());
-
-  // Make the servers run fast.
-  server1.SetUpdatePeriod(1ns);
-  server2.SetUpdatePeriod(1ns);
-
-  server1.Run(false, 10, false);
-  server2.Run(true, 1000, false);
-
-  while (*server1.IterationCount() < 10)
-    IGN_SLEEP_MS(100);
-
-  EXPECT_EQ(10u, *server1.IterationCount());
-  EXPECT_EQ(1000u, *server2.IterationCount());
-  EXPECT_FALSE(server1.Running());
-  EXPECT_FALSE(*server1.Running(0));
-  EXPECT_FALSE(server2.Running());
-  EXPECT_FALSE(*server2.Running(0));
-}
-
-/////////////////////////////////////////////////
-TEST_P(ServerFixture, AddSystemWhileRunning)
->>>>>>> 784e8228
 {
   ServerConfig serverConfig;
 
@@ -993,16 +914,10 @@
 /////////////////////////////////////////////////
 TEST_P(ServerFixture, IGN_UTILS_TEST_DISABLED_ON_WIN32(ResourcePath))
 {
-<<<<<<< HEAD
-  ignition::common::setenv("IGN_GAZEBO_RESOURCE_PATH",
+  common::setenv("IGN_GAZEBO_RESOURCE_PATH",
       (common::joinPaths(PROJECT_SOURCE_PATH, "test", "worlds:") +
        common::joinPaths(PROJECT_SOURCE_PATH,
            "test", "worlds", "models")).c_str());
-=======
-  common::setenv("IGN_GAZEBO_RESOURCE_PATH",
-         (std::string(PROJECT_SOURCE_PATH) + "/test/worlds:" +
-          std::string(PROJECT_SOURCE_PATH) + "/test/worlds/models").c_str());
->>>>>>> 784e8228
 
   ServerConfig serverConfig;
   serverConfig.SetSdfFile("resource_paths.sdf");
@@ -1088,15 +1003,10 @@
 /////////////////////////////////////////////////
 TEST_P(ServerFixture, GetResourcePaths)
 {
-<<<<<<< HEAD
-  ignition::common::setenv("IGN_GAZEBO_RESOURCE_PATH",
+  common::setenv("IGN_GAZEBO_RESOURCE_PATH",
       std::string("/tmp/some/path") +
       common::SystemPaths::Delimiter() +
       std::string("/home/user/another_path"));
-=======
-  common::setenv("IGN_GAZEBO_RESOURCE_PATH",
-      "/tmp/some/path:/home/user/another_path");
->>>>>>> 784e8228
 
   ServerConfig serverConfig;
   gazebo::Server server(serverConfig);
@@ -1123,49 +1033,14 @@
 }
 
 /////////////////////////////////////////////////
-<<<<<<< HEAD
 TEST_P(ServerFixture, AddResourcePaths)
 {
-  ignition::common::setenv("IGN_GAZEBO_RESOURCE_PATH",
+  common::setenv("IGN_GAZEBO_RESOURCE_PATH",
       std::string("/tmp/some/path") +
       common::SystemPaths::Delimiter() +
       std::string("/home/user/another_path"));
-  ignition::common::setenv("SDF_PATH", "");
-  ignition::common::setenv("IGN_FILE_PATH", "");
-=======
-TEST_P(ServerFixture, CachedFuelWorld)
-{
-  auto cachedWorldPath =
-    common::joinPaths(std::string(PROJECT_SOURCE_PATH), "test", "worlds");
-  common::setenv("IGN_FUEL_CACHE_PATH", cachedWorldPath.c_str());
-
-  ServerConfig serverConfig;
-  auto fuelWorldURL =
-    "https://fuel.gazebosim.org/1.0/OpenRobotics/worlds/Test%20world";
-  EXPECT_TRUE(serverConfig.SetSdfFile(fuelWorldURL));
-
-  EXPECT_EQ(fuelWorldURL, serverConfig.SdfFile());
-  EXPECT_TRUE(serverConfig.SdfString().empty());
-
-  // Check that world was loaded
-  auto server = Server(serverConfig);
-  EXPECT_NE(std::nullopt, server.Running(0));
-  EXPECT_FALSE(*server.Running(0));
-
-  server.Run(true /*blocking*/, 1, false/*paused*/);
-
-  EXPECT_NE(std::nullopt, server.Running(0));
-  EXPECT_FALSE(*server.Running(0));
-}
-
-/////////////////////////////////////////////////
-TEST_P(ServerFixture, AddResourcePaths)
-{
-  common::setenv("IGN_GAZEBO_RESOURCE_PATH",
-      "/tmp/some/path:/home/user/another_path");
   common::setenv("SDF_PATH", "");
   common::setenv("IGN_FILE_PATH", "");
->>>>>>> 784e8228
 
   ServerConfig serverConfig;
   gazebo::Server server(serverConfig);
