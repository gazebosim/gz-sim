--- conflicted
+++ resolved
@@ -106,9 +106,11 @@
   ServerConfig::PluginInfo pluginInfo;
   pluginInfo.SetEntityName("an_entity");
   pluginInfo.SetEntityType("model");
-  pluginInfo.SetFilename("filename");
-  pluginInfo.SetName("interface");
-  pluginInfo.SetSdf(nullptr);
+
+  sdf::Plugin sdfPlugin;
+  sdfPlugin.SetFilename("filename");
+  sdfPlugin.SetName("interface");
+  pluginInfo.SetPlugin(sdfPlugin);
 
   gz::sim::ServerConfig serverConfig;
   serverConfig.AddPlugin(pluginInfo);
@@ -160,9 +162,6 @@
 }
 
 /////////////////////////////////////////////////
-<<<<<<< HEAD
-TEST_P(ServerFixture, GZ_UTILS_TEST_DISABLED_ON_WIN32(ServerConfigRealPlugin))
-=======
 TEST_P(ServerFixture, ServerConfigSdfPluginInfo)
 {
   ServerConfig::PluginInfo pluginInfo;
@@ -173,7 +172,7 @@
   plugin.SetName("interface");
   pluginInfo.SetPlugin(plugin);
 
-  ignition::gazebo::ServerConfig serverConfig;
+  gz::sim::ServerConfig serverConfig;
   serverConfig.AddPlugin(pluginInfo);
 
   const std::list<ServerConfig::PluginInfo> &plugins = serverConfig.Plugins();
@@ -229,8 +228,7 @@
 }
 
 /////////////////////////////////////////////////
-TEST_P(ServerFixture, IGN_UTILS_TEST_DISABLED_ON_WIN32(ServerConfigRealPlugin))
->>>>>>> f39bc25d
+TEST_P(ServerFixture, GZ_UTILS_TEST_DISABLED_ON_WIN32(ServerConfigRealPlugin))
 {
   // Start server
   ServerConfig serverConfig;
@@ -249,8 +247,15 @@
   child->SetName("model_key");
   child->AddValue("string", "987", "1");
 
-  serverConfig.AddPlugin({"box", "model",
-      "libTestModelSystem.so", "gz::sim::TestModelSystem", sdf});
+  ServerConfig::PluginInfo pluginInfo;
+  pluginInfo.SetEntityName("box");
+  pluginInfo.SetEntityType("model");
+  sdf::Plugin plugin;
+  plugin.SetFilename("TestModelSystem");
+  plugin.SetName("gz::sim::TestModelSystem");
+  pluginInfo.SetPlugin(plugin);
+
+  serverConfig.AddPlugin(pluginInfo);
 
   sim::Server server(serverConfig);
 
@@ -295,10 +300,17 @@
       "gz::sim::TestSensorSystem", true);
   sdf->AddAttribute("filename", "string", "libTestSensorSystem.so", true);
 
-  serverConfig.AddPlugin({
-      "air_pressure_sensor::air_pressure_model::link::air_pressure_sensor",
-      "sensor", "libTestSensorSystem.so", "gz::sim::TestSensorSystem",
-      sdf});
+  ServerConfig::PluginInfo pluginInfo;
+  pluginInfo.SetEntityName(
+      "air_pressure_sensor::air_pressure_model::link::air_pressure_sensor");
+  pluginInfo.SetEntityType("sensor");
+  sdf::Plugin plugin;
+  plugin.Load(sdf);
+  plugin.SetFilename("TestSensorSystem");
+  plugin.SetName("gz::sim::TestSensorSystem");
+  pluginInfo.SetPlugin(plugin);
+
+  serverConfig.AddPlugin(pluginInfo);
 
   gzdbg << "Create server" << std::endl;
   sim::Server server(serverConfig);
@@ -608,8 +620,10 @@
 
   // Load a system
   sim::SystemLoader systemLoader;
-  auto mockSystemPlugin = systemLoader.LoadPlugin(
-      "libMockSystem.so", "gz::sim::MockSystem", nullptr);
+  sdf::Plugin sdfPlugin;
+  sdfPlugin.SetName("gz::sim::MockSystem");
+  sdfPlugin.SetFilename("libMockSystem.so");
+  auto mockSystemPlugin = systemLoader.LoadPlugin(sdfPlugin);
   ASSERT_TRUE(mockSystemPlugin.has_value());
 
   // Check that it was loaded
@@ -655,8 +669,10 @@
 
   // Load a system
   sim::SystemLoader systemLoader;
-  auto mockSystemPlugin = systemLoader.LoadPlugin(
-      "libMockSystem.so", "gz::sim::MockSystem", nullptr);
+  sdf::Plugin sdfPlugin;
+  sdfPlugin.SetName("gz::sim::MockSystem");
+  sdfPlugin.SetFilename("libMockSystem.so");
+  auto mockSystemPlugin = systemLoader.LoadPlugin(sdfPlugin);
   ASSERT_TRUE(mockSystemPlugin.has_value());
 
   // Check that it was loaded
@@ -818,8 +834,10 @@
 
   // Add system from plugin
   sim::SystemLoader systemLoader;
-  auto mockSystemPlugin = systemLoader.LoadPlugin("libMockSystem.so",
-      "gz::sim::MockSystem", nullptr);
+  sdf::Plugin sdfPlugin;
+  sdfPlugin.SetName("gz::sim::MockSystem");
+  sdfPlugin.SetFilename("libMockSystem.so");
+  auto mockSystemPlugin = systemLoader.LoadPlugin(sdfPlugin);
   ASSERT_TRUE(mockSystemPlugin.has_value());
 
   auto result = server.AddSystem(mockSystemPlugin.value());
@@ -855,8 +873,10 @@
 
   // Add system from plugin
   sim::SystemLoader systemLoader;
-  auto mockSystemPlugin = systemLoader.LoadPlugin("libMockSystem.so",
-      "gz::sim::MockSystem", nullptr);
+  sdf::Plugin sdfPlugin;
+  sdfPlugin.SetName("gz::sim::MockSystem");
+  sdfPlugin.SetFilename("libMockSystem.so");
+  auto mockSystemPlugin = systemLoader.LoadPlugin(sdfPlugin);
   ASSERT_TRUE(mockSystemPlugin.has_value());
 
   auto system = mockSystemPlugin.value()->QueryInterface<sim::System>();
@@ -918,16 +938,10 @@
 /////////////////////////////////////////////////
 TEST_P(ServerFixture, GZ_UTILS_TEST_DISABLED_ON_WIN32(ResourcePath))
 {
-<<<<<<< HEAD
   gz::common::setenv("GZ_SIM_RESOURCE_PATH",
-         (std::string(PROJECT_SOURCE_PATH) + "/test/worlds:" +
-          std::string(PROJECT_SOURCE_PATH) + "/test/worlds/models").c_str());
-=======
-  ignition::common::setenv("IGN_GAZEBO_RESOURCE_PATH",
       (common::joinPaths(PROJECT_SOURCE_PATH, "test", "worlds:") +
        common::joinPaths(PROJECT_SOURCE_PATH,
            "test", "worlds", "models")).c_str());
->>>>>>> f39bc25d
 
   ServerConfig serverConfig;
   serverConfig.SetSdfFile("resource_paths.sdf");
@@ -1013,15 +1027,10 @@
 /////////////////////////////////////////////////
 TEST_P(ServerFixture, GetResourcePaths)
 {
-<<<<<<< HEAD
   gz::common::setenv("GZ_SIM_RESOURCE_PATH",
-      "/tmp/some/path:/home/user/another_path");
-=======
-  ignition::common::setenv("IGN_GAZEBO_RESOURCE_PATH",
       std::string("/tmp/some/path") +
       common::SystemPaths::Delimiter() +
       std::string("/home/user/another_path"));
->>>>>>> f39bc25d
 
   ServerConfig serverConfig;
   sim::Server server(serverConfig);
@@ -1050,19 +1059,12 @@
 /////////////////////////////////////////////////
 TEST_P(ServerFixture, AddResourcePaths)
 {
-<<<<<<< HEAD
   gz::common::setenv("GZ_SIM_RESOURCE_PATH",
-      "/tmp/some/path:/home/user/another_path");
-  gz::common::setenv("SDF_PATH", "");
-  gz::common::setenv("GZ_FILE_PATH", "");
-=======
-  ignition::common::setenv("IGN_GAZEBO_RESOURCE_PATH",
       std::string("/tmp/some/path") +
       common::SystemPaths::Delimiter() +
       std::string("/home/user/another_path"));
-  ignition::common::setenv("SDF_PATH", "");
-  ignition::common::setenv("IGN_FILE_PATH", "");
->>>>>>> f39bc25d
+  gz::common::setenv("SDF_PATH", "");
+  gz::common::setenv("GZ_FILE_PATH", "");
 
   ServerConfig serverConfig;
   sim::Server server(serverConfig);
@@ -1208,7 +1210,7 @@
   serverConfig.SetSdfFile(common::joinPaths((PROJECT_SOURCE_PATH),
       "test", "worlds", "shapes.sdf"));
 
-  gazebo::Server server(serverConfig);
+  sim::Server server(serverConfig);
 
   // The simulation runner should not be running.
   EXPECT_FALSE(*server.Running(0));
