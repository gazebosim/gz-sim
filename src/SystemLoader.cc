--- conflicted
+++ resolved
@@ -41,14 +41,7 @@
   public: explicit SystemLoaderPrivate() = default;
 
   //////////////////////////////////////////////////
-<<<<<<< HEAD
   public: std::list<std::string> PluginPaths() const
-=======
-  public: bool InstantiateSystemPlugin(const std::string &_filename,
-              const std::string &_name,
-              const sdf::ElementPtr &/*_sdf*/,
-              gz::plugin::PluginPtr &_plugin)
->>>>>>> a2a2c856
   {
     gz::common::SystemPaths systemPaths;
     systemPaths.SetPluginPathEnv(pluginPathEnv);
@@ -57,14 +50,9 @@
       systemPaths.AddPluginPaths(path);
 
     std::string homePath;
-<<<<<<< HEAD
-    ignition::common::env(IGN_HOMEDIR, homePath);
+    gz::common::env(IGN_HOMEDIR, homePath);
     systemPaths.AddPluginPaths(common::joinPaths(
         homePath, ".ignition", "gazebo", "plugins"));
-=======
-    gz::common::env(IGN_HOMEDIR, homePath);
-    systemPaths.AddPluginPaths(homePath + "/.ignition/gazebo/plugins");
->>>>>>> a2a2c856
     systemPaths.AddPluginPaths(IGN_GAZEBO_PLUGIN_INSTALL_DIR);
 
     return systemPaths.PluginPaths();
@@ -84,13 +72,8 @@
     auto pathToLib = systemPaths.FindSharedLibrary(_sdfPlugin.Filename());
     if (pathToLib.empty())
     {
-<<<<<<< HEAD
-      // We assume ignition::gazebo corresponds to the levels feature
-      if (_sdfPlugin.Name() != "ignition::gazebo")
-=======
       // We assume gz::sim corresponds to the levels feature
-      if (_name != "gz::sim")
->>>>>>> a2a2c856
+      if (_sdfPlugin.Name() != "gz::sim")
       {
         ignerr << "Failed to load system plugin [" << _sdfPlugin.Filename() <<
                   "] : couldn't find shared library." << std::endl;
@@ -182,13 +165,7 @@
   const std::string &_name,
   const sdf::ElementPtr &_sdf)
 {
-<<<<<<< HEAD
   if (_filename == "")
-=======
-  gz::plugin::PluginPtr plugin;
-
-  if (_filename == "" || _name == "")
->>>>>>> a2a2c856
   {
     ignerr << "Failed to instantiate system plugin: empty argument "
               "[(filename): " << _filename << "] " << std::endl;
