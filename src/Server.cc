/*
 * Copyright (C) 2018 Open Source Robotics Foundation
 *
 * Licensed under the Apache License, Version 2.0 (the "License");
 * you may not use this file except in compliance with the License.
 * You may obtain a copy of the License at
 *
 *     http://www.apache.org/licenses/LICENSE-2.0
 *
 * Unless required by applicable law or agreed to in writing, software
 * distributed under the License is distributed on an "AS IS" BASIS,
 * WITHOUT WARRANTIES OR CONDITIONS OF ANY KIND, either express or implied.
 * See the License for the specific language governing permissions and
 * limitations under the License.
 *
*/

#include <numeric>

#include <gz/common/SystemPaths.hh>
#include <gz/fuel_tools/Interface.hh>
#include <gz/fuel_tools/ClientConfig.hh>
#include <sdf/Root.hh>
#include <sdf/Error.hh>

#include "gz/sim/config.hh"
#include "gz/sim/Server.hh"
#include "gz/sim/Util.hh"

#include "ServerPrivate.hh"
#include "SimulationRunner.hh"

using namespace gz;
using namespace sim;

/// \brief This struct provides access to the default world.
struct DefaultWorld
{
  /// \brief Get the default world as a string.
  /// Plugins will be loaded from the server.config file.
  /// \return An SDF string that contains the default world.
  public: static std::string &World(const std::string &_worldName = "default")
  {
    static std::string world = std::string("<?xml version='1.0'?>"
      "<sdf version='1.6'>"
        "<world name='" + _worldName + "'>") +
        "</world>"
      "</sdf>";

    return world;
  }
};

/////////////////////////////////////////////////
Server::Server(const ServerConfig &_config)
  : dataPtr(new ServerPrivate)
{
  this->dataPtr->config = _config;
  this->Init();
}

<<<<<<< HEAD
/////////////////////////////////////////////////
Server::Server(bool _downloadInParallel, const ServerConfig &_config)
  : dataPtr(new ServerPrivate)
{
  this->dataPtr->config = _config;
  this->dataPtr->downloadInParallel = _downloadInParallel;
  this->Init();
}
=======
  // Configure the fuel client
  fuel_tools::ClientConfig config;
  if (!_config.ResourceCache().empty())
    config.SetCacheLocation(_config.ResourceCache());
  this->dataPtr->fuelClient = std::make_unique<fuel_tools::FuelClient>(config);

  // Configure SDF to fetch assets from Gazebo Fuel.
  sdf::setFindCallback(std::bind(&ServerPrivate::FetchResource,
        this->dataPtr.get(), std::placeholders::_1));
  common::addFindFileURICallback(std::bind(&ServerPrivate::FetchResourceUri,
      this->dataPtr.get(), std::placeholders::_1));

  addResourcePaths();
>>>>>>> 1c90252f

/////////////////////////////////////////////////
bool Server::DownloadModels()
{
  sdf::Root root;
  sdf::Errors errors;
  std::cerr << "this->dataPtr->config.Source() "
            << static_cast<int>(this->dataPtr->config.Source()) << '\n';
  switch (this->dataPtr->config.Source())
  {
    // Load a world if specified. Check SDF string first, then SDF file
    case ServerConfig::SourceType::kSdfRoot:
    {
<<<<<<< HEAD
      this->dataPtr->sdfRoot = this->dataPtr->config.SdfRoot()->Clone();
      ignmsg << "Loading SDF world from SDF DOM.\n";
=======
      this->dataPtr->sdfRoot = _config.SdfRoot()->Clone();
      gzmsg << "Loading SDF world from SDF DOM.\n";
>>>>>>> 1c90252f
      break;
    }

    case ServerConfig::SourceType::kSdfString:
    {
      std::string msg = "Loading SDF string. ";
      if (this->dataPtr->config.SdfFile().empty())
      {
        msg += "File path not available.\n";
      }
      else
      {
        msg += "File path [" + this->dataPtr->config.SdfFile() + "].\n";
      }
<<<<<<< HEAD
      ignmsg <<  msg;
      errors = root.LoadSdfString(
        this->dataPtr->config.SdfString());
      this->dataPtr->sdfRoot = root.Clone();
=======
      gzmsg <<  msg;
      errors = this->dataPtr->sdfRoot.LoadSdfString(_config.SdfString());
>>>>>>> 1c90252f
      break;
    }

    case ServerConfig::SourceType::kSdfFile:
    {
      std::string filePath = resolveSdfWorldFile(
        this->dataPtr->config.SdfFile(),
        this->dataPtr->config.ResourceCache());

      if (filePath.empty())
      {
<<<<<<< HEAD
        ignerr << "Failed to find world ["
               << this->dataPtr->config.SdfFile() << "]"
=======
        gzerr << "Failed to find world [" << _config.SdfFile() << "]"
>>>>>>> 1c90252f
               << std::endl;
        return false;
      }

      gzmsg << "Loading SDF world file[" << filePath << "].\n";

      while (this->dataPtr->downloadInParallel &&
             this->dataPtr->simRunners.size() == 0)
      {
        std::this_thread::sleep_for(std::chrono::milliseconds(100));
      }

      errors = root.Load(filePath);
      this->dataPtr->sdfRoot = root.Clone();

      if (!this->dataPtr->downloadInParallel)
        return true;

      if (this->dataPtr->sdfRoot.WorldCount() == 0)
      {
        ignerr << "There is no world available" << "\n";
        return false;
      }

      while (this->dataPtr->simRunners.size() == 0)
      {
        std::this_thread::sleep_for(std::chrono::milliseconds(100));
      }

      for (std::unique_ptr<SimulationRunner> &runner :
           this->dataPtr->simRunners)
      {
        for (size_t j = 0; j < this->dataPtr->sdfRoot.WorldCount(); ++j)
        {
            runner->AddWorld(this->dataPtr->sdfRoot.WorldByIndex(j));
        }
        runner->SetFetchedAllIncludes(true);
      }
      ignmsg << "Download models in parallel has finished. "
             << "Now you can start the simulation" << std::endl;
      break;
    }

    case ServerConfig::SourceType::kNone:
    default:
    {
      gzmsg << "Loading default world.\n";
      // Load an empty world.
      /// \todo(nkoenig) Add a "AddWorld" function to sdf::Root.
      errors = root.LoadSdfString(DefaultWorld::World());
      this->dataPtr->sdfRoot = root.Clone();
      break;
    }
  }

  if (!errors.empty())
  {
    for (auto &err : errors)
<<<<<<< HEAD
      ignerr << err << "\n";
    return false;
  }
  return true;
}

/////////////////////////////////////////////////
void Server::Init()
{
  // Configure the fuel client
  fuel_tools::ClientConfig config;
  if (!this->dataPtr->config.ResourceCache().empty())
    config.SetCacheLocation(this->dataPtr->config.ResourceCache());
  this->dataPtr->fuelClient = std::make_unique<fuel_tools::FuelClient>(config);

  // Configure SDF to fetch assets from ignition fuel.
  sdf::setFindCallback(std::bind(&ServerPrivate::FetchResource,
        this->dataPtr.get(), std::placeholders::_1));
  common::addFindFileURICallback(std::bind(&ServerPrivate::FetchResourceUri,
      this->dataPtr.get(), std::placeholders::_1));

  addResourcePaths();

  sdf::Errors errors;

  if (this->dataPtr->downloadInParallel)
  {
    this->dataPtr->downloadModelsThread = std::thread([&]()
    {
      this->DownloadModels();
    });

    ignmsg << "Loading default world.\n";

    common::SystemPaths systemPaths;

    // Worlds from environment variable
    systemPaths.SetFilePathEnv(kResourcePathEnv);

    // Worlds installed with ign-gazebo
    systemPaths.AddFilePaths(IGN_GAZEBO_WORLD_INSTALL_DIR);

    std::string filePath = systemPaths.FindFile(
      this->dataPtr->config.SdfFile());

    std::string worldName;
    auto errors2 = this->dataPtr->sdfRoot.WorldName(filePath, worldName);

    errors = this->dataPtr->sdfRoot.LoadSdfString(
      DefaultWorld::World(worldName));
  }
  else
  {
    if (!this->DownloadModels())
    {
      return;
    }
  }

  if (!errors.empty())
  {
    for (auto &err : errors)
      ignerr << err << "\n";
=======
      gzerr << err << "\n";
>>>>>>> 1c90252f
    return;
  }

  // Add record plugin
  if (this->dataPtr->config.UseLogRecord())
  {
    this->dataPtr->AddRecordPlugin(this->dataPtr->config);
  }

  this->dataPtr->CreateEntities();

  // Set the desired update period, this will override the desired RTF given in
  // the world file which was parsed by CreateEntities.
  if (this->dataPtr->config.UpdatePeriod())
  {
    this->SetUpdatePeriod(this->dataPtr->config.UpdatePeriod().value());
  }

  // Establish publishers and subscribers.
  this->dataPtr->SetupTransport();
}

/////////////////////////////////////////////////
Server::~Server() = default;

/////////////////////////////////////////////////
bool Server::Run(const bool _blocking, const uint64_t _iterations,
    const bool _paused)
{
  // Set the initial pause state of each simulation runner.
  for (std::unique_ptr<SimulationRunner> &runner : this->dataPtr->simRunners)
    runner->SetPaused(_paused);

  // Check the current state, and return early if preconditions are not met.
  {
    std::lock_guard<std::mutex> lock(this->dataPtr->runMutex);
    if (!this->dataPtr->sigHandler.Initialized())
    {
      gzerr << "Signal handlers were not created. The server won't run.\n";
      return false;
    }

    // Do not allow running more than once.
    if (this->dataPtr->running)
    {
      gzwarn << "The server is already runnnng.\n";
      return false;
    }
  }

  if (_blocking)
    return this->dataPtr->Run(_iterations);

  // Make sure two threads are not created
  std::unique_lock<std::mutex> lock(this->dataPtr->runMutex);
  if (this->dataPtr->runThread.get_id() == std::thread::id())
  {
    std::condition_variable cond;
    this->dataPtr->runThread =
      std::thread(&ServerPrivate::Run, this->dataPtr.get(), _iterations, &cond);

    // Wait for the thread to start. We do this to guarantee that the
    // running variable gets updated before this function returns. With
    // a small number of iterations it is possible that the run thread
    // successfuly completes before this function returns.
    cond.wait(lock);
    return true;
  }

  return false;
}

/////////////////////////////////////////////////
bool Server::RunOnce(const bool _paused)
{
  if (_paused)
  {
    for (auto &runner : this->dataPtr->simRunners)
      runner->SetNextStepAsBlockingPaused(true);
  }

  return this->Run(true, 1, _paused);
}

/////////////////////////////////////////////////
void Server::SetUpdatePeriod(
    const std::chrono::steady_clock::duration &_updatePeriod,
    const unsigned int _worldIndex)
{
  if (_worldIndex < this->dataPtr->simRunners.size())
    this->dataPtr->simRunners[_worldIndex]->SetUpdatePeriod(_updatePeriod);
}

//////////////////////////////////////////////////
bool Server::Running() const
{
  return this->dataPtr->running;
}

//////////////////////////////////////////////////
std::optional<bool> Server::Running(const unsigned int _worldIndex) const
{
  if (_worldIndex < this->dataPtr->simRunners.size())
    return this->dataPtr->simRunners[_worldIndex]->Running();
  return std::nullopt;
}

//////////////////////////////////////////////////
bool Server::SetPaused(const bool _paused,
    const unsigned int _worldIndex) const
{
  if (_worldIndex < this->dataPtr->simRunners.size())
  {
    this->dataPtr->simRunners[_worldIndex]->SetPaused(_paused);
    return true;
  }

  return false;
}

//////////////////////////////////////////////////
std::optional<bool> Server::Paused(const unsigned int _worldIndex) const
{
  if (_worldIndex < this->dataPtr->simRunners.size())
    return this->dataPtr->simRunners[_worldIndex]->Paused();
  return std::nullopt;
}

//////////////////////////////////////////////////
std::optional<uint64_t> Server::IterationCount(
    const unsigned int _worldIndex) const
{
  if (_worldIndex < this->dataPtr->simRunners.size())
    return this->dataPtr->simRunners[_worldIndex]->IterationCount();
  return std::nullopt;
}

//////////////////////////////////////////////////
std::optional<size_t> Server::EntityCount(const unsigned int _worldIndex) const
{
  if (_worldIndex < this->dataPtr->simRunners.size())
    return this->dataPtr->simRunners[_worldIndex]->EntityCount();
  return std::nullopt;
}

//////////////////////////////////////////////////
std::optional<size_t> Server::SystemCount(const unsigned int _worldIndex) const
{
  if (_worldIndex < this->dataPtr->simRunners.size())
    return this->dataPtr->simRunners[_worldIndex]->SystemCount();
  return std::nullopt;
}

//////////////////////////////////////////////////
std::optional<bool> Server::AddSystem(const SystemPluginPtr &_system,
                                      const unsigned int _worldIndex)
{
  // Check the current state, and return early if preconditions are not met.
  std::lock_guard<std::mutex> lock(this->dataPtr->runMutex);
  // Do not allow running more than once.
  if (this->dataPtr->running)
  {
    gzerr << "Cannot add system while the server is runnnng.\n";
    return false;
  }

  if (_worldIndex < this->dataPtr->simRunners.size())
  {
    this->dataPtr->simRunners[_worldIndex]->AddSystem(_system);
    return true;
  }

  return std::nullopt;
}

//////////////////////////////////////////////////
std::optional<bool> Server::AddSystem(const std::shared_ptr<System> &_system,
                                      const unsigned int _worldIndex)
{
  std::lock_guard<std::mutex> lock(this->dataPtr->runMutex);
  if (this->dataPtr->running)
  {
    gzerr << "Cannot add system while the server is runnnng.\n";
    return false;
  }

  if (_worldIndex < this->dataPtr->simRunners.size())
  {
    this->dataPtr->simRunners[_worldIndex]->AddSystem(_system);
    return true;
  }

  return std::nullopt;
}

//////////////////////////////////////////////////
bool Server::HasEntity(const std::string &_name,
                       const unsigned int _worldIndex) const
{
  if (_worldIndex < this->dataPtr->simRunners.size())
    return this->dataPtr->simRunners[_worldIndex]->HasEntity(_name);

  return false;
}

//////////////////////////////////////////////////
std::optional<Entity> Server::EntityByName(const std::string &_name,
    const unsigned int _worldIndex) const
{
  if (_worldIndex < this->dataPtr->simRunners.size())
    return this->dataPtr->simRunners[_worldIndex]->EntityByName(_name);

  return std::nullopt;
}

//////////////////////////////////////////////////
bool Server::RequestRemoveEntity(const std::string &_name,
    bool _recursive, const unsigned int _worldIndex)
{
  if (_worldIndex < this->dataPtr->simRunners.size())
  {
    return this->dataPtr->simRunners[_worldIndex]->RequestRemoveEntity(_name,
        _recursive);
  }

  return false;
}

//////////////////////////////////////////////////
bool Server::RequestRemoveEntity(const Entity _entity,
    bool _recursive, const unsigned int _worldIndex)
{
  if (_worldIndex < this->dataPtr->simRunners.size())
  {
    return this->dataPtr->simRunners[_worldIndex]->RequestRemoveEntity(_entity,
        _recursive);
  }

  return false;
}<|MERGE_RESOLUTION|>--- conflicted
+++ resolved
@@ -59,7 +59,6 @@
   this->Init();
 }
 
-<<<<<<< HEAD
 /////////////////////////////////////////////////
 Server::Server(bool _downloadInParallel, const ServerConfig &_config)
   : dataPtr(new ServerPrivate)
@@ -68,21 +67,6 @@
   this->dataPtr->downloadInParallel = _downloadInParallel;
   this->Init();
 }
-=======
-  // Configure the fuel client
-  fuel_tools::ClientConfig config;
-  if (!_config.ResourceCache().empty())
-    config.SetCacheLocation(_config.ResourceCache());
-  this->dataPtr->fuelClient = std::make_unique<fuel_tools::FuelClient>(config);
-
-  // Configure SDF to fetch assets from Gazebo Fuel.
-  sdf::setFindCallback(std::bind(&ServerPrivate::FetchResource,
-        this->dataPtr.get(), std::placeholders::_1));
-  common::addFindFileURICallback(std::bind(&ServerPrivate::FetchResourceUri,
-      this->dataPtr.get(), std::placeholders::_1));
-
-  addResourcePaths();
->>>>>>> 1c90252f
 
 /////////////////////////////////////////////////
 bool Server::DownloadModels()
@@ -96,13 +80,8 @@
     // Load a world if specified. Check SDF string first, then SDF file
     case ServerConfig::SourceType::kSdfRoot:
     {
-<<<<<<< HEAD
       this->dataPtr->sdfRoot = this->dataPtr->config.SdfRoot()->Clone();
-      ignmsg << "Loading SDF world from SDF DOM.\n";
-=======
-      this->dataPtr->sdfRoot = _config.SdfRoot()->Clone();
       gzmsg << "Loading SDF world from SDF DOM.\n";
->>>>>>> 1c90252f
       break;
     }
 
@@ -117,15 +96,10 @@
       {
         msg += "File path [" + this->dataPtr->config.SdfFile() + "].\n";
       }
-<<<<<<< HEAD
-      ignmsg <<  msg;
+      gzmsg <<  msg;
       errors = root.LoadSdfString(
         this->dataPtr->config.SdfString());
       this->dataPtr->sdfRoot = root.Clone();
-=======
-      gzmsg <<  msg;
-      errors = this->dataPtr->sdfRoot.LoadSdfString(_config.SdfString());
->>>>>>> 1c90252f
       break;
     }
 
@@ -137,12 +111,8 @@
 
       if (filePath.empty())
       {
-<<<<<<< HEAD
-        ignerr << "Failed to find world ["
+        gzerr << "Failed to find world ["
                << this->dataPtr->config.SdfFile() << "]"
-=======
-        gzerr << "Failed to find world [" << _config.SdfFile() << "]"
->>>>>>> 1c90252f
                << std::endl;
         return false;
       }
@@ -201,8 +171,7 @@
   if (!errors.empty())
   {
     for (auto &err : errors)
-<<<<<<< HEAD
-      ignerr << err << "\n";
+      gzerr << err << "\n";
     return false;
   }
   return true;
@@ -234,7 +203,7 @@
       this->DownloadModels();
     });
 
-    ignmsg << "Loading default world.\n";
+    gzerr << "Loading default world.\n";
 
     common::SystemPaths systemPaths;
 
@@ -264,10 +233,7 @@
   if (!errors.empty())
   {
     for (auto &err : errors)
-      ignerr << err << "\n";
-=======
       gzerr << err << "\n";
->>>>>>> 1c90252f
     return;
   }
 
