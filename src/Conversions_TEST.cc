/*
 * Copyright (C) 2018 Open Source Robotics Foundation
 *
 * Licensed under the Apache License, Version 2.0 (the "License");
 * you may not use this file except in compliance with the License.
 * You may obtain a copy of the License at
 *
 *     http://www.apache.org/licenses/LICENSE-2.0
 *
 * Unless required by applicable law or agreed to in writing, software
 * distributed under the License is distributed on an "AS IS" BASIS,
 * WITHOUT WARRANTIES OR CONDITIONS OF ANY KIND, either express or implied.
 * See the License for the specific language governing permissions and
 * limitations under the License.
 *
*/

#include <gtest/gtest.h>
#include <chrono>

#include <sdf/Actor.hh>
#include <sdf/Altimeter.hh>
#include <sdf/Atmosphere.hh>
#include <sdf/Box.hh>
#include <sdf/Capsule.hh>
#include <sdf/Cylinder.hh>
#include <sdf/Ellipsoid.hh>
#include <sdf/Gui.hh>
#include <sdf/Heightmap.hh>
#include <sdf/Light.hh>
#include <sdf/Magnetometer.hh>
#include <sdf/Mesh.hh>
#include <sdf/Pbr.hh>
#include <sdf/Physics.hh>
#include <sdf/Plane.hh>
#include <sdf/Root.hh>
#include <sdf/Scene.hh>
#include <sdf/Sphere.hh>
#include <sdf/World.hh>

#include <ignition/msgs/Utility.hh>

#include "ignition/gazebo/Conversions.hh"

using namespace ignition;
using namespace gazebo;
using namespace std::chrono_literals;

/////////////////////////////////////////////////
TEST(Conversions, Light)
{
  sdf::Light light;
  light.SetName("test_convert_light");
  light.SetType(sdf::LightType::DIRECTIONAL);
  light.SetRawPose({3, 2, 1, 0, IGN_PI, 0});
  light.SetPoseRelativeTo("world");
  light.SetCastShadows(true);
  light.SetVisualize(true);
  light.SetDiffuse(ignition::math::Color(0.4f, 0.5f, 0.6f, 1.0));
  light.SetSpecular(ignition::math::Color(0.8f, 0.9f, 0.1f, 1.0));
  light.SetAttenuationRange(3.2);
  light.SetConstantAttenuationFactor(0.5);
  light.SetLinearAttenuationFactor(0.1);
  light.SetQuadraticAttenuationFactor(0.01);
  light.SetDirection({0.1, 0.2, 1});
  light.SetSpotInnerAngle(1.9);
  light.SetSpotOuterAngle(3.3);
  light.SetSpotFalloff(0.9);
  light.SetIntensity(1.7);
  light.SetLightOn(true);

  msgs::Light lightMsg;
  lightMsg = convert<msgs::Light>(light);
  EXPECT_EQ("test_convert_light", lightMsg.name());
  EXPECT_EQ(msgs::Light_LightType_DIRECTIONAL, lightMsg.type());
  EXPECT_EQ(math::Pose3d(3, 2, 1, 0, IGN_PI, 0),
      msgs::Convert(lightMsg.pose()));
  /// \todo(anyone) add pose frame fields in ign-msgs?
  // EXPECT_EQ("world", lightMsg.pose_frame());
  EXPECT_TRUE(lightMsg.cast_shadows());
<<<<<<< HEAD
  EXPECT_FALSE(lightMsg.is_light_off());
=======
  EXPECT_TRUE(lightMsg.visualize_visual());
>>>>>>> dceb67dc
  EXPECT_EQ(math::Color(0.4f, 0.5f, 0.6f, 1),
      msgs::Convert(lightMsg.diffuse()));
  EXPECT_EQ(math::Color(0.8f, 0.9f, 0.1f, 1),
      msgs::Convert(lightMsg.specular()));
  EXPECT_FLOAT_EQ(3.2f, lightMsg.range());
  EXPECT_FLOAT_EQ(0.5f, lightMsg.attenuation_constant());
  EXPECT_FLOAT_EQ(0.1f, lightMsg.attenuation_linear());
  EXPECT_FLOAT_EQ(0.01f, lightMsg.attenuation_quadratic());
  EXPECT_EQ(math::Vector3d(0.1, 0.2, 1), msgs::Convert(lightMsg.direction()));
  EXPECT_EQ(math::Angle(1.9), lightMsg.spot_inner_angle());
  EXPECT_EQ(math::Angle(3.3), lightMsg.spot_outer_angle());
  EXPECT_FLOAT_EQ(0.9f, lightMsg.spot_falloff());
  EXPECT_FLOAT_EQ(1.7f, lightMsg.intensity());

  auto newLight = convert<sdf::Light>(lightMsg);
  EXPECT_EQ("test_convert_light", newLight.Name());
  EXPECT_EQ(sdf::LightType::DIRECTIONAL, newLight.Type());
  EXPECT_EQ(math::Pose3d(3, 2, 1, 0, IGN_PI, 0), newLight.RawPose());
  /// \todo(anyone) add pose frame fields in ign-msgs?
  // EXPECT_EQ("world", newLight.PoseRelativeTo());
  EXPECT_TRUE(newLight.CastShadows());
  EXPECT_TRUE(newLight.Visualize());
  EXPECT_EQ(math::Color(0.4f, 0.5f, 0.6f, 1.0f), newLight.Diffuse());
  EXPECT_EQ(math::Color(0.8f, 0.9f, 0.1f, 1.0f), newLight.Specular());
  EXPECT_FLOAT_EQ(3.2f, newLight.AttenuationRange());
  EXPECT_FLOAT_EQ(0.5f, newLight.ConstantAttenuationFactor());
  EXPECT_FLOAT_EQ(0.1f, newLight.LinearAttenuationFactor());
  EXPECT_FLOAT_EQ(0.01f, newLight.QuadraticAttenuationFactor());
  EXPECT_EQ(math::Vector3d(0.1, 0.2, 1), newLight.Direction());
  EXPECT_EQ(math::Angle(1.9), newLight.SpotInnerAngle());
  EXPECT_EQ(math::Angle(3.3), newLight.SpotOuterAngle());
  EXPECT_FLOAT_EQ(0.9f, newLight.SpotFalloff());
  EXPECT_FLOAT_EQ(1.7f, newLight.Intensity());

  EXPECT_EQ("", convert(sdf::LightType::INVALID));
  EXPECT_EQ("point", convert(sdf::LightType::POINT));
  EXPECT_EQ("directional", convert(sdf::LightType::DIRECTIONAL));
  EXPECT_EQ("spot", convert(sdf::LightType::SPOT));

  EXPECT_EQ(sdf::LightType::POINT, convert("POINT"));
  EXPECT_EQ(sdf::LightType::DIRECTIONAL, convert("DireCtiOnal"));
  EXPECT_EQ(sdf::LightType::SPOT, convert("spot"));
  EXPECT_EQ(sdf::LightType::INVALID, convert("gazebo"));
}

/////////////////////////////////////////////////
TEST(Conversions, Gui)
{
  sdf::Root root;
  root.LoadSdfString("<?xml version='1.0'?><sdf version='1.6'>"
      "<world name='default'>"
      "  <gui fullscreen='true'>"
      "    <plugin filename='plugin-file-1' name='plugin-1'>"
      "      <banana>3</banana>"
      "    </plugin>"
      "    <plugin filename='plugin-file-2' name='plugin-2'>"
      "      <watermelon>0.5</watermelon>"
      "    </plugin>"
      "  </gui>"
      "</world></sdf>");

  auto world = root.WorldByIndex(0);
  ASSERT_NE(nullptr, world);

  auto gui = world->Gui();
  ASSERT_NE(nullptr, gui);

  auto guiMsg = convert<msgs::GUI>(*gui);
  EXPECT_TRUE(guiMsg.fullscreen());
  ASSERT_EQ(2, guiMsg.plugin_size());

  const auto &plugin1 = guiMsg.plugin(0);
  EXPECT_EQ("plugin-file-1", plugin1.filename());
  EXPECT_EQ("plugin-1", plugin1.name());

  EXPECT_NE(plugin1.innerxml().find(
      "<banana>3</banana>"),
      std::string::npos);

  const auto &plugin2 = guiMsg.plugin(1);
  EXPECT_EQ("plugin-file-2", plugin2.filename());
  EXPECT_EQ("plugin-2", plugin2.name());
  EXPECT_NE(plugin2.innerxml().find(
      "<watermelon>0.5</watermelon>"),
      std::string::npos);
}

/////////////////////////////////////////////////
TEST(Conversions, Entity)
{
  std::string model = "model";
  auto entityType = convert<msgs::Entity_Type>(model);
  EXPECT_EQ(msgs::Entity_Type_MODEL, entityType);

  std::string empty = "";
  auto entityType2 = convert<msgs::Entity_Type>(empty);
  EXPECT_EQ(msgs::Entity_Type_NONE, entityType2);
}

/////////////////////////////////////////////////
TEST(Conversions, Physics)
{
  // Test conversion from msg to sdf
  msgs::Physics msg;
  msg.set_real_time_factor(1.23);
  msg.set_max_step_size(0.12);

  auto physics = convert<sdf::Physics>(msg);
  EXPECT_DOUBLE_EQ(1.23, physics.RealTimeFactor());
  EXPECT_DOUBLE_EQ(0.12, physics.MaxStepSize());

  // Test conversion from sdf to msg
  sdf::Physics physSdf;
  physSdf.SetMaxStepSize(0.34);
  physSdf.SetRealTimeFactor(2.34);

  auto physMsg = convert<msgs::Physics>(physSdf);
  EXPECT_DOUBLE_EQ(2.34, physMsg.real_time_factor());
  EXPECT_DOUBLE_EQ(0.34, physMsg.max_step_size());
}

/////////////////////////////////////////////////
TEST(Conversions, Pose)
{
  msgs::Pose msg;
  msg.mutable_position()->set_x(1);
  msg.mutable_position()->set_y(2);
  msg.mutable_position()->set_z(3);
  msg.mutable_orientation()->set_w(0.1);
  msg.mutable_orientation()->set_x(0.2);
  msg.mutable_orientation()->set_y(0.3);
  msg.mutable_orientation()->set_z(0.4);

  auto pose = convert<math::Pose3d>(msg);
  EXPECT_EQ(math::Pose3d(1, 2, 3, 0.1, 0.2, 0.3, 0.4), pose);

  // Test empty orientation.
  msgs::Pose msg2;
  msg2.mutable_position()->set_x(1);
  msg2.mutable_position()->set_y(2);
  msg2.mutable_position()->set_z(3);

  pose = convert<math::Pose3d>(msg2);
  EXPECT_EQ(math::Pose3d(1, 2, 3, 1.0, 0, 0, 0), pose);
}

/////////////////////////////////////////////////
TEST(Conversions, Time)
{
  std::chrono::steady_clock::duration duration{2ms};

  auto msg = convert<msgs::Time>(duration);
  EXPECT_EQ(0, msg.sec());
  EXPECT_EQ(2000000, msg.nsec());

  auto duration2 = convert<std::chrono::steady_clock::duration>(msg);
  EXPECT_EQ(duration, duration2);
  EXPECT_EQ(2000000, duration2.count());
}

/////////////////////////////////////////////////
TEST(Conversions, Material)
{
  sdf::Material material;
  material.SetDiffuse(ignition::math::Color(0.1f, 0.2f, 0.3f, 0.4f));
  material.SetSpecular(ignition::math::Color(0.5f, 0.6f, 0.7f, 0.8f));
  material.SetAmbient(ignition::math::Color(0.9f, 1.0f, 1.1f, 1.2f));
  material.SetEmissive(ignition::math::Color(1.3f, 1.4f, 1.5f, 1.6f));
  material.SetLighting(true);
  material.SetRenderOrder(2.5);
  material.SetDoubleSided(true);

  sdf::Pbr pbr;
  sdf::PbrWorkflow workflow;
  workflow.SetType(sdf::PbrWorkflowType::METAL);
  workflow.SetAlbedoMap("albedo_map.png");
  workflow.SetNormalMap("normal_map.png");
  workflow.SetEnvironmentMap("environment_map.png");
  workflow.SetAmbientOcclusionMap("ambient_occlusion_map.png");
  workflow.SetMetalnessMap("metalness_map.png");
  workflow.SetRoughnessMap("roughness_map.png");
  workflow.SetEmissiveMap("emissive_map.png");
  workflow.SetGlossinessMap("dummy_glossiness_map.png");
  workflow.SetSpecularMap("dummy_specular_map.png");
  workflow.SetLightMap("light_map.png", 1u);
  workflow.SetMetalness(0.3);
  workflow.SetRoughness(0.9);
  workflow.SetGlossiness(0.1);
  pbr.SetWorkflow(workflow.Type(), workflow);
  material.SetPbrMaterial(pbr);

  auto materialMsg = convert<msgs::Material>(material);
  EXPECT_EQ(math::Color(0.1f, 0.2f, 0.3f, 0.4f),
      msgs::Convert(materialMsg.diffuse()));
  EXPECT_EQ(math::Color(0.5f, 0.6f, 0.7f, 0.8f),
      msgs::Convert(materialMsg.specular()));
  EXPECT_EQ(math::Color(0.9f, 1.0f, 1.1f, 1.2f),
      msgs::Convert(materialMsg.ambient()));
  EXPECT_EQ(math::Color(1.3f, 1.4f, 1.5f, 1.6f),
      msgs::Convert(materialMsg.emissive()));
  EXPECT_TRUE(materialMsg.lighting());
  EXPECT_DOUBLE_EQ(2.5, materialMsg.render_order());
  EXPECT_TRUE(materialMsg.double_sided());

  EXPECT_TRUE(materialMsg.has_pbr());
  const auto &pbrMsg = materialMsg.pbr();
  EXPECT_EQ(msgs::Material_PBR_WorkflowType_METAL, pbrMsg.type());
  EXPECT_EQ("albedo_map.png", pbrMsg.albedo_map());
  EXPECT_EQ("normal_map.png", pbrMsg.normal_map());
  EXPECT_EQ("roughness_map.png", pbrMsg.roughness_map());
  EXPECT_EQ("metalness_map.png", pbrMsg.metalness_map());
  EXPECT_EQ("environment_map.png", pbrMsg.environment_map());
  EXPECT_EQ("emissive_map.png", pbrMsg.emissive_map());
  EXPECT_EQ("ambient_occlusion_map.png", pbrMsg.ambient_occlusion_map());
  EXPECT_EQ("dummy_glossiness_map.png", pbrMsg.glossiness_map());
  EXPECT_EQ("dummy_specular_map.png", pbrMsg.specular_map());
  EXPECT_EQ("light_map.png", pbrMsg.light_map());
  EXPECT_EQ(1u, pbrMsg.light_map_texcoord_set());

  EXPECT_DOUBLE_EQ(0.3, pbrMsg.metalness());
  EXPECT_DOUBLE_EQ(0.9, pbrMsg.roughness());
  EXPECT_DOUBLE_EQ(0.1, pbrMsg.glossiness());

  auto newMaterial = convert<sdf::Material>(materialMsg);
  EXPECT_EQ(math::Color(0.1f, 0.2f, 0.3f, 0.4f), newMaterial.Diffuse());
  EXPECT_EQ(math::Color(0.5f, 0.6f, 0.7f, 0.8f), newMaterial.Specular());
  EXPECT_EQ(math::Color(0.9f, 1.0f, 1.1f, 1.2f), newMaterial.Ambient());
  EXPECT_EQ(math::Color(1.3f, 1.4f, 1.5f, 1.6f), newMaterial.Emissive());
  EXPECT_TRUE(newMaterial.Lighting());
  EXPECT_TRUE(newMaterial.DoubleSided());
  EXPECT_DOUBLE_EQ(2.5, newMaterial.RenderOrder());

  auto newPbrMaterial = newMaterial.PbrMaterial();
  ASSERT_NE(nullptr, newPbrMaterial);
  auto newWorkflow = newPbrMaterial->Workflow(sdf::PbrWorkflowType::METAL);
  ASSERT_NE(nullptr, newWorkflow);
  EXPECT_EQ("albedo_map.png", newWorkflow->AlbedoMap());
  EXPECT_EQ("normal_map.png", newWorkflow->NormalMap());
  EXPECT_EQ("roughness_map.png", newWorkflow->RoughnessMap());
  EXPECT_EQ("metalness_map.png", newWorkflow->MetalnessMap());
  EXPECT_EQ("environment_map.png", newWorkflow->EnvironmentMap());
  EXPECT_EQ("emissive_map.png", newWorkflow->EmissiveMap());
  EXPECT_EQ("ambient_occlusion_map.png", newWorkflow->AmbientOcclusionMap());
  EXPECT_EQ("dummy_glossiness_map.png", newWorkflow->GlossinessMap());
  EXPECT_EQ("dummy_specular_map.png", newWorkflow->SpecularMap());
  EXPECT_EQ("light_map.png", newWorkflow->LightMap());
  EXPECT_EQ(1u, newWorkflow->LightMapTexCoordSet());
  EXPECT_DOUBLE_EQ(0.3, newWorkflow->Metalness());
  EXPECT_DOUBLE_EQ(0.9, newWorkflow->Roughness());
  EXPECT_DOUBLE_EQ(0.1, newWorkflow->Glossiness());
}

/////////////////////////////////////////////////
TEST(Conversions, GeometryBox)
{
  sdf::Geometry geometry;
  geometry.SetType(sdf::GeometryType::BOX);

  sdf::Box boxShape;
  boxShape.SetSize(ignition::math::Vector3d(1, 2, 3));
  geometry.SetBoxShape(boxShape);

  auto geometryMsg = convert<msgs::Geometry>(geometry);
  EXPECT_EQ(msgs::Geometry::BOX, geometryMsg.type());
  EXPECT_TRUE(geometryMsg.has_box());
  EXPECT_EQ(math::Vector3d(1, 2, 3),
      msgs::Convert(geometryMsg.box().size()));

  auto newGeometry = convert<sdf::Geometry>(geometryMsg);
  EXPECT_EQ(sdf::GeometryType::BOX, newGeometry.Type());
  ASSERT_NE(nullptr, newGeometry.BoxShape());
  EXPECT_EQ(math::Vector3d(1, 2, 3), newGeometry.BoxShape()->Size());
}

/////////////////////////////////////////////////
TEST(Conversions, GeometrySphere)
{
  sdf::Geometry geometry;
  geometry.SetType(sdf::GeometryType::SPHERE);

  sdf::Sphere sphereShape;
  sphereShape.SetRadius(1.23);
  geometry.SetSphereShape(sphereShape);

  auto geometryMsg = convert<msgs::Geometry>(geometry);
  EXPECT_EQ(msgs::Geometry::SPHERE, geometryMsg.type());
  EXPECT_TRUE(geometryMsg.has_sphere());
  EXPECT_DOUBLE_EQ(1.23, geometryMsg.sphere().radius());

  auto newGeometry = convert<sdf::Geometry>(geometryMsg);
  EXPECT_EQ(sdf::GeometryType::SPHERE, newGeometry.Type());
  ASSERT_NE(nullptr, newGeometry.SphereShape());
  EXPECT_DOUBLE_EQ(1.23, newGeometry.SphereShape()->Radius());
}

/////////////////////////////////////////////////
TEST(Conversions, GeometryCapsule)
{
  sdf::Geometry geometry;
  geometry.SetType(sdf::GeometryType::CAPSULE);

  sdf::Capsule capsuleShape;
  capsuleShape.SetRadius(1.23);
  capsuleShape.SetLength(4.56);
  geometry.SetCapsuleShape(capsuleShape);

  auto geometryMsg = convert<msgs::Geometry>(geometry);
  EXPECT_EQ(msgs::Geometry::CAPSULE, geometryMsg.type());
  EXPECT_TRUE(geometryMsg.has_capsule());
  EXPECT_DOUBLE_EQ(1.23, geometryMsg.capsule().radius());
  EXPECT_DOUBLE_EQ(4.56, geometryMsg.capsule().length());

  auto newGeometry = convert<sdf::Geometry>(geometryMsg);
  EXPECT_EQ(sdf::GeometryType::CAPSULE, newGeometry.Type());
  ASSERT_NE(nullptr, newGeometry.CapsuleShape());
  EXPECT_DOUBLE_EQ(1.23, newGeometry.CapsuleShape()->Radius());
  EXPECT_DOUBLE_EQ(4.56, newGeometry.CapsuleShape()->Length());
}

/////////////////////////////////////////////////
TEST(Conversions, GeometryCylinder)
{
  sdf::Geometry geometry;
  geometry.SetType(sdf::GeometryType::CYLINDER);

  sdf::Cylinder cylinderShape;
  cylinderShape.SetRadius(1.23);
  cylinderShape.SetLength(4.56);
  geometry.SetCylinderShape(cylinderShape);

  auto geometryMsg = convert<msgs::Geometry>(geometry);
  EXPECT_EQ(msgs::Geometry::CYLINDER, geometryMsg.type());
  EXPECT_TRUE(geometryMsg.has_cylinder());
  EXPECT_DOUBLE_EQ(1.23, geometryMsg.cylinder().radius());
  EXPECT_DOUBLE_EQ(4.56, geometryMsg.cylinder().length());

  auto newGeometry = convert<sdf::Geometry>(geometryMsg);
  EXPECT_EQ(sdf::GeometryType::CYLINDER, newGeometry.Type());
  ASSERT_NE(nullptr, newGeometry.CylinderShape());
  EXPECT_DOUBLE_EQ(1.23, newGeometry.CylinderShape()->Radius());
  EXPECT_DOUBLE_EQ(4.56, newGeometry.CylinderShape()->Length());
}

/////////////////////////////////////////////////
TEST(Conversions, GeometryEllipsoid)
{
  sdf::Geometry geometry;
  geometry.SetType(sdf::GeometryType::ELLIPSOID);

  sdf::Ellipsoid ellipsoidShape;
  ellipsoidShape.SetRadii(ignition::math::Vector3d(1.2, 3.2, 2.4));
  geometry.SetEllipsoidShape(ellipsoidShape);

  auto geometryMsg = convert<msgs::Geometry>(geometry);
  EXPECT_EQ(msgs::Geometry::ELLIPSOID, geometryMsg.type());
  EXPECT_TRUE(geometryMsg.has_ellipsoid());
  EXPECT_EQ(ignition::math::Vector3d(1.2, 3.2, 2.4),
    msgs::Convert(geometryMsg.ellipsoid().radii()));

  auto newGeometry = convert<sdf::Geometry>(geometryMsg);
  EXPECT_EQ(sdf::GeometryType::ELLIPSOID, newGeometry.Type());
  ASSERT_NE(nullptr, newGeometry.EllipsoidShape());
  EXPECT_EQ(ignition::math::Vector3d(1.2, 3.2, 2.4),
    newGeometry.EllipsoidShape()->Radii());
}

/////////////////////////////////////////////////
TEST(Conversions, GeometryMesh)
{
  sdf::Geometry geometry;
  geometry.SetType(sdf::GeometryType::MESH);

  sdf::Mesh meshShape;
  meshShape.SetScale(ignition::math::Vector3d(1, 2, 3));
  meshShape.SetUri("file://watermelon");
  meshShape.SetSubmesh("grape");
  meshShape.SetCenterSubmesh(true);
  geometry.SetMeshShape(meshShape);

  auto geometryMsg = convert<msgs::Geometry>(geometry);
  EXPECT_EQ(msgs::Geometry::MESH, geometryMsg.type());
  EXPECT_TRUE(geometryMsg.has_mesh());
  EXPECT_EQ(math::Vector3d(1, 2, 3),
      msgs::Convert(geometryMsg.mesh().scale()));
  EXPECT_EQ("file://watermelon", geometryMsg.mesh().filename());
  EXPECT_EQ("grape", geometryMsg.mesh().submesh());
  EXPECT_TRUE(geometryMsg.mesh().center_submesh());

  auto newGeometry = convert<sdf::Geometry>(geometryMsg);
  EXPECT_EQ(sdf::GeometryType::MESH, newGeometry.Type());
  ASSERT_NE(nullptr, newGeometry.MeshShape());
  EXPECT_EQ(math::Vector3d(1, 2, 3), newGeometry.MeshShape()->Scale());
  EXPECT_EQ("file://watermelon", newGeometry.MeshShape()->Uri());
  EXPECT_EQ("grape", newGeometry.MeshShape()->Submesh());
  EXPECT_TRUE(newGeometry.MeshShape()->CenterSubmesh());
}

/////////////////////////////////////////////////
TEST(Conversions, GeometryPlane)
{
  sdf::Geometry geometry;
  geometry.SetType(sdf::GeometryType::PLANE);

  sdf::Plane planeShape;
  planeShape.SetSize(ignition::math::Vector2d(1, 2));
  planeShape.SetNormal(ignition::math::Vector3d::UnitY);
  geometry.SetPlaneShape(planeShape);

  auto geometryMsg = convert<msgs::Geometry>(geometry);
  EXPECT_EQ(msgs::Geometry::PLANE, geometryMsg.type());
  EXPECT_TRUE(geometryMsg.has_plane());
  EXPECT_EQ(math::Vector2d(1, 2),
      msgs::Convert(geometryMsg.plane().size()));
  EXPECT_EQ(math::Vector3d::UnitY,
      msgs::Convert(geometryMsg.plane().normal()));

  auto newGeometry = convert<sdf::Geometry>(geometryMsg);
  EXPECT_EQ(sdf::GeometryType::PLANE, newGeometry.Type());
  ASSERT_NE(nullptr, newGeometry.PlaneShape());
  EXPECT_EQ(math::Vector2d(1, 2), newGeometry.PlaneShape()->Size());
  EXPECT_EQ(math::Vector3d::UnitY, newGeometry.PlaneShape()->Normal());
}

/////////////////////////////////////////////////
TEST(Conversions, GeometryHeightmap)
{
  sdf::Geometry geometry;
  geometry.SetType(sdf::GeometryType::HEIGHTMAP);

  sdf::Heightmap heightmap;
  heightmap.SetUri("file://heights.png");
  heightmap.SetSize(ignition::math::Vector3d(1, 2, 3));
  heightmap.SetPosition(ignition::math::Vector3d(4, 5, 6));
  heightmap.SetUseTerrainPaging(true);
  heightmap.SetSampling(16u);

  sdf::HeightmapTexture texture;
  texture.SetDiffuse("file://diffuse.png");
  texture.SetNormal("file://normal.png");
  texture.SetSize(1.23);
  heightmap.AddTexture(texture);

  sdf::HeightmapBlend blend;
  blend.SetMinHeight(123.456);
  blend.SetFadeDistance(456.789);
  heightmap.AddBlend(blend);

  geometry.SetHeightmapShape(heightmap);

  auto geometryMsg = convert<msgs::Geometry>(geometry);

  EXPECT_EQ(msgs::Geometry::HEIGHTMAP, geometryMsg.type());
  EXPECT_TRUE(geometryMsg.has_heightmap());
  EXPECT_EQ(math::Vector3d(1, 2, 3),
      msgs::Convert(geometryMsg.heightmap().size()));
  EXPECT_EQ("file://heights.png", geometryMsg.heightmap().filename());
  EXPECT_TRUE(geometryMsg.heightmap().use_terrain_paging());
  EXPECT_EQ(16u, geometryMsg.heightmap().sampling());

  ASSERT_EQ(1, geometryMsg.heightmap().texture().size());
  EXPECT_DOUBLE_EQ(1.23, geometryMsg.heightmap().texture(0).size());
  EXPECT_EQ("file://diffuse.png", geometryMsg.heightmap().texture(0).diffuse());
  EXPECT_EQ("file://normal.png", geometryMsg.heightmap().texture(0).normal());

  ASSERT_EQ(1, geometryMsg.heightmap().blend().size());
  EXPECT_DOUBLE_EQ(123.456, geometryMsg.heightmap().blend(0).min_height());
  EXPECT_DOUBLE_EQ(456.789, geometryMsg.heightmap().blend(0).fade_dist());

  auto newGeometry = convert<sdf::Geometry>(geometryMsg);

  EXPECT_EQ(sdf::GeometryType::HEIGHTMAP, newGeometry.Type());

  auto newHeightmap = newGeometry.HeightmapShape();
  ASSERT_NE(nullptr, newHeightmap);
  EXPECT_EQ(math::Vector3d(1, 2, 3), newHeightmap->Size());
  EXPECT_EQ("file://heights.png", newHeightmap->Uri());
  EXPECT_TRUE(newHeightmap->UseTerrainPaging());
  EXPECT_EQ(16u, newHeightmap->Sampling());

  ASSERT_EQ(1u, newHeightmap->TextureCount());
  EXPECT_DOUBLE_EQ(1.23, newHeightmap->TextureByIndex(0)->Size());
  EXPECT_EQ("file://diffuse.png", newHeightmap->TextureByIndex(0)->Diffuse());
  EXPECT_EQ("file://normal.png", newHeightmap->TextureByIndex(0)->Normal());

  ASSERT_EQ(1u, newHeightmap->BlendCount());
  EXPECT_DOUBLE_EQ(123.456, newHeightmap->BlendByIndex(0)->MinHeight());
  EXPECT_DOUBLE_EQ(456.789, newHeightmap->BlendByIndex(0)->FadeDistance());
}

/////////////////////////////////////////////////
TEST(Conversions, Inertial)
{
  math::MassMatrix3d massMatrix;
  massMatrix.SetMass(1.1);
  massMatrix.SetIxx(2.2);
  massMatrix.SetIyy(3.3);
  massMatrix.SetIzz(4.4);
  massMatrix.SetIxy(5.5);
  massMatrix.SetIxz(6.6);
  massMatrix.SetIyz(7.7);

  math::Inertiald inertial;
  inertial.SetPose(math::Pose3d(1, 2, 3, 0.1, 0.2, 0.3));
  inertial.SetMassMatrix(massMatrix);

  auto inertialMsg = convert<msgs::Inertial>(inertial);
  EXPECT_EQ(math::Pose3d(1, 2, 3, 0.1, 0.2, 0.3),
      msgs::Convert(inertialMsg.pose()));
  EXPECT_DOUBLE_EQ(1.1, inertialMsg.mass());
  EXPECT_DOUBLE_EQ(2.2, inertialMsg.ixx());
  EXPECT_DOUBLE_EQ(3.3, inertialMsg.iyy());
  EXPECT_DOUBLE_EQ(4.4, inertialMsg.izz());
  EXPECT_DOUBLE_EQ(5.5, inertialMsg.ixy());
  EXPECT_DOUBLE_EQ(6.6, inertialMsg.ixz());
  EXPECT_DOUBLE_EQ(7.7, inertialMsg.iyz());

  auto newInertial = convert<math::Inertiald>(inertialMsg);
  EXPECT_EQ(math::Pose3d(1, 2, 3, 0.1, 0.2, 0.3), newInertial.Pose());
  EXPECT_DOUBLE_EQ(1.1, newInertial.MassMatrix().Mass());
  EXPECT_DOUBLE_EQ(2.2, newInertial.MassMatrix().Ixx());
  EXPECT_DOUBLE_EQ(3.3, newInertial.MassMatrix().Iyy());
  EXPECT_DOUBLE_EQ(4.4, newInertial.MassMatrix().Izz());
  EXPECT_DOUBLE_EQ(5.5, newInertial.MassMatrix().Ixy());
  EXPECT_DOUBLE_EQ(6.6, newInertial.MassMatrix().Ixz());
  EXPECT_DOUBLE_EQ(7.7, newInertial.MassMatrix().Iyz());
}

/////////////////////////////////////////////////
TEST(Conversions, JointAxis)
{
  sdf::JointAxis jointAxis;
  EXPECT_TRUE(jointAxis.SetXyz(math::Vector3d(1, 2, 3)).empty());
  jointAxis.SetXyzExpressedIn("__model__");
  jointAxis.SetDamping(0.1);
  jointAxis.SetFriction(0.2);
  jointAxis.SetLower(0.3);
  jointAxis.SetUpper(0.4);
  jointAxis.SetEffort(0.5);
  jointAxis.SetMaxVelocity(0.6);

  auto axisMsg = convert<msgs::Axis>(jointAxis);
  EXPECT_EQ(math::Vector3d(1, 2, 3).Normalized(), msgs::Convert(axisMsg.xyz()));
  EXPECT_DOUBLE_EQ(0.1, axisMsg.damping());
  EXPECT_DOUBLE_EQ(0.2, axisMsg.friction());
  EXPECT_DOUBLE_EQ(0.3, axisMsg.limit_lower());
  EXPECT_DOUBLE_EQ(0.4, axisMsg.limit_upper());
  EXPECT_DOUBLE_EQ(0.5, axisMsg.limit_effort());
  EXPECT_DOUBLE_EQ(0.6, axisMsg.limit_velocity());
  EXPECT_EQ(axisMsg.xyz_expressed_in(), "__model__");

  auto newJointAxis = convert<sdf::JointAxis>(axisMsg);
  EXPECT_EQ(math::Vector3d(1, 2, 3).Normalized(), newJointAxis.Xyz());
  EXPECT_DOUBLE_EQ(0.1, newJointAxis.Damping());
  EXPECT_DOUBLE_EQ(0.2, newJointAxis.Friction());
  EXPECT_DOUBLE_EQ(0.3, newJointAxis.Lower());
  EXPECT_DOUBLE_EQ(0.4, newJointAxis.Upper());
  EXPECT_DOUBLE_EQ(0.5, newJointAxis.Effort());
  EXPECT_DOUBLE_EQ(0.6, newJointAxis.MaxVelocity());
  EXPECT_EQ(newJointAxis.XyzExpressedIn(), "__model__");
}

/////////////////////////////////////////////////
TEST(Conversions, Scene)
{
  sdf::Scene scene;
  scene.SetAmbient(ignition::math::Color(0.1f, 0.2f, 0.3f, 0.4f));
  scene.SetBackground(ignition::math::Color(0.5f, 0.6f, 0.7f, 0.8f));
  scene.SetShadows(true);
  scene.SetGrid(true);
  scene.SetOriginVisual(true);

  auto sceneMsg = convert<msgs::Scene>(scene);
  EXPECT_EQ(math::Color(0.1f, 0.2f, 0.3f, 0.4f),
      msgs::Convert(sceneMsg.ambient()));
  EXPECT_EQ(math::Color(0.5f, 0.6f, 0.7f, 0.8f),
      msgs::Convert(sceneMsg.background()));
  EXPECT_TRUE(sceneMsg.shadows());
  EXPECT_TRUE(sceneMsg.grid());
  EXPECT_TRUE(sceneMsg.origin_visual());
  EXPECT_FALSE(sceneMsg.has_sky());

  auto newScene = convert<sdf::Scene>(sceneMsg);
  EXPECT_EQ(math::Color(0.1f, 0.2f, 0.3f, 0.4f), newScene.Ambient());
  EXPECT_EQ(math::Color(0.5f, 0.6f, 0.7f, 0.8f), newScene.Background());
  EXPECT_TRUE(newScene.Shadows());
  EXPECT_TRUE(newScene.Grid());
  EXPECT_TRUE(newScene.OriginVisual());
  EXPECT_EQ(nullptr, newScene.Sky());

  // sky
  sdf::Sky sky;
  sky.SetTime(10);
  sky.SetSunrise(4.0);
  sky.SetSunset(15.0);
  sky.SetCloudSpeed(5.0);
  sky.SetCloudDirection(math::Angle(3.14));
  sky.SetCloudHumidity(0.11);
  sky.SetCloudMeanSize(0.88);
  sky.SetCloudAmbient(math::Color::Red);
  scene.SetSky(sky);

  auto sceneSkyMsg = convert<msgs::Scene>(scene);
  EXPECT_TRUE(sceneSkyMsg.has_sky());
  EXPECT_DOUBLE_EQ(10.0, sceneSkyMsg.sky().time());
  EXPECT_DOUBLE_EQ(4.0, sceneSkyMsg.sky().sunrise());
  EXPECT_DOUBLE_EQ(15.0, sceneSkyMsg.sky().sunset());
  EXPECT_DOUBLE_EQ(5.0, sceneSkyMsg.sky().wind_speed());
  EXPECT_DOUBLE_EQ(3.14, sceneSkyMsg.sky().wind_direction());
  EXPECT_DOUBLE_EQ(0.11, sceneSkyMsg.sky().humidity());
  EXPECT_DOUBLE_EQ(0.88, sceneSkyMsg.sky().mean_cloud_size());
  EXPECT_EQ(math::Color::Red,
      msgs::Convert(sceneSkyMsg.sky().cloud_ambient()));

  auto newSceneSky = convert<sdf::Scene>(sceneSkyMsg);
  ASSERT_NE(nullptr, newSceneSky.Sky());
  EXPECT_DOUBLE_EQ(10.0, newSceneSky.Sky()->Time());
  EXPECT_DOUBLE_EQ(4.0, newSceneSky.Sky()->Sunrise());
  EXPECT_DOUBLE_EQ(15.0, newSceneSky.Sky()->Sunset());
  EXPECT_DOUBLE_EQ(5.0, newSceneSky.Sky()->CloudSpeed());
  EXPECT_EQ(math::Angle(3.14), newSceneSky.Sky()->CloudDirection());
  EXPECT_DOUBLE_EQ(0.11, newSceneSky.Sky()->CloudHumidity());
  EXPECT_DOUBLE_EQ(0.88, newSceneSky.Sky()->CloudMeanSize());
  EXPECT_EQ(math::Color::Red, newSceneSky.Sky()->CloudAmbient());
}

/////////////////////////////////////////////////
TEST(Conversions, Atmosphere)
{
  sdf::Atmosphere atmosphere;
  atmosphere.SetType(sdf::AtmosphereType::ADIABATIC);
  atmosphere.SetTemperature(math::Temperature(234.5));
  atmosphere.SetPressure(88.6);

  auto atmosphereMsg = convert<msgs::Atmosphere>(atmosphere);
  EXPECT_EQ(msgs::Atmosphere::ADIABATIC, atmosphereMsg.type());
  EXPECT_DOUBLE_EQ(234.5, atmosphereMsg.temperature());
  EXPECT_DOUBLE_EQ(88.6, atmosphereMsg.pressure());

  auto newAtmosphere = convert<sdf::Atmosphere>(atmosphereMsg);
  EXPECT_EQ(sdf::AtmosphereType::ADIABATIC, newAtmosphere.Type());
  EXPECT_EQ(math::Temperature(234.5), newAtmosphere.Temperature());
  EXPECT_DOUBLE_EQ(88.6, newAtmosphere.Pressure());
}

/////////////////////////////////////////////////
TEST(CONVERSIONS, MagnetometerSensor)
{
  sdf::Sensor sensor;
  sensor.SetName("my_sensor");
  sensor.SetType(sdf::SensorType::MAGNETOMETER);
  sensor.SetUpdateRate(12.4);
  sensor.SetTopic("my_topic");
  sensor.SetRawPose(ignition::math::Pose3d(1, 2, 3, 0, 0, 0));

  sdf::Noise noise;
  noise.SetType(sdf::NoiseType::GAUSSIAN);
  noise.SetMean(1.2);
  noise.SetStdDev(2.6);
  noise.SetBiasMean(0.2);
  noise.SetBiasStdDev(12.16);
  noise.SetPrecision(0.01);

  sdf::Magnetometer mag;
  mag.SetXNoise(noise);
  sensor.SetMagnetometerSensor(mag);

  msgs::Sensor msg = convert<msgs::Sensor>(sensor);
  EXPECT_EQ(sensor.Name(), msg.name());
  EXPECT_EQ(sensor.TypeStr(), msg.type());
  EXPECT_DOUBLE_EQ(sensor.UpdateRate(), msg.update_rate());
  EXPECT_EQ(sensor.Topic(), msg.topic());
  EXPECT_EQ(sensor.RawPose(), msgs::Convert(msg.pose()));

  ASSERT_TRUE(msg.has_magnetometer());

  sdf::Noise defaultNoise;
  sdf::Noise convertedNoise;
  convertedNoise = convert<sdf::Noise>(msg.magnetometer().x_noise());
  EXPECT_EQ(noise, convertedNoise);

  EXPECT_FALSE(msg.magnetometer().has_y_noise());
  EXPECT_FALSE(msg.magnetometer().has_z_noise());
}

/////////////////////////////////////////////////
TEST(CONVERSIONS, AltimeterSensor)
{
  sdf::Sensor sensor;
  sensor.SetName("my_sensor");
  sensor.SetType(sdf::SensorType::ALTIMETER);
  sensor.SetUpdateRate(12.4);
  sensor.SetTopic("my_topic");
  sensor.SetRawPose(ignition::math::Pose3d(1, 2, 3, 0, 0, 0));

  sdf::Noise noise;
  noise.SetType(sdf::NoiseType::GAUSSIAN);
  noise.SetMean(1.2);
  noise.SetStdDev(2.6);
  noise.SetBiasMean(0.2);
  noise.SetBiasStdDev(12.16);
  noise.SetPrecision(0.01);

  sdf::Altimeter alt;
  alt.SetVerticalPositionNoise(noise);
  sensor.SetAltimeterSensor(alt);

  msgs::Sensor msg = convert<msgs::Sensor>(sensor);
  EXPECT_EQ(sensor.Name(), msg.name());
  EXPECT_EQ(sensor.TypeStr(), msg.type());
  EXPECT_DOUBLE_EQ(sensor.UpdateRate(), msg.update_rate());
  EXPECT_EQ(sensor.Topic(), msg.topic());
  EXPECT_EQ(sensor.RawPose(), msgs::Convert(msg.pose()));

  ASSERT_TRUE(msg.has_altimeter());

  sdf::Noise defaultNoise;
  sdf::Noise convertedNoise;
  convertedNoise = convert<sdf::Noise>(
      msg.altimeter().vertical_position_noise());
  EXPECT_EQ(noise, convertedNoise);

  EXPECT_FALSE(msg.altimeter().has_vertical_velocity_noise());
}

/////////////////////////////////////////////////
TEST(Conversions, UpdateInfo)
{
  UpdateInfo info;
  info.simTime = 1234ms;
  info.realTime = 2345ms;
  info.dt = 3456ms;
  info.iterations = 1234;
  info.paused = true;

  auto statsMsg = convert<msgs::WorldStatistics>(info);
  EXPECT_EQ(1, statsMsg.sim_time().sec());
  EXPECT_EQ(234000000, statsMsg.sim_time().nsec());
  EXPECT_EQ(2, statsMsg.real_time().sec());
  EXPECT_EQ(345000000, statsMsg.real_time().nsec());
  EXPECT_EQ(3, statsMsg.step_size().sec());
  EXPECT_EQ(456000000, statsMsg.step_size().nsec());
  EXPECT_EQ(1234u, statsMsg.iterations());
  EXPECT_TRUE(statsMsg.paused());

  msgs::WorldStatistics statsMsg2;
  set(&statsMsg2, info);
  EXPECT_EQ(1, statsMsg2.sim_time().sec());
  EXPECT_EQ(234000000, statsMsg2.sim_time().nsec());
  EXPECT_EQ(2, statsMsg2.real_time().sec());
  EXPECT_EQ(345000000, statsMsg2.real_time().nsec());
  EXPECT_EQ(3, statsMsg2.step_size().sec());
  EXPECT_EQ(456000000, statsMsg2.step_size().nsec());
  EXPECT_EQ(1234u, statsMsg2.iterations());
  EXPECT_TRUE(statsMsg2.paused());

  auto newInfo = convert<UpdateInfo>(statsMsg);
  EXPECT_EQ(1234000000, newInfo.simTime.count());
  EXPECT_TRUE(newInfo.paused);
}

/////////////////////////////////////////////////
TEST(Conversions, AxisAlignedbox)
{
  math::AxisAlignedBox aabb;
  aabb.Min() = math::Vector3d(-1, -2, -3);
  aabb.Max() = math::Vector3d(1, 2, 3);

  auto aabbMsg = convert<msgs::AxisAlignedBox>(aabb);
  auto min = msgs::Convert(aabbMsg.min_corner());
  auto max = msgs::Convert(aabbMsg.max_corner());
  EXPECT_EQ(math::Vector3d(-1, -2, -3), min);
  EXPECT_EQ(math::Vector3d(1, 2, 3), max);

  msgs::AxisAlignedBox aabbMsg2;
  msgs::Set(aabbMsg2.mutable_min_corner(), math::Vector3d(2, 3, 4));
  msgs::Set(aabbMsg2.mutable_max_corner(), math::Vector3d(20, 30, 40));

  auto aabb2 = convert<math::AxisAlignedBox>(aabbMsg2);
  EXPECT_EQ(math::Vector3d(2, 3, 4), aabb2.Min());
  EXPECT_EQ(math::Vector3d(20, 30, 40), aabb2.Max());
}

/////////////////////////////////////////////////
TEST(Conversions, Actor)
{
  sdf::Animation anim;
  anim.SetName("animation");
  anim.SetFilename("animation_filename");
  anim.SetScale(1.23);
  anim.SetInterpolateX(true);

  sdf::Waypoint way;
  way.SetTime(0.123);
  way.SetPose({6, 5, 4, 0, 0, 0});

  sdf::Trajectory traj;
  traj.SetId(456);
  traj.SetType("traj_type");
  traj.SetTension(7.89);
  traj.AddWaypoint(way);

  sdf::Actor actor;
  actor.SetName("test_convert_actor");
  actor.SetRawPose({3, 2, 1, 0, 0, 0});
  actor.SetSkinFilename("walk.dae");
  actor.SetSkinScale(2.0);
  actor.SetScriptLoop(true);
  actor.SetScriptDelayStart(2.8);
  actor.SetScriptAutoStart(true);
  actor.AddAnimation(anim);
  actor.AddTrajectory(traj);

  msgs::Actor actorMsg = convert<msgs::Actor>(actor);

  EXPECT_TRUE(actorMsg.has_entity());
  EXPECT_EQ("test_convert_actor", actorMsg.entity().name());
  EXPECT_EQ(math::Pose3d(3, 2, 1, 0, 0, 0),
      msgs::Convert(actorMsg.pose()));
  EXPECT_EQ("walk.dae", actorMsg.skin_filename());
  EXPECT_FLOAT_EQ(2.0f, actorMsg.skin_scale());
  EXPECT_TRUE(actorMsg.script_loop());
  EXPECT_FLOAT_EQ(2.8f, actorMsg.script_delay_start());
  EXPECT_TRUE(actorMsg.script_auto_start());

  ASSERT_EQ(1, actorMsg.animations_size());
  EXPECT_EQ("animation", actorMsg.animations(0).name());
  EXPECT_EQ("animation_filename", actorMsg.animations(0).filename());
  EXPECT_FLOAT_EQ(1.23f, actorMsg.animations(0).scale());
  EXPECT_TRUE(actorMsg.animations(0).interpolate_x());

  ASSERT_EQ(1, actorMsg.trajectories_size());
  EXPECT_EQ(456u, actorMsg.trajectories(0).id());
  EXPECT_EQ("traj_type", actorMsg.trajectories(0).type());
  EXPECT_FLOAT_EQ(7.89f, actorMsg.trajectories(0).tension());

  ASSERT_EQ(1, actorMsg.trajectories(0).waypoints_size());
  EXPECT_FLOAT_EQ(0.123f, actorMsg.trajectories(0).waypoints(0).time());
  EXPECT_EQ(math::Pose3d(6, 5, 4, 0, 0, 0),
      msgs::Convert(actorMsg.trajectories(0).waypoints(0).pose()));

  auto newActor = convert<sdf::Actor>(actorMsg);
  EXPECT_EQ("test_convert_actor", newActor.Name());
  EXPECT_EQ(math::Pose3d(3, 2, 1, 0, 0, 0), newActor.RawPose());
  EXPECT_EQ("walk.dae", newActor.SkinFilename());
  EXPECT_FLOAT_EQ(2.0f, newActor.SkinScale());
  EXPECT_TRUE(newActor.ScriptLoop());
  EXPECT_FLOAT_EQ(2.8f, newActor.ScriptDelayStart());
  EXPECT_TRUE(newActor.ScriptAutoStart());

  ASSERT_EQ(1u, newActor.AnimationCount());
  EXPECT_EQ("animation", newActor.AnimationByIndex(0)->Name());
  EXPECT_EQ("animation_filename", newActor.AnimationByIndex(0)->Filename());
  EXPECT_FLOAT_EQ(1.23f, newActor.AnimationByIndex(0)->Scale());
  EXPECT_TRUE(newActor.AnimationByIndex(0)->InterpolateX());

  ASSERT_EQ(1u, newActor.TrajectoryCount());
  EXPECT_EQ(456u, newActor.TrajectoryByIndex(0)->Id());
  EXPECT_EQ("traj_type", newActor.TrajectoryByIndex(0)->Type());
  EXPECT_FLOAT_EQ(7.89f, newActor.TrajectoryByIndex(0)->Tension());

  ASSERT_EQ(1u, newActor.TrajectoryByIndex(0)->WaypointCount());
  EXPECT_FLOAT_EQ(0.123f,
          newActor.TrajectoryByIndex(0)->WaypointByIndex(0)->Time());
  EXPECT_EQ(math::Pose3d(6, 5, 4, 0, 0, 0),
      newActor.TrajectoryByIndex(0)->WaypointByIndex(0)->Pose());
}

/////////////////////////////////////////////////
TEST(Conversions, ParticleEmitter)
{
  sdf::ParticleEmitter emitter;
  emitter.SetName("my_emitter");
  emitter.SetType(sdf::ParticleEmitterType::BOX);
  emitter.SetEmitting(false);
  emitter.SetDuration(12);
  emitter.SetLifetime(56);
  emitter.SetRate(0.5);
  emitter.SetScaleRate(1.2);
  emitter.SetMinVelocity(0.1);
  emitter.SetMaxVelocity(0.2);
  emitter.SetSize(math::Vector3d(1, 2, 3));
  emitter.SetParticleSize(math::Vector3d(4, 5, 6));
  emitter.SetColorStart(math::Color(0.1, 0.2, 0.3));
  emitter.SetColorEnd(math::Color(0.4, 0.5, 0.6));
  emitter.SetColorRangeImage("range_image");
  emitter.SetTopic("my_topic");
  emitter.SetRawPose(math::Pose3d(1, 2, 3, 0, 0, 0));
  emitter.SetScatterRatio(0.9f);

  sdf::Material material;
  sdf::Pbr pbr;
  sdf::PbrWorkflow workflow;
  workflow.SetType(sdf::PbrWorkflowType::METAL);
  workflow.SetAlbedoMap("albedo_map.png");
  pbr.SetWorkflow(workflow.Type(), workflow);
  material.SetPbrMaterial(pbr);

  emitter.SetMaterial(material);

  // Convert SDF to a message.
  msgs::ParticleEmitter emitterMsg = convert<msgs::ParticleEmitter>(emitter);

  EXPECT_EQ("my_emitter", emitterMsg.name());
  EXPECT_EQ(msgs::ParticleEmitter::BOX, emitterMsg.type());
  EXPECT_FALSE(emitterMsg.emitting().data());
  EXPECT_NEAR(12, emitterMsg.duration().data(), 1e-3);
  EXPECT_NEAR(56, emitterMsg.lifetime().data(), 1e-3);
  EXPECT_NEAR(0.5, emitterMsg.rate().data(), 1e-3);
  EXPECT_NEAR(1.2, emitterMsg.scale_rate().data(), 1e-3);
  EXPECT_NEAR(0.1, emitterMsg.min_velocity().data(), 1e-3);
  EXPECT_NEAR(0.2, emitterMsg.max_velocity().data(), 1e-3);
  EXPECT_EQ(math::Vector3d(1, 2, 3), msgs::Convert(emitterMsg.size()));
  EXPECT_EQ(math::Vector3d(4, 5, 6), msgs::Convert(emitterMsg.particle_size()));
  EXPECT_EQ(math::Color(0.1, 0.2, 0.3),
      msgs::Convert(emitterMsg.color_start()));
  EXPECT_EQ(math::Color(0.4, 0.5, 0.6), msgs::Convert(emitterMsg.color_end()));
  EXPECT_EQ("range_image", emitterMsg.color_range_image().data());

  auto header = emitterMsg.header().data(0);
  EXPECT_EQ("topic", header.key());
  EXPECT_EQ("my_topic", header.value(0));

  EXPECT_FLOAT_EQ(0.9f, emitterMsg.particle_scatter_ratio().data());

  EXPECT_EQ(math::Pose3d(1, 2, 3, 0, 0, 0), msgs::Convert(emitterMsg.pose()));

  auto pbrMsg = emitterMsg.material().pbr();
  EXPECT_EQ(msgs::Material::PBR::METAL, pbrMsg.type());
  EXPECT_EQ("albedo_map.png", pbrMsg.albedo_map());

  // Convert the message back to SDF.
  sdf::ParticleEmitter emitter2 = convert<sdf::ParticleEmitter>(emitterMsg);
  EXPECT_EQ(emitter2.Name(), emitter.Name());
  EXPECT_EQ(emitter2.Type(), emitter.Type());
  EXPECT_EQ(emitter2.Emitting(), emitter.Emitting());
  EXPECT_NEAR(emitter2.Duration(), emitter.Duration(), 1e-3);
  EXPECT_NEAR(emitter2.Lifetime(), emitter.Lifetime(), 1e-3);
  EXPECT_NEAR(emitter2.Rate(), emitter.Rate(), 1e-3);
  EXPECT_NEAR(emitter2.ScaleRate(), emitter.ScaleRate(), 1e-3);
  EXPECT_NEAR(emitter2.MinVelocity(), emitter.MinVelocity(), 1e-3);
  EXPECT_NEAR(emitter2.MaxVelocity(), emitter.MaxVelocity(), 1e-3);
  EXPECT_EQ(emitter2.Size(), emitter.Size());
  EXPECT_EQ(emitter2.ParticleSize(), emitter.ParticleSize());
  EXPECT_EQ(emitter2.ColorStart(), emitter.ColorStart());
  EXPECT_EQ(emitter2.ColorEnd(), emitter.ColorEnd());
  EXPECT_EQ(emitter2.ColorRangeImage(), emitter.ColorRangeImage());
  EXPECT_EQ(emitter2.Topic(), emitter.Topic());
  EXPECT_EQ(emitter2.RawPose(), emitter.RawPose());
  EXPECT_FLOAT_EQ(emitter2.ScatterRatio(), emitter.ScatterRatio());
}<|MERGE_RESOLUTION|>--- conflicted
+++ resolved
@@ -78,11 +78,8 @@
   /// \todo(anyone) add pose frame fields in ign-msgs?
   // EXPECT_EQ("world", lightMsg.pose_frame());
   EXPECT_TRUE(lightMsg.cast_shadows());
-<<<<<<< HEAD
   EXPECT_FALSE(lightMsg.is_light_off());
-=======
   EXPECT_TRUE(lightMsg.visualize_visual());
->>>>>>> dceb67dc
   EXPECT_EQ(math::Color(0.4f, 0.5f, 0.6f, 1),
       msgs::Convert(lightMsg.diffuse()));
   EXPECT_EQ(math::Color(0.8f, 0.9f, 0.1f, 1),
