--- conflicted
+++ resolved
@@ -663,7 +663,6 @@
 
     out.SetMagnetometerSensor(sensor);
   }
-<<<<<<< HEAD
   else if (out.Type() == sdf::SensorType::CAMERA ||
            out.Type() == sdf::SensorType::DEPTH_CAMERA)
   {
@@ -688,7 +687,16 @@
         sensor.SetDistortionP2(_in.camera().distortion().p2());
         sensor.SetDistortionCenter(
             msgs::Convert(_in.camera().distortion().center()));
-=======
+      }
+    }
+    else
+    {
+      ignerr << "Attempting to convert a camera sensor message, but the "
+        << "message does not have a camera nested message.\n";
+    }
+
+    out.SetCameraSensor(sensor);
+  }
   else if (out.Type() == sdf::SensorType::ALTIMETER)
   {
     sdf::Altimeter sensor;
@@ -704,25 +712,17 @@
       {
         sensor.SetVerticalVelocityNoise(ignition::gazebo::convert<sdf::Noise>(
               _in.altimeter().vertical_velocity_noise()));
->>>>>>> 6032b595
       }
     }
     else
     {
-<<<<<<< HEAD
-      ignerr << "Attempting to convert a camera sensor message, but the "
-        << "message does not have a camera nested message.\n";
-    }
-
-    out.SetCameraSensor(sensor);
-  }
-=======
       ignerr << "Attempting to convert an altimeter sensor message, but the "
         << "message does not have a altimeter nested message.\n";
     }
 
     out.SetAltimeterSensor(sensor);
   }
+
   return out;
 }
 
@@ -738,7 +738,6 @@
   out.mutable_step_size()->CopyFrom(convert<msgs::Time>(_in.dt));
   return out;
 }
->>>>>>> 6032b595
 
 //////////////////////////////////////////////////
 template<>
