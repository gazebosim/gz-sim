/*
 * Copyright (C) 2018 Open Source Robotics Foundation
 *
 * Licensed under the Apache License, Version 2.0 (the "License");
 * you may not use this file except in compliance with the License.
 * You may obtain a copy of the License at
 *
 *     http://www.apache.org/licenses/LICENSE-2.0
 *
 * Unless required by applicable law or agreed to in writing, software
 * distributed under the License is distributed on an "AS IS" BASIS,
 * WITHOUT WARRANTIES OR CONDITIONS OF ANY KIND, either express or implied.
 * See the License for the specific language governing permissions and
 * limitations under the License.
 *
*/

#include <gz/msgs/actor.pb.h>
#include <gz/msgs/atmosphere.pb.h>
#include <gz/msgs/axis_aligned_box.pb.h>
#include <gz/msgs/boxgeom.pb.h>
#include <gz/msgs/capsulegeom.pb.h>
#include <gz/msgs/conegeom.pb.h>
#include <gz/msgs/cylindergeom.pb.h>
#include <gz/msgs/ellipsoidgeom.pb.h>
#include <gz/msgs/entity.pb.h>
#include <gz/msgs/geometry.pb.h>
#include <gz/msgs/gps_sensor.pb.h>
#include <gz/msgs/gui.pb.h>
#include <gz/msgs/heightmapgeom.pb.h>
#include <gz/msgs/imu_sensor.pb.h>
#include <gz/msgs/lidar_sensor.pb.h>
#include <gz/msgs/light.pb.h>
#include <gz/msgs/material.pb.h>
#include <gz/msgs/planegeom.pb.h>
#include <gz/msgs/plugin.pb.h>
#include <gz/msgs/projector.pb.h>
#include <gz/msgs/spheregeom.pb.h>
#include <gz/msgs/sky.pb.h>
#include <gz/msgs/Utility.hh>

#include <gz/math/Angle.hh>
#include <gz/math/AxisAlignedBox.hh>
#include <gz/math/Helpers.hh>
#include <gz/math/Temperature.hh>

#include <gz/common/Console.hh>

#include <sdf/Actor.hh>
#include <sdf/Atmosphere.hh>
#include <sdf/AirPressure.hh>
#include <sdf/AirSpeed.hh>
#include <sdf/Altimeter.hh>
#include <sdf/Box.hh>
#include <sdf/Camera.hh>
#include <sdf/Capsule.hh>
#include <sdf/Cone.hh>
#include <sdf/Cylinder.hh>
#include <sdf/Ellipsoid.hh>
#include <sdf/Geometry.hh>
#include <sdf/Gui.hh>
#include <sdf/Heightmap.hh>
#include <sdf/Imu.hh>
#include <sdf/Lidar.hh>
#include <sdf/Light.hh>
#include <sdf/Magnetometer.hh>
#include <sdf/Material.hh>
#include <sdf/Mesh.hh>
#include <sdf/NavSat.hh>
#include <sdf/Pbr.hh>
#include <sdf/Plane.hh>
#include <sdf/Polyline.hh>
#include <sdf/Sphere.hh>

#include <algorithm>
#include <string>

#include "gz/sim/Conversions.hh"
#include "gz/sim/Export.hh"
#include "gz/sim/Util.hh"

using namespace gz;

//////////////////////////////////////////////////
template<>
GZ_SIM_VISIBLE
msgs::Entity_Type gz::sim::convert(const std::string &_in)
{
  msgs::Entity_Type out = msgs::Entity_Type_NONE;

  if (_in == "light") {
    return msgs::Entity_Type_LIGHT;
  }
  else if (_in == "model")
  {
    return msgs::Entity_Type_MODEL;
  }
  else if (_in == "link")
  {
    return msgs::Entity_Type_LINK;
  }
  else if (_in == "visual")
  {
    return msgs::Entity_Type_VISUAL;
  }
  else if (_in == "collision")
  {
    return msgs::Entity_Type_COLLISION;
  }
  else if (_in == "sensor")
  {
    return msgs::Entity_Type_SENSOR;
  }
  else if (_in == "joint")
  {
    return msgs::Entity_Type_JOINT;
  }

  return out;
}

//////////////////////////////////////////////////
template<>
GZ_SIM_VISIBLE
math::Pose3d gz::sim::convert(const msgs::Pose &_in)
{
  math::Pose3d out(_in.position().x(),
                   _in.position().y(),
                   _in.position().z(),
                   _in.orientation().w(),
                   _in.orientation().x(),
                   _in.orientation().y(),
                   _in.orientation().z());
  out.Correct();

  return out;
}

//////////////////////////////////////////////////
template<>
GZ_SIM_VISIBLE
msgs::Collision gz::sim::convert(const sdf::Collision &_in)
{
  msgs::Collision out;
  out.set_name(_in.Name());
  msgs::Set(out.mutable_pose(), _in.RawPose());
  out.mutable_geometry()->CopyFrom(convert<msgs::Geometry>(*_in.Geom()));

  return out;
}

//////////////////////////////////////////////////
template<>
GZ_SIM_VISIBLE
sdf::Collision gz::sim::convert(const msgs::Collision &_in)
{
  sdf::Collision out;
  out.SetName(_in.name());
  out.SetRawPose(msgs::Convert(_in.pose()));
  out.SetGeom(convert<sdf::Geometry>(_in.geometry()));
  return out;
}

//////////////////////////////////////////////////
template<>
GZ_SIM_VISIBLE
msgs::Geometry gz::sim::convert(const sdf::Geometry &_in)
{
  msgs::Geometry out;
  if (_in.Type() == sdf::GeometryType::BOX && _in.BoxShape())
  {
    out.set_type(msgs::Geometry::BOX);
    msgs::Set(out.mutable_box()->mutable_size(), _in.BoxShape()->Size());
  }
  else if (_in.Type() == sdf::GeometryType::CAPSULE && _in.CapsuleShape())
  {
    out.set_type(msgs::Geometry::CAPSULE);
    out.mutable_capsule()->set_radius(_in.CapsuleShape()->Radius());
    out.mutable_capsule()->set_length(_in.CapsuleShape()->Length());
  }
  else if (_in.Type() == sdf::GeometryType::CONE && _in.ConeShape())
  {
    out.set_type(msgs::Geometry::CONE);
    out.mutable_cone()->set_radius(_in.ConeShape()->Radius());
    out.mutable_cone()->set_length(_in.ConeShape()->Length());
  }
  else if (_in.Type() == sdf::GeometryType::CYLINDER && _in.CylinderShape())
  {
    out.set_type(msgs::Geometry::CYLINDER);
    out.mutable_cylinder()->set_radius(_in.CylinderShape()->Radius());
    out.mutable_cylinder()->set_length(_in.CylinderShape()->Length());
  }
  else if (_in.Type() == sdf::GeometryType::ELLIPSOID && _in.EllipsoidShape())
  {
    out.set_type(msgs::Geometry::ELLIPSOID);
    msgs::Set(out.mutable_ellipsoid()->mutable_radii(),
             _in.EllipsoidShape()->Radii());
  }
  else if (_in.Type() == sdf::GeometryType::PLANE && _in.PlaneShape())
  {
    out.set_type(msgs::Geometry::PLANE);
    msgs::Set(out.mutable_plane()->mutable_normal(),
              _in.PlaneShape()->Normal());
    msgs::Set(out.mutable_plane()->mutable_size(),
              _in.PlaneShape()->Size());
  }
  else if (_in.Type() == sdf::GeometryType::SPHERE && _in.SphereShape())
  {
    out.set_type(msgs::Geometry::SPHERE);
    out.mutable_sphere()->set_radius(_in.SphereShape()->Radius());
  }
  else if (_in.Type() == sdf::GeometryType::MESH && _in.MeshShape())
  {
    auto meshSdf = _in.MeshShape();

    out.set_type(msgs::Geometry::MESH);
    auto meshMsg = out.mutable_mesh();

    msgs::Set(meshMsg->mutable_scale(), meshSdf->Scale());
    meshMsg->set_filename(asFullPath(meshSdf->Uri(), meshSdf->FilePath()));
    meshMsg->set_submesh(meshSdf->Submesh());
    meshMsg->set_center_submesh(meshSdf->CenterSubmesh());

    if (!meshSdf->OptimizationStr().empty())
    {
      auto header = out.mutable_header()->add_data();
      header->set_key("optimization");
      header->add_value(meshSdf->OptimizationStr());
    }
    if (meshSdf->ConvexDecomposition())
    {
      auto header = out.mutable_header()->add_data();
      header->set_key("max_convex_hulls");
      header->add_value(std::to_string(
          meshSdf->ConvexDecomposition()->MaxConvexHulls()));
      header = out.mutable_header()->add_data();
      header->set_key("voxel_resolution");
      header->add_value(std::to_string(
          meshSdf->ConvexDecomposition()->VoxelResolution()));
    }
  }
  else if (_in.Type() == sdf::GeometryType::HEIGHTMAP && _in.HeightmapShape())
  {
    auto heightmapSdf = _in.HeightmapShape();

    out.set_type(msgs::Geometry::HEIGHTMAP);
    auto heightmapMsg = out.mutable_heightmap();

    heightmapMsg->set_filename(asFullPath(heightmapSdf->Uri(),
        heightmapSdf->FilePath()));
    msgs::Set(heightmapMsg->mutable_size(), heightmapSdf->Size());
    msgs::Set(heightmapMsg->mutable_origin(), heightmapSdf->Position());
    heightmapMsg->set_use_terrain_paging(heightmapSdf->UseTerrainPaging());
    heightmapMsg->set_sampling(heightmapSdf->Sampling());

    for (auto i = 0u; i < heightmapSdf->TextureCount(); ++i)
    {
      auto textureSdf = heightmapSdf->TextureByIndex(i);
      auto textureMsg = heightmapMsg->add_texture();
      textureMsg->set_size(textureSdf->Size());
      textureMsg->set_diffuse(asFullPath(textureSdf->Diffuse(),
          heightmapSdf->FilePath()));
      textureMsg->set_normal(asFullPath(textureSdf->Normal(),
          heightmapSdf->FilePath()));
    }

    for (auto i = 0u; i < heightmapSdf->BlendCount(); ++i)
    {
      auto blendSdf = heightmapSdf->BlendByIndex(i);
      auto blendMsg = heightmapMsg->add_blend();
      blendMsg->set_min_height(blendSdf->MinHeight());
      blendMsg->set_fade_dist(blendSdf->FadeDistance());
    }
  }
  else if (_in.Type() == sdf::GeometryType::POLYLINE &&
      !_in.PolylineShape().empty())
  {
    out.set_type(msgs::Geometry::POLYLINE);
    for (const auto &polyline : _in.PolylineShape())
    {
      auto polylineMsg = out.add_polyline();
      polylineMsg->set_height(polyline.Height());
      for (const auto &point : polyline.Points())
      {
        msgs::Set(polylineMsg->add_point(), point);
      }
    }
  }
  else if (_in.Type() == sdf::GeometryType::EMPTY)
  {
    out.set_type(msgs::Geometry::EMPTY);
  }
  else
  {
    gzerr << "Geometry type [" << static_cast<int>(_in.Type())
           << "] not supported" << std::endl;
  }
  return out;
}

//////////////////////////////////////////////////
template<>
GZ_SIM_VISIBLE
sdf::Geometry gz::sim::convert(const msgs::Geometry &_in)
{
  sdf::Geometry out;
  if (_in.type() == msgs::Geometry::BOX && _in.has_box())
  {
    out.SetType(sdf::GeometryType::BOX);

    sdf::Box boxShape;
    boxShape.SetSize(msgs::Convert(_in.box().size()));

    out.SetBoxShape(boxShape);
  }
  else if (_in.type() == msgs::Geometry::CAPSULE && _in.has_capsule())
  {
    out.SetType(sdf::GeometryType::CAPSULE);

    sdf::Capsule capsuleShape;
    capsuleShape.SetRadius(_in.capsule().radius());
    capsuleShape.SetLength(_in.capsule().length());

    out.SetCapsuleShape(capsuleShape);
  }
  else if (_in.type() == msgs::Geometry::CONE && _in.has_cone())
  {
    out.SetType(sdf::GeometryType::CONE);

    sdf::Cone coneShape;
    coneShape.SetRadius(_in.cone().radius());
    coneShape.SetLength(_in.cone().length());

    out.SetConeShape(coneShape);
  }
  else if (_in.type() == msgs::Geometry::CYLINDER && _in.has_cylinder())
  {
    out.SetType(sdf::GeometryType::CYLINDER);

    sdf::Cylinder cylinderShape;
    cylinderShape.SetRadius(_in.cylinder().radius());
    cylinderShape.SetLength(_in.cylinder().length());

    out.SetCylinderShape(cylinderShape);
  }
  else if (_in.type() == msgs::Geometry::ELLIPSOID && _in.has_ellipsoid())
  {
    out.SetType(sdf::GeometryType::ELLIPSOID);

    sdf::Ellipsoid ellipsoidShape;
    ellipsoidShape.SetRadii(msgs::Convert(_in.ellipsoid().radii()));

    out.SetEllipsoidShape(ellipsoidShape);
  }
  else if (_in.type() == msgs::Geometry::PLANE && _in.has_plane())
  {
    out.SetType(sdf::GeometryType::PLANE);

    sdf::Plane planeShape;
    planeShape.SetNormal(msgs::Convert(_in.plane().normal()));
    planeShape.SetSize(msgs::Convert(_in.plane().size()));

    out.SetPlaneShape(planeShape);
  }
  else if (_in.type() == msgs::Geometry::SPHERE && _in.has_sphere())
  {
    out.SetType(sdf::GeometryType::SPHERE);

    sdf::Sphere sphereShape;
    sphereShape.SetRadius(_in.sphere().radius());

    out.SetSphereShape(sphereShape);
  }
  else if (_in.type() == msgs::Geometry::MESH && _in.has_mesh())
  {
    out.SetType(sdf::GeometryType::MESH);

    sdf::Mesh meshShape;
    meshShape.SetScale(msgs::Convert(_in.mesh().scale()));
    meshShape.SetUri(_in.mesh().filename());
    meshShape.SetSubmesh(_in.mesh().submesh());
    meshShape.SetCenterSubmesh(_in.mesh().center_submesh());

    sdf::ConvexDecomposition convexDecomp;
    for (int i = 0; i < _in.header().data_size(); ++i)
    {
      auto data = _in.header().data(i);
      if (data.key() == "optimization" && data.value_size() > 0)
      {
        meshShape.SetOptimization(data.value(0));
      }
      if (data.key() == "max_convex_hulls" && data.value_size() > 0)
      {
        convexDecomp.SetMaxConvexHulls(std::stoul(data.value(0)));
      }
      if (data.key() == "voxel_resolution" && data.value_size() > 0)
      {
        convexDecomp.SetVoxelResolution(std::stoul(data.value(0)));
      }
    }
    meshShape.SetConvexDecomposition(convexDecomp);
    out.SetMeshShape(meshShape);
  }
  else if (_in.type() == msgs::Geometry::HEIGHTMAP && _in.has_heightmap())
  {
    out.SetType(sdf::GeometryType::HEIGHTMAP);
    sdf::Heightmap heightmapShape;

    heightmapShape.SetUri(_in.heightmap().filename());
    heightmapShape.SetSize(msgs::Convert(_in.heightmap().size()));
    heightmapShape.SetPosition(msgs::Convert(_in.heightmap().origin()));
    heightmapShape.SetUseTerrainPaging(_in.heightmap().use_terrain_paging());
    heightmapShape.SetSampling(_in.heightmap().sampling());

    for (int i = 0; i < _in.heightmap().texture_size(); ++i)
    {
      auto textureMsg = _in.heightmap().texture(i);
      sdf::HeightmapTexture textureSdf;
      textureSdf.SetSize(textureMsg.size());
      textureSdf.SetDiffuse(textureMsg.diffuse());
      textureSdf.SetNormal(textureMsg.normal());
      heightmapShape.AddTexture(textureSdf);
    }

    for (int i = 0; i < _in.heightmap().blend_size(); ++i)
    {
      auto blendMsg = _in.heightmap().blend(i);
      sdf::HeightmapBlend blendSdf;
      blendSdf.SetMinHeight(blendMsg.min_height());
      blendSdf.SetFadeDistance(blendMsg.fade_dist());
      heightmapShape.AddBlend(blendSdf);
    }

    out.SetHeightmapShape(heightmapShape);
  }
  else if (_in.type() == msgs::Geometry::POLYLINE && _in.polyline_size() > 0)
  {
    out.SetType(sdf::GeometryType::POLYLINE);

    std::vector<sdf::Polyline> polylines;

    for (auto i = 0; i < _in.polyline().size(); ++i)
    {
      auto polylineMsg = _in.polyline(i);
      sdf::Polyline polylineShape;
      polylineShape.SetHeight(polylineMsg.height());

      for (auto j = 0; j < polylineMsg.point().size(); ++j)
      {
        polylineShape.AddPoint(msgs::Convert(polylineMsg.point(j)));
      }

      polylines.push_back(polylineShape);
    }

    out.SetPolylineShape(polylines);
  }
  else
  {
    gzerr << "Geometry type [" << static_cast<int>(_in.type())
           << "] not supported" << std::endl;
  }
  return out;
}

//////////////////////////////////////////////////
template<>
GZ_SIM_VISIBLE
msgs::Material gz::sim::convert(const sdf::Material &_in)
{
  msgs::Material out;
  msgs::Set(out.mutable_ambient(), _in.Ambient());
  msgs::Set(out.mutable_diffuse(), _in.Diffuse());
  msgs::Set(out.mutable_specular(), _in.Specular());
  out.set_shininess(_in.Shininess());
  msgs::Set(out.mutable_emissive(), _in.Emissive());
  out.set_render_order(_in.RenderOrder());
  out.set_lighting(_in.Lighting());
  out.set_double_sided(_in.DoubleSided());

  auto pbr = _in.PbrMaterial();
  if (pbr)
  {
    auto pbrMsg = out.mutable_pbr();
    auto workflow = pbr->Workflow(sdf::PbrWorkflowType::METAL);
    if (workflow)
      pbrMsg->set_type(msgs::Material_PBR_WorkflowType_METAL);
    else
    {
      workflow = pbr->Workflow(sdf::PbrWorkflowType::SPECULAR);
      if (workflow)
        pbrMsg->set_type(msgs::Material_PBR_WorkflowType_SPECULAR);
    }
    if (workflow)
    {
      pbrMsg->set_metalness(workflow->Metalness());
      pbrMsg->set_metalness_map(workflow->MetalnessMap().empty() ? "" :
          asFullPath(workflow->MetalnessMap(), _in.FilePath()));
      pbrMsg->set_roughness(workflow->Roughness());
      pbrMsg->set_roughness_map(workflow->RoughnessMap().empty() ? "" :
          asFullPath(workflow->RoughnessMap(), _in.FilePath()));
      pbrMsg->set_glossiness(workflow->Glossiness());
      pbrMsg->set_glossiness_map(workflow->GlossinessMap().empty() ? "" :
          asFullPath(workflow->GlossinessMap(), _in.FilePath()));
      pbrMsg->set_specular_map(workflow->SpecularMap().empty() ? "" :
          asFullPath(workflow->SpecularMap(), _in.FilePath()));
      pbrMsg->set_albedo_map(workflow->AlbedoMap().empty() ? "" :
          asFullPath(workflow->AlbedoMap(), _in.FilePath()));
      pbrMsg->set_normal_map(workflow->NormalMap().empty() ? "" :
          asFullPath(workflow->NormalMap(), _in.FilePath()));
      pbrMsg->set_ambient_occlusion_map(
          workflow->AmbientOcclusionMap().empty() ? "" :
          asFullPath(workflow->AmbientOcclusionMap(), _in.FilePath()));
      pbrMsg->set_environment_map(workflow->EnvironmentMap().empty() ? "" :
          asFullPath(workflow->EnvironmentMap(), _in.FilePath()));
      pbrMsg->set_emissive_map(workflow->EmissiveMap().empty() ? "" :
          asFullPath(workflow->EmissiveMap(), _in.FilePath()));
      pbrMsg->set_light_map(workflow->LightMap().empty() ? "" :
          asFullPath(workflow->LightMap(), _in.FilePath()));
      pbrMsg->set_light_map_texcoord_set(workflow->LightMapTexCoordSet());
    }
  }
  return out;
}

//////////////////////////////////////////////////
template<>
GZ_SIM_VISIBLE
sdf::Material gz::sim::convert(const msgs::Material &_in)
{
  sdf::Material out;
  out.SetAmbient(msgs::Convert(_in.ambient()));
  out.SetDiffuse(msgs::Convert(_in.diffuse()));
  out.SetSpecular(msgs::Convert(_in.specular()));
  out.SetShininess(_in.shininess());
  out.SetEmissive(msgs::Convert(_in.emissive()));
  out.SetRenderOrder(_in.render_order());
  out.SetLighting(_in.lighting());
  out.SetDoubleSided(_in.double_sided());

  if (_in.has_pbr())
  {
    const auto &pbrMsg = _in.pbr();
    sdf::Pbr pbr;
    sdf::PbrWorkflow workflow;
    if (pbrMsg.type() == msgs::Material_PBR_WorkflowType_METAL)
      workflow.SetType(sdf::PbrWorkflowType::METAL);
    else if (pbrMsg.type() == msgs::Material_PBR_WorkflowType_SPECULAR)
      workflow.SetType(sdf::PbrWorkflowType::SPECULAR);
    workflow.SetAlbedoMap(pbrMsg.albedo_map());
    workflow.SetNormalMap(pbrMsg.normal_map());
    workflow.SetMetalness(pbrMsg.metalness());
    workflow.SetMetalnessMap(pbrMsg.metalness_map());
    workflow.SetRoughness(pbrMsg.roughness());
    workflow.SetRoughnessMap(pbrMsg.roughness_map());
    workflow.SetGlossiness(pbrMsg.glossiness());
    workflow.SetGlossinessMap(pbrMsg.glossiness_map());
    workflow.SetSpecularMap(pbrMsg.specular_map());
    workflow.SetEnvironmentMap(pbrMsg.environment_map());
    workflow.SetAmbientOcclusionMap(pbrMsg.ambient_occlusion_map());
    workflow.SetEmissiveMap(pbrMsg.emissive_map());
    workflow.SetLightMap(pbrMsg.light_map(), pbrMsg.light_map_texcoord_set());

    pbr.SetWorkflow(workflow.Type(), workflow);
    out.SetPbrMaterial(pbr);
  }
  return out;
}

//////////////////////////////////////////////////
template<>
GZ_SIM_VISIBLE
msgs::Actor gz::sim::convert(const sdf::Actor &_in)
{
  msgs::Actor out;
  out.mutable_entity()->set_name(_in.Name());
  msgs::Set(out.mutable_pose(), _in.RawPose());
  out.set_skin_filename(asFullPath(_in.SkinFilename(), _in.FilePath()));
  out.set_skin_scale(_in.SkinScale());
  for (unsigned int i = 0; i < _in.AnimationCount(); ++i)
  {
    auto newAnim = out.add_animations();
    auto anim = _in.AnimationByIndex(i);
    newAnim->set_name(anim->Name());
    newAnim->set_filename(asFullPath(anim->Filename(), anim->FilePath()));
    newAnim->set_scale(anim->Scale());
    newAnim->set_interpolate_x(anim->InterpolateX());
  }
  out.set_script_loop(_in.ScriptLoop());
  out.set_script_delay_start(_in.ScriptDelayStart());
  out.set_script_auto_start(_in.ScriptAutoStart());
  for (unsigned int i = 0; i < _in.TrajectoryCount(); ++i)
  {
    auto newTraj = out.add_trajectories();
    auto traj = _in.TrajectoryByIndex(i);
    newTraj->set_id(traj->Id());
    newTraj->set_type(traj->Type());
    newTraj->set_tension(traj->Tension());
    for (unsigned int j = 0; j < traj->WaypointCount(); ++j)
    {
      auto newPoint = newTraj->add_waypoints();
      auto point = traj->WaypointByIndex(j);
      newPoint->set_time(point->Time());
      msgs::Set(newPoint->mutable_pose(), point->Pose());
    }
  }
  return out;
}

//////////////////////////////////////////////////
template<>
GZ_SIM_VISIBLE
sdf::Actor gz::sim::convert(const msgs::Actor &_in)
{
  sdf::Actor out;
  out.SetName(_in.entity().name());
  out.SetRawPose(msgs::Convert(_in.pose()));
  out.SetSkinFilename(_in.skin_filename());
  out.SetSkinScale(_in.skin_scale());
  for (int i = 0; i < _in.animations_size(); ++i)
  {
    const auto &anim = _in.animations(i);
    sdf::Animation newAnim;
    newAnim.SetName(anim.name());
    newAnim.SetFilename(anim.filename());
    newAnim.SetScale(anim.scale());
    newAnim.SetInterpolateX(anim.interpolate_x());
    out.AddAnimation(newAnim);
  }
  out.SetScriptLoop(_in.script_loop());
  out.SetScriptDelayStart(_in.script_delay_start());
  out.SetScriptAutoStart(_in.script_auto_start());
  for (int i = 0; i < _in.trajectories_size(); ++i)
  {
    const auto &traj = _in.trajectories(i);
    sdf::Trajectory newTraj;
    newTraj.SetId(traj.id());
    newTraj.SetType(traj.type());
    newTraj.SetTension(traj.tension());
    for (int j = 0; j < traj.waypoints_size(); ++j)
    {
      const auto &point = traj.waypoints(j);
      sdf::Waypoint newPoint;
      newPoint.SetTime(point.time());
      newPoint.SetPose(msgs::Convert(point.pose()));
      newTraj.AddWaypoint(newPoint);
    }
    out.AddTrajectory(newTraj);
  }
  return out;
}

//////////////////////////////////////////////////
template<>
GZ_SIM_VISIBLE
msgs::Light gz::sim::convert(const sdf::Light &_in)
{
  msgs::Light out;
  out.set_name(_in.Name());
  msgs::Set(out.mutable_pose(), _in.RawPose());
  msgs::Set(out.mutable_diffuse(), _in.Diffuse());
  msgs::Set(out.mutable_specular(), _in.Specular());
  out.set_attenuation_constant(_in.ConstantAttenuationFactor());
  out.set_attenuation_linear(_in.LinearAttenuationFactor());
  out.set_attenuation_quadratic(_in.QuadraticAttenuationFactor());
  out.set_range(_in.AttenuationRange());
  out.set_intensity(_in.Intensity());
  msgs::Set(out.mutable_direction(), _in.Direction());
  out.set_cast_shadows(_in.CastShadows());
  out.set_spot_inner_angle(_in.SpotInnerAngle().Radian());
  out.set_spot_outer_angle(_in.SpotOuterAngle().Radian());
  out.set_spot_falloff(_in.SpotFalloff());
  out.set_is_light_off(!_in.LightOn());
  out.set_visualize_visual(_in.Visualize());

  if (_in.Type() == sdf::LightType::POINT)
    out.set_type(msgs::Light_LightType_POINT);
  else if (_in.Type() == sdf::LightType::SPOT)
    out.set_type(msgs::Light_LightType_SPOT);
  else if (_in.Type() == sdf::LightType::DIRECTIONAL)
    out.set_type(msgs::Light_LightType_DIRECTIONAL);
  return out;
}

//////////////////////////////////////////////////
template<>
GZ_SIM_VISIBLE
sdf::Light gz::sim::convert(const msgs::Light &_in)
{
  sdf::Light out;
  out.SetName(_in.name());
  out.SetRawPose(msgs::Convert(_in.pose()));
  out.SetDiffuse(msgs::Convert(_in.diffuse()));
  out.SetSpecular(msgs::Convert(_in.specular()));
  out.SetConstantAttenuationFactor(_in.attenuation_constant());
  out.SetLinearAttenuationFactor(_in.attenuation_linear());
  out.SetQuadraticAttenuationFactor(_in.attenuation_quadratic());
  out.SetAttenuationRange(_in.range());
  out.SetDirection(msgs::Convert(_in.direction()));
  out.SetIntensity(_in.intensity());
  out.SetCastShadows(_in.cast_shadows());
  out.SetSpotInnerAngle(math::Angle(_in.spot_inner_angle()));
  out.SetSpotOuterAngle(math::Angle(_in.spot_outer_angle()));
  out.SetSpotFalloff(_in.spot_falloff());
  out.SetLightOn(!_in.is_light_off());
  out.SetVisualize(_in.visualize_visual());

  if (_in.type() == msgs::Light_LightType_POINT)
    out.SetType(sdf::LightType::POINT);
  else if (_in.type() == msgs::Light_LightType_SPOT)
    out.SetType(sdf::LightType::SPOT);
  else if (_in.type() == msgs::Light_LightType_DIRECTIONAL)
    out.SetType(sdf::LightType::DIRECTIONAL);
  return out;
}

//////////////////////////////////////////////////
template<>
GZ_SIM_VISIBLE
msgs::GUI gz::sim::convert(const sdf::Gui &_in)
{
  msgs::GUI out;

  out.set_fullscreen(_in.Fullscreen());

  // Set gui plugins
  for (uint64_t i = 0; i < _in.PluginCount(); ++i)
  {
    auto pluginMsg = out.add_plugin();
    pluginMsg->CopyFrom(convert<msgs::Plugin>(*_in.PluginByIndex(i)));
  }

  if (_in.Element()->HasElement("camera"))
  {
    gzwarn << "<gui><camera> can't be converted yet" << std::endl;
  }

  return out;
}

//////////////////////////////////////////////////
template<>
GZ_SIM_VISIBLE
msgs::Time gz::sim::convert(
    const std::chrono::steady_clock::duration &_in)
{
  msgs::Time out;

  auto secNsec = math::durationToSecNsec(_in);

  out.set_sec(secNsec.first);
  out.set_nsec(secNsec.second);

  return out;
}

//////////////////////////////////////////////////
template<>
GZ_SIM_VISIBLE
std::chrono::steady_clock::duration gz::sim::convert(
    const msgs::Time &_in)
{
  return std::chrono::seconds(_in.sec()) + std::chrono::nanoseconds(_in.nsec());
}

//////////////////////////////////////////////////
template<>
GZ_SIM_VISIBLE
msgs::Inertial gz::sim::convert(const math::Inertiald &_in)
{
  return msgs::Convert(_in);
}

//////////////////////////////////////////////////
template<>
GZ_SIM_VISIBLE
math::Inertiald gz::sim::convert(const msgs::Inertial &_in)
{
  return msgs::Convert(_in);
}

//////////////////////////////////////////////////
template<>
GZ_SIM_VISIBLE
msgs::Axis gz::sim::convert(const sdf::JointAxis &_in)
{
  msgs::Axis out;
  msgs::Set(out.mutable_xyz(), _in.Xyz());
  out.set_xyz_expressed_in(_in.XyzExpressedIn());
  out.set_damping(_in.Damping());
  out.set_friction(_in.Friction());
  out.set_limit_lower(_in.Lower());
  out.set_limit_upper(_in.Upper());
  out.set_limit_effort(_in.Effort());
  out.set_limit_velocity(_in.MaxVelocity());

  // TODO(anyone) Only on SDF:
  // * initial position
  // * spring reference
  // * spring stiffness
  // * stiffness
  // * dissipation
  // Only on msg:
  // * position
  // * velocity
  // * force
  // * acceleration

  return out;
}

//////////////////////////////////////////////////
template<>
GZ_SIM_VISIBLE
sdf::JointAxis gz::sim::convert(const msgs::Axis &_in)
{
  sdf::JointAxis out;
  sdf::Errors errors = out.SetXyz(msgs::Convert(_in.xyz()));
  for (const auto &err : errors) {
    gzerr << err.Message() << std::endl;
  }
  out.SetXyzExpressedIn(_in.xyz_expressed_in());
  out.SetDamping(_in.damping());
  out.SetFriction(_in.friction());
  out.SetLower(_in.limit_lower());
  out.SetUpper(_in.limit_upper());
  out.SetEffort(_in.limit_effort());
  out.SetMaxVelocity(_in.limit_velocity());
  return out;
}

//////////////////////////////////////////////////
template<>
GZ_SIM_VISIBLE
msgs::Scene gz::sim::convert(const sdf::Scene &_in)
{
  msgs::Scene out;
  // todo(anyone) add Name to sdf::Scene?
  // out.set_name(_in.Name());
  msgs::Set(out.mutable_ambient(), _in.Ambient());
  msgs::Set(out.mutable_background(), _in.Background());
  out.set_shadows(_in.Shadows());
  out.set_grid(_in.Grid());
  out.set_origin_visual(_in.OriginVisual());

  if (_in.Sky())
  {
    msgs::Sky *skyMsg = out.mutable_sky();
    skyMsg->set_time(_in.Sky()->Time());
    skyMsg->set_sunrise(_in.Sky()->Sunrise());
    skyMsg->set_sunset(_in.Sky()->Sunset());
    skyMsg->set_wind_speed(_in.Sky()->CloudSpeed());
    skyMsg->set_wind_direction(_in.Sky()->CloudDirection().Radian());
    skyMsg->set_humidity(_in.Sky()->CloudHumidity());
    skyMsg->set_mean_cloud_size(_in.Sky()->CloudMeanSize());
    skyMsg->set_cubemap_uri(_in.Sky()->CubemapUri());
    msgs::Set(skyMsg->mutable_cloud_ambient(),
        _in.Sky()->CloudAmbient());
  }

  return out;
}

//////////////////////////////////////////////////
template<>
GZ_SIM_VISIBLE
sdf::Scene gz::sim::convert(const msgs::Scene &_in)
{
  sdf::Scene out;
  // todo(anyone) add SetName to sdf::Scene?
  // out.SetName(_in.name());
  out.SetAmbient(msgs::Convert(_in.ambient()));
  out.SetBackground(msgs::Convert(_in.background()));
  out.SetShadows(_in.shadows());
  out.SetGrid(_in.grid());
  out.SetOriginVisual(_in.origin_visual());

  if (_in.has_sky())
  {
    sdf::Sky sky;
    sky.SetTime(_in.sky().time());
    sky.SetSunrise(_in.sky().sunrise());
    sky.SetSunset(_in.sky().sunset());
    sky.SetCloudSpeed(_in.sky().wind_speed());
    sky.SetCloudDirection(math::Angle(_in.sky().wind_direction()));
    sky.SetCloudHumidity(_in.sky().humidity());
    sky.SetCloudMeanSize(_in.sky().mean_cloud_size());
    sky.SetCloudAmbient(msgs::Convert(_in.sky().cloud_ambient()));
    sky.SetCubemapUri(_in.sky().cubemap_uri());

    out.SetSky(sky);
  }
  return out;
}

//////////////////////////////////////////////////
template<>
GZ_SIM_VISIBLE
msgs::Atmosphere gz::sim::convert(const sdf::Atmosphere &_in)
{
  msgs::Atmosphere out;
  out.set_temperature(_in.Temperature().Kelvin());
  out.set_pressure(_in.Pressure());
  if (_in.Type() == sdf::AtmosphereType::ADIABATIC)
  {
    out.set_type(msgs::Atmosphere::ADIABATIC);
  }
  // todo(anyone) add mass density to sdf::Atmosphere?
  // out.set_mass_density(_in.MassDensity());

  return out;
}

//////////////////////////////////////////////////
template<>
GZ_SIM_VISIBLE
sdf::Atmosphere gz::sim::convert(const msgs::Atmosphere &_in)
{
  sdf::Atmosphere out;
  out.SetTemperature(math::Temperature(_in.temperature()));
  out.SetPressure(_in.pressure());
  // todo(anyone) add temperature gradient to msgs::Atmosphere?

  if (_in.type() == msgs::Atmosphere::ADIABATIC)
  {
    out.SetType(sdf::AtmosphereType::ADIABATIC);
  }

  return out;
}

//////////////////////////////////////////////////
void gz::sim::set(msgs::Time *_msg,
    const std::chrono::steady_clock::duration &_in)
{
  auto secNsec = math::durationToSecNsec(_in);
  _msg->set_sec(secNsec.first);
  _msg->set_nsec(secNsec.second);
}

//////////////////////////////////////////////////
void gz::sim::set(msgs::WorldStatistics *_msg,
    const sim::UpdateInfo &_in)
{
  set(_msg->mutable_sim_time(), _in.simTime);
  set(_msg->mutable_real_time(), _in.realTime);
  set(_msg->mutable_step_size(), _in.dt);
  _msg->set_iterations(_in.iterations);
  _msg->set_paused(_in.paused);
}

//////////////////////////////////////////////////
template<>
GZ_SIM_VISIBLE
msgs::Physics gz::sim::convert(const sdf::Physics &_in)
{
  msgs::Physics out;
  out.set_max_step_size(_in.MaxStepSize());
  out.set_real_time_factor(_in.RealTimeFactor());
  return out;
}

//////////////////////////////////////////////////
template<>
GZ_SIM_VISIBLE
sdf::Physics gz::sim::convert(const msgs::Physics &_in)
{
  sdf::Physics out;
  out.SetRealTimeFactor(_in.real_time_factor());
  out.SetMaxStepSize(_in.max_step_size());
  return out;
}

//////////////////////////////////////////////////
void gz::sim::set(msgs::SensorNoise *_msg, const sdf::Noise &_sdf)
{
  switch (_sdf.Type())
  {
    case sdf::NoiseType::GAUSSIAN:
      _msg->set_type(msgs::SensorNoise::GAUSSIAN);
      break;
    case sdf::NoiseType::GAUSSIAN_QUANTIZED:
      _msg->set_type(msgs::SensorNoise::GAUSSIAN_QUANTIZED);
      break;

    case sdf::NoiseType::NONE:
    default:
      _msg->set_type(msgs::SensorNoise::NONE);
      break;
  }

  _msg->set_mean(_sdf.Mean());
  _msg->set_stddev(_sdf.StdDev());
  _msg->set_bias_mean(_sdf.BiasMean());
  _msg->set_bias_stddev(_sdf.BiasStdDev());
  _msg->set_precision(_sdf.Precision());
  _msg->set_dynamic_bias_stddev(_sdf.DynamicBiasStdDev());
  _msg->set_dynamic_bias_correlation_time(_sdf.DynamicBiasCorrelationTime());
}

//////////////////////////////////////////////////
std::string gz::sim::convert(const sdf::LightType &_in)
{
  if (_in == sdf::LightType::POINT)
  {
    return std::string("point");
  }
  else if (_in == sdf::LightType::DIRECTIONAL)
  {
    return std::string("directional");
  }
  else if (_in == sdf::LightType::SPOT)
  {
    return std::string("spot");
  }
  return std::string("");
}

//////////////////////////////////////////////////
sdf::LightType gz::sim::convert(const std::string &_in)
{
  std::string inLowerCase = _in;
  std::transform(_in.begin(), _in.end(), inLowerCase.begin(), ::tolower);
  if (inLowerCase == "point")
  {
    return sdf::LightType::POINT;
  }
  else if (inLowerCase == "directional")
  {
    return sdf::LightType::DIRECTIONAL;
  }
  else if (inLowerCase == "spot")
  {
    return sdf::LightType::SPOT;
  }
  return sdf::LightType::INVALID;
}

//////////////////////////////////////////////////
template<>
GZ_SIM_VISIBLE
sdf::Noise gz::sim::convert(const msgs::SensorNoise &_in)
{
  sdf::Noise out;

  switch (_in.type())
  {
    case msgs::SensorNoise::GAUSSIAN:
      out.SetType(sdf::NoiseType::GAUSSIAN);
      break;
    case msgs::SensorNoise::GAUSSIAN_QUANTIZED:
      out.SetType(sdf::NoiseType::GAUSSIAN_QUANTIZED);
      break;

    case msgs::SensorNoise::NONE:
    default:
      out.SetType(sdf::NoiseType::NONE);
      break;
  }

  out.SetMean(_in.mean());
  out.SetStdDev(_in.stddev());
  out.SetBiasMean(_in.bias_mean());
  out.SetBiasStdDev(_in.bias_stddev());
  out.SetPrecision(_in.precision());
  out.SetDynamicBiasStdDev(_in.dynamic_bias_stddev());
  out.SetDynamicBiasCorrelationTime(_in.dynamic_bias_correlation_time());
  return out;
}


//////////////////////////////////////////////////
template<>
GZ_SIM_VISIBLE
msgs::Sensor gz::sim::convert(const sdf::Sensor &_in)
{
  msgs::Sensor out;
  out.set_name(_in.Name());
  out.set_type(_in.TypeStr());
  out.set_update_rate(_in.UpdateRate());
  out.set_topic(_in.Topic());
  msgs::Set(out.mutable_pose(), _in.RawPose());

  if (_in.Type() == sdf::SensorType::MAGNETOMETER)
  {
    if (_in.MagnetometerSensor())
    {
      msgs::MagnetometerSensor *sensor = out.mutable_magnetometer();
      if (_in.MagnetometerSensor()->XNoise().Type() != sdf::NoiseType::NONE)
      {
        sim::set(sensor->mutable_x_noise(),
            _in.MagnetometerSensor()->XNoise());
      }
      if (_in.MagnetometerSensor()->YNoise().Type() != sdf::NoiseType::NONE)
      {
        sim::set(sensor->mutable_y_noise(),
            _in.MagnetometerSensor()->YNoise());
      }
      if (_in.MagnetometerSensor()->ZNoise().Type() != sdf::NoiseType::NONE)
      {
        sim::set(sensor->mutable_z_noise(),
            _in.MagnetometerSensor()->ZNoise());
      }
    }
    else
    {
      gzerr << "Attempting to convert a magnetometer SDF sensor, but the "
        << "sensor pointer is null.\n";
    }
  }
  else if (_in.Type() == sdf::SensorType::CAMERA ||
           _in.Type() == sdf::SensorType::DEPTH_CAMERA ||
           _in.Type() == sdf::SensorType::RGBD_CAMERA ||
           _in.Type() == sdf::SensorType::THERMAL_CAMERA)
  {
    if (_in.CameraSensor())
    {
      const sdf::Camera *sdfCam = _in.CameraSensor();
      msgs::CameraSensor *sensor = out.mutable_camera();
      sensor->set_horizontal_fov(sdfCam->HorizontalFov().Radian());
      sensor->mutable_image_size()->set_x(sdfCam->ImageWidth());
      sensor->mutable_image_size()->set_y(sdfCam->ImageHeight());
      sensor->set_near_clip(sdfCam->NearClip());
      sensor->set_far_clip(sdfCam->FarClip());
      sensor->set_save_enabled(sdfCam->SaveFrames());
      sensor->set_save_path(sdfCam->SaveFramesPath());
      sensor->set_image_format(sdfCam->PixelFormatStr());
      msgs::Distortion *dist = sensor->mutable_distortion();
      msgs::Set(dist->mutable_center(), sdfCam->DistortionCenter());
      dist->set_k1(sdfCam->DistortionK1());
      dist->set_k2(sdfCam->DistortionK2());
      dist->set_k3(sdfCam->DistortionK3());
      dist->set_p1(sdfCam->DistortionP1());
      dist->set_p2(sdfCam->DistortionP2());
    }
    else
    {
      gzerr << "Attempting to convert a camera SDF sensor, but the "
        << "sensor pointer is null.\n";
    }
  }
  else if (_in.Type() == sdf::SensorType::GPS ||
           _in.Type() == sdf::SensorType::NAVSAT)
  {
    if (_in.NavSatSensor())
    {
      auto sdfSensor = _in.NavSatSensor();

      // \TODO(chapulina) Update to navsat on Garden
      auto sensor = out.mutable_gps();

      if (sdfSensor->HorizontalPositionNoise().Type() != sdf::NoiseType::NONE)
      {
        sim::set(sensor->mutable_position()->mutable_horizontal_noise(),
            sdfSensor->HorizontalPositionNoise());
      }
      if (sdfSensor->VerticalPositionNoise().Type() != sdf::NoiseType::NONE)
      {
        sim::set(sensor->mutable_position()->mutable_vertical_noise(),
            sdfSensor->VerticalPositionNoise());

      }
      if (sdfSensor->HorizontalVelocityNoise().Type() != sdf::NoiseType::NONE)
      {
        sim::set(sensor->mutable_velocity()->mutable_horizontal_noise(),
            sdfSensor->HorizontalVelocityNoise());
      }
      if (sdfSensor->VerticalVelocityNoise().Type() != sdf::NoiseType::NONE)
      {
        sim::set(sensor->mutable_velocity()->mutable_vertical_noise(),
            sdfSensor->VerticalVelocityNoise());
      }
    }
    else
    {
      gzerr << "Attempting to convert a NavSat SDF sensor, but the "
        << "sensor pointer is null.\n";
    }
  }
  else if (_in.Type() == sdf::SensorType::ALTIMETER)
  {
    if (_in.AltimeterSensor())
    {
      msgs::AltimeterSensor *sensor = out.mutable_altimeter();

      if (_in.AltimeterSensor()->VerticalPositionNoise().Type()
          != sdf::NoiseType::NONE)
      {
        sim::set(sensor->mutable_vertical_position_noise(),
            _in.AltimeterSensor()->VerticalPositionNoise());
      }
      if (_in.AltimeterSensor()->VerticalVelocityNoise().Type()
          != sdf::NoiseType::NONE)
      {
        sim::set(sensor->mutable_vertical_velocity_noise(),
            _in.AltimeterSensor()->VerticalVelocityNoise());
      }
    }
    else
    {
      gzerr << "Attempting to convert an altimeter SDF sensor, but the "
        << "sensor pointer is null.\n";
    }
  }
  else if (_in.Type() == sdf::SensorType::AIR_PRESSURE)
  {
    if (_in.AirPressureSensor())
    {
      msgs::AirPressureSensor *sensor = out.mutable_air_pressure();

      if (_in.AirPressureSensor()->PressureNoise().Type()
          != sdf::NoiseType::NONE)
      {
        sim::set(sensor->mutable_pressure_noise(),
            _in.AirPressureSensor()->PressureNoise());
      }
      sensor->set_reference_altitude(
          _in.AirPressureSensor()->ReferenceAltitude());
    }
    else
    {
      gzerr << "Attempting to convert an air pressure SDF sensor, but the "
        << "sensor pointer is null.\n";
    }
  }
  else if (_in.Type() == sdf::SensorType::AIR_SPEED)
  {
    if (_in.AirSpeedSensor())
    {
      msgs::AirSpeedSensor *sensor = out.mutable_air_speed();

      if (_in.AirSpeedSensor()->PressureNoise().Type()
          != sdf::NoiseType::NONE)
      {
        sim::set(sensor->mutable_pressure_noise(),
            _in.AirSpeedSensor()->PressureNoise());
      }
    }
    else
    {
      gzerr << "Attempting to convert an air speed SDF sensor, but the "
            << "sensor pointer is null.\n";
    }
  }
  else if (_in.Type() == sdf::SensorType::IMU)
  {
    if (_in.ImuSensor())
    {
      const sdf::Imu *sdfImu = _in.ImuSensor();
      msgs::IMUSensor *sensor = out.mutable_imu();

      if (sdfImu->LinearAccelerationXNoise().Type() != sdf::NoiseType::NONE)
      {
        sim::set(
            sensor->mutable_linear_acceleration()->mutable_x_noise(),
            sdfImu->LinearAccelerationXNoise());
      }
      if (sdfImu->LinearAccelerationYNoise().Type() != sdf::NoiseType::NONE)
      {
        sim::set(
            sensor->mutable_linear_acceleration()->mutable_y_noise(),
            sdfImu->LinearAccelerationYNoise());
      }
      if (sdfImu->LinearAccelerationZNoise().Type() != sdf::NoiseType::NONE)
      {
        sim::set(
            sensor->mutable_linear_acceleration()->mutable_z_noise(),
            sdfImu->LinearAccelerationZNoise());
      }

      if (sdfImu->AngularVelocityXNoise().Type() != sdf::NoiseType::NONE)
      {
        sim::set(
            sensor->mutable_angular_velocity()->mutable_x_noise(),
            sdfImu->AngularVelocityXNoise());
      }
      if (sdfImu->AngularVelocityYNoise().Type() != sdf::NoiseType::NONE)
      {
        sim::set(
            sensor->mutable_angular_velocity()->mutable_y_noise(),
            sdfImu->AngularVelocityYNoise());
      }
      if (sdfImu->AngularVelocityZNoise().Type() != sdf::NoiseType::NONE)
      {
        sim::set(
            sensor->mutable_angular_velocity()->mutable_z_noise(),
            sdfImu->AngularVelocityZNoise());
      }
      sensor->mutable_orientation_ref_frame()->set_localization(
          sdfImu->Localization());

      msgs::Set(sensor->mutable_orientation_ref_frame()->mutable_custom_rpy(),
        sdfImu->CustomRpy());
      sensor->mutable_orientation_ref_frame()->set_custom_rpy_parent_frame(
          sdfImu->CustomRpyParentFrame());

      msgs::Set(
          sensor->mutable_orientation_ref_frame()->mutable_gravity_dir_x(),
          sdfImu->GravityDirX());
      sensor->mutable_orientation_ref_frame()->set_gravity_dir_x_parent_frame(
          sdfImu->GravityDirXParentFrame());
    }
    else
    {
      gzerr << "Attempting to convert an IMU SDF sensor, but the "
        << "sensor pointer is null.\n";
    }
  }
  else if (_in.Type() == sdf::SensorType::LIDAR ||
           _in.Type() == sdf::SensorType::GPU_LIDAR)
  {
    if (_in.LidarSensor())
    {
      const sdf::Lidar *sdfLidar = _in.LidarSensor();
      msgs::LidarSensor *sensor = out.mutable_lidar();

      if (sdfLidar->LidarNoise().Type() != sdf::NoiseType::NONE)
      {
        sim::set(sensor->mutable_noise(), sdfLidar->LidarNoise());
      }
      sensor->set_horizontal_samples(sdfLidar->HorizontalScanSamples());
      sensor->set_horizontal_resolution(sdfLidar->HorizontalScanResolution());
      sensor->set_horizontal_min_angle(
          sdfLidar->HorizontalScanMinAngle().Radian());
      sensor->set_horizontal_max_angle(
          sdfLidar->HorizontalScanMaxAngle().Radian());

      sensor->set_vertical_samples(sdfLidar->VerticalScanSamples());
      sensor->set_vertical_resolution(sdfLidar->VerticalScanResolution());
      sensor->set_vertical_min_angle(sdfLidar->VerticalScanMinAngle().Radian());
      sensor->set_vertical_max_angle(sdfLidar->VerticalScanMaxAngle().Radian());

      sensor->set_range_min(sdfLidar->RangeMin());
      sensor->set_range_max(sdfLidar->RangeMax());
      sensor->set_range_resolution(sdfLidar->RangeResolution());
    }
    else
    {
      gzerr << "Attempting to convert a Lidar SDF sensor, but the "
        << "sensor pointer is null.\n";
    }
  }
  return out;
}

//////////////////////////////////////////////////
template<>
GZ_SIM_VISIBLE
sdf::Sensor gz::sim::convert(const msgs::Sensor &_in)
{
  sdf::Sensor out;
  out.SetName(_in.name());
  if (!out.SetType(_in.type()))
    gzerr << "Failed to set the sensor type from [" << _in.type() << "]\n";

  out.SetUpdateRate(_in.update_rate());
  out.SetTopic(_in.topic());
  out.SetRawPose(msgs::Convert(_in.pose()));
  if (out.Type() == sdf::SensorType::MAGNETOMETER)
  {
    sdf::Magnetometer sensor;
    if (_in.has_magnetometer())
    {
      if (_in.magnetometer().has_x_noise())
      {
        sensor.SetXNoise(sim::convert<sdf::Noise>(
              _in.magnetometer().x_noise()));
      }
      if (_in.magnetometer().has_y_noise())
      {
        sensor.SetYNoise(sim::convert<sdf::Noise>(
              _in.magnetometer().y_noise()));
      }
      if (_in.magnetometer().has_z_noise())
      {
        sensor.SetZNoise(sim::convert<sdf::Noise>(
              _in.magnetometer().z_noise()));
      }
    }
    else
    {
      gzerr << "Attempting to convert a magnetometer sensor message, but the "
        << "message does not have a magnetometer nested message.\n";
    }

    out.SetMagnetometerSensor(sensor);
  }
  else if (out.Type() == sdf::SensorType::CAMERA ||
           out.Type() == sdf::SensorType::DEPTH_CAMERA ||
           out.Type() == sdf::SensorType::RGBD_CAMERA ||
           out.Type() == sdf::SensorType::THERMAL_CAMERA)
  {
    sdf::Camera sensor;

    if (_in.has_camera())
    {
      sensor.SetHorizontalFov(_in.camera().horizontal_fov());
      sensor.SetImageWidth(static_cast<int>(_in.camera().image_size().x()));
      sensor.SetImageHeight(static_cast<int>(_in.camera().image_size().y()));
      sensor.SetPixelFormatStr(_in.camera().image_format());
      sensor.SetNearClip(_in.camera().near_clip());
      sensor.SetFarClip(_in.camera().far_clip());
      sensor.SetSaveFrames(_in.camera().save_enabled());
      sensor.SetSaveFramesPath(_in.camera().save_path());
      if (_in.camera().has_distortion())
      {
        sensor.SetDistortionK1(_in.camera().distortion().k1());
        sensor.SetDistortionK2(_in.camera().distortion().k2());
        sensor.SetDistortionK3(_in.camera().distortion().k3());
        sensor.SetDistortionP1(_in.camera().distortion().p1());
        sensor.SetDistortionP2(_in.camera().distortion().p2());
        sensor.SetDistortionCenter(
            msgs::Convert(_in.camera().distortion().center()));
      }
    }
    else
    {
      gzerr << "Attempting to convert a camera sensor message, but the "
        << "message does not have a camera nested message.\n";
    }

    out.SetCameraSensor(sensor);
  }
  else if (out.Type() == sdf::SensorType::GPS ||
           out.Type() == sdf::SensorType::NAVSAT)
  {
    sdf::NavSat sensor;
    if (_in.has_gps())
    {
      if (_in.gps().position().has_horizontal_noise())
      {
        sensor.SetHorizontalPositionNoise(sim::convert<sdf::Noise>(
              _in.gps().position().horizontal_noise()));
      }
      if (_in.gps().position().has_vertical_noise())
      {
        sensor.SetVerticalPositionNoise(sim::convert<sdf::Noise>(
              _in.gps().position().vertical_noise()));
      }
      if (_in.gps().velocity().has_horizontal_noise())
      {
        sensor.SetHorizontalVelocityNoise(sim::convert<sdf::Noise>(
              _in.gps().velocity().horizontal_noise()));
      }
      if (_in.gps().velocity().has_vertical_noise())
      {
        sensor.SetVerticalVelocityNoise(sim::convert<sdf::Noise>(
              _in.gps().velocity().vertical_noise()));
      }
    }
    else
    {
      gzerr << "Attempting to convert a navsat sensor message, but the "
             << "message does not have a navsat nested message.\n";
    }

    out.SetNavSatSensor(sensor);
  }
  else if (out.Type() == sdf::SensorType::ALTIMETER)
  {
    sdf::Altimeter sensor;
    if (_in.has_altimeter())
    {
      if (_in.altimeter().has_vertical_position_noise())
      {
        sensor.SetVerticalPositionNoise(sim::convert<sdf::Noise>(
              _in.altimeter().vertical_position_noise()));
      }

      if (_in.altimeter().has_vertical_velocity_noise())
      {
        sensor.SetVerticalVelocityNoise(sim::convert<sdf::Noise>(
              _in.altimeter().vertical_velocity_noise()));
      }
    }
    else
    {
      gzerr << "Attempting to convert an altimeter sensor message, but the "
        << "message does not have a altimeter nested message.\n";
    }

    out.SetAltimeterSensor(sensor);
  }
  else if (out.Type() == sdf::SensorType::AIR_PRESSURE)
  {
    sdf::AirPressure sensor;
    if (_in.has_air_pressure())
    {
      if (_in.air_pressure().has_pressure_noise())
      {
        sensor.SetPressureNoise(sim::convert<sdf::Noise>(
              _in.air_pressure().pressure_noise()));
      }

      sensor.SetReferenceAltitude(_in.air_pressure().reference_altitude());
    }
    else
    {
      gzerr << "Attempting to convert an air pressure sensor message, but the "
        << "message does not have an air pressure nested message.\n";
    }

    out.SetAirPressureSensor(sensor);
  }
  else if (out.Type() == sdf::SensorType::AIR_SPEED)
  {
    sdf::AirSpeed sensor;
    if (_in.has_air_speed())
    {
      if (_in.air_speed().has_pressure_noise())
      {
        sensor.SetPressureNoise(sim::convert<sdf::Noise>(
              _in.air_speed().pressure_noise()));
      }
    }
    else
    {
      gzerr << "Attempting to convert an air speed sensor message, but the "
        << "message does not have an air speed nested message.\n";
    }

    out.SetAirSpeedSensor(sensor);
  }
  else if (out.Type() == sdf::SensorType::IMU)
  {
    sdf::Imu sensor;
    if (_in.has_imu())
    {
      if (_in.imu().has_linear_acceleration())
      {
        if (_in.imu().linear_acceleration().has_x_noise())
        {
          sensor.SetLinearAccelerationXNoise(
              sim::convert<sdf::Noise>(
                _in.imu().linear_acceleration().x_noise()));
        }
        if (_in.imu().linear_acceleration().has_y_noise())
        {
          sensor.SetLinearAccelerationYNoise(
              sim::convert<sdf::Noise>(
                _in.imu().linear_acceleration().y_noise()));
        }
        if (_in.imu().linear_acceleration().has_z_noise())
        {
          sensor.SetLinearAccelerationZNoise(
              sim::convert<sdf::Noise>(
                _in.imu().linear_acceleration().z_noise()));
        }
      }

      if (_in.imu().has_angular_velocity())
      {
        if (_in.imu().angular_velocity().has_x_noise())
        {
          sensor.SetAngularVelocityXNoise(
              sim::convert<sdf::Noise>(
                _in.imu().angular_velocity().x_noise()));
        }
        if (_in.imu().angular_velocity().has_y_noise())
        {
          sensor.SetAngularVelocityYNoise(
              sim::convert<sdf::Noise>(
                _in.imu().angular_velocity().y_noise()));
        }
        if (_in.imu().angular_velocity().has_z_noise())
        {
          sensor.SetAngularVelocityZNoise(
              sim::convert<sdf::Noise>(
                _in.imu().angular_velocity().z_noise()));
        }
      }

      if (_in.imu().has_orientation_ref_frame())
      {
        sensor.SetLocalization(
            _in.imu().orientation_ref_frame().localization());

        if (_in.imu().orientation_ref_frame().has_custom_rpy())
        {
          sensor.SetCustomRpy(
              msgs::Convert(_in.imu().orientation_ref_frame().custom_rpy()));
          sensor.SetCustomRpyParentFrame(
              _in.imu().orientation_ref_frame().custom_rpy_parent_frame());
        }

        if (_in.imu().orientation_ref_frame().has_gravity_dir_x())
        {
          sensor.SetGravityDirX(msgs::Convert(
                _in.imu().orientation_ref_frame().gravity_dir_x()));
          sensor.SetGravityDirXParentFrame(
              _in.imu().orientation_ref_frame().gravity_dir_x_parent_frame());
        }
      }
    }
    else
    {
      gzerr << "Attempting to convert an IMU sensor message, but the "
        << "message does not have an IMU nested message.\n";
    }

    out.SetImuSensor(sensor);
  }
  else if (out.Type() == sdf::SensorType::GPU_LIDAR ||
           out.Type() == sdf::SensorType::LIDAR)
  {
    sdf::Lidar sensor;
    if (_in.has_lidar())
    {
      sensor.SetHorizontalScanSamples(_in.lidar().horizontal_samples());
      sensor.SetHorizontalScanResolution(_in.lidar().horizontal_resolution());
      sensor.SetHorizontalScanMinAngle(_in.lidar().horizontal_min_angle());
      sensor.SetHorizontalScanMaxAngle(_in.lidar().horizontal_max_angle());

      sensor.SetVerticalScanSamples(_in.lidar().vertical_samples());
      sensor.SetVerticalScanResolution(_in.lidar().vertical_resolution());
      sensor.SetVerticalScanMinAngle(_in.lidar().vertical_min_angle());
      sensor.SetVerticalScanMaxAngle(_in.lidar().vertical_max_angle());

      sensor.SetRangeMin(_in.lidar().range_min());
      sensor.SetRangeMax(_in.lidar().range_max());
      sensor.SetRangeResolution(_in.lidar().range_resolution());

      if (_in.lidar().has_noise())
      {
        sensor.SetLidarNoise(sim::convert<sdf::Noise>(
              _in.lidar().noise()));
      }
    }
    else
    {
      gzerr << "Attempting to convert a lidar sensor message, but the "
        << "message does not have a lidar nested message.\n";
    }

    out.SetLidarSensor(sensor);
  }
  return out;
}

//////////////////////////////////////////////////
template<>
GZ_SIM_VISIBLE
msgs::WorldStatistics gz::sim::convert(const sim::UpdateInfo &_in)
{
  msgs::WorldStatistics out;
  set(&out, _in);
  return out;
}

//////////////////////////////////////////////////
template<>
GZ_SIM_VISIBLE
sim::UpdateInfo gz::sim::convert(const msgs::WorldStatistics &_in)
{
  sim::UpdateInfo out;
  out.iterations = _in.iterations();
  out.paused = _in.paused();
  out.simTime = convert<std::chrono::steady_clock::duration>(_in.sim_time());
  out.realTime = convert<std::chrono::steady_clock::duration>(_in.real_time());
  out.dt = convert<std::chrono::steady_clock::duration>(_in.step_size());
  return out;
}

//////////////////////////////////////////////////
template<>
GZ_SIM_VISIBLE
msgs::AxisAlignedBox gz::sim::convert(const math::AxisAlignedBox &_in)
{
  msgs::AxisAlignedBox out;
  msgs::Set(out.mutable_min_corner(), _in.Min());
  msgs::Set(out.mutable_max_corner(), _in.Max());
  return out;
}

//////////////////////////////////////////////////
template<>
GZ_SIM_VISIBLE
math::AxisAlignedBox gz::sim::convert(const msgs::AxisAlignedBox &_in)
{
  math::AxisAlignedBox out;
  out.Min() = msgs::Convert(_in.min_corner());
  out.Max() = msgs::Convert(_in.max_corner());
  return out;
}

//////////////////////////////////////////////////
template<>
GZ_SIM_VISIBLE
msgs::ParticleEmitter gz::sim::convert(const sdf::ParticleEmitter &_in)
{
  msgs::ParticleEmitter out;
  out.set_name(_in.Name());
  switch (_in.Type())
  {
    default:
    case sdf::ParticleEmitterType::POINT:
      out.set_type(msgs::ParticleEmitter::POINT);
      break;
    case sdf::ParticleEmitterType::BOX:
      out.set_type(msgs::ParticleEmitter::BOX);
      break;
    case sdf::ParticleEmitterType::CYLINDER:
      out.set_type(msgs::ParticleEmitter::CYLINDER);
      break;
    case sdf::ParticleEmitterType::ELLIPSOID:
      out.set_type(msgs::ParticleEmitter::ELLIPSOID);
      break;
  }

  msgs::Set(out.mutable_pose(), _in.RawPose());
  msgs::Set(out.mutable_size(), _in.Size());
  msgs::Set(out.mutable_particle_size(), _in.ParticleSize());
  out.mutable_rate()->set_data(_in.Rate());
  out.mutable_duration()->set_data(_in.Duration());
  out.mutable_emitting()->set_data(_in.Emitting());
  out.mutable_lifetime()->set_data(_in.Lifetime());
  if (_in.Material())
  {
    out.mutable_material()->CopyFrom(convert<msgs::Material>(*_in.Material()));
  }
  out.mutable_min_velocity()->set_data(_in.MinVelocity());
  out.mutable_max_velocity()->set_data(_in.MaxVelocity());
  msgs::Set(out.mutable_color_start(), _in.ColorStart());
  msgs::Set(out.mutable_color_end(), _in.ColorEnd());
  out.mutable_scale_rate()->set_data(_in.ScaleRate());
  out.mutable_color_range_image()->set_data(_in.ColorRangeImage());

  if (!_in.ColorRangeImage().empty())
  {
    std::string path = asFullPath(_in.ColorRangeImage(), _in.FilePath());

    common::SystemPaths systemPaths;
    std::string absolutePath =
        common::SystemPaths::LocateLocalFile(path, sim::resourcePaths());

    if (!absolutePath.empty())
    {
      out.mutable_color_range_image()->set_data(absolutePath);
    }
<<<<<<< HEAD
  }

  /// \todo(nkoenig) Modify the particle_emitter.proto file to
  /// have a topic field.
  if (!_in.Topic().empty())
  {
    auto header = out.mutable_header()->add_data();
    header->set_key("topic");
    header->add_value(_in.Topic());
=======
>>>>>>> d6620002
  }

  out.mutable_topic()->set_data(_in.Topic());
  out.mutable_particle_scatter_ratio()->set_data(_in.ScatterRatio());
  return out;
}

//////////////////////////////////////////////////
template<>
GZ_SIM_VISIBLE
sdf::ParticleEmitter gz::sim::convert(const msgs::ParticleEmitter &_in)
{
  sdf::ParticleEmitter out;
  out.SetName(_in.name());
  switch (_in.type())
  {
    default:
    case msgs::ParticleEmitter::POINT:
      out.SetType(sdf::ParticleEmitterType::POINT);
      break;
    case msgs::ParticleEmitter::BOX:
      out.SetType(sdf::ParticleEmitterType::BOX);
      break;
    case msgs::ParticleEmitter::CYLINDER:
      out.SetType(sdf::ParticleEmitterType::CYLINDER);
      break;
    case msgs::ParticleEmitter::ELLIPSOID:
      out.SetType(sdf::ParticleEmitterType::ELLIPSOID);
      break;
  }
  out.SetRawPose(msgs::Convert(_in.pose()));
  out.SetSize(msgs::Convert(_in.size()));
  out.SetParticleSize(msgs::Convert(_in.particle_size()));
  out.SetMinVelocity(msgs::Convert(_in.min_velocity()));
  out.SetMaxVelocity(msgs::Convert(_in.max_velocity()));
  out.SetColorStart(msgs::Convert(_in.color_start()));
  out.SetColorEnd(msgs::Convert(_in.color_end()));

  if (_in.has_material())
  {
    out.SetMaterial(convert<sdf::Material>(_in.material()));
  }

  if (_in.has_rate())
    out.SetRate(_in.rate().data());
  if (_in.has_duration())
    out.SetDuration(_in.duration().data());
  if (_in.has_emitting())
    out.SetEmitting(_in.emitting().data());
  if (_in.has_lifetime())
    out.SetLifetime(_in.lifetime().data());
  if (_in.has_scale_rate())
    out.SetScaleRate(_in.scale_rate().data());
  if (_in.has_color_range_image())
    out.SetColorRangeImage(_in.color_range_image().data());
  if (_in.has_particle_scatter_ratio())
    out.SetScatterRatio(_in.particle_scatter_ratio().data());
  if (_in.has_topic())
    out.SetTopic(_in.topic().data());

  return out;
}

//////////////////////////////////////////////////
template<>
GZ_SIM_VISIBLE
msgs::Projector gz::sim::convert(const sdf::Projector &_in)
{
  msgs::Projector out;
  out.set_name(_in.Name());
  msgs::Set(out.mutable_pose(), _in.RawPose());
  out.set_near_clip(_in.NearClip());
  out.set_far_clip(_in.FarClip());
  out.set_fov(_in.HorizontalFov().Radian());
  out.set_texture(_in.Texture().empty() ? "" :
      asFullPath(_in.Texture(), _in.FilePath()));
  out.set_visibility_flags(_in.VisibilityFlags());

  return out;
}

//////////////////////////////////////////////////
template<>
GZ_SIM_VISIBLE
sdf::Projector gz::sim::convert(const msgs::Projector &_in)
{
  sdf::Projector out;
  out.SetName(_in.name());
  out.SetNearClip(_in.near_clip());
  out.SetFarClip(_in.far_clip());
  out.SetHorizontalFov(math::Angle(_in.fov()));
  out.SetTexture(_in.texture());
  out.SetRawPose(msgs::Convert(_in.pose()));
  out.SetVisibilityFlags(_in.visibility_flags());

  return out;
}

//////////////////////////////////////////////////
template<>
GZ_SIM_VISIBLE
msgs::Plugin gz::sim::convert(const sdf::Element &_in)
{
  msgs::Plugin result;

  if (_in.GetName() != "plugin")
  {
    gzerr << "Tried to convert SDF [" << _in.GetName()
           << "] into [plugin]" << std::endl;
    return result;
  }

  result.set_name(_in.Get<std::string>("name"));
  result.set_filename(_in.Get<std::string>("filename"));

  std::stringstream ss;
  for (auto innerElem = _in.GetFirstElement(); innerElem;
      innerElem = innerElem->GetNextElement(""))
  {
    ss << innerElem->ToString("");
  }
  result.set_innerxml(ss.str());

  return result;
}

//////////////////////////////////////////////////
template<>
GZ_SIM_VISIBLE
msgs::Plugin gz::sim::convert(const sdf::Plugin &_in)
{
  msgs::Plugin result;

  result.set_name(_in.Name());
  result.set_filename(_in.Filename());

  std::stringstream ss;
  for (auto content : _in.Contents())
  {
    ss << content->ToString("");
  }
  result.set_innerxml(ss.str());

  return result;
}

//////////////////////////////////////////////////
template<>
GZ_SIM_VISIBLE
msgs::Plugin_V gz::sim::convert(const sdf::Plugins &_in)
{
  msgs::Plugin_V result;
  for (const sdf::Plugin &plugin : _in)
  {
    result.add_plugins()->CopyFrom(convert<msgs::Plugin>(plugin));
  }
  return result;
}

//////////////////////////////////////////////////
template<>
GZ_SIM_VISIBLE
sdf::Plugin gz::sim::convert(const msgs::Plugin &_in)
{
  return sdf::Plugin(_in.filename(), _in.name(), _in.innerxml());
}

//////////////////////////////////////////////////
template<>
GZ_SIM_VISIBLE
sdf::Plugins gz::sim::convert(const msgs::Plugin_V &_in)
{
  sdf::Plugins result;
  for (int i = 0; i < _in.plugins_size(); ++i)
    result.push_back(convert<sdf::Plugin>(_in.plugins(i)));
  return result;
}<|MERGE_RESOLUTION|>--- conflicted
+++ resolved
@@ -1737,18 +1737,6 @@
     {
       out.mutable_color_range_image()->set_data(absolutePath);
     }
-<<<<<<< HEAD
-  }
-
-  /// \todo(nkoenig) Modify the particle_emitter.proto file to
-  /// have a topic field.
-  if (!_in.Topic().empty())
-  {
-    auto header = out.mutable_header()->add_data();
-    header->set_key("topic");
-    header->add_value(_in.Topic());
-=======
->>>>>>> d6620002
   }
 
   out.mutable_topic()->set_data(_in.Topic());
