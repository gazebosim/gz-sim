--- conflicted
+++ resolved
@@ -570,29 +570,8 @@
   out.set_spot_inner_angle(_in.SpotInnerAngle().Radian());
   out.set_spot_outer_angle(_in.SpotOuterAngle().Radian());
   out.set_spot_falloff(_in.SpotFalloff());
-<<<<<<< HEAD
   out.set_is_light_off(!_in.LightOn());
-
-  {
-    // todo(ahcorde) Use the field visualize_visual in light.proto from
-    // Garden on.
-    auto header = out.mutable_header()->add_data();
-    header->set_key("visualizeVisual");
-    std::string *value = header->add_value();
-    *value = std::to_string(_in.Visualize());
-  }
-=======
-
-  {
-    // todo(ahcorde) Use the field is_light_off in light.proto from
-    // Garden on.
-    auto header = out.mutable_header()->add_data();
-    header->set_key("isLightOn");
-    std::string *value = header->add_value();
-    *value = std::to_string(_in.LightOn());
-  }
   out.set_visualize_visual(_in.Visualize());
->>>>>>> dceb67dc
 
   if (_in.Type() == sdf::LightType::POINT)
     out.set_type(msgs::Light_LightType_POINT);
@@ -623,29 +602,8 @@
   out.SetSpotInnerAngle(math::Angle(_in.spot_inner_angle()));
   out.SetSpotOuterAngle(math::Angle(_in.spot_outer_angle()));
   out.SetSpotFalloff(_in.spot_falloff());
-<<<<<<< HEAD
   out.SetLightOn(!_in.is_light_off());
-
-  // todo(ahcorde) Use the field visualize_visual in light.proto from
-  // Garden on.
-  bool visualizeVisual = true;
-  for (int i = 0; i < _in.header().data_size(); ++i)
-  {
-    for (int j = 0;
-        j < _in.header().data(i).value_size(); ++j)
-    {
-      if (_in.header().data(i).key() ==
-          "visualizeVisual")
-      {
-        visualizeVisual = ignition::math::parseInt(
-          _in.header().data(i).value(0));
-      }
-    }
-  }
-  out.SetVisualize(visualizeVisual);
-=======
   out.SetVisualize(_in.visualize_visual());
->>>>>>> dceb67dc
 
   if (_in.type() == msgs::Light_LightType_POINT)
     out.SetType(sdf::LightType::POINT);
