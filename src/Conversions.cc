--- conflicted
+++ resolved
@@ -259,15 +259,11 @@
       }
     }
   }
-<<<<<<< HEAD
-  else if (_in.Type() != sdf::GeometryType::EMPTY)
-=======
   else if (_in.Type() == sdf::GeometryType::EMPTY)
   {
     out.set_type(msgs::Geometry::EMPTY);
   }
   else
->>>>>>> 49ab5c6d
   {
     gzerr << "Geometry type [" << static_cast<int>(_in.Type())
            << "] not supported" << std::endl;
