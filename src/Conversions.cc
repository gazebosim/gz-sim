/*
 * Copyright (C) 2018 Open Source Robotics Foundation
 *
 * Licensed under the Apache License, Version 2.0 (the "License");
 * you may not use this file except in compliance with the License.
 * You may obtain a copy of the License at
 *
 *     http://www.apache.org/licenses/LICENSE-2.0
 *
 * Unless required by applicable law or agreed to in writing, software
 * distributed under the License is distributed on an "AS IS" BASIS,
 * WITHOUT WARRANTIES OR CONDITIONS OF ANY KIND, either express or implied.
 * See the License for the specific language governing permissions and
 * limitations under the License.
 *
*/

#include <ignition/msgs/atmosphere.pb.h>
#include <ignition/msgs/axis_aligned_box.pb.h>
#include <ignition/msgs/boxgeom.pb.h>
#include <ignition/msgs/capsulegeom.pb.h>
#include <ignition/msgs/cylindergeom.pb.h>
#include <ignition/msgs/entity.pb.h>
#include <ignition/msgs/ellipsoidgeom.pb.h>
#include <ignition/msgs/geometry.pb.h>
#include <ignition/msgs/gui.pb.h>
#include <ignition/msgs/heightmapgeom.pb.h>
#include <ignition/msgs/imu_sensor.pb.h>
#include <ignition/msgs/lidar_sensor.pb.h>
#include <ignition/msgs/actor.pb.h>
#include <ignition/msgs/light.pb.h>
#include <ignition/msgs/material.pb.h>
#include <ignition/msgs/planegeom.pb.h>
#include <ignition/msgs/plugin.pb.h>
#include <ignition/msgs/spheregeom.pb.h>
#include <ignition/msgs/Utility.hh>

#include <ignition/math/Angle.hh>
#include <ignition/math/AxisAlignedBox.hh>
#include <ignition/math/Helpers.hh>
#include <ignition/math/Temperature.hh>

#include <ignition/common/Console.hh>

#include <sdf/Actor.hh>
#include <sdf/Atmosphere.hh>
#include <sdf/AirPressure.hh>
#include <sdf/Altimeter.hh>
#include <sdf/Box.hh>
#include <sdf/Camera.hh>
#include <sdf/Capsule.hh>
#include <sdf/Cylinder.hh>
#include <sdf/Ellipsoid.hh>
#include <sdf/Geometry.hh>
#include <sdf/Gui.hh>
#include <sdf/Heightmap.hh>
#include <sdf/Imu.hh>
#include <sdf/Lidar.hh>
#include <sdf/Light.hh>
#include <sdf/Magnetometer.hh>
#include <sdf/Material.hh>
#include <sdf/Mesh.hh>
#include <sdf/Pbr.hh>
#include <sdf/Plane.hh>
#include <sdf/Sphere.hh>

#include <algorithm>
#include <string>

#include "ignition/gazebo/Conversions.hh"
#include "ignition/gazebo/Export.hh"
#include "ignition/gazebo/Util.hh"

using namespace ignition;

//////////////////////////////////////////////////
template<>
IGNITION_GAZEBO_VISIBLE
msgs::Entity_Type ignition::gazebo::convert(const std::string &_in)
{
  msgs::Entity_Type out = msgs::Entity_Type_NONE;

  if (_in == "light") {
    return msgs::Entity_Type_LIGHT;
  }
  else if (_in == "model")
  {
    return msgs::Entity_Type_MODEL;
  }
  else if (_in == "link")
  {
    return msgs::Entity_Type_LINK;
  }
  else if (_in == "visual")
  {
    return msgs::Entity_Type_VISUAL;
  }
  else if (_in == "collision")
  {
    return msgs::Entity_Type_COLLISION;
  }
  else if (_in == "sensor")
  {
    return msgs::Entity_Type_SENSOR;
  }
  else if (_in == "joint")
  {
    return msgs::Entity_Type_JOINT;
  }

  return out;
}

//////////////////////////////////////////////////
template<>
IGNITION_GAZEBO_VISIBLE
math::Pose3d ignition::gazebo::convert(const msgs::Pose &_in)
{
  math::Pose3d out(_in.position().x(),
                   _in.position().y(),
                   _in.position().z(),
                   _in.orientation().w(),
                   _in.orientation().x(),
                   _in.orientation().y(),
                   _in.orientation().z());
  out.Correct();

  return out;
}

//////////////////////////////////////////////////
template<>
IGNITION_GAZEBO_VISIBLE
msgs::Collision ignition::gazebo::convert(const sdf::Collision &_in)
{
  msgs::Collision out;
  out.set_name(_in.Name());
  msgs::Set(out.mutable_pose(), _in.RawPose());
  out.mutable_geometry()->CopyFrom(convert<msgs::Geometry>(*_in.Geom()));

  return out;
}

//////////////////////////////////////////////////
template<>
IGNITION_GAZEBO_VISIBLE
sdf::Collision ignition::gazebo::convert(const msgs::Collision &_in)
{
  sdf::Collision out;
  out.SetName(_in.name());
  out.SetRawPose(msgs::Convert(_in.pose()));
  out.SetGeom(convert<sdf::Geometry>(_in.geometry()));
  return out;
}

//////////////////////////////////////////////////
template<>
IGNITION_GAZEBO_VISIBLE
msgs::Geometry ignition::gazebo::convert(const sdf::Geometry &_in)
{
  msgs::Geometry out;
  if (_in.Type() == sdf::GeometryType::BOX && _in.BoxShape())
  {
    out.set_type(msgs::Geometry::BOX);
    msgs::Set(out.mutable_box()->mutable_size(), _in.BoxShape()->Size());
  }
  else if (_in.Type() == sdf::GeometryType::CAPSULE && _in.CapsuleShape())
  {
    out.set_type(msgs::Geometry::CAPSULE);
    out.mutable_capsule()->set_radius(_in.CapsuleShape()->Radius());
    out.mutable_capsule()->set_length(_in.CapsuleShape()->Length());
  }
  else if (_in.Type() == sdf::GeometryType::CYLINDER && _in.CylinderShape())
  {
    out.set_type(msgs::Geometry::CYLINDER);
    out.mutable_cylinder()->set_radius(_in.CylinderShape()->Radius());
    out.mutable_cylinder()->set_length(_in.CylinderShape()->Length());
  }
  else if (_in.Type() == sdf::GeometryType::ELLIPSOID && _in.EllipsoidShape())
  {
    out.set_type(msgs::Geometry::ELLIPSOID);
    msgs::Set(out.mutable_ellipsoid()->mutable_radii(),
             _in.EllipsoidShape()->Radii());
  }
  else if (_in.Type() == sdf::GeometryType::PLANE && _in.PlaneShape())
  {
    out.set_type(msgs::Geometry::PLANE);
    msgs::Set(out.mutable_plane()->mutable_normal(),
              _in.PlaneShape()->Normal());
    msgs::Set(out.mutable_plane()->mutable_size(),
              _in.PlaneShape()->Size());
  }
  else if (_in.Type() == sdf::GeometryType::SPHERE && _in.SphereShape())
  {
    out.set_type(msgs::Geometry::SPHERE);
    out.mutable_sphere()->set_radius(_in.SphereShape()->Radius());
  }
  else if (_in.Type() == sdf::GeometryType::MESH && _in.MeshShape())
  {
    auto meshSdf = _in.MeshShape();

    out.set_type(msgs::Geometry::MESH);
    auto meshMsg = out.mutable_mesh();

    msgs::Set(meshMsg->mutable_scale(), meshSdf->Scale());
    meshMsg->set_filename(asFullPath(meshSdf->Uri(), meshSdf->FilePath()));
    meshMsg->set_submesh(meshSdf->Submesh());
    meshMsg->set_center_submesh(meshSdf->CenterSubmesh());
  }
  else if (_in.Type() == sdf::GeometryType::HEIGHTMAP && _in.HeightmapShape())
  {
    auto heightmapSdf = _in.HeightmapShape();

    out.set_type(msgs::Geometry::HEIGHTMAP);
    auto heightmapMsg = out.mutable_heightmap();

    heightmapMsg->set_filename(asFullPath(heightmapSdf->Uri(),
        heightmapSdf->FilePath()));
    msgs::Set(heightmapMsg->mutable_size(), heightmapSdf->Size());
    msgs::Set(heightmapMsg->mutable_origin(), heightmapSdf->Position());
    heightmapMsg->set_use_terrain_paging(heightmapSdf->UseTerrainPaging());
    heightmapMsg->set_sampling(heightmapSdf->Sampling());

    for (auto i = 0u; i < heightmapSdf->TextureCount(); ++i)
    {
      auto textureSdf = heightmapSdf->TextureByIndex(i);
      auto textureMsg = heightmapMsg->add_texture();
      textureMsg->set_size(textureSdf->Size());
      textureMsg->set_diffuse(asFullPath(textureSdf->Diffuse(),
          heightmapSdf->FilePath()));
      textureMsg->set_normal(asFullPath(textureSdf->Normal(),
          heightmapSdf->FilePath()));
    }

    for (auto i = 0u; i < heightmapSdf->BlendCount(); ++i)
    {
      auto blendSdf = heightmapSdf->BlendByIndex(i);
      auto blendMsg = heightmapMsg->add_blend();
      blendMsg->set_min_height(blendSdf->MinHeight());
      blendMsg->set_fade_dist(blendSdf->FadeDistance());
    }
  }
  else
  {
    ignerr << "Geometry type [" << static_cast<int>(_in.Type())
           << "] not supported" << std::endl;
  }
  return out;
}

//////////////////////////////////////////////////
template<>
IGNITION_GAZEBO_VISIBLE
sdf::Geometry ignition::gazebo::convert(const msgs::Geometry &_in)
{
  sdf::Geometry out;
  if (_in.type() == msgs::Geometry::BOX && _in.has_box())
  {
    out.SetType(sdf::GeometryType::BOX);

    sdf::Box boxShape;
    boxShape.SetSize(msgs::Convert(_in.box().size()));

    out.SetBoxShape(boxShape);
  }
  else if (_in.type() == msgs::Geometry::CAPSULE && _in.has_capsule())
  {
    out.SetType(sdf::GeometryType::CAPSULE);

    sdf::Capsule capsuleShape;
    capsuleShape.SetRadius(_in.capsule().radius());
    capsuleShape.SetLength(_in.capsule().length());

    out.SetCapsuleShape(capsuleShape);
  }
  else if (_in.type() == msgs::Geometry::CYLINDER && _in.has_cylinder())
  {
    out.SetType(sdf::GeometryType::CYLINDER);

    sdf::Cylinder cylinderShape;
    cylinderShape.SetRadius(_in.cylinder().radius());
    cylinderShape.SetLength(_in.cylinder().length());

    out.SetCylinderShape(cylinderShape);
  }
  else if (_in.type() == msgs::Geometry::ELLIPSOID && _in.has_ellipsoid())
  {
    out.SetType(sdf::GeometryType::ELLIPSOID);

    sdf::Ellipsoid ellipsoidShape;
    ellipsoidShape.SetRadii(msgs::Convert(_in.ellipsoid().radii()));

    out.SetEllipsoidShape(ellipsoidShape);
  }
  else if (_in.type() == msgs::Geometry::PLANE && _in.has_plane())
  {
    out.SetType(sdf::GeometryType::PLANE);

    sdf::Plane planeShape;
    planeShape.SetNormal(msgs::Convert(_in.plane().normal()));
    planeShape.SetSize(msgs::Convert(_in.plane().size()));

    out.SetPlaneShape(planeShape);
  }
  else if (_in.type() == msgs::Geometry::SPHERE && _in.has_sphere())
  {
    out.SetType(sdf::GeometryType::SPHERE);

    sdf::Sphere sphereShape;
    sphereShape.SetRadius(_in.sphere().radius());

    out.SetSphereShape(sphereShape);
  }
  else if (_in.type() == msgs::Geometry::MESH && _in.has_mesh())
  {
    out.SetType(sdf::GeometryType::MESH);

    sdf::Mesh meshShape;
    meshShape.SetScale(msgs::Convert(_in.mesh().scale()));
    meshShape.SetUri(_in.mesh().filename());
    meshShape.SetSubmesh(_in.mesh().submesh());
    meshShape.SetCenterSubmesh(_in.mesh().center_submesh());

    out.SetMeshShape(meshShape);
  }
  else if (_in.type() == msgs::Geometry::HEIGHTMAP && _in.has_heightmap())
  {
    out.SetType(sdf::GeometryType::HEIGHTMAP);
    sdf::Heightmap heightmapShape;

    heightmapShape.SetUri(_in.heightmap().filename());
    heightmapShape.SetSize(msgs::Convert(_in.heightmap().size()));
    heightmapShape.SetPosition(msgs::Convert(_in.heightmap().origin()));
    heightmapShape.SetUseTerrainPaging(_in.heightmap().use_terrain_paging());
    heightmapShape.SetSampling(_in.heightmap().sampling());

    for (int i = 0; i < _in.heightmap().texture_size(); ++i)
    {
      auto textureMsg = _in.heightmap().texture(i);
      sdf::HeightmapTexture textureSdf;
      textureSdf.SetSize(textureMsg.size());
      textureSdf.SetDiffuse(textureMsg.diffuse());
      textureSdf.SetNormal(textureMsg.normal());
      heightmapShape.AddTexture(textureSdf);
    }

    for (int i = 0; i < _in.heightmap().blend_size(); ++i)
    {
      auto blendMsg = _in.heightmap().blend(i);
      sdf::HeightmapBlend blendSdf;
      blendSdf.SetMinHeight(blendMsg.min_height());
      blendSdf.SetFadeDistance(blendMsg.fade_dist());
      heightmapShape.AddBlend(blendSdf);
    }

    out.SetHeightmapShape(heightmapShape);
  }
  else
  {
    ignerr << "Geometry type [" << static_cast<int>(_in.type())
           << "] not supported" << std::endl;
  }
  return out;
}

//////////////////////////////////////////////////
template<>
IGNITION_GAZEBO_VISIBLE
msgs::Material ignition::gazebo::convert(const sdf::Material &_in)
{
  msgs::Material out;
  msgs::Set(out.mutable_ambient(), _in.Ambient());
  msgs::Set(out.mutable_diffuse(), _in.Diffuse());
  msgs::Set(out.mutable_specular(), _in.Specular());
  msgs::Set(out.mutable_emissive(), _in.Emissive());
  out.set_render_order(_in.RenderOrder());
  out.set_lighting(_in.Lighting());
  out.set_double_sided(_in.DoubleSided());

  auto pbr = _in.PbrMaterial();
  if (pbr)
  {
    auto pbrMsg = out.mutable_pbr();
    auto workflow = pbr->Workflow(sdf::PbrWorkflowType::METAL);
    if (workflow)
      pbrMsg->set_type(msgs::Material_PBR_WorkflowType_METAL);
    else
    {
      workflow = pbr->Workflow(sdf::PbrWorkflowType::SPECULAR);
      if (workflow)
        pbrMsg->set_type(msgs::Material_PBR_WorkflowType_SPECULAR);
    }
    if (workflow)
    {
      pbrMsg->set_metalness(workflow->Metalness());
      pbrMsg->set_metalness_map(workflow->MetalnessMap().empty() ? "" :
          asFullPath(workflow->MetalnessMap(), _in.FilePath()));
      pbrMsg->set_roughness(workflow->Roughness());
      pbrMsg->set_roughness_map(workflow->RoughnessMap().empty() ? "" :
          asFullPath(workflow->RoughnessMap(), _in.FilePath()));
      pbrMsg->set_glossiness(workflow->Glossiness());
      pbrMsg->set_glossiness_map(workflow->GlossinessMap().empty() ? "" :
          asFullPath(workflow->GlossinessMap(), _in.FilePath()));
      pbrMsg->set_specular_map(workflow->SpecularMap().empty() ? "" :
          asFullPath(workflow->SpecularMap(), _in.FilePath()));
      pbrMsg->set_albedo_map(workflow->AlbedoMap().empty() ? "" :
          asFullPath(workflow->AlbedoMap(), _in.FilePath()));
      pbrMsg->set_normal_map(workflow->NormalMap().empty() ? "" :
          asFullPath(workflow->NormalMap(), _in.FilePath()));
      pbrMsg->set_ambient_occlusion_map(
          workflow->AmbientOcclusionMap().empty() ? "" :
          asFullPath(workflow->AmbientOcclusionMap(), _in.FilePath()));
      pbrMsg->set_environment_map(workflow->EnvironmentMap().empty() ? "" :
          asFullPath(workflow->EnvironmentMap(), _in.FilePath()));
      pbrMsg->set_emissive_map(workflow->EmissiveMap().empty() ? "" :
          asFullPath(workflow->EmissiveMap(), _in.FilePath()));
      pbrMsg->set_light_map(workflow->LightMap().empty() ? "" :
          asFullPath(workflow->LightMap(), _in.FilePath()));
      pbrMsg->set_light_map_texcoord_set(workflow->LightMapTexCoordSet());
    }
  }
  return out;
}

//////////////////////////////////////////////////
template<>
IGNITION_GAZEBO_VISIBLE
sdf::Material ignition::gazebo::convert(const msgs::Material &_in)
{
  sdf::Material out;
  out.SetAmbient(msgs::Convert(_in.ambient()));
  out.SetDiffuse(msgs::Convert(_in.diffuse()));
  out.SetSpecular(msgs::Convert(_in.specular()));
  out.SetEmissive(msgs::Convert(_in.emissive()));
  out.SetRenderOrder(_in.render_order());
  out.SetLighting(_in.lighting());
  out.SetDoubleSided(_in.double_sided());

  if (_in.has_pbr())
  {
    const auto &pbrMsg = _in.pbr();
    sdf::Pbr pbr;
    sdf::PbrWorkflow workflow;
    if (pbrMsg.type() == msgs::Material_PBR_WorkflowType_METAL)
      workflow.SetType(sdf::PbrWorkflowType::METAL);
    else if (pbrMsg.type() == msgs::Material_PBR_WorkflowType_SPECULAR)
      workflow.SetType(sdf::PbrWorkflowType::SPECULAR);
    workflow.SetAlbedoMap(pbrMsg.albedo_map());
    workflow.SetNormalMap(pbrMsg.normal_map());
    workflow.SetMetalness(pbrMsg.metalness());
    workflow.SetMetalnessMap(pbrMsg.metalness_map());
    workflow.SetRoughness(pbrMsg.roughness());
    workflow.SetRoughnessMap(pbrMsg.roughness_map());
    workflow.SetGlossiness(pbrMsg.glossiness());
    workflow.SetGlossinessMap(pbrMsg.glossiness_map());
    workflow.SetSpecularMap(pbrMsg.specular_map());
    workflow.SetEnvironmentMap(pbrMsg.environment_map());
    workflow.SetAmbientOcclusionMap(pbrMsg.ambient_occlusion_map());
    workflow.SetEmissiveMap(pbrMsg.emissive_map());
    workflow.SetLightMap(pbrMsg.light_map(), pbrMsg.light_map_texcoord_set());

    pbr.SetWorkflow(workflow.Type(), workflow);
    out.SetPbrMaterial(pbr);
  }
  return out;
}

//////////////////////////////////////////////////
template<>
IGNITION_GAZEBO_VISIBLE
msgs::Actor ignition::gazebo::convert(const sdf::Actor &_in)
{
  msgs::Actor out;
  out.mutable_entity()->set_name(_in.Name());
  msgs::Set(out.mutable_pose(), _in.RawPose());
  out.set_skin_filename(asFullPath(_in.SkinFilename(), _in.FilePath()));
  out.set_skin_scale(_in.SkinScale());
  for (unsigned int i = 0; i < _in.AnimationCount(); ++i)
  {
    auto newAnim = out.add_animations();
    auto anim = _in.AnimationByIndex(i);
    newAnim->set_name(anim->Name());
    newAnim->set_filename(asFullPath(anim->Filename(), anim->FilePath()));
    newAnim->set_scale(anim->Scale());
    newAnim->set_interpolate_x(anim->InterpolateX());
  }
  out.set_script_loop(_in.ScriptLoop());
  out.set_script_delay_start(_in.ScriptDelayStart());
  out.set_script_auto_start(_in.ScriptAutoStart());
  for (unsigned int i = 0; i < _in.TrajectoryCount(); ++i)
  {
    auto newTraj = out.add_trajectories();
    auto traj = _in.TrajectoryByIndex(i);
    newTraj->set_id(traj->Id());
    newTraj->set_type(traj->Type());
    newTraj->set_tension(traj->Tension());
    for (unsigned int j = 0; j < traj->WaypointCount(); ++j)
    {
      auto newPoint = newTraj->add_waypoints();
      auto point = traj->WaypointByIndex(j);
      newPoint->set_time(point->Time());
      msgs::Set(newPoint->mutable_pose(), point->Pose());
    }
  }
  return out;
}

//////////////////////////////////////////////////
template<>
IGNITION_GAZEBO_VISIBLE
sdf::Actor ignition::gazebo::convert(const msgs::Actor &_in)
{
  sdf::Actor out;
  out.SetName(_in.entity().name());
  out.SetRawPose(msgs::Convert(_in.pose()));
  out.SetSkinFilename(_in.skin_filename());
  out.SetSkinScale(_in.skin_scale());
  for (int i = 0; i < _in.animations_size(); ++i)
  {
    const auto &anim = _in.animations(i);
    sdf::Animation newAnim;
    newAnim.SetName(anim.name());
    newAnim.SetFilename(anim.filename());
    newAnim.SetScale(anim.scale());
    newAnim.SetInterpolateX(anim.interpolate_x());
    out.AddAnimation(newAnim);
  }
  out.SetScriptLoop(_in.script_loop());
  out.SetScriptDelayStart(_in.script_delay_start());
  out.SetScriptAutoStart(_in.script_auto_start());
  for (int i = 0; i < _in.trajectories_size(); ++i)
  {
    const auto &traj = _in.trajectories(i);
    sdf::Trajectory newTraj;
    newTraj.SetId(traj.id());
    newTraj.SetType(traj.type());
    newTraj.SetTension(traj.tension());
    for (int j = 0; j < traj.waypoints_size(); ++j)
    {
      const auto &point = traj.waypoints(j);
      sdf::Waypoint newPoint;
      newPoint.SetTime(point.time());
      newPoint.SetPose(msgs::Convert(point.pose()));
      newTraj.AddWaypoint(newPoint);
    }
    out.AddTrajectory(newTraj);
  }
  return out;
}

//////////////////////////////////////////////////
template<>
IGNITION_GAZEBO_VISIBLE
msgs::Light ignition::gazebo::convert(const sdf::Light &_in)
{
  msgs::Light out;
  out.set_name(_in.Name());
  msgs::Set(out.mutable_pose(), _in.RawPose());
  msgs::Set(out.mutable_diffuse(), _in.Diffuse());
  msgs::Set(out.mutable_specular(), _in.Specular());
  out.set_attenuation_constant(_in.ConstantAttenuationFactor());
  out.set_attenuation_linear(_in.LinearAttenuationFactor());
  out.set_attenuation_quadratic(_in.QuadraticAttenuationFactor());
  out.set_range(_in.AttenuationRange());
  out.set_intensity(_in.Intensity());
  msgs::Set(out.mutable_direction(), _in.Direction());
  out.set_cast_shadows(_in.CastShadows());
  out.set_spot_inner_angle(_in.SpotInnerAngle().Radian());
  out.set_spot_outer_angle(_in.SpotOuterAngle().Radian());
  out.set_spot_falloff(_in.SpotFalloff());

<<<<<<< HEAD
  {
    // todo(anyone) Use the field isLightOn in light.proto from
    // Garden on.
    auto header = out.mutable_header()->add_data();
    header->set_key("isLightOn");
    std::string *value = header->add_value();
    *value = std::to_string(_in.LightOn());
  }

  {
    // todo(anyone) Use the field visualize_visual in light.proto from
    // Garden on.
    auto header = out.mutable_header()->add_data();
    header->set_key("visualizeVisual");
    std::string *value = header->add_value();
    *value = std::to_string(_in.Visualize());
  }
=======
  // todo(ahcorde) Use the field is_light_off in light.proto from
  // Garden on.
  auto header = out.mutable_header()->add_data();
  header->set_key("isLightOn");
  std::string *value = header->add_value();
  *value = std::to_string(_in.LightOn());
>>>>>>> 58c447c6

  if (_in.Type() == sdf::LightType::POINT)
    out.set_type(msgs::Light_LightType_POINT);
  else if (_in.Type() == sdf::LightType::SPOT)
    out.set_type(msgs::Light_LightType_SPOT);
  else if (_in.Type() == sdf::LightType::DIRECTIONAL)
    out.set_type(msgs::Light_LightType_DIRECTIONAL);
  return out;
}

//////////////////////////////////////////////////
template<>
IGNITION_GAZEBO_VISIBLE
sdf::Light ignition::gazebo::convert(const msgs::Light &_in)
{
  sdf::Light out;
  out.SetName(_in.name());
  out.SetRawPose(msgs::Convert(_in.pose()));
  out.SetDiffuse(msgs::Convert(_in.diffuse()));
  out.SetSpecular(msgs::Convert(_in.specular()));
  out.SetConstantAttenuationFactor(_in.attenuation_constant());
  out.SetLinearAttenuationFactor(_in.attenuation_linear());
  out.SetQuadraticAttenuationFactor(_in.attenuation_quadratic());
  out.SetAttenuationRange(_in.range());
  out.SetDirection(msgs::Convert(_in.direction()));
  out.SetIntensity(_in.intensity());
  out.SetCastShadows(_in.cast_shadows());
  out.SetSpotInnerAngle(math::Angle(_in.spot_inner_angle()));
  out.SetSpotOuterAngle(math::Angle(_in.spot_outer_angle()));
  out.SetSpotFalloff(_in.spot_falloff());

  // todo(ahcorde) Use the field is_light_off in light.proto from
  // Garden on.
  bool visualizeVisual = true;
  for (int i = 0; i < _in.header().data_size(); ++i)
  {
    for (int j = 0;
        j < _in.header().data(i).value_size(); ++j)
    {
      if (_in.header().data(i).key() ==
          "visualizeVisual")
      {
        visualizeVisual = ignition::math::parseInt(
          _in.header().data(i).value(0));
      }
    }
  }
  out.SetVisualize(visualizeVisual);

  // todo(anyone) Use the field isLightOn in light.proto from
  // Garden on.
  bool isLightOn = true;
  for (int i = 0; i < _in.header().data_size(); ++i)
  {
    for (int j = 0;
        j < _in.header().data(i).value_size(); ++j)
    {
      if (_in.header().data(i).key() ==
          "isLightOn")
      {
        isLightOn = ignition::math::parseInt(
          _in.header().data(i).value(0));
      }
    }
  }
  out.SetLightOn(isLightOn);

  if (_in.type() == msgs::Light_LightType_POINT)
    out.SetType(sdf::LightType::POINT);
  else if (_in.type() == msgs::Light_LightType_SPOT)
    out.SetType(sdf::LightType::SPOT);
  else if (_in.type() == msgs::Light_LightType_DIRECTIONAL)
    out.SetType(sdf::LightType::DIRECTIONAL);
  return out;
}

//////////////////////////////////////////////////
template<>
IGNITION_GAZEBO_VISIBLE
msgs::GUI ignition::gazebo::convert(const sdf::Gui &_in)
{
  msgs::GUI out;

  out.set_fullscreen(_in.Fullscreen());

  // Set gui plugins
  auto elem = _in.Element();
  if (elem && elem->HasElement("plugin"))
  {
    auto pluginElem = elem->GetElement("plugin");
    while (pluginElem)
    {
      auto pluginMsg = out.add_plugin();
      pluginMsg->set_name(pluginElem->Get<std::string>("name"));
      pluginMsg->set_filename(pluginElem->Get<std::string>("filename"));

      std::stringstream ss;
      for (auto innerElem = pluginElem->GetFirstElement();
          innerElem; innerElem = innerElem->GetNextElement(""))
      {
        ss << innerElem->ToString("");
      }
      pluginMsg->set_innerxml(ss.str());
      pluginElem = pluginElem->GetNextElement("plugin");
    }
  }

  if (elem->HasElement("camera"))
  {
    ignwarn << "<gui><camera> can't be converted yet" << std::endl;
  }

  return out;
}

//////////////////////////////////////////////////
template<>
IGNITION_GAZEBO_VISIBLE
msgs::Time ignition::gazebo::convert(
    const std::chrono::steady_clock::duration &_in)
{
  msgs::Time out;

  auto secNsec = ignition::math::durationToSecNsec(_in);

  out.set_sec(secNsec.first);
  out.set_nsec(secNsec.second);

  return out;
}

//////////////////////////////////////////////////
template<>
IGNITION_GAZEBO_VISIBLE
std::chrono::steady_clock::duration ignition::gazebo::convert(
    const msgs::Time &_in)
{
  return std::chrono::seconds(_in.sec()) + std::chrono::nanoseconds(_in.nsec());
}

//////////////////////////////////////////////////
template<>
IGNITION_GAZEBO_VISIBLE
msgs::Inertial ignition::gazebo::convert(const math::Inertiald &_in)
{
  msgs::Inertial out;
  msgs::Set(out.mutable_pose(), _in.Pose());
  out.set_mass(_in.MassMatrix().Mass());
  out.set_ixx(_in.MassMatrix().Ixx());
  out.set_iyy(_in.MassMatrix().Iyy());
  out.set_izz(_in.MassMatrix().Izz());
  out.set_ixy(_in.MassMatrix().Ixy());
  out.set_ixz(_in.MassMatrix().Ixz());
  out.set_iyz(_in.MassMatrix().Iyz());
  return out;
}

//////////////////////////////////////////////////
template<>
IGNITION_GAZEBO_VISIBLE
math::Inertiald ignition::gazebo::convert(const msgs::Inertial &_in)
{
  math::MassMatrix3d massMatrix;
  massMatrix.SetMass(_in.mass());
  massMatrix.SetIxx(_in.ixx());
  massMatrix.SetIyy(_in.iyy());
  massMatrix.SetIzz(_in.izz());
  massMatrix.SetIxy(_in.ixy());
  massMatrix.SetIxz(_in.ixz());
  massMatrix.SetIyz(_in.iyz());

  math::Inertiald out;
  out.SetMassMatrix(massMatrix);
  out.SetPose(msgs::Convert(_in.pose()));
  return out;
}

//////////////////////////////////////////////////
template<>
IGNITION_GAZEBO_VISIBLE
msgs::Axis ignition::gazebo::convert(const sdf::JointAxis &_in)
{
  msgs::Axis out;
  msgs::Set(out.mutable_xyz(), _in.Xyz());
  out.set_xyz_expressed_in(_in.XyzExpressedIn());
  out.set_damping(_in.Damping());
  out.set_friction(_in.Friction());
  out.set_limit_lower(_in.Lower());
  out.set_limit_upper(_in.Upper());
  out.set_limit_effort(_in.Effort());
  out.set_limit_velocity(_in.MaxVelocity());

  // TODO(anyone) Only on SDF:
  // * initial position
  // * spring reference
  // * spring stiffness
  // * stiffness
  // * dissipation
  // Only on msg:
  // * position
  // * velocity
  // * force
  // * acceleration

  return out;
}

//////////////////////////////////////////////////
template<>
IGNITION_GAZEBO_VISIBLE
sdf::JointAxis ignition::gazebo::convert(const msgs::Axis &_in)
{
  sdf::JointAxis out;
  sdf::Errors errors = out.SetXyz(msgs::Convert(_in.xyz()));
  for (const auto &err : errors) {
    ignerr << err.Message() << std::endl;
  }
  out.SetXyzExpressedIn(_in.xyz_expressed_in());
  out.SetDamping(_in.damping());
  out.SetFriction(_in.friction());
  out.SetLower(_in.limit_lower());
  out.SetUpper(_in.limit_upper());
  out.SetEffort(_in.limit_effort());
  out.SetMaxVelocity(_in.limit_velocity());
  return out;
}

//////////////////////////////////////////////////
template<>
IGNITION_GAZEBO_VISIBLE
msgs::Scene ignition::gazebo::convert(const sdf::Scene &_in)
{
  msgs::Scene out;
  // todo(anyone) add Name to sdf::Scene?
  // out.set_name(_in.Name());
  msgs::Set(out.mutable_ambient(), _in.Ambient());
  msgs::Set(out.mutable_background(), _in.Background());
  out.set_shadows(_in.Shadows());
  out.set_grid(_in.Grid());
  out.set_origin_visual(_in.OriginVisual());

  if (_in.Sky())
  {
    msgs::Sky *skyMsg = out.mutable_sky();
    skyMsg->set_time(_in.Sky()->Time());
    skyMsg->set_sunrise(_in.Sky()->Sunrise());
    skyMsg->set_sunset(_in.Sky()->Sunset());
    skyMsg->set_wind_speed(_in.Sky()->CloudSpeed());
    skyMsg->set_wind_direction(_in.Sky()->CloudDirection().Radian());
    skyMsg->set_humidity(_in.Sky()->CloudHumidity());
    skyMsg->set_mean_cloud_size(_in.Sky()->CloudMeanSize());
    msgs::Set(skyMsg->mutable_cloud_ambient(),
        _in.Sky()->CloudAmbient());
  }

  return out;
}

//////////////////////////////////////////////////
template<>
IGNITION_GAZEBO_VISIBLE
sdf::Scene ignition::gazebo::convert(const msgs::Scene &_in)
{
  sdf::Scene out;
  // todo(anyone) add SetName to sdf::Scene?
  // out.SetName(_in.name());
  out.SetAmbient(msgs::Convert(_in.ambient()));
  out.SetBackground(msgs::Convert(_in.background()));
  out.SetShadows(_in.shadows());
  out.SetGrid(_in.grid());
  out.SetOriginVisual(_in.origin_visual());

  if (_in.has_sky())
  {
    sdf::Sky sky;
    sky.SetTime(_in.sky().time());
    sky.SetSunrise(_in.sky().sunrise());
    sky.SetSunset(_in.sky().sunset());
    sky.SetCloudSpeed(_in.sky().wind_speed());
    sky.SetCloudDirection(math::Angle(_in.sky().wind_direction()));
    sky.SetCloudHumidity(_in.sky().humidity());
    sky.SetCloudMeanSize(_in.sky().mean_cloud_size());
    sky.SetCloudAmbient(msgs::Convert(_in.sky().cloud_ambient()));
    out.SetSky(sky);
  }
  return out;
}

//////////////////////////////////////////////////
template<>
IGNITION_GAZEBO_VISIBLE
msgs::Atmosphere ignition::gazebo::convert(const sdf::Atmosphere &_in)
{
  msgs::Atmosphere out;
  out.set_temperature(_in.Temperature().Kelvin());
  out.set_pressure(_in.Pressure());
  if (_in.Type() == sdf::AtmosphereType::ADIABATIC)
  {
    out.set_type(msgs::Atmosphere::ADIABATIC);
  }
  // todo(anyone) add mass density to sdf::Atmosphere?
  // out.set_mass_density(_in.MassDensity());k

  return out;
}

//////////////////////////////////////////////////
template<>
IGNITION_GAZEBO_VISIBLE
sdf::Atmosphere ignition::gazebo::convert(const msgs::Atmosphere &_in)
{
  sdf::Atmosphere out;
  out.SetTemperature(math::Temperature(_in.temperature()));
  out.SetPressure(_in.pressure());
  // todo(anyone) add temperature gradient to msgs::Atmosphere?

  if (_in.type() == msgs::Atmosphere::ADIABATIC)
  {
    out.SetType(sdf::AtmosphereType::ADIABATIC);
  }

  return out;
}

//////////////////////////////////////////////////
void ignition::gazebo::set(msgs::Time *_msg,
    const std::chrono::steady_clock::duration &_in)
{
  auto secNsec = ignition::math::durationToSecNsec(_in);
  _msg->set_sec(secNsec.first);
  _msg->set_nsec(secNsec.second);
}

//////////////////////////////////////////////////
void ignition::gazebo::set(msgs::WorldStatistics *_msg,
    const gazebo::UpdateInfo &_in)
{
  set(_msg->mutable_sim_time(), _in.simTime);
  set(_msg->mutable_real_time(), _in.realTime);
  set(_msg->mutable_step_size(), _in.dt);
  _msg->set_iterations(_in.iterations);
  _msg->set_paused(_in.paused);
}

//////////////////////////////////////////////////
template<>
IGNITION_GAZEBO_VISIBLE
msgs::Physics ignition::gazebo::convert(const sdf::Physics &_in)
{
  msgs::Physics out;
  out.set_max_step_size(_in.MaxStepSize());
  out.set_real_time_factor(_in.RealTimeFactor());
  return out;
}

//////////////////////////////////////////////////
template<>
IGNITION_GAZEBO_VISIBLE
sdf::Physics ignition::gazebo::convert(const msgs::Physics &_in)
{
  sdf::Physics out;
  out.SetRealTimeFactor(_in.real_time_factor());
  out.SetMaxStepSize(_in.max_step_size());
  return out;
}

//////////////////////////////////////////////////
void ignition::gazebo::set(msgs::SensorNoise *_msg, const sdf::Noise &_sdf)
{
  switch (_sdf.Type())
  {
    case sdf::NoiseType::GAUSSIAN:
      _msg->set_type(msgs::SensorNoise::GAUSSIAN);
      break;
    case sdf::NoiseType::GAUSSIAN_QUANTIZED:
      _msg->set_type(msgs::SensorNoise::GAUSSIAN_QUANTIZED);
      break;

    case sdf::NoiseType::NONE:
    default:
      _msg->set_type(msgs::SensorNoise::NONE);
      break;
  }

  _msg->set_mean(_sdf.Mean());
  _msg->set_stddev(_sdf.StdDev());
  _msg->set_bias_mean(_sdf.BiasMean());
  _msg->set_bias_stddev(_sdf.BiasStdDev());
  _msg->set_precision(_sdf.Precision());
  _msg->set_dynamic_bias_stddev(_sdf.DynamicBiasStdDev());
  _msg->set_dynamic_bias_correlation_time(_sdf.DynamicBiasCorrelationTime());
}

//////////////////////////////////////////////////
std::string ignition::gazebo::convert(const sdf::LightType &_in)
{
  if (_in == sdf::LightType::POINT)
  {
    return std::string("point");
  }
  else if (_in == sdf::LightType::DIRECTIONAL)
  {
    return std::string("directional");
  }
  else if (_in == sdf::LightType::SPOT)
  {
    return std::string("spot");
  }
  return std::string("");
}

//////////////////////////////////////////////////
sdf::LightType ignition::gazebo::convert(const std::string &_in)
{
  std::string inLowerCase = _in;
  std::transform(_in.begin(), _in.end(), inLowerCase.begin(), ::tolower);
  if (inLowerCase == "point")
  {
    return sdf::LightType::POINT;
  }
  else if (inLowerCase == "directional")
  {
    return sdf::LightType::DIRECTIONAL;
  }
  else if (inLowerCase == "spot")
  {
    return sdf::LightType::SPOT;
  }
  return sdf::LightType::INVALID;
}

//////////////////////////////////////////////////
template<>
IGNITION_GAZEBO_VISIBLE
sdf::Noise ignition::gazebo::convert(const msgs::SensorNoise &_in)
{
  sdf::Noise out;

  switch (_in.type())
  {
    case msgs::SensorNoise::GAUSSIAN:
      out.SetType(sdf::NoiseType::GAUSSIAN);
      break;
    case msgs::SensorNoise::GAUSSIAN_QUANTIZED:
      out.SetType(sdf::NoiseType::GAUSSIAN_QUANTIZED);
      break;

    case msgs::SensorNoise::NONE:
    default:
      out.SetType(sdf::NoiseType::NONE);
      break;
  }

  out.SetMean(_in.mean());
  out.SetStdDev(_in.stddev());
  out.SetBiasMean(_in.bias_mean());
  out.SetBiasStdDev(_in.bias_stddev());
  out.SetPrecision(_in.precision());
  out.SetDynamicBiasStdDev(_in.dynamic_bias_stddev());
  out.SetDynamicBiasCorrelationTime(_in.dynamic_bias_correlation_time());
  return out;
}


//////////////////////////////////////////////////
template<>
IGNITION_GAZEBO_VISIBLE
msgs::Sensor ignition::gazebo::convert(const sdf::Sensor &_in)
{
  msgs::Sensor out;
  out.set_name(_in.Name());
  out.set_type(_in.TypeStr());
  out.set_update_rate(_in.UpdateRate());
  out.set_topic(_in.Topic());
  msgs::Set(out.mutable_pose(), _in.RawPose());

  if (_in.Type() == sdf::SensorType::MAGNETOMETER)
  {
    if (_in.MagnetometerSensor())
    {
      msgs::MagnetometerSensor *sensor = out.mutable_magnetometer();
      if (_in.MagnetometerSensor()->XNoise().Type() != sdf::NoiseType::NONE)
      {
        ignition::gazebo::set(sensor->mutable_x_noise(),
            _in.MagnetometerSensor()->XNoise());
      }
      if (_in.MagnetometerSensor()->YNoise().Type() != sdf::NoiseType::NONE)
      {
        ignition::gazebo::set(sensor->mutable_y_noise(),
            _in.MagnetometerSensor()->YNoise());
      }
      if (_in.MagnetometerSensor()->ZNoise().Type() != sdf::NoiseType::NONE)
      {
        ignition::gazebo::set(sensor->mutable_z_noise(),
            _in.MagnetometerSensor()->ZNoise());
      }
    }
    else
    {
      ignerr << "Attempting to convert a magnetometer SDF sensor, but the "
        << "sensor pointer is null.\n";
    }
  }
  else if (_in.Type() == sdf::SensorType::CAMERA ||
           _in.Type() == sdf::SensorType::DEPTH_CAMERA ||
           _in.Type() == sdf::SensorType::RGBD_CAMERA ||
           _in.Type() == sdf::SensorType::THERMAL_CAMERA)
  {
    if (_in.CameraSensor())
    {
      const sdf::Camera *sdfCam = _in.CameraSensor();
      msgs::CameraSensor *sensor = out.mutable_camera();
      sensor->set_horizontal_fov(sdfCam->HorizontalFov().Radian());
      sensor->mutable_image_size()->set_x(sdfCam->ImageWidth());
      sensor->mutable_image_size()->set_y(sdfCam->ImageHeight());
      sensor->set_near_clip(sdfCam->NearClip());
      sensor->set_far_clip(sdfCam->FarClip());
      sensor->set_save_enabled(sdfCam->SaveFrames());
      sensor->set_save_path(sdfCam->SaveFramesPath());
      sensor->set_image_format(sdfCam->PixelFormatStr());
      msgs::Distortion *dist = sensor->mutable_distortion();
      msgs::Set(dist->mutable_center(), sdfCam->DistortionCenter());
      dist->set_k1(sdfCam->DistortionK1());
      dist->set_k2(sdfCam->DistortionK2());
      dist->set_k3(sdfCam->DistortionK3());
      dist->set_p1(sdfCam->DistortionP1());
      dist->set_p2(sdfCam->DistortionP2());
    }
    else
    {
      ignerr << "Attempting to convert a camera SDF sensor, but the "
        << "sensor pointer is null.\n";
    }
  }
  else if (_in.Type() == sdf::SensorType::ALTIMETER)
  {
    if (_in.AltimeterSensor())
    {
      msgs::AltimeterSensor *sensor = out.mutable_altimeter();

      if (_in.AltimeterSensor()->VerticalPositionNoise().Type()
          != sdf::NoiseType::NONE)
      {
        ignition::gazebo::set(sensor->mutable_vertical_position_noise(),
            _in.AltimeterSensor()->VerticalPositionNoise());
      }
      if (_in.AltimeterSensor()->VerticalVelocityNoise().Type()
          != sdf::NoiseType::NONE)
      {
        ignition::gazebo::set(sensor->mutable_vertical_velocity_noise(),
            _in.AltimeterSensor()->VerticalVelocityNoise());
      }
    }
    else
    {
      ignerr << "Attempting to convert an altimeter SDF sensor, but the "
        << "sensor pointer is null.\n";
    }
  }
  else if (_in.Type() == sdf::SensorType::AIR_PRESSURE)
  {
    if (_in.AirPressureSensor())
    {
      msgs::AirPressureSensor *sensor = out.mutable_air_pressure();

      if (_in.AirPressureSensor()->PressureNoise().Type()
          != sdf::NoiseType::NONE)
      {
        ignition::gazebo::set(sensor->mutable_pressure_noise(),
            _in.AirPressureSensor()->PressureNoise());
      }
      sensor->set_reference_altitude(
          _in.AirPressureSensor()->ReferenceAltitude());
    }
    else
    {
      ignerr << "Attempting to convert an air pressure SDF sensor, but the "
        << "sensor pointer is null.\n";
    }
  }
  else if (_in.Type() == sdf::SensorType::IMU)
  {
    if (_in.ImuSensor())
    {
      const sdf::Imu *sdfImu = _in.ImuSensor();
      msgs::IMUSensor *sensor = out.mutable_imu();

      if (sdfImu->LinearAccelerationXNoise().Type() != sdf::NoiseType::NONE)
      {
        ignition::gazebo::set(
            sensor->mutable_linear_acceleration()->mutable_x_noise(),
            sdfImu->LinearAccelerationXNoise());
      }
      if (sdfImu->LinearAccelerationYNoise().Type() != sdf::NoiseType::NONE)
      {
        ignition::gazebo::set(
            sensor->mutable_linear_acceleration()->mutable_y_noise(),
            sdfImu->LinearAccelerationYNoise());
      }
      if (sdfImu->LinearAccelerationZNoise().Type() != sdf::NoiseType::NONE)
      {
        ignition::gazebo::set(
            sensor->mutable_linear_acceleration()->mutable_z_noise(),
            sdfImu->LinearAccelerationZNoise());
      }

      if (sdfImu->AngularVelocityXNoise().Type() != sdf::NoiseType::NONE)
      {
        ignition::gazebo::set(
            sensor->mutable_angular_velocity()->mutable_x_noise(),
            sdfImu->AngularVelocityXNoise());
      }
      if (sdfImu->AngularVelocityYNoise().Type() != sdf::NoiseType::NONE)
      {
        ignition::gazebo::set(
            sensor->mutable_angular_velocity()->mutable_y_noise(),
            sdfImu->AngularVelocityYNoise());
      }
      if (sdfImu->AngularVelocityZNoise().Type() != sdf::NoiseType::NONE)
      {
        ignition::gazebo::set(
            sensor->mutable_angular_velocity()->mutable_z_noise(),
            sdfImu->AngularVelocityZNoise());
      }
      sensor->mutable_orientation_ref_frame()->set_localization(
          sdfImu->Localization());

      msgs::Set(sensor->mutable_orientation_ref_frame()->mutable_custom_rpy(),
        sdfImu->CustomRpy());
      sensor->mutable_orientation_ref_frame()->set_custom_rpy_parent_frame(
          sdfImu->CustomRpyParentFrame());

      msgs::Set(
          sensor->mutable_orientation_ref_frame()->mutable_gravity_dir_x(),
          sdfImu->GravityDirX());
      sensor->mutable_orientation_ref_frame()->set_gravity_dir_x_parent_frame(
          sdfImu->GravityDirXParentFrame());
    }
    else
    {
      ignerr << "Attempting to convert an IMU SDF sensor, but the "
        << "sensor pointer is null.\n";
    }
  }
  else if (_in.Type() == sdf::SensorType::LIDAR ||
           _in.Type() == sdf::SensorType::GPU_LIDAR)
  {
    if (_in.LidarSensor())
    {
      const sdf::Lidar *sdfLidar = _in.LidarSensor();
      msgs::LidarSensor *sensor = out.mutable_lidar();

      if (sdfLidar->LidarNoise().Type() != sdf::NoiseType::NONE)
      {
        ignition::gazebo::set(sensor->mutable_noise(), sdfLidar->LidarNoise());
      }
      sensor->set_horizontal_samples(sdfLidar->HorizontalScanSamples());
      sensor->set_horizontal_resolution(sdfLidar->HorizontalScanResolution());
      sensor->set_horizontal_min_angle(
          sdfLidar->HorizontalScanMinAngle().Radian());
      sensor->set_horizontal_max_angle(
          sdfLidar->HorizontalScanMaxAngle().Radian());

      sensor->set_vertical_samples(sdfLidar->VerticalScanSamples());
      sensor->set_vertical_resolution(sdfLidar->VerticalScanResolution());
      sensor->set_vertical_min_angle(sdfLidar->VerticalScanMinAngle().Radian());
      sensor->set_vertical_max_angle(sdfLidar->VerticalScanMaxAngle().Radian());

      sensor->set_range_min(sdfLidar->RangeMin());
      sensor->set_range_max(sdfLidar->RangeMax());
      sensor->set_range_resolution(sdfLidar->RangeResolution());
    }
    else
    {
      ignerr << "Attempting to convert a Lidar SDF sensor, but the "
        << "sensor pointer is null.\n";
    }
  }
  return out;
}

//////////////////////////////////////////////////
template<>
IGNITION_GAZEBO_VISIBLE
sdf::Sensor ignition::gazebo::convert(const msgs::Sensor &_in)
{
  sdf::Sensor out;
  out.SetName(_in.name());
  if (!out.SetType(_in.type()))
    ignerr << "Failed to set the sensor type from [" << _in.type() << "]\n";

  out.SetUpdateRate(_in.update_rate());
  out.SetTopic(_in.topic());
  out.SetRawPose(msgs::Convert(_in.pose()));
  if (out.Type() == sdf::SensorType::MAGNETOMETER)
  {
    sdf::Magnetometer sensor;
    if (_in.has_magnetometer())
    {
      if (_in.magnetometer().has_x_noise())
      {
        sensor.SetXNoise(ignition::gazebo::convert<sdf::Noise>(
              _in.magnetometer().x_noise()));
      }
      if (_in.magnetometer().has_y_noise())
      {
        sensor.SetYNoise(ignition::gazebo::convert<sdf::Noise>(
              _in.magnetometer().y_noise()));
      }
      if (_in.magnetometer().has_z_noise())
      {
        sensor.SetZNoise(ignition::gazebo::convert<sdf::Noise>(
              _in.magnetometer().z_noise()));
      }
    }
    else
    {
      ignerr << "Attempting to convert a magnetometer sensor message, but the "
        << "message does not have a magnetometer nested message.\n";
    }

    out.SetMagnetometerSensor(sensor);
  }
  else if (out.Type() == sdf::SensorType::CAMERA ||
           out.Type() == sdf::SensorType::DEPTH_CAMERA ||
           out.Type() == sdf::SensorType::RGBD_CAMERA ||
           out.Type() == sdf::SensorType::THERMAL_CAMERA)
  {
    sdf::Camera sensor;

    if (_in.has_camera())
    {
      sensor.SetHorizontalFov(_in.camera().horizontal_fov());
      sensor.SetImageWidth(static_cast<int>(_in.camera().image_size().x()));
      sensor.SetImageHeight(static_cast<int>(_in.camera().image_size().y()));
      sensor.SetPixelFormatStr(_in.camera().image_format());
      sensor.SetNearClip(_in.camera().near_clip());
      sensor.SetFarClip(_in.camera().far_clip());
      sensor.SetSaveFrames(_in.camera().save_enabled());
      sensor.SetSaveFramesPath(_in.camera().save_path());
      if (_in.camera().has_distortion())
      {
        sensor.SetDistortionK1(_in.camera().distortion().k1());
        sensor.SetDistortionK2(_in.camera().distortion().k2());
        sensor.SetDistortionK3(_in.camera().distortion().k3());
        sensor.SetDistortionP1(_in.camera().distortion().p1());
        sensor.SetDistortionP2(_in.camera().distortion().p2());
        sensor.SetDistortionCenter(
            msgs::Convert(_in.camera().distortion().center()));
      }
    }
    else
    {
      ignerr << "Attempting to convert a camera sensor message, but the "
        << "message does not have a camera nested message.\n";
    }

    out.SetCameraSensor(sensor);
  }
  else if (out.Type() == sdf::SensorType::ALTIMETER)
  {
    sdf::Altimeter sensor;
    if (_in.has_altimeter())
    {
      if (_in.altimeter().has_vertical_position_noise())
      {
        sensor.SetVerticalPositionNoise(ignition::gazebo::convert<sdf::Noise>(
              _in.altimeter().vertical_position_noise()));
      }

      if (_in.altimeter().has_vertical_velocity_noise())
      {
        sensor.SetVerticalVelocityNoise(ignition::gazebo::convert<sdf::Noise>(
              _in.altimeter().vertical_velocity_noise()));
      }
    }
    else
    {
      ignerr << "Attempting to convert an altimeter sensor message, but the "
        << "message does not have a altimeter nested message.\n";
    }

    out.SetAltimeterSensor(sensor);
  }
  else if (out.Type() == sdf::SensorType::AIR_PRESSURE)
  {
    sdf::AirPressure sensor;
    if (_in.has_air_pressure())
    {
      if (_in.air_pressure().has_pressure_noise())
      {
        sensor.SetPressureNoise(ignition::gazebo::convert<sdf::Noise>(
              _in.air_pressure().pressure_noise()));
      }

      sensor.SetReferenceAltitude(_in.air_pressure().reference_altitude());
    }
    else
    {
      ignerr << "Attempting to convert an air pressure sensor message, but the "
        << "message does not have an air pressure nested message.\n";
    }

    out.SetAirPressureSensor(sensor);
  }
  else if (out.Type() == sdf::SensorType::IMU)
  {
    sdf::Imu sensor;
    if (_in.has_imu())
    {
      if (_in.imu().has_linear_acceleration())
      {
        if (_in.imu().linear_acceleration().has_x_noise())
        {
          sensor.SetLinearAccelerationXNoise(
              ignition::gazebo::convert<sdf::Noise>(
                _in.imu().linear_acceleration().x_noise()));
        }
        if (_in.imu().linear_acceleration().has_y_noise())
        {
          sensor.SetLinearAccelerationYNoise(
              ignition::gazebo::convert<sdf::Noise>(
                _in.imu().linear_acceleration().y_noise()));
        }
        if (_in.imu().linear_acceleration().has_z_noise())
        {
          sensor.SetLinearAccelerationZNoise(
              ignition::gazebo::convert<sdf::Noise>(
                _in.imu().linear_acceleration().z_noise()));
        }
      }

      if (_in.imu().has_angular_velocity())
      {
        if (_in.imu().angular_velocity().has_x_noise())
        {
          sensor.SetAngularVelocityXNoise(
              ignition::gazebo::convert<sdf::Noise>(
                _in.imu().angular_velocity().x_noise()));
        }
        if (_in.imu().angular_velocity().has_y_noise())
        {
          sensor.SetAngularVelocityYNoise(
              ignition::gazebo::convert<sdf::Noise>(
                _in.imu().angular_velocity().y_noise()));
        }
        if (_in.imu().angular_velocity().has_z_noise())
        {
          sensor.SetAngularVelocityZNoise(
              ignition::gazebo::convert<sdf::Noise>(
                _in.imu().angular_velocity().z_noise()));
        }
      }

      if (_in.imu().has_orientation_ref_frame())
      {
        sensor.SetLocalization(
            _in.imu().orientation_ref_frame().localization());

        if (_in.imu().orientation_ref_frame().has_custom_rpy())
        {
          sensor.SetCustomRpy(
              msgs::Convert(_in.imu().orientation_ref_frame().custom_rpy()));
          sensor.SetCustomRpyParentFrame(
              _in.imu().orientation_ref_frame().custom_rpy_parent_frame());
        }

        if (_in.imu().orientation_ref_frame().has_gravity_dir_x())
        {
          sensor.SetGravityDirX(msgs::Convert(
                _in.imu().orientation_ref_frame().gravity_dir_x()));
          sensor.SetGravityDirXParentFrame(
              _in.imu().orientation_ref_frame().gravity_dir_x_parent_frame());
        }
      }
    }
    else
    {
      ignerr << "Attempting to convert an IMU sensor message, but the "
        << "message does not have an IMU nested message.\n";
    }

    out.SetImuSensor(sensor);
  }
  else if (out.Type() == sdf::SensorType::GPU_LIDAR ||
           out.Type() == sdf::SensorType::LIDAR)
  {
    sdf::Lidar sensor;
    if (_in.has_lidar())
    {
      sensor.SetHorizontalScanSamples(_in.lidar().horizontal_samples());
      sensor.SetHorizontalScanResolution(_in.lidar().horizontal_resolution());
      sensor.SetHorizontalScanMinAngle(_in.lidar().horizontal_min_angle());
      sensor.SetHorizontalScanMaxAngle(_in.lidar().horizontal_max_angle());

      sensor.SetVerticalScanSamples(_in.lidar().vertical_samples());
      sensor.SetVerticalScanResolution(_in.lidar().vertical_resolution());
      sensor.SetVerticalScanMinAngle(_in.lidar().vertical_min_angle());
      sensor.SetVerticalScanMaxAngle(_in.lidar().vertical_max_angle());

      sensor.SetRangeMin(_in.lidar().range_min());
      sensor.SetRangeMax(_in.lidar().range_max());
      sensor.SetRangeResolution(_in.lidar().range_resolution());

      if (_in.lidar().has_noise())
      {
        sensor.SetLidarNoise(ignition::gazebo::convert<sdf::Noise>(
              _in.lidar().noise()));
      }
    }
    else
    {
      ignerr << "Attempting to convert a lidar sensor message, but the "
        << "message does not have a lidar nested message.\n";
    }

    out.SetLidarSensor(sensor);
  }
  return out;
}

//////////////////////////////////////////////////
template<>
IGNITION_GAZEBO_VISIBLE
msgs::WorldStatistics ignition::gazebo::convert(const gazebo::UpdateInfo &_in)
{
  msgs::WorldStatistics out;
  set(&out, _in);
  return out;
}

//////////////////////////////////////////////////
template<>
IGNITION_GAZEBO_VISIBLE
gazebo::UpdateInfo ignition::gazebo::convert(const msgs::WorldStatistics &_in)
{
  gazebo::UpdateInfo out;
  out.iterations = _in.iterations();
  out.paused = _in.paused();
  out.simTime = convert<std::chrono::steady_clock::duration>(_in.sim_time());
  out.realTime = convert<std::chrono::steady_clock::duration>(_in.real_time());
  out.dt = convert<std::chrono::steady_clock::duration>(_in.step_size());
  return out;
}

//////////////////////////////////////////////////
template<>
IGNITION_GAZEBO_VISIBLE
msgs::AxisAlignedBox ignition::gazebo::convert(const math::AxisAlignedBox &_in)
{
  msgs::AxisAlignedBox out;
  msgs::Set(out.mutable_min_corner(), _in.Min());
  msgs::Set(out.mutable_max_corner(), _in.Max());
  return out;
}

//////////////////////////////////////////////////
template<>
IGNITION_GAZEBO_VISIBLE
math::AxisAlignedBox ignition::gazebo::convert(const msgs::AxisAlignedBox &_in)
{
  math::AxisAlignedBox out;
  out.Min() = msgs::Convert(_in.min_corner());
  out.Max() = msgs::Convert(_in.max_corner());
  return out;
}

//////////////////////////////////////////////////
template<>
IGNITION_GAZEBO_VISIBLE
msgs::ParticleEmitter ignition::gazebo::convert(const sdf::ParticleEmitter &_in)
{
  msgs::ParticleEmitter out;
  out.set_name(_in.Name());
  switch (_in.Type())
  {
    default:
    case sdf::ParticleEmitterType::POINT:
      out.set_type(msgs::ParticleEmitter::POINT);
      break;
    case sdf::ParticleEmitterType::BOX:
      out.set_type(msgs::ParticleEmitter::BOX);
      break;
    case sdf::ParticleEmitterType::CYLINDER:
      out.set_type(msgs::ParticleEmitter::CYLINDER);
      break;
    case sdf::ParticleEmitterType::ELLIPSOID:
      out.set_type(msgs::ParticleEmitter::ELLIPSOID);
      break;
  }

  msgs::Set(out.mutable_pose(), _in.RawPose());
  msgs::Set(out.mutable_size(), _in.Size());
  msgs::Set(out.mutable_particle_size(), _in.ParticleSize());
  out.mutable_rate()->set_data(_in.Rate());
  out.mutable_duration()->set_data(_in.Duration());
  out.mutable_emitting()->set_data(_in.Emitting());
  out.mutable_lifetime()->set_data(_in.Lifetime());
  if (_in.Material())
  {
    out.mutable_material()->CopyFrom(convert<msgs::Material>(*_in.Material()));
  }
  out.mutable_min_velocity()->set_data(_in.MinVelocity());
  out.mutable_max_velocity()->set_data(_in.MaxVelocity());
  msgs::Set(out.mutable_color_start(), _in.ColorStart());
  msgs::Set(out.mutable_color_end(), _in.ColorEnd());
  out.mutable_scale_rate()->set_data(_in.ScaleRate());
  out.mutable_color_range_image()->set_data(_in.ColorRangeImage());

  if (!_in.ColorRangeImage().empty())
  {
    std::string path = asFullPath(_in.ColorRangeImage(), _in.FilePath());

    common::SystemPaths systemPaths;
    systemPaths.SetFilePathEnv(kResourcePathEnv);
    std::string absolutePath = systemPaths.FindFile(path);

    if (!absolutePath.empty())
      out.mutable_color_range_image()->set_data(absolutePath);
  }

  /// \todo(nkoenig) Modify the particle_emitter.proto file to
  /// have a topic field.
  if (!_in.Topic().empty())
  {
    auto header = out.mutable_header()->add_data();
    header->set_key("topic");
    header->add_value(_in.Topic());
  }

  // todo(anyone) Use particle_scatter_ratio in particle_emitter.proto from
  // Fortress on.
  auto header = out.mutable_header()->add_data();
  header->set_key("particle_scatter_ratio");
  std::string *value = header->add_value();
  *value = std::to_string(_in.ScatterRatio());

  return out;
}

//////////////////////////////////////////////////
template<>
IGNITION_GAZEBO_VISIBLE
sdf::ParticleEmitter ignition::gazebo::convert(const msgs::ParticleEmitter &_in)
{
  sdf::ParticleEmitter out;
  out.SetName(_in.name());
  switch (_in.type())
  {
    default:
    case msgs::ParticleEmitter::POINT:
      out.SetType(sdf::ParticleEmitterType::POINT);
      break;
    case msgs::ParticleEmitter::BOX:
      out.SetType(sdf::ParticleEmitterType::BOX);
      break;
    case msgs::ParticleEmitter::CYLINDER:
      out.SetType(sdf::ParticleEmitterType::CYLINDER);
      break;
    case msgs::ParticleEmitter::ELLIPSOID:
      out.SetType(sdf::ParticleEmitterType::ELLIPSOID);
      break;
  }
  out.SetRawPose(msgs::Convert(_in.pose()));
  out.SetSize(msgs::Convert(_in.size()));
  out.SetParticleSize(msgs::Convert(_in.particle_size()));
  out.SetMinVelocity(msgs::Convert(_in.min_velocity()));
  out.SetMaxVelocity(msgs::Convert(_in.max_velocity()));
  out.SetColorStart(msgs::Convert(_in.color_start()));
  out.SetColorEnd(msgs::Convert(_in.color_end()));

  if (_in.has_material())
  {
    out.SetMaterial(convert<sdf::Material>(_in.material()));
  }

  if (_in.has_rate())
    out.SetRate(_in.rate().data());
  if (_in.has_duration())
    out.SetDuration(_in.duration().data());
  if (_in.has_emitting())
    out.SetEmitting(_in.emitting().data());
  if (_in.has_lifetime())
    out.SetLifetime(_in.lifetime().data());
  if (_in.has_scale_rate())
    out.SetScaleRate(_in.scale_rate().data());
  if (_in.has_color_range_image())
    out.SetColorRangeImage(_in.color_range_image().data());

  for (int i = 0; i < _in.header().data_size(); ++i)
  {
    auto data = _in.header().data(i);
    if (data.key() == "topic" && data.value_size() > 0)
    {
      out.SetTopic(data.value(0));
    }
    else if (data.key() == "particle_scatter_ratio" && data.value_size() > 0)
    {
      out.SetScatterRatio(std::stof(data.value(0)));
    }
  }

  return out;
}<|MERGE_RESOLUTION|>--- conflicted
+++ resolved
@@ -569,9 +569,8 @@
   out.set_spot_outer_angle(_in.SpotOuterAngle().Radian());
   out.set_spot_falloff(_in.SpotFalloff());
 
-<<<<<<< HEAD
-  {
-    // todo(anyone) Use the field isLightOn in light.proto from
+  {
+    // todo(ahcorde) Use the field is_llight_on in light.proto from
     // Garden on.
     auto header = out.mutable_header()->add_data();
     header->set_key("isLightOn");
@@ -580,21 +579,13 @@
   }
 
   {
-    // todo(anyone) Use the field visualize_visual in light.proto from
+    // todo(ahcorde) Use the field visualize_visual in light.proto from
     // Garden on.
     auto header = out.mutable_header()->add_data();
     header->set_key("visualizeVisual");
     std::string *value = header->add_value();
     *value = std::to_string(_in.Visualize());
   }
-=======
-  // todo(ahcorde) Use the field is_light_off in light.proto from
-  // Garden on.
-  auto header = out.mutable_header()->add_data();
-  header->set_key("isLightOn");
-  std::string *value = header->add_value();
-  *value = std::to_string(_in.LightOn());
->>>>>>> 58c447c6
 
   if (_in.Type() == sdf::LightType::POINT)
     out.set_type(msgs::Light_LightType_POINT);
@@ -644,7 +635,7 @@
   }
   out.SetVisualize(visualizeVisual);
 
-  // todo(anyone) Use the field isLightOn in light.proto from
+  // todo(ahcorde) Use the field is_llight_on in light.proto from
   // Garden on.
   bool isLightOn = true;
   for (int i = 0; i < _in.header().data_size(); ++i)
