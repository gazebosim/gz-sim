/*
 * Copyright (C) 2018 Open Source Robotics Foundation
 *
 * Licensed under the Apache License, Version 2.0 (the "License");
 * you may not use this file except in compliance with the License.
 * You may obtain a copy of the License at
 *
 *     http://www.apache.org/licenses/LICENSE-2.0
 *
 * Unless required by applicable law or agreed to in writing, software
 * distributed under the License is distributed on an "AS IS" BASIS,
 * WITHOUT WARRANTIES OR CONDITIONS OF ANY KIND, either express or implied.
 * See the License for the specific language governing permissions and
 * limitations under the License.
 *
*/

#include <ignition/msgs/boxgeom.pb.h>
#include <ignition/msgs/cylindergeom.pb.h>
#include <ignition/msgs/geometry.pb.h>
#include <ignition/msgs/gui.pb.h>
#include <ignition/msgs/imu_sensor.pb.h>
#include <ignition/msgs/lidar_sensor.pb.h>
#include <ignition/msgs/light.pb.h>
#include <ignition/msgs/material.pb.h>
#include <ignition/msgs/planegeom.pb.h>
#include <ignition/msgs/plugin.pb.h>
#include <ignition/msgs/spheregeom.pb.h>
#include <ignition/msgs/Utility.hh>

#include <ignition/math/Angle.hh>
#include <ignition/math/Helpers.hh>

#include <ignition/common/Console.hh>

#include <sdf/AirPressure.hh>
#include <sdf/Altimeter.hh>
#include <sdf/Box.hh>
#include <sdf/Camera.hh>
#include <sdf/Cylinder.hh>
#include <sdf/Geometry.hh>
#include <sdf/Gui.hh>
#include <sdf/Imu.hh>
#include <sdf/Lidar.hh>
#include <sdf/Light.hh>
#include <sdf/Magnetometer.hh>
#include <sdf/Material.hh>
#include <sdf/Mesh.hh>
#include <sdf/Pbr.hh>
#include <sdf/Plane.hh>
#include <sdf/Sphere.hh>

#include <string>

#include "ignition/gazebo/Conversions.hh"

using namespace ignition;

//////////////////////////////////////////////////
template<>
msgs::Geometry ignition::gazebo::convert(const sdf::Geometry &_in)
{
  msgs::Geometry out;
  if (_in.Type() == sdf::GeometryType::BOX && _in.BoxShape())
  {
    out.set_type(msgs::Geometry::BOX);
    msgs::Set(out.mutable_box()->mutable_size(), _in.BoxShape()->Size());
  }
  else if (_in.Type() == sdf::GeometryType::CYLINDER && _in.CylinderShape())
  {
    out.set_type(msgs::Geometry::CYLINDER);
    out.mutable_cylinder()->set_radius(_in.CylinderShape()->Radius());
    out.mutable_cylinder()->set_length(_in.CylinderShape()->Length());
  }
  else if (_in.Type() == sdf::GeometryType::PLANE && _in.PlaneShape())
  {
    out.set_type(msgs::Geometry::PLANE);
    msgs::Set(out.mutable_plane()->mutable_normal(),
              _in.PlaneShape()->Normal());
    msgs::Set(out.mutable_plane()->mutable_size(),
              _in.PlaneShape()->Size());
  }
  else if (_in.Type() == sdf::GeometryType::SPHERE && _in.SphereShape())
  {
    out.set_type(msgs::Geometry::SPHERE);
    out.mutable_sphere()->set_radius(_in.SphereShape()->Radius());
  }
  else if (_in.Type() == sdf::GeometryType::MESH && _in.MeshShape())
  {
    auto meshSdf = _in.MeshShape();

    out.set_type(msgs::Geometry::MESH);
    auto meshMsg = out.mutable_mesh();

    msgs::Set(meshMsg->mutable_scale(), meshSdf->Scale());
    meshMsg->set_filename(meshSdf->Uri());
    meshMsg->set_submesh(meshSdf->Submesh());
    meshMsg->set_center_submesh(meshSdf->CenterSubmesh());
  }
  else
  {
    ignerr << "Geometry type [" << static_cast<int>(_in.Type())
           << "] not supported" << std::endl;
  }
  return out;
}

//////////////////////////////////////////////////
template<>
sdf::Geometry ignition::gazebo::convert(const msgs::Geometry &_in)
{
  sdf::Geometry out;
  if (_in.type() == msgs::Geometry::BOX && _in.has_box())
  {
    out.SetType(sdf::GeometryType::BOX);

    sdf::Box boxShape;
    boxShape.SetSize(msgs::Convert(_in.box().size()));

    out.SetBoxShape(boxShape);
  }
  else if (_in.type() == msgs::Geometry::CYLINDER && _in.has_cylinder())
  {
    out.SetType(sdf::GeometryType::CYLINDER);

    sdf::Cylinder cylinderShape;
    cylinderShape.SetRadius(_in.cylinder().radius());
    cylinderShape.SetLength(_in.cylinder().length());

    out.SetCylinderShape(cylinderShape);
  }
  else if (_in.type() == msgs::Geometry::PLANE && _in.has_plane())
  {
    out.SetType(sdf::GeometryType::PLANE);

    sdf::Plane planeShape;
    planeShape.SetNormal(msgs::Convert(_in.plane().normal()));
    planeShape.SetSize(msgs::Convert(_in.plane().size()));

    out.SetPlaneShape(planeShape);
  }
  else if (_in.type() == msgs::Geometry::SPHERE && _in.has_sphere())
  {
    out.SetType(sdf::GeometryType::SPHERE);

    sdf::Sphere sphereShape;
    sphereShape.SetRadius(_in.sphere().radius());

    out.SetSphereShape(sphereShape);
  }
  else if (_in.type() == msgs::Geometry::MESH && _in.has_mesh())
  {
    out.SetType(sdf::GeometryType::MESH);

    sdf::Mesh meshShape;
    meshShape.SetScale(msgs::Convert(_in.mesh().scale()));
    meshShape.SetUri(_in.mesh().filename());
    meshShape.SetSubmesh(_in.mesh().submesh());
    meshShape.SetCenterSubmesh(_in.mesh().center_submesh());

    out.SetMeshShape(meshShape);
  }
  else
  {
    ignerr << "Geometry type [" << static_cast<int>(_in.type())
           << "] not supported" << std::endl;
  }
  return out;
}

//////////////////////////////////////////////////
template<>
msgs::Material ignition::gazebo::convert(const sdf::Material &_in)
{
  msgs::Material out;
  msgs::Set(out.mutable_ambient(), _in.Ambient());
  msgs::Set(out.mutable_diffuse(), _in.Diffuse());
  msgs::Set(out.mutable_specular(), _in.Specular());
  msgs::Set(out.mutable_emissive(), _in.Emissive());
  out.set_lighting(_in.Lighting());

  sdf::Pbr *pbr = _in.PbrMaterial();
  if (pbr)
  {
    msgs::Material::PBR *pbrMsg = out.mutable_pbr();
    sdf::PbrWorkflow *workflow = pbr->Workflow(sdf::PbrWorkflowType::METAL);
    if (workflow)
      pbrMsg->set_type(msgs::Material_PBR_WorkflowType_METAL);
    else
    {
      workflow = pbr->Workflow(sdf::PbrWorkflowType::SPECULAR);
      if (workflow)
        pbrMsg->set_type(msgs::Material_PBR_WorkflowType_SPECULAR);
    }
    if (workflow)
    {
      pbrMsg->set_metalness(workflow->Metalness());
      pbrMsg->set_metalness_map(workflow->MetalnessMap());
      pbrMsg->set_roughness(workflow->Roughness());
      pbrMsg->set_roughness_map(workflow->RoughnessMap());
      pbrMsg->set_glossiness(workflow->Glossiness());
      pbrMsg->set_glossiness_map(workflow->GlossinessMap());
      pbrMsg->set_specular_map(workflow->SpecularMap());
      pbrMsg->set_albedo_map(workflow->AlbedoMap());
      pbrMsg->set_normal_map(workflow->NormalMap());
      pbrMsg->set_ambient_occlusion_map(workflow->AmbientOcclusionMap());
      pbrMsg->set_environment_map(workflow->EnvironmentMap());
    }
  }
  return out;
}

//////////////////////////////////////////////////
template<>
sdf::Material ignition::gazebo::convert(const msgs::Material &_in)
{
  sdf::Material out;
  out.SetAmbient(msgs::Convert(_in.ambient()));
  out.SetDiffuse(msgs::Convert(_in.diffuse()));
  out.SetSpecular(msgs::Convert(_in.specular()));
  out.SetEmissive(msgs::Convert(_in.emissive()));
  out.SetLighting(_in.lighting());

  if (_in.has_pbr())
  {
    msgs::Material_PBR pbrMsg = _in.pbr();
    sdf::Pbr pbr;
    sdf::PbrWorkflow workflow;
    if (pbrMsg.type() == msgs::Material_PBR_WorkflowType_METAL)
      workflow.SetType(sdf::PbrWorkflowType::METAL);
    else if (pbrMsg.type() == msgs::Material_PBR_WorkflowType_SPECULAR)
      workflow.SetType(sdf::PbrWorkflowType::SPECULAR);
    workflow.SetAlbedoMap(pbrMsg.albedo_map());
    workflow.SetNormalMap(pbrMsg.normal_map());
    workflow.SetMetalness(pbrMsg.metalness());
    workflow.SetMetalnessMap(pbrMsg.metalness_map());
    workflow.SetRoughness(pbrMsg.roughness());
    workflow.SetRoughnessMap(pbrMsg.roughness_map());
    workflow.SetGlossiness(pbrMsg.glossiness());
    workflow.SetGlossinessMap(pbrMsg.glossiness_map());
    workflow.SetSpecularMap(pbrMsg.specular_map());
    workflow.SetEnvironmentMap(pbrMsg.environment_map());
    workflow.SetAmbientOcclusionMap(pbrMsg.ambient_occlusion_map());
    pbr.SetWorkflow(workflow.Type(), workflow);
    out.SetPbrMaterial(pbr);
  }
  return out;
}

//////////////////////////////////////////////////
template<>
msgs::Light ignition::gazebo::convert(const sdf::Light &_in)
{
  msgs::Light out;
  out.set_name(_in.Name());
  msgs::Set(out.mutable_pose(), _in.Pose());
  msgs::Set(out.mutable_diffuse(), _in.Diffuse());
  msgs::Set(out.mutable_specular(), _in.Specular());
  out.set_attenuation_constant(_in.ConstantAttenuationFactor());
  out.set_attenuation_linear(_in.LinearAttenuationFactor());
  out.set_attenuation_quadratic(_in.QuadraticAttenuationFactor());
  out.set_range(_in.AttenuationRange());
  msgs::Set(out.mutable_direction(), _in.Direction());
  out.set_cast_shadows(_in.CastShadows());
  out.set_spot_inner_angle(_in.SpotInnerAngle().Radian());
  out.set_spot_outer_angle(_in.SpotOuterAngle().Radian());
  out.set_spot_falloff(_in.SpotFalloff());
  if (_in.Type() == sdf::LightType::POINT)
    out.set_type(msgs::Light_LightType_POINT);
  else if (_in.Type() == sdf::LightType::SPOT)
    out.set_type(msgs::Light_LightType_SPOT);
  else if (_in.Type() == sdf::LightType::DIRECTIONAL)
    out.set_type(msgs::Light_LightType_DIRECTIONAL);
  return out;
}

//////////////////////////////////////////////////
template<>
sdf::Light ignition::gazebo::convert(const msgs::Light &_in)
{
  sdf::Light out;
  out.SetName(_in.name());
  out.SetPose(msgs::Convert(_in.pose()));
  out.SetDiffuse(msgs::Convert(_in.diffuse()));
  out.SetSpecular(msgs::Convert(_in.specular()));
  out.SetConstantAttenuationFactor(_in.attenuation_constant());
  out.SetLinearAttenuationFactor(_in.attenuation_linear());
  out.SetQuadraticAttenuationFactor(_in.attenuation_quadratic());
  out.SetAttenuationRange(_in.range());
  out.SetDirection(msgs::Convert(_in.direction()));
  out.SetCastShadows(_in.cast_shadows());
  out.SetSpotInnerAngle(math::Angle(_in.spot_inner_angle()));
  out.SetSpotOuterAngle(math::Angle(_in.spot_outer_angle()));
  out.SetSpotFalloff(_in.spot_falloff());
  if (_in.type() == msgs::Light_LightType_POINT)
    out.SetType(sdf::LightType::POINT);
  else if (_in.type() == msgs::Light_LightType_SPOT)
    out.SetType(sdf::LightType::SPOT);
  else if (_in.type() == msgs::Light_LightType_DIRECTIONAL)
    out.SetType(sdf::LightType::DIRECTIONAL);
  return out;
}

//////////////////////////////////////////////////
template<>
msgs::GUI ignition::gazebo::convert(const sdf::Gui &_in)
{
  msgs::GUI out;

  out.set_fullscreen(_in.Fullscreen());

  // Set gui plugins
  auto elem = _in.Element();
  if (elem && elem->HasElement("plugin"))
  {
    auto pluginElem = elem->GetElement("plugin");
    while (pluginElem)
    {
      auto pluginMsg = out.add_plugin();
      pluginMsg->set_name(pluginElem->Get<std::string>("name"));
      pluginMsg->set_filename(pluginElem->Get<std::string>("filename"));

      std::stringstream ss;
      for (auto innerElem = pluginElem->GetFirstElement();
          innerElem; innerElem = innerElem->GetNextElement(""))
      {
        ss << innerElem->ToString("");
      }
      pluginMsg->set_innerxml(ss.str());
      pluginElem = pluginElem->GetNextElement("plugin");
    }
  }

  if (elem->HasElement("camera"))
  {
    ignwarn << "<gui><camera> can't be converted yet" << std::endl;
  }

  return out;
}

//////////////////////////////////////////////////
template<>
msgs::Time ignition::gazebo::convert(
    const std::chrono::steady_clock::duration &_in)
{
  msgs::Time out;

  auto secNsec = ignition::math::durationToSecNsec(_in);

  out.set_sec(secNsec.first);
  out.set_nsec(secNsec.second);

  return out;
}

//////////////////////////////////////////////////
template<>
std::chrono::steady_clock::duration ignition::gazebo::convert(
    const msgs::Time &_in)
{
  return std::chrono::seconds(_in.sec()) + std::chrono::nanoseconds(_in.nsec());
}

//////////////////////////////////////////////////
template<>
msgs::Inertial ignition::gazebo::convert(const math::Inertiald &_in)
{
  msgs::Inertial out;
  msgs::Set(out.mutable_pose(), _in.Pose());
  out.set_mass(_in.MassMatrix().Mass());
  out.set_ixx(_in.MassMatrix().Ixx());
  out.set_iyy(_in.MassMatrix().Iyy());
  out.set_izz(_in.MassMatrix().Izz());
  out.set_ixy(_in.MassMatrix().Ixy());
  out.set_ixz(_in.MassMatrix().Ixz());
  out.set_iyz(_in.MassMatrix().Iyz());
  return out;
}

//////////////////////////////////////////////////
template<>
math::Inertiald ignition::gazebo::convert(const msgs::Inertial &_in)
{
  math::MassMatrix3d massMatrix;
  massMatrix.SetMass(_in.mass());
  massMatrix.SetIxx(_in.ixx());
  massMatrix.SetIyy(_in.iyy());
  massMatrix.SetIzz(_in.izz());
  massMatrix.SetIxy(_in.ixy());
  massMatrix.SetIxz(_in.ixz());
  massMatrix.SetIyz(_in.iyz());

  math::Inertiald out;
  out.SetMassMatrix(massMatrix);
  out.SetPose(msgs::Convert(_in.pose()));
  return out;
}

//////////////////////////////////////////////////
template<>
msgs::Axis ignition::gazebo::convert(const sdf::JointAxis &_in)
{
  msgs::Axis out;
  msgs::Set(out.mutable_xyz(), _in.Xyz());
  out.set_use_parent_model_frame(_in.UseParentModelFrame());
  out.set_damping(_in.Damping());
  out.set_friction(_in.Friction());
  out.set_limit_lower(_in.Lower());
  out.set_limit_upper(_in.Upper());
  out.set_limit_effort(_in.Effort());
  out.set_limit_velocity(_in.MaxVelocity());

  // TODO(anyone) Only on SDF:
  // * initial position
  // * spring reference
  // * spring stiffness
  // * stiffness
  // * dissipation
  // Only on msg:
  // * position
  // * velocity
  // * force
  // * acceleration

  return out;
}

//////////////////////////////////////////////////
template<>
sdf::JointAxis ignition::gazebo::convert(const msgs::Axis &_in)
{
  sdf::JointAxis out;
  out.SetXyz(msgs::Convert(_in.xyz()));
  out.SetUseParentModelFrame(_in.use_parent_model_frame());
  out.SetDamping(_in.damping());
  out.SetFriction(_in.friction());
  out.SetLower(_in.limit_lower());
  out.SetUpper(_in.limit_upper());
  out.SetEffort(_in.limit_effort());
  out.SetMaxVelocity(_in.limit_velocity());
  return out;
}

//////////////////////////////////////////////////
template<>
msgs::Scene ignition::gazebo::convert(const sdf::Scene &_in)
{
  msgs::Scene out;
  // todo(anyone) add Name to sdf::Scene?
  // out.set_name(_in.Name());
  msgs::Set(out.mutable_ambient(), _in.Ambient());
  msgs::Set(out.mutable_background(), _in.Background());
  out.set_shadows(_in.Shadows());
  out.set_grid(_in.Grid());
  out.set_origin_visual(_in.OriginVisual());
  return out;
}

//////////////////////////////////////////////////
template<>
sdf::Scene ignition::gazebo::convert(const msgs::Scene &_in)
{
  sdf::Scene out;
  // todo(anyone) add SetName to sdf::Scene?
  // out.SetName(_in.name());
  out.SetAmbient(msgs::Convert(_in.ambient()));
  out.SetBackground(msgs::Convert(_in.background()));
  out.SetShadows(_in.shadows());
  out.SetGrid(_in.grid());
  out.SetOriginVisual(_in.origin_visual());
  return out;
}

//////////////////////////////////////////////////
void ignition::gazebo::set(msgs::SensorNoise *_msg, const sdf::Noise &_sdf)
{
  switch (_sdf.Type())
  {
    case sdf::NoiseType::GAUSSIAN:
      _msg->set_type(msgs::SensorNoise::GAUSSIAN);
      break;
    case sdf::NoiseType::GAUSSIAN_QUANTIZED:
      _msg->set_type(msgs::SensorNoise::GAUSSIAN_QUANTIZED);
      break;

    case sdf::NoiseType::NONE:
    default:
      _msg->set_type(msgs::SensorNoise::NONE);
      break;
  }

  _msg->set_mean(_sdf.Mean());
  _msg->set_stddev(_sdf.StdDev());
  _msg->set_bias_mean(_sdf.BiasMean());
  _msg->set_bias_stddev(_sdf.BiasStdDev());
  _msg->set_precision(_sdf.Precision());
  _msg->set_dynamic_bias_stddev(_sdf.DynamicBiasStdDev());
  _msg->set_dynamic_bias_correlation_time(_sdf.DynamicBiasCorrelationTime());
}

//////////////////////////////////////////////////
template<>
sdf::Noise ignition::gazebo::convert(const msgs::SensorNoise &_in)
{
  sdf::Noise out;

  switch (_in.type())
  {
    case msgs::SensorNoise::GAUSSIAN:
      out.SetType(sdf::NoiseType::GAUSSIAN);
      break;
    case msgs::SensorNoise::GAUSSIAN_QUANTIZED:
      out.SetType(sdf::NoiseType::GAUSSIAN_QUANTIZED);
      break;

    case msgs::SensorNoise::NONE:
    default:
      out.SetType(sdf::NoiseType::NONE);
      break;
  }

  out.SetMean(_in.mean());
  out.SetStdDev(_in.stddev());
  out.SetBiasMean(_in.bias_mean());
  out.SetBiasStdDev(_in.bias_stddev());
  out.SetPrecision(_in.precision());
  out.SetDynamicBiasStdDev(_in.dynamic_bias_stddev());
  out.SetDynamicBiasCorrelationTime(_in.dynamic_bias_correlation_time());
  return out;
}


//////////////////////////////////////////////////
template<>
msgs::Sensor ignition::gazebo::convert(const sdf::Sensor &_in)
{
  msgs::Sensor out;
  out.set_name(_in.Name());
  out.set_type(_in.TypeStr());
  out.set_update_rate(_in.UpdateRate());
  out.set_topic(_in.Topic());
  msgs::Set(out.mutable_pose(), _in.Pose());

  if (_in.Type() == sdf::SensorType::MAGNETOMETER)
  {
    if (_in.MagnetometerSensor())
    {
      msgs::MagnetometerSensor *sensor = out.mutable_magnetometer();
      if (_in.MagnetometerSensor()->XNoise().Type() != sdf::NoiseType::NONE)
      {
        ignition::gazebo::set(sensor->mutable_x_noise(),
            _in.MagnetometerSensor()->XNoise());
      }
      if (_in.MagnetometerSensor()->YNoise().Type() != sdf::NoiseType::NONE)
      {
        ignition::gazebo::set(sensor->mutable_y_noise(),
            _in.MagnetometerSensor()->YNoise());
      }
      if (_in.MagnetometerSensor()->ZNoise().Type() != sdf::NoiseType::NONE)
      {
        ignition::gazebo::set(sensor->mutable_z_noise(),
            _in.MagnetometerSensor()->ZNoise());
      }
    }
    else
    {
      ignerr << "Attempting to convert a magnetometer SDF sensor, but the "
        << "sensor pointer is null.\n";
    }
  }
  else if (_in.Type() == sdf::SensorType::CAMERA ||
           _in.Type() == sdf::SensorType::DEPTH_CAMERA)
  {
    if (_in.CameraSensor())
    {
      const sdf::Camera *sdfCam = _in.CameraSensor();
      msgs::CameraSensor *sensor = out.mutable_camera();
      sensor->set_horizontal_fov(sdfCam->HorizontalFov().Radian());
      sensor->mutable_image_size()->set_x(sdfCam->ImageWidth());
      sensor->mutable_image_size()->set_y(sdfCam->ImageHeight());
      sensor->set_near_clip(sdfCam->NearClip());
      sensor->set_far_clip(sdfCam->FarClip());
      sensor->set_save_enabled(sdfCam->SaveFrames());
      sensor->set_save_path(sdfCam->SaveFramesPath());
      sensor->set_image_format(sdfCam->PixelFormatStr());
      msgs::Distortion *dist = sensor->mutable_distortion();
      msgs::Set(dist->mutable_center(), sdfCam->DistortionCenter());
      dist->set_k1(sdfCam->DistortionK1());
      dist->set_k2(sdfCam->DistortionK2());
      dist->set_k3(sdfCam->DistortionK3());
      dist->set_p1(sdfCam->DistortionP1());
      dist->set_p2(sdfCam->DistortionP2());
    }
    else
    {
      ignerr << "Attempting to convert a camera SDF sensor, but the "
        << "sensor pointer is null.\n";
    }
  }
  else if (_in.Type() == sdf::SensorType::ALTIMETER)
  {
    if (_in.AltimeterSensor())
    {
      msgs::AltimeterSensor *sensor = out.mutable_altimeter();

      if (_in.AltimeterSensor()->VerticalPositionNoise().Type()
          != sdf::NoiseType::NONE)
      {
        ignition::gazebo::set(sensor->mutable_vertical_position_noise(),
            _in.AltimeterSensor()->VerticalPositionNoise());
      }
      if (_in.AltimeterSensor()->VerticalVelocityNoise().Type()
          != sdf::NoiseType::NONE)
      {
        ignition::gazebo::set(sensor->mutable_vertical_velocity_noise(),
            _in.AltimeterSensor()->VerticalVelocityNoise());
      }
    }
    else
    {
      ignerr << "Attempting to convert an altimeter SDF sensor, but the "
        << "sensor pointer is null.\n";
    }
  }
  else if (_in.Type() == sdf::SensorType::AIR_PRESSURE)
  {
    if (_in.AirPressureSensor())
    {
      msgs::AirPressureSensor *sensor = out.mutable_air_pressure();

      if (_in.AirPressureSensor()->PressureNoise().Type()
          != sdf::NoiseType::NONE)
      {
        ignition::gazebo::set(sensor->mutable_pressure_noise(),
            _in.AirPressureSensor()->PressureNoise());
      }
      sensor->set_reference_altitude(
          _in.AirPressureSensor()->ReferenceAltitude());
    }
    else
    {
      ignerr << "Attempting to convert an air pressure SDF sensor, but the "
        << "sensor pointer is null.\n";
    }
  }
  else if (_in.Type() == sdf::SensorType::IMU)
  {
    if (_in.ImuSensor())
    {
      const sdf::Imu *sdfImu = _in.ImuSensor();
      msgs::IMUSensor *sensor = out.mutable_imu();

      if (sdfImu->LinearAccelerationXNoise().Type() != sdf::NoiseType::NONE)
      {
        ignition::gazebo::set(
            sensor->mutable_linear_acceleration()->mutable_x_noise(),
            sdfImu->LinearAccelerationXNoise());
      }
      if (sdfImu->LinearAccelerationYNoise().Type() != sdf::NoiseType::NONE)
      {
        ignition::gazebo::set(
            sensor->mutable_linear_acceleration()->mutable_y_noise(),
            sdfImu->LinearAccelerationYNoise());
      }
      if (sdfImu->LinearAccelerationZNoise().Type() != sdf::NoiseType::NONE)
      {
        ignition::gazebo::set(
            sensor->mutable_linear_acceleration()->mutable_z_noise(),
            sdfImu->LinearAccelerationZNoise());
      }

      if (sdfImu->AngularVelocityXNoise().Type() != sdf::NoiseType::NONE)
      {
        ignition::gazebo::set(
            sensor->mutable_angular_velocity()->mutable_x_noise(),
            sdfImu->AngularVelocityXNoise());
      }
      if (sdfImu->AngularVelocityYNoise().Type() != sdf::NoiseType::NONE)
      {
        ignition::gazebo::set(
            sensor->mutable_angular_velocity()->mutable_y_noise(),
            sdfImu->AngularVelocityYNoise());
      }
      if (sdfImu->AngularVelocityZNoise().Type() != sdf::NoiseType::NONE)
      {
        ignition::gazebo::set(
            sensor->mutable_angular_velocity()->mutable_z_noise(),
            sdfImu->AngularVelocityZNoise());
      }
      sensor->mutable_orientation_ref_frame()->set_localization(
          sdfImu->Localization());

      msgs::Set(sensor->mutable_orientation_ref_frame()->mutable_custom_rpy(),
        sdfImu->CustomRpy());
      sensor->mutable_orientation_ref_frame()->set_custom_rpy_parent_frame(
          sdfImu->CustomRpyParentFrame());

      msgs::Set(
          sensor->mutable_orientation_ref_frame()->mutable_gravity_dir_x(),
          sdfImu->GravityDirX());
      sensor->mutable_orientation_ref_frame()->set_gravity_dir_x_parent_frame(
          sdfImu->GravityDirXParentFrame());
    }
    else
    {
      ignerr << "Attempting to convert an IMU SDF sensor, but the "
        << "sensor pointer is null.\n";
    }
  }
  else if (_in.Type() == sdf::SensorType::LIDAR ||
           _in.Type() == sdf::SensorType::GPU_LIDAR)
  {
    if (_in.LidarSensor())
    {
      const sdf::Lidar *sdfLidar = _in.LidarSensor();
      msgs::LidarSensor *sensor = out.mutable_lidar();

      if (sdfLidar->LidarNoise().Type() != sdf::NoiseType::NONE)
      {
        ignition::gazebo::set(sensor->mutable_noise(), sdfLidar->LidarNoise());
      }
      sensor->set_horizontal_samples(sdfLidar->HorizontalScanSamples());
      sensor->set_horizontal_resolution(sdfLidar->HorizontalScanResolution());
      sensor->set_horizontal_min_angle(
          sdfLidar->HorizontalScanMinAngle().Radian());
      sensor->set_horizontal_max_angle(
          sdfLidar->HorizontalScanMaxAngle().Radian());

      sensor->set_vertical_samples(sdfLidar->VerticalScanSamples());
      sensor->set_vertical_resolution(sdfLidar->VerticalScanResolution());
      sensor->set_vertical_min_angle(sdfLidar->VerticalScanMinAngle().Radian());
      sensor->set_vertical_max_angle(sdfLidar->VerticalScanMaxAngle().Radian());

      sensor->set_range_min(sdfLidar->RangeMin());
      sensor->set_range_max(sdfLidar->RangeMax());
      sensor->set_range_resolution(sdfLidar->RangeResolution());
    }
    else
    {
      ignerr << "Attempting to convert a Lidar SDF sensor, but the "
        << "sensor pointer is null.\n";
    }
  }
  return out;
}

//////////////////////////////////////////////////
template<>
sdf::Sensor ignition::gazebo::convert(const msgs::Sensor &_in)
{
  sdf::Sensor out;
  out.SetName(_in.name());
  if (!out.SetType(_in.type()))
    ignerr << "Failed to set the sensor type from [" << _in.type() << "]\n";

  out.SetUpdateRate(_in.update_rate());
  out.SetTopic(_in.topic());
  out.SetPose(msgs::Convert(_in.pose()));
  if (out.Type() == sdf::SensorType::MAGNETOMETER)
  {
    sdf::Magnetometer sensor;
    if (_in.has_magnetometer())
    {
      if (_in.magnetometer().has_x_noise())
      {
        sensor.SetXNoise(ignition::gazebo::convert<sdf::Noise>(
              _in.magnetometer().x_noise()));
      }
      if (_in.magnetometer().has_y_noise())
      {
        sensor.SetYNoise(ignition::gazebo::convert<sdf::Noise>(
              _in.magnetometer().y_noise()));
      }
      if (_in.magnetometer().has_z_noise())
      {
        sensor.SetZNoise(ignition::gazebo::convert<sdf::Noise>(
              _in.magnetometer().z_noise()));
      }
    }
    else
    {
      ignerr << "Attempting to convert a magnetometer sensor message, but the "
        << "message does not have a magnetometer nested message.\n";
    }

    out.SetMagnetometerSensor(sensor);
  }
  else if (out.Type() == sdf::SensorType::CAMERA ||
           out.Type() == sdf::SensorType::DEPTH_CAMERA)
  {
    sdf::Camera sensor;

    if (_in.has_camera())
    {
      sensor.SetHorizontalFov(_in.camera().horizontal_fov());
      sensor.SetImageWidth(_in.camera().image_size().x());
      sensor.SetImageHeight(_in.camera().image_size().y());
      sensor.SetPixelFormatStr(_in.camera().image_format());
      sensor.SetNearClip(_in.camera().near_clip());
      sensor.SetFarClip(_in.camera().far_clip());
      sensor.SetSaveFrames(_in.camera().save_enabled());
      sensor.SetSaveFramesPath(_in.camera().save_path());
      if (_in.camera().has_distortion())
      {
        sensor.SetDistortionK1(_in.camera().distortion().k1());
        sensor.SetDistortionK2(_in.camera().distortion().k2());
        sensor.SetDistortionK3(_in.camera().distortion().k3());
        sensor.SetDistortionP1(_in.camera().distortion().p1());
        sensor.SetDistortionP2(_in.camera().distortion().p2());
        sensor.SetDistortionCenter(
            msgs::Convert(_in.camera().distortion().center()));
      }
    }
    else
    {
      ignerr << "Attempting to convert a camera sensor message, but the "
        << "message does not have a camera nested message.\n";
    }

    out.SetCameraSensor(sensor);
  }
  else if (out.Type() == sdf::SensorType::ALTIMETER)
  {
    sdf::Altimeter sensor;
    if (_in.has_altimeter())
    {
      if (_in.altimeter().has_vertical_position_noise())
      {
        sensor.SetVerticalPositionNoise(ignition::gazebo::convert<sdf::Noise>(
              _in.altimeter().vertical_position_noise()));
      }

      if (_in.altimeter().has_vertical_velocity_noise())
      {
        sensor.SetVerticalVelocityNoise(ignition::gazebo::convert<sdf::Noise>(
              _in.altimeter().vertical_velocity_noise()));
      }
    }
    else
    {
      ignerr << "Attempting to convert an altimeter sensor message, but the "
        << "message does not have a altimeter nested message.\n";
    }

    out.SetAltimeterSensor(sensor);
  }
<<<<<<< HEAD

=======
  else if (out.Type() == sdf::SensorType::AIR_PRESSURE)
  {
    sdf::AirPressure sensor;
    if (_in.has_air_pressure())
    {
      if (_in.air_pressure().has_pressure_noise())
      {
        sensor.SetPressureNoise(ignition::gazebo::convert<sdf::Noise>(
              _in.air_pressure().pressure_noise()));
      }

      sensor.SetReferenceAltitude(_in.air_pressure().reference_altitude());
    }
    else
    {
      ignerr << "Attempting to convert an air pressure sensor message, but the "
        << "message does not have an air pressure nested message.\n";
    }

    out.SetAirPressureSensor(sensor);
  }
  else if (out.Type() == sdf::SensorType::IMU)
  {
    sdf::Imu sensor;
    if (_in.has_imu())
    {
      if (_in.imu().has_linear_acceleration())
      {
        if (_in.imu().linear_acceleration().has_x_noise())
        {
          sensor.SetLinearAccelerationXNoise(
              ignition::gazebo::convert<sdf::Noise>(
                _in.imu().linear_acceleration().x_noise()));
        }
        if (_in.imu().linear_acceleration().has_y_noise())
        {
          sensor.SetLinearAccelerationYNoise(
              ignition::gazebo::convert<sdf::Noise>(
                _in.imu().linear_acceleration().y_noise()));
        }
        if (_in.imu().linear_acceleration().has_z_noise())
        {
          sensor.SetLinearAccelerationZNoise(
              ignition::gazebo::convert<sdf::Noise>(
                _in.imu().linear_acceleration().z_noise()));
        }
      }

      if (_in.imu().has_angular_velocity())
      {
        if (_in.imu().angular_velocity().has_x_noise())
        {
          sensor.SetAngularVelocityXNoise(
              ignition::gazebo::convert<sdf::Noise>(
                _in.imu().angular_velocity().x_noise()));
        }
        if (_in.imu().angular_velocity().has_y_noise())
        {
          sensor.SetAngularVelocityYNoise(
              ignition::gazebo::convert<sdf::Noise>(
                _in.imu().angular_velocity().y_noise()));
        }
        if (_in.imu().angular_velocity().has_z_noise())
        {
          sensor.SetAngularVelocityZNoise(
              ignition::gazebo::convert<sdf::Noise>(
                _in.imu().angular_velocity().z_noise()));
        }
      }

      if (_in.imu().has_orientation_ref_frame())
      {
        sensor.SetLocalization(
            _in.imu().orientation_ref_frame().localization());

        if (_in.imu().orientation_ref_frame().has_custom_rpy())
        {
          sensor.SetCustomRpy(
              msgs::Convert(_in.imu().orientation_ref_frame().custom_rpy()));
          sensor.SetCustomRpyParentFrame(
              _in.imu().orientation_ref_frame().custom_rpy_parent_frame());
        }

        if (_in.imu().orientation_ref_frame().has_gravity_dir_x())
        {
          sensor.SetGravityDirX(msgs::Convert(
                _in.imu().orientation_ref_frame().gravity_dir_x()));
          sensor.SetGravityDirXParentFrame(
              _in.imu().orientation_ref_frame().gravity_dir_x_parent_frame());
        }
      }
    }
    else
    {
      ignerr << "Attempting to convert an IMU sensor message, but the "
        << "message does not have an IMU nested message.\n";
    }

    out.SetImuSensor(sensor);
  }
  else if (out.Type() == sdf::SensorType::GPU_LIDAR ||
           out.Type() == sdf::SensorType::LIDAR)
  {
    sdf::Lidar sensor;
    if (_in.has_lidar())
    {
      sensor.SetHorizontalScanSamples(_in.lidar().horizontal_samples());
      sensor.SetHorizontalScanResolution(_in.lidar().horizontal_resolution());
      sensor.SetHorizontalScanMinAngle(_in.lidar().horizontal_min_angle());
      sensor.SetHorizontalScanMaxAngle(_in.lidar().horizontal_max_angle());

      sensor.SetVerticalScanSamples(_in.lidar().vertical_samples());
      sensor.SetVerticalScanResolution(_in.lidar().vertical_resolution());
      sensor.SetVerticalScanMinAngle(_in.lidar().vertical_min_angle());
      sensor.SetVerticalScanMaxAngle(_in.lidar().vertical_max_angle());

      sensor.SetRangeMin(_in.lidar().range_min());
      sensor.SetRangeMax(_in.lidar().range_max());
      sensor.SetRangeResolution(_in.lidar().range_resolution());

      if (_in.lidar().has_noise())
      {
        sensor.SetLidarNoise(ignition::gazebo::convert<sdf::Noise>(
              _in.lidar().noise()));
      }
    }
    else
    {
      ignerr << "Attempting to convert a lidar sensor message, but the "
        << "message does not have a lidar nested message.\n";
    }

    out.SetLidarSensor(sensor);
  }
>>>>>>> 40f05d52
  return out;
}

//////////////////////////////////////////////////
template<>
msgs::WorldStatistics ignition::gazebo::convert(const gazebo::UpdateInfo &_in)
{
  msgs::WorldStatistics out;
  out.set_iterations(_in.iterations);
  out.set_paused(_in.paused);
  out.mutable_sim_time()->CopyFrom(convert<msgs::Time>(_in.simTime));
  out.mutable_real_time()->CopyFrom(convert<msgs::Time>(_in.realTime));
  out.mutable_step_size()->CopyFrom(convert<msgs::Time>(_in.dt));
  return out;
}

//////////////////////////////////////////////////
template<>
gazebo::UpdateInfo ignition::gazebo::convert(const msgs::WorldStatistics &_in)
{
  gazebo::UpdateInfo out;
  out.iterations = _in.iterations();
  out.paused = _in.paused();
  out.simTime = convert<std::chrono::steady_clock::duration>(_in.sim_time());
  out.realTime = convert<std::chrono::steady_clock::duration>(_in.real_time());
  out.dt = convert<std::chrono::steady_clock::duration>(_in.step_size());
  return out;
}<|MERGE_RESOLUTION|>--- conflicted
+++ resolved
@@ -845,9 +845,6 @@
 
     out.SetAltimeterSensor(sensor);
   }
-<<<<<<< HEAD
-
-=======
   else if (out.Type() == sdf::SensorType::AIR_PRESSURE)
   {
     sdf::AirPressure sensor;
@@ -982,7 +979,6 @@
 
     out.SetLidarSensor(sensor);
   }
->>>>>>> 40f05d52
   return out;
 }
 
