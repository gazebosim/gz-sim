/*
 * Copyright (C) 2023 Open Source Robotics Foundation
 *
 * Licensed under the Apache License, Version 2.0 (the "License");
 * you may not use this file except in compliance with the License.
 * You may obtain a copy of the License at
 *
 *     http://www.apache.org/licenses/LICENSE-2.0
 *
 * Unless required by applicable law or agreed to in writing, software
 * distributed under the License is distributed on an "AS IS" BASIS,
 * WITHOUT WARRANTIES OR CONDITIONS OF ANY KIND, either express or implied.
 * See the License for the specific language governing permissions and
 * limitations under the License.
 *
 */

#include "MeshInertiaCalculator.hh"

#include <algorithm>
#include <numeric>
#include <optional>
#include <vector>

#include <sdf/CustomInertiaCalcProperties.hh>
#include <sdf/Types.hh>

#include <gz/sim/Util.hh>

#include <gz/common/MeshManager.hh>
#include <gz/common/SubMesh.hh>

#include <gz/math/Vector3.hh>
#include <gz/math/Pose3.hh>
#include <gz/math/MassMatrix3.hh>
#include <gz/math/Helpers.hh>
#include <gz/math/Inertial.hh>
#include <gz/math/Quaternion.hh>

using namespace gz;
using namespace sim;

//////////////////////////////////////////////////
bool MeshInertiaCalculator::CorrectMassMatrix(
    math::MassMatrix3d &_massMatrix, double _tol)
{
  if (_massMatrix.IsValid())
    return true;

  if (!_massMatrix.IsPositive())
    return false;

  math::Quaterniond principalAxesOffset = _massMatrix.PrincipalAxesOffset();
  math::Vector3d principalMoments = _massMatrix.PrincipalMoments();

  // Track elements in principalMoments in ascending order using a sorted
  // indices array, i.e. sortedIndices[0] should point to the index in
  // principalMoments containing the smallest value, while sortedIndices[2]
  // should point to the index in principalMoments containing the largest value.
  std::vector<int> sortedIndices(3);
  std::iota(sortedIndices.begin(), sortedIndices.end(), 0);
  std::sort(sortedIndices.begin(), sortedIndices.end(), [&](int i, int j)
      { return principalMoments[i] < principalMoments[j]; } );

  // Check if principal moments are within tol of satisfying the
  // triangle inequality.
  const double ratio =
      (principalMoments[sortedIndices[0]] + principalMoments[sortedIndices[1]])
      / principalMoments[sortedIndices[2]];
  if ((1.0 - ratio) > _tol)
  {
    // The error is outside of tol so do not attempt to correct the mass matrix.
    return false;
  }
  // Scale the 2 smaller elements in principalMoments so that they
  // satisfy the triangle inequality
  const double scale = 1.0 / ratio;
  math::Vector3d correctedPrincipalMoments = principalMoments;
  correctedPrincipalMoments[sortedIndices[0]] *= scale;
  correctedPrincipalMoments[sortedIndices[1]] *= scale;

  // Recompute mass matrx with corrected principal moments.
  math::MassMatrix3d correctedPrincipalMassMatrix(_massMatrix.Mass(),
      correctedPrincipalMoments, math::Vector3d::Zero);
  math::Inertiald correctedPrincipalMassMatrixWithAxesOffset(
      correctedPrincipalMassMatrix,
      math::Pose3d(math::Vector3d::Zero, principalAxesOffset));
  _massMatrix.SetMoi(correctedPrincipalMassMatrixWithAxesOffset.Moi());

  return true;
}

//////////////////////////////////////////////////
void MeshInertiaCalculator::GetMeshTriangles(
  std::vector<Triangle> &_triangles,
  const gz::math::Vector3d &_meshScale,
  const gz::common::SubMesh* _subMesh)
{
  // Get the vertices & indices of the mesh
  double* vertArray = nullptr;
  int* indArray = nullptr;
  _subMesh->FillArrays(&vertArray, &indArray);

  // Add check to see if size of the ind array is divisible by 3
  for (unsigned int i = 0; i < _subMesh->IndexCount(); i += 3)
  {
    Triangle triangle;
    triangle.v0.X() = vertArray[static_cast<ptrdiff_t>(3 * indArray[i])];
    triangle.v0.Y() = vertArray[static_cast<ptrdiff_t>(3 * indArray[i] + 1)];
    triangle.v0.Z() = vertArray[static_cast<ptrdiff_t>(3 * indArray[i] + 2)];
    triangle.v1.X() = vertArray[static_cast<ptrdiff_t>(3 * indArray[i+1])];
    triangle.v1.Y() = vertArray[static_cast<ptrdiff_t>(3 * indArray[i+1] + 1)];
    triangle.v1.Z() = vertArray[static_cast<ptrdiff_t>(3 * indArray[i+1] + 2)];
    triangle.v2.X() = vertArray[static_cast<ptrdiff_t>(3 * indArray[i+2])];
    triangle.v2.Y() = vertArray[static_cast<ptrdiff_t>(3 * indArray[i+2] + 1)];
    triangle.v2.Z() = vertArray[static_cast<ptrdiff_t>(3 * indArray[i+2] + 2)];

    // Apply mesh scale to the triangle coordinates
    triangle.v0 = triangle.v0 * _meshScale;
    triangle.v1 = triangle.v1 * _meshScale;
    triangle.v2 = triangle.v2 * _meshScale;

    triangle.centroid = (triangle.v0 + triangle.v1 + triangle.v2) / 3;
    _triangles.push_back(triangle);
  }
}

//////////////////////////////////////////////////
void MeshInertiaCalculator::CalculateMassProperties(
  const std::vector<Triangle>& _triangles,
  double _density,
  gz::math::MassMatrix3d& _massMatrix,
  gz::math::Pose3d& _centreOfMass)
{
  // Some coefficients for the calculation of integral terms
  const double coefficients[10] = {1.0 / 6,   1.0 / 24, 1.0 / 24, 1.0 / 24,
                                   1.0 / 60,  1.0 / 60, 1.0 / 60, 1.0 / 120,
                                   1.0 / 120, 1.0 / 120};

  // Number of triangles of in the mesh
  std::size_t numTriangles = _triangles.size();

  // Vector to store cross products of 2 vectors of the triangles
  std::vector<gz::math::Vector3d> crosses(numTriangles);

  // Caculating cross products of 2 vectors emerging from a common vertex
  // This basically gives a vector normal to the plane of triangle
  for (std::size_t i = 0; i < numTriangles; ++i)
  {
    crosses[i] =
      (_triangles[i].v1 - _triangles[i].v0).Cross(
        _triangles[i].v2 - _triangles[i].v0);
  }

  // Calculate subexpressions of the integral
  std::vector<gz::math::Vector3d> f1(numTriangles), f2(numTriangles),
  f3(numTriangles), g0(numTriangles), g1(numTriangles), g2(numTriangles);

  for (std::size_t i = 0; i < numTriangles; ++i)
  {
      f1[i] = _triangles[i].v0 + _triangles[i].v1 + _triangles[i].v2;
      f2[i] = _triangles[i].v0 * _triangles[i].v0 +
              _triangles[i].v1 * _triangles[i].v1 +
              _triangles[i].v0 * _triangles[i].v1 +
              _triangles[i].v2 * f1[i];
      f3[i] = _triangles[i].v0 * _triangles[i].v0 * _triangles[i].v0 +
              _triangles[i].v0 * _triangles[i].v0 * _triangles[i].v1 +
              _triangles[i].v0 * _triangles[i].v1 * _triangles[i].v1 +
              _triangles[i].v1 * _triangles[i].v1 * _triangles[i].v1 +
              _triangles[i].v2 * f2[i];
      g0[i] = f2[i] + (_triangles[i].v0 + f1[i]) * (_triangles[i].v0);
      g1[i] = f2[i] + (_triangles[i].v1 + f1[i]) * (_triangles[i].v1);
      g2[i] = f2[i] + (_triangles[i].v2 + f1[i]) * (_triangles[i].v2);
  }

  // Calculate integral terms
  std::vector<double> integral(10);
  for (std::size_t i = 0; i < numTriangles; ++i)
  {
      double x0 = _triangles[i].v0.X();
      double y0 = _triangles[i].v0.Y();
      double z0 = _triangles[i].v0.Z();
      double x1 = _triangles[i].v1.X();
      double y1 = _triangles[i].v1.Y();
      double z1 = _triangles[i].v1.Z();
      double x2 = _triangles[i].v2.X();
      double y2 = _triangles[i].v2.Y();
      double z2 = _triangles[i].v2.Z();
      integral[0] += crosses[i].X() * f1[i].X();
      integral[1] += crosses[i].X() * f2[i].X();
      integral[2] += crosses[i].Y() * f2[i].Y();
      integral[3] += crosses[i].Z() * f2[i].Z();
      integral[4] += crosses[i].X() * f3[i].X();
      integral[5] += crosses[i].Y() * f3[i].Y();
      integral[6] += crosses[i].Z() * f3[i].Z();
      integral[7] += crosses[i].X() *
        (y0 * g0[i].X() + y1 * g1[i].X() + y2 * g2[i].X());
      integral[8] += crosses[i].Y() *
        (z0 * g0[i].Y() + z1 * g1[i].Y() + z2 * g2[i].Y());
      integral[9] += crosses[i].Z() *
        (x0 * g0[i].Z() + x1 * g1[i].Z() + x2 * g2[i].Z());
  }

  for (int i = 0; i < 10; ++i)
  {
      integral[i] *= coefficients[i];
  }

  // Accumulate the result and add it to MassMatrix object of gz::math
  double volume = integral[0];
  double mass = volume * _density;
  _centreOfMass.SetX(integral[1] / volume);
  _centreOfMass.SetY(integral[2] / volume);
  _centreOfMass.SetZ(integral[3] / volume);
  gz::math::Vector3d ixxyyzz = gz::math::Vector3d();
  gz::math::Vector3d ixyxzyz = gz::math::Vector3d();

  // Diagonal Elements of the Mass Matrix
  ixxyyzz.X() = (integral[5] + integral[6] - volume *
                (_centreOfMass.Y() * _centreOfMass.Y() +
                _centreOfMass.Z() * _centreOfMass.Z()));
  ixxyyzz.Y() = (integral[4] + integral[6] - volume *
                (_centreOfMass.Z() * _centreOfMass.Z() +
                _centreOfMass.X() * _centreOfMass.X()));
  ixxyyzz.Z() = integral[4] + integral[5] - volume *
                (_centreOfMass.X() * _centreOfMass.X() +
                _centreOfMass.Y() * _centreOfMass.Y());

  // Off Diagonal Elements of the Mass Matrix
  ixyxzyz.X() = -(integral[7] - volume * _centreOfMass.X() * _centreOfMass.Y());
  ixyxzyz.Y() = -(integral[9] - volume * _centreOfMass.X() * _centreOfMass.Z());
  ixyxzyz.Z() = -(integral[8] - volume * _centreOfMass.Y() * _centreOfMass.Z());

  // Set the values in the MassMatrix object
  _massMatrix.SetMass(mass);
  _massMatrix.SetDiagonalMoments(ixxyyzz * _density);
  _massMatrix.SetOffDiagonalMoments(ixyxzyz * _density);
}

//////////////////////////////////////////////////
std::optional<gz::math::Inertiald> MeshInertiaCalculator::operator()
  (sdf::Errors &_errors,
  const sdf::CustomInertiaCalcProperties& _calculatorParams)
{
  const double density = _calculatorParams.Density();

  auto sdfMesh = _calculatorParams.Mesh();

  if (sdfMesh == std::nullopt)
  {
    gzerr << "Could not calculate inertia for mesh "
              "as mesh SDF is std::nullopt" << std::endl;
    _errors.push_back({sdf::ErrorCode::FATAL_ERROR,
        "Could not calculate mesh inertia as mesh SDF is"
        "std::nullopt"});
    return std::nullopt;
  }

  const common::Mesh *mesh = loadMesh(*sdfMesh);
<<<<<<< HEAD
=======
  if (!mesh)
  {
    gzerr << "Failed to load mesh: " << sdfMesh->Uri() << std::endl;
    _errors.push_back({sdf::ErrorCode::FATAL_ERROR,
        "Could not calculate mesh inertia as mesh is not loaded."});
    return std::nullopt;
  }
>>>>>>> 219e70b6

  // Compute inertia for each submesh then sum up to get the final inertia
  // values.
  gz::math::Inertiald meshInertial;
  for (unsigned int i = 0; i < mesh->SubMeshCount(); ++i)
  {
    std::vector<Triangle> meshTriangles;
    gz::math::MassMatrix3d meshMassMatrix;
    gz::math::Pose3d centreOfMass;

    // Create a list of Triangle objects from the mesh vertices and indices
    auto submesh = mesh->SubMeshByIndex(i).lock();
    this->GetMeshTriangles(meshTriangles, sdfMesh->Scale(), submesh.get());

    // Calculate mesh mass properties
    this->CalculateMassProperties(meshTriangles, density,
      meshMassMatrix, centreOfMass);

<<<<<<< HEAD
    if (!meshMassMatrix.IsValid())
    {
      gzwarn << "Auto-calculated mass matrix is invalid for mesh: "
             << mesh->Name() << ", submesh index: " << i << "."
             << std::endl;
      if (!this->CorrectMassMatrix(meshMassMatrix))
      {
        gzwarn << "  Unable to correct mass matrix. Skipping submesh."
               << std::endl;
        continue;
      }
      gzwarn << "  Successfully corrected mass matrix."
             << std::endl;
    }
    meshInertial += gz::math::Inertiald(meshMassMatrix, centreOfMass);
  }

  if (meshInertial.MassMatrix().Mass() > 0.0 &&
      meshInertial.MassMatrix().IsValid())
  {
    return meshInertial;
  }
  else
  {
    gzerr << "Failed to computed valid inertia in MeshInertiaCalculator. "
          << "Ensure that the mesh is water tight, or try optimizing the mesh "
          << "by setting the //mesh/@optimization attribute in SDF to "
          << "`convex_hull` or `convex_decomposition`."
          << std::endl;
  }

  return std::nullopt;
=======
    if (meshMassMatrix.IsValid())
      meshInertial += gz::math::Inertiald(meshMassMatrix, centreOfMass);
  }

  if (meshInertial.MassMatrix().Mass() <= 0.0 ||
      !meshInertial.MassMatrix().IsValid())
  {
    gzerr << "Failed to computed valid inertia in MeshInertiaCalculator. "
          << "Ensure that the mesh is water tight, or try optimizing the mesh "
          << "by setting the //mesh/@optimization attribute in SDF to "
          << "`convex_hull` or `convex_decomposition`."
          << std::endl;
    _errors.push_back({sdf::ErrorCode::WARNING,
        "Could not calculate valid mesh inertia"});
    return std::nullopt;
  }

  return meshInertial;
>>>>>>> 219e70b6
}<|MERGE_RESOLUTION|>--- conflicted
+++ resolved
@@ -94,7 +94,7 @@
 void MeshInertiaCalculator::GetMeshTriangles(
   std::vector<Triangle> &_triangles,
   const gz::math::Vector3d &_meshScale,
-  const gz::common::SubMesh* _subMesh)
+  const gz::common::SubMesh *_subMesh)
 {
   // Get the vertices & indices of the mesh
   double* vertArray = nullptr;
@@ -257,16 +257,6 @@
   }
 
   const common::Mesh *mesh = loadMesh(*sdfMesh);
-<<<<<<< HEAD
-=======
-  if (!mesh)
-  {
-    gzerr << "Failed to load mesh: " << sdfMesh->Uri() << std::endl;
-    _errors.push_back({sdf::ErrorCode::FATAL_ERROR,
-        "Could not calculate mesh inertia as mesh is not loaded."});
-    return std::nullopt;
-  }
->>>>>>> 219e70b6
 
   // Compute inertia for each submesh then sum up to get the final inertia
   // values.
@@ -285,7 +275,6 @@
     this->CalculateMassProperties(meshTriangles, density,
       meshMassMatrix, centreOfMass);
 
-<<<<<<< HEAD
     if (!meshMassMatrix.IsValid())
     {
       gzwarn << "Auto-calculated mass matrix is invalid for mesh: "
@@ -303,26 +292,6 @@
     meshInertial += gz::math::Inertiald(meshMassMatrix, centreOfMass);
   }
 
-  if (meshInertial.MassMatrix().Mass() > 0.0 &&
-      meshInertial.MassMatrix().IsValid())
-  {
-    return meshInertial;
-  }
-  else
-  {
-    gzerr << "Failed to computed valid inertia in MeshInertiaCalculator. "
-          << "Ensure that the mesh is water tight, or try optimizing the mesh "
-          << "by setting the //mesh/@optimization attribute in SDF to "
-          << "`convex_hull` or `convex_decomposition`."
-          << std::endl;
-  }
-
-  return std::nullopt;
-=======
-    if (meshMassMatrix.IsValid())
-      meshInertial += gz::math::Inertiald(meshMassMatrix, centreOfMass);
-  }
-
   if (meshInertial.MassMatrix().Mass() <= 0.0 ||
       !meshInertial.MassMatrix().IsValid())
   {
@@ -337,5 +306,4 @@
   }
 
   return meshInertial;
->>>>>>> 219e70b6
 }