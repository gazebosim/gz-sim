--- conflicted
+++ resolved
@@ -256,7 +256,13 @@
   }
 
   const common::Mesh *mesh = loadMesh(*sdfMesh);
-<<<<<<< HEAD
+  if (!mesh)
+  {
+    gzerr << "Failed to load mesh: " << sdfMesh->Uri() << std::endl;
+    _errors.push_back({sdf::ErrorCode::FATAL_ERROR,
+        "Could not calculate mesh inertia as mesh is not loaded."});
+    return std::nullopt;
+  }
 
   // Compute inertia for each submesh then sum up to get the final inertia
   // values.
@@ -305,62 +311,5 @@
     return std::nullopt;
   }
 
-=======
-  if (!mesh)
-  {
-    gzerr << "Failed to load mesh: " << sdfMesh->Uri() << std::endl;
-    _errors.push_back({sdf::ErrorCode::FATAL_ERROR,
-        "Could not calculate mesh inertia as mesh is not loaded."});
-    return std::nullopt;
-  }
-
-  // Compute inertia for each submesh then sum up to get the final inertia
-  // values.
-  gz::math::Inertiald meshInertial;
-  for (unsigned int i = 0; i < mesh->SubMeshCount(); ++i)
-  {
-    std::vector<Triangle> meshTriangles;
-    gz::math::MassMatrix3d meshMassMatrix;
-    gz::math::Pose3d centreOfMass;
-
-    // Create a list of Triangle objects from the mesh vertices and indices
-    auto submesh = mesh->SubMeshByIndex(i).lock();
-    this->GetMeshTriangles(meshTriangles, sdfMesh->Scale(), submesh.get());
-
-    // Calculate mesh mass properties
-    this->CalculateMassProperties(meshTriangles, density,
-      meshMassMatrix, centreOfMass);
-
-    if (!meshMassMatrix.IsValid())
-    {
-      gzwarn << "Auto-calculated mass matrix is invalid for mesh: "
-             << mesh->Name() << ", submesh index: " << i << "."
-             << std::endl;
-      if (!this->CorrectMassMatrix(meshMassMatrix))
-      {
-        gzwarn << "  Unable to correct mass matrix. Skipping submesh."
-               << std::endl;
-        continue;
-      }
-      gzwarn << "  Successfully corrected mass matrix."
-             << std::endl;
-    }
-    meshInertial += gz::math::Inertiald(meshMassMatrix, centreOfMass);
-  }
-
-  if (meshInertial.MassMatrix().Mass() <= 0.0 ||
-      !meshInertial.MassMatrix().IsValid())
-  {
-    gzerr << "Failed to computed valid inertia in MeshInertiaCalculator. "
-          << "Ensure that the mesh is water tight, or try optimizing the mesh "
-          << "by setting the //mesh/@optimization attribute in SDF to "
-          << "`convex_hull` or `convex_decomposition`."
-          << std::endl;
-    _errors.push_back({sdf::ErrorCode::WARNING,
-        "Could not calculate valid mesh inertia"});
-    return std::nullopt;
-  }
-
->>>>>>> c3e84399
   return meshInertial;
 }