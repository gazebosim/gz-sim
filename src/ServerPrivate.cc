/*
 * Copyright (C) 2018 Open Source Robotics Foundation
 *
 * Licensed under the Apache License, Version 2.0 (the "License");
 * you may not use this file except in compliance with the License.
 * You may obtain a copy of the License at
 *
 *     http://www.apache.org/licenses/LICENSE-2.0
 *
 * Unless required by applicable law or agreed to in writing, software
 * distributed under the License is distributed on an "AS IS" BASIS,
 * WITHOUT WARRANTIES OR CONDITIONS OF ANY KIND, either express or implied.
 * See the License for the specific language governing permissions and
 * limitations under the License.
 *
*/
#include "ServerPrivate.hh"

#include <tinyxml2.h>

#include <sdf/Root.hh>
#include <sdf/World.hh>

#include <ignition/common/Console.hh>
<<<<<<< HEAD
#include <ignition/common/StringUtils.hh>
=======
>>>>>>> d66efe21
#include <ignition/common/Util.hh>

#include <ignition/fuel_tools/Interface.hh>

#include <ignition/gui/Application.hh>

#include "ignition/gazebo/Util.hh"
#include "SimulationRunner.hh"

using namespace ignition;
using namespace gazebo;

/// \brief This struct provides access to the record plugin SDF string
struct LoggingPlugin
{
  /// \brief Get the record plugin file name as a string
  /// \return A string that contains the record plugin file name.
  public: static std::string &LoggingPluginFileName()
  {
    static std::string recordPluginFileName =
      std::string("libignition-gazebo") +
      IGNITION_GAZEBO_MAJOR_VERSION_STR + "-log-system.so";
    return recordPluginFileName;
  }

  /// \brief Get the record plugin file name suffix as a string, without
  /// major version number.
  /// \return A string that contains the record plugin suffix.
  public: static std::string &LoggingPluginSuffix()
  {
    static std::string recordPluginSuffix = "-log-system.so";
    return recordPluginSuffix;
  }

  /// \brief Get the record plugin name as a string
  /// \return A string that contains the record plugin name.
  public: static std::string &RecordPluginName()
  {
    static std::string recordPluginName =
      "ignition::gazebo::systems::LogRecord";
    return recordPluginName;
  }

  /// \brief Get the record plugin as a string
  /// \return An SDF string that contains the record plugin.
  public: static std::string &RecordPluginSdf()
  {
    static std::string recordPlugin =
      std::string("<plugin filename='") + LoggingPluginFileName() +
      "' name='" + RecordPluginName() + "'></plugin>";
    return recordPlugin;
  }

  public: static std::string &PlaybackPluginName()
  {
    static std::string playbackPluginName =
      "ignition::gazebo::systems::LogPlayback";
    return playbackPluginName;
  }
};

//////////////////////////////////////////////////
ServerPrivate::ServerPrivate()
: systemLoader(std::make_shared<SystemLoader>())
{
  // Add the signal handler
  this->sigHandler.AddCallback(
      std::bind(&ServerPrivate::OnSignal, this, std::placeholders::_1));
}

//////////////////////////////////////////////////
ServerPrivate::~ServerPrivate()
{
  this->Stop();
  if (this->runThread.joinable())
  {
    this->runThread.join();
  }
}

//////////////////////////////////////////////////
void ServerPrivate::OnSignal(int _sig)
{
  igndbg << "Server received signal[" << _sig  << "]\n";
  this->Stop();
}

/////////////////////////////////////////////////
void ServerPrivate::Stop()
{
  this->running = false;
  for (std::unique_ptr<SimulationRunner> &runner : this->simRunners)
  {
    runner->Stop();
  }
}

/////////////////////////////////////////////////
bool ServerPrivate::Run(const uint64_t _iterations,
    std::optional<std::condition_variable *> _cond)
{
  this->runMutex.lock();
  this->running = true;
  if (_cond)
    _cond.value()->notify_all();
  this->runMutex.unlock();

  bool result = true;

  if (this->config.UseDistributedSimulation())
  {
    // Check for network ready (needed for distributed sim)
    bool networkReady = false;
    bool receivedStop = false;
    while (this->running && !networkReady && !receivedStop)
    {
      networkReady = true;
      for (const auto &runner : this->simRunners)
      {
        receivedStop |= runner->StopReceived();
        networkReady &= runner->Ready();
      }

      if (!networkReady && !receivedStop)
      {
        std::this_thread::sleep_for(std::chrono::milliseconds(50));
      }
    }

    if (!networkReady || receivedStop)
    {
      ignerr << "Failed to start network, simulation terminating" << std::endl;
      return false;
    }
  }

  // Minor performance tweak. In many situations there will only be one
  // simulation runner, and we can avoid using the thread pool.
  if (this->simRunners.size() == 1)
  {
    result = this->simRunners[0]->Run(_iterations);
  }
  else
  {
    for (std::unique_ptr<SimulationRunner> &runner : this->simRunners)
    {
      this->workerPool.AddWork([&runner, &_iterations] ()
        {
          runner->Run(_iterations);
        });
    }

    // Wait for the runner to complete.
    result = this->workerPool.WaitForResults();
  }

  this->running = false;
  return result;
}

//////////////////////////////////////////////////
void ServerPrivate::AddRecordPlugin(const ServerConfig &_config)
{
  const sdf::World *sdfWorld = this->sdfRoot.WorldByIndex(0);
  sdf::ElementPtr worldElem = sdfWorld->Element();

  // Check if there is already a record plugin specified
  if (worldElem->HasElement("plugin"))
  {
    sdf::ElementPtr pluginElem = worldElem->GetElement("plugin");
    while (pluginElem != nullptr)
    {
      sdf::ParamPtr pluginName = pluginElem->GetAttribute("name");
      sdf::ParamPtr pluginFileName = pluginElem->GetAttribute("filename");

      if (pluginName != nullptr && pluginFileName != nullptr)
      {
        // Found a logging plugin
        if (pluginFileName->GetAsString().find(
            LoggingPlugin::LoggingPluginSuffix()) != std::string::npos)
        {
          // If record plugin already specified in SDF, and record flags are
          //   specified on command line, replace SDF parameters with those on
          //   command line. (If none specified on command line, use those in
          //   SDF.)
          if (pluginName->GetAsString() == LoggingPlugin::RecordPluginName())
          {
            std::string recordPath = _config.LogRecordPath();
            std::string cmpPath = _config.LogRecordCompressPath();

            // Set record path
            if (!_config.LogRecordPath().empty())
            {
              bool overwriteSdf = false;
              // If <path> is specified in SDF, check whether to replace it
              if (pluginElem->HasElement("path") &&
                  !pluginElem->Get<std::string>("path").empty())
              {
                // If record path came from command line, overwrite SDF <path>
                if (_config.LogIgnoreSdfPath())
                {
                  overwriteSdf = true;
                }
                // TODO(anyone) In Ignition-D, remove this. <path> will be
                //   permanently ignored in favor of common::ignLogDirectory().
                //   Always overwrite SDF.
                // Otherwise, record path is same as the default timestamp log
                //   path. Take the path in SDF <path>.
                // Deprecated.
                else
                {
                  ignwarn << "--record-path is not specified on command line. "
                    << "<path> is specified in SDF. Will record to <path>. "
                    << "Console will be logged to [" << ignLogDirectory()
                    << "]. Note: In Ignition-D, <path> will be ignored, and "
                    << "all recordings will be written to default console log "
                    << "path if no path is specified on command line.\n";
                  overwriteSdf = false;

                  // Take <path> in SDF
                  recordPath = pluginElem->Get<std::string>("path");

                  // Update path for compressed file to match record path
                  cmpPath = std::string(recordPath);
                  if (!std::string(1, cmpPath.back()).compare(
                    ignition::common::separator("")))
                  {
                    // Remove the separator at end of path
                    cmpPath = cmpPath.substr(0, cmpPath.length() - 1);
                  }
                  cmpPath += ".zip";
                }
              }
              else
              {
                overwriteSdf = true;
              }

              if (overwriteSdf)
              {
                sdf::ElementPtr pathElem = std::make_shared<sdf::Element>();
                pathElem->SetName("path");
                pluginElem->AddElementDescription(pathElem);
                pathElem = pluginElem->GetElement("path");
                pathElem->AddValue("string", "", false, "");
                pathElem->Set<std::string>(recordPath);
              }
            }

            // If resource flag specified on command line, replace in SDF
            if (_config.LogRecordResources())
            {
              sdf::ElementPtr resourceElem = std::make_shared<sdf::Element>();
              resourceElem->SetName("record_resources");
              pluginElem->AddElementDescription(resourceElem);
              resourceElem = pluginElem->GetElement("record_resources");
              resourceElem->AddValue("bool", "false", false, "");
              resourceElem->Set<bool>(_config.LogRecordResources()
                ? true : false);
            }

            // If compress flag specified on command line, replace in SDF
            if (!_config.LogRecordCompressPath().empty())
            {
              sdf::ElementPtr compressElem = std::make_shared<sdf::Element>();
              compressElem->SetName("compress");
              pluginElem->AddElementDescription(compressElem);
              compressElem = pluginElem->GetElement("compress");
              compressElem->AddValue("bool", "false", false, "");
              compressElem->Set<bool>(true);

              sdf::ElementPtr cPathElem = std::make_shared<sdf::Element>();
              cPathElem->SetName("compress_path");
              pluginElem->AddElementDescription(cPathElem);
              cPathElem = pluginElem->GetElement("compress_path");
              cPathElem->AddValue("string", "", false, "");
              cPathElem->Set<std::string>(cmpPath);
            }

            return;
          }

          // If playback plugin also specified, do not add a record plugin
          if (pluginName->GetAsString() == LoggingPlugin::PlaybackPluginName())
          {
            ignwarn << "Both record and playback are specified. "
              << "Ignoring record.\n";
            return;
          }
        }
      }

      pluginElem = pluginElem->GetNextElement();
    }
  }

  // A record plugin is not already specified in SDF. Add one.
  sdf::ElementPtr recordElem = worldElem->AddElement("plugin");
  sdf::ParamPtr recordName = recordElem->GetAttribute("name");
  recordName->SetFromString(LoggingPlugin::RecordPluginName());
  sdf::ParamPtr recordFileName = recordElem->GetAttribute("filename");
  recordFileName->SetFromString(LoggingPlugin::LoggingPluginFileName());

  // Add custom record path
  if (!_config.LogRecordPath().empty())
  {
    sdf::ElementPtr pathElem = std::make_shared<sdf::Element>();
    pathElem->SetName("path");
    recordElem->AddElementDescription(pathElem);
    pathElem = recordElem->GetElement("path");
    pathElem->AddValue("string", "", false, "");
    pathElem->Set<std::string>(_config.LogRecordPath());
  }

  // Set whether to record resources
  sdf::ElementPtr resourceElem = std::make_shared<sdf::Element>();
  resourceElem->SetName("record_resources");
  recordElem->AddElementDescription(resourceElem);
  resourceElem = recordElem->GetElement("record_resources");
  resourceElem->AddValue("bool", "false", false, "");
  resourceElem->Set<bool>(_config.LogRecordResources() ? true : false);

  // Set whether to compress
  sdf::ElementPtr compressElem = std::make_shared<sdf::Element>();
  compressElem->SetName("compress");
  recordElem->AddElementDescription(compressElem);
  compressElem = recordElem->GetElement("compress");
  compressElem->AddValue("bool", "false", false, "");
  compressElem->Set<bool>(_config.LogRecordCompressPath().empty() ? false :
    true);

  // Set compress path
  sdf::ElementPtr cPathElem = std::make_shared<sdf::Element>();
  cPathElem->SetName("compress_path");
  recordElem->AddElementDescription(cPathElem);
  cPathElem = recordElem->GetElement("compress_path");
  cPathElem->AddValue("string", "", false, "");
  cPathElem->Set<std::string>(_config.LogRecordCompressPath());
}

//////////////////////////////////////////////////
void ServerPrivate::CreateEntities()
{
  // Create a simulation runner for each world.
  for (uint64_t worldIndex = 0; worldIndex <
       this->sdfRoot.WorldCount(); ++worldIndex)
  {
    auto world = this->sdfRoot.WorldByIndex(worldIndex);

    {
      std::lock_guard<std::mutex> lock(this->worldsMutex);
      this->worldNames.push_back(world->Name());
    }
    auto runner = std::make_unique<SimulationRunner>(
        world, this->systemLoader, this->config);
    runner->SetFuelUriMap(this->fuelUriMap);
    this->simRunners.push_back(std::move(runner));
  }
}

//////////////////////////////////////////////////
void ServerPrivate::SetupTransport()
{
  // Advertise available worlds.
  std::string worldsService{"/gazebo/worlds"};
  this->node.Advertise(worldsService, &ServerPrivate::WorldsService, this);

  ignmsg << "Serving world names on [" << worldsService << "]" << std::endl;

  // Resource path management
<<<<<<< HEAD
  std::string addPathService{"/gazebo/add_resource_paths"};
  this->node.Advertise(addPathService,
      &ServerPrivate::AddResourcePathsService, this);
  std::string getPathService{"/gazebo/get_resource_paths"};
  this->node.Advertise(getPathService,
      &ServerPrivate::ResourcePathsService, this);
  ignmsg << "Serving resource path interfaces on [" << addPathService
         << "] and [" << getPathService << "]" << std::endl;
=======
  std::string addPathService{"/gazebo/resource_paths/add"};
  this->node.Advertise(addPathService,
      &ServerPrivate::AddResourcePathsService, this);

  std::string getPathService{"/gazebo/resource_paths/get"};
  this->node.Advertise(getPathService,
      &ServerPrivate::ResourcePathsService, this);

  std::string pathTopic{"/gazebo/resource_paths"};
  this->pathPub = this->node.Advertise<msgs::StringMsg_V>(pathTopic);

  ignmsg << "Resource path interfaces on [" << addPathService
         << "], [" << getPathService << "], and [" << pathTopic << "]."
         << std::endl;
>>>>>>> d66efe21
}

//////////////////////////////////////////////////
bool ServerPrivate::WorldsService(ignition::msgs::StringMsg_V &_res)
{
  std::lock_guard<std::mutex> lock(this->worldsMutex);

  _res.Clear();

  for (const auto &name : this->worldNames)
  {
    _res.add_data(name);
  }

  return true;
}

//////////////////////////////////////////////////
void ServerPrivate::AddResourcePathsService(
    const ignition::msgs::StringMsg_V &_req)
{
  std::vector<std::string> paths;
  for (int i = 0; i < _req.data_size(); ++i)
  {
    paths.push_back(_req.data(i));
  }
<<<<<<< HEAD
  this->AddResourcePaths(paths);
=======
  addResourcePaths(paths);

  // Notify new paths
  msgs::StringMsg_V msg;
  auto gzPaths = resourcePaths();
  for (const auto &path : gzPaths)
  {
    if (!path.empty())
      msg.add_data(path);
  }

  this->pathPub.Publish(msg);
>>>>>>> d66efe21
}

//////////////////////////////////////////////////
bool ServerPrivate::ResourcePathsService(
    ignition::msgs::StringMsg_V &_res)
{
  _res.Clear();

  // Update paths
<<<<<<< HEAD
  this->AddResourcePaths();

  // Get paths
  std::vector<std::string> gzPaths;
  char *gzPathCStr = getenv(this->kResourcePathEnv.c_str());
  if (gzPathCStr && *gzPathCStr != '\0')
  {
    gzPaths = common::Split(gzPathCStr, ':');
  }

=======
  addResourcePaths();

  // Get paths
  auto gzPaths = resourcePaths();
>>>>>>> d66efe21
  for (const auto &path : gzPaths)
  {
    if (!path.empty())
      _res.add_data(path);
  }

  return true;
}

//////////////////////////////////////////////////
<<<<<<< HEAD
void ServerPrivate::AddResourcePaths(const std::vector<std::string> &_paths)
{
  // SDF paths (for <include>s)
  std::vector<std::string> sdfPaths;
  char *sdfPathCStr = getenv(this->kSdfPathEnv.c_str());
  if (sdfPathCStr && *sdfPathCStr != '\0')
  {
    sdfPaths = common::Split(sdfPathCStr, ':');
  }

  // Ignition file paths (for <uri>s)
  auto systemPaths = common::systemPaths();
  std::vector<std::string> ignPaths;
  char *ignPathCStr = getenv(systemPaths->FilePathEnv().c_str());
  if (ignPathCStr && *ignPathCStr != '\0')
  {
    ignPaths = common::Split(ignPathCStr, ':');
  }

  // Gazebo resource paths
  std::vector<std::string> gzPaths;
  char *gzPathCStr = getenv(this->kResourcePathEnv.c_str());
  if (gzPathCStr && *gzPathCStr != '\0')
  {
    gzPaths = common::Split(gzPathCStr, ':');
  }

  // Add new paths to gzPaths
  for (const auto &path : _paths)
  {
    if (std::find(gzPaths.begin(), gzPaths.end(), path) == gzPaths.end())
    {
      gzPaths.push_back(path);
    }
  }

  // Append Gz paths to SDF / Ign paths
  for (const auto &path : gzPaths)
  {
    if (std::find(sdfPaths.begin(), sdfPaths.end(), path) == sdfPaths.end())
    {
      sdfPaths.push_back(path);
    }

    if (std::find(ignPaths.begin(), ignPaths.end(), path) == ignPaths.end())
    {
      ignPaths.push_back(path);
    }
  }

  // Update the vars
  std::string sdfPathsStr;
  for (const auto &path : sdfPaths)
    sdfPathsStr += ':' + path;

  setenv(this->kSdfPathEnv.c_str(), sdfPathsStr.c_str(), 1);

  std::string ignPathsStr;
  for (const auto &path : ignPaths)
    ignPathsStr += ':' + path;

  setenv(systemPaths->FilePathEnv().c_str(), ignPathsStr.c_str(), 1);

  std::string gzPathsStr;
  for (const auto &path : gzPaths)
    gzPathsStr += ':' + path;

  setenv(this->kResourcePathEnv.c_str(), gzPathsStr.c_str(), 1);

  // Force re-evaluation
  // SDF is evaluated at find call
  systemPaths->SetFilePathEnv(systemPaths->FilePathEnv());
}

//////////////////////////////////////////////////
=======
>>>>>>> d66efe21
std::string ServerPrivate::FetchResource(const std::string &_uri)
{
  auto path =
      fuel_tools::fetchResourceWithClient(_uri, *this->fuelClient.get());

  if (!path.empty())
  {
    for (auto &runner : this->simRunners)
    {
      runner->AddToFuelUriMap(path, _uri);
    }
    fuelUriMap[path] = _uri;
  }
  return path;
}<|MERGE_RESOLUTION|>--- conflicted
+++ resolved
@@ -22,10 +22,6 @@
 #include <sdf/World.hh>
 
 #include <ignition/common/Console.hh>
-<<<<<<< HEAD
-#include <ignition/common/StringUtils.hh>
-=======
->>>>>>> d66efe21
 #include <ignition/common/Util.hh>
 
 #include <ignition/fuel_tools/Interface.hh>
@@ -396,16 +392,6 @@
   ignmsg << "Serving world names on [" << worldsService << "]" << std::endl;
 
   // Resource path management
-<<<<<<< HEAD
-  std::string addPathService{"/gazebo/add_resource_paths"};
-  this->node.Advertise(addPathService,
-      &ServerPrivate::AddResourcePathsService, this);
-  std::string getPathService{"/gazebo/get_resource_paths"};
-  this->node.Advertise(getPathService,
-      &ServerPrivate::ResourcePathsService, this);
-  ignmsg << "Serving resource path interfaces on [" << addPathService
-         << "] and [" << getPathService << "]" << std::endl;
-=======
   std::string addPathService{"/gazebo/resource_paths/add"};
   this->node.Advertise(addPathService,
       &ServerPrivate::AddResourcePathsService, this);
@@ -420,7 +406,6 @@
   ignmsg << "Resource path interfaces on [" << addPathService
          << "], [" << getPathService << "], and [" << pathTopic << "]."
          << std::endl;
->>>>>>> d66efe21
 }
 
 //////////////////////////////////////////////////
@@ -447,9 +432,6 @@
   {
     paths.push_back(_req.data(i));
   }
-<<<<<<< HEAD
-  this->AddResourcePaths(paths);
-=======
   addResourcePaths(paths);
 
   // Notify new paths
@@ -462,7 +444,6 @@
   }
 
   this->pathPub.Publish(msg);
->>>>>>> d66efe21
 }
 
 //////////////////////////////////////////////////
@@ -472,23 +453,10 @@
   _res.Clear();
 
   // Update paths
-<<<<<<< HEAD
-  this->AddResourcePaths();
-
-  // Get paths
-  std::vector<std::string> gzPaths;
-  char *gzPathCStr = getenv(this->kResourcePathEnv.c_str());
-  if (gzPathCStr && *gzPathCStr != '\0')
-  {
-    gzPaths = common::Split(gzPathCStr, ':');
-  }
-
-=======
   addResourcePaths();
 
   // Get paths
   auto gzPaths = resourcePaths();
->>>>>>> d66efe21
   for (const auto &path : gzPaths)
   {
     if (!path.empty())
@@ -499,84 +467,6 @@
 }
 
 //////////////////////////////////////////////////
-<<<<<<< HEAD
-void ServerPrivate::AddResourcePaths(const std::vector<std::string> &_paths)
-{
-  // SDF paths (for <include>s)
-  std::vector<std::string> sdfPaths;
-  char *sdfPathCStr = getenv(this->kSdfPathEnv.c_str());
-  if (sdfPathCStr && *sdfPathCStr != '\0')
-  {
-    sdfPaths = common::Split(sdfPathCStr, ':');
-  }
-
-  // Ignition file paths (for <uri>s)
-  auto systemPaths = common::systemPaths();
-  std::vector<std::string> ignPaths;
-  char *ignPathCStr = getenv(systemPaths->FilePathEnv().c_str());
-  if (ignPathCStr && *ignPathCStr != '\0')
-  {
-    ignPaths = common::Split(ignPathCStr, ':');
-  }
-
-  // Gazebo resource paths
-  std::vector<std::string> gzPaths;
-  char *gzPathCStr = getenv(this->kResourcePathEnv.c_str());
-  if (gzPathCStr && *gzPathCStr != '\0')
-  {
-    gzPaths = common::Split(gzPathCStr, ':');
-  }
-
-  // Add new paths to gzPaths
-  for (const auto &path : _paths)
-  {
-    if (std::find(gzPaths.begin(), gzPaths.end(), path) == gzPaths.end())
-    {
-      gzPaths.push_back(path);
-    }
-  }
-
-  // Append Gz paths to SDF / Ign paths
-  for (const auto &path : gzPaths)
-  {
-    if (std::find(sdfPaths.begin(), sdfPaths.end(), path) == sdfPaths.end())
-    {
-      sdfPaths.push_back(path);
-    }
-
-    if (std::find(ignPaths.begin(), ignPaths.end(), path) == ignPaths.end())
-    {
-      ignPaths.push_back(path);
-    }
-  }
-
-  // Update the vars
-  std::string sdfPathsStr;
-  for (const auto &path : sdfPaths)
-    sdfPathsStr += ':' + path;
-
-  setenv(this->kSdfPathEnv.c_str(), sdfPathsStr.c_str(), 1);
-
-  std::string ignPathsStr;
-  for (const auto &path : ignPaths)
-    ignPathsStr += ':' + path;
-
-  setenv(systemPaths->FilePathEnv().c_str(), ignPathsStr.c_str(), 1);
-
-  std::string gzPathsStr;
-  for (const auto &path : gzPaths)
-    gzPathsStr += ':' + path;
-
-  setenv(this->kResourcePathEnv.c_str(), gzPathsStr.c_str(), 1);
-
-  // Force re-evaluation
-  // SDF is evaluated at find call
-  systemPaths->SetFilePathEnv(systemPaths->FilePathEnv());
-}
-
-//////////////////////////////////////////////////
-=======
->>>>>>> d66efe21
 std::string ServerPrivate::FetchResource(const std::string &_uri)
 {
   auto path =
