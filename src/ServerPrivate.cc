/*
 * Copyright (C) 2018 Open Source Robotics Foundation
 *
 * Licensed under the Apache License, Version 2.0 (the "License");
 * you may not use this file except in compliance with the License.
 * You may obtain a copy of the License at
 *
 *     http://www.apache.org/licenses/LICENSE-2.0
 *
 * Unless required by applicable law or agreed to in writing, software
 * distributed under the License is distributed on an "AS IS" BASIS,
 * WITHOUT WARRANTIES OR CONDITIONS OF ANY KIND, either express or implied.
 * See the License for the specific language governing permissions and
 * limitations under the License.
 *
*/
#include "MeshInertiaCalculator.hh"
#include "ServerPrivate.hh"

#include <tinyxml2.h>

#include <string>
#include <utility>

#include <gz/msgs/boolean.pb.h>
#include <gz/msgs/server_control.pb.h>
#include <gz/msgs/stringmsg.pb.h>
#include <gz/msgs/stringmsg_v.pb.h>

#include <sdf/Root.hh>
#include <sdf/World.hh>

#include <gz/common/Console.hh>
#include <gz/common/Util.hh>

#include <gz/fuel_tools/Interface.hh>

#include "gz/sim/Util.hh"
#include "SimulationRunner.hh"

using namespace gz;
using namespace sim;

const char ServerPrivate::kClassicMaterialScriptUri[] =
    "file://media/materials/scripts/gazebo.material";

/// \brief This struct provides access to the record plugin SDF string
struct LoggingPlugin
{
  /// \brief Get the record plugin file name as a string
  /// \return A string that contains the record plugin file name.
  public: static std::string &LoggingPluginFileName()
  {
    static std::string recordPluginFileName =
      std::string("gz-sim") +
      GZ_SIM_MAJOR_VERSION_STR + "-log-system";
    return recordPluginFileName;
  }

  /// \brief Get the record plugin file name suffix as a string, without
  /// major version number.
  /// \return A string that contains the record plugin suffix.
  public: static std::string &LoggingPluginSuffix()
  {
    static std::string recordPluginSuffix = "-log-system";
    return recordPluginSuffix;
  }

  /// \brief Get the record plugin name as a string
  /// \return A string that contains the record plugin name.
  public: static std::string &RecordPluginName()
  {
    static std::string recordPluginName =
      "gz::sim::systems::LogRecord";
    return recordPluginName;
  }

  /// \brief Get the record plugin as a string
  /// \return An SDF string that contains the record plugin.
  public: static std::string &RecordPluginSdf()
  {
    static std::string recordPlugin =
      std::string("<plugin filename='") + LoggingPluginFileName() +
      "' name='" + RecordPluginName() + "'></plugin>";
    return recordPlugin;
  }

  public: static std::string &PlaybackPluginName()
  {
    static std::string playbackPluginName =
      "gz::sim::systems::LogPlayback";
    return playbackPluginName;
  }
};

//////////////////////////////////////////////////
ServerPrivate::ServerPrivate()
: systemLoader(std::make_shared<SystemLoader>())
{
  // Add the signal handler
  this->sigHandler.AddCallback(
      std::bind(&ServerPrivate::OnSignal, this, std::placeholders::_1));
}

//////////////////////////////////////////////////
ServerPrivate::~ServerPrivate()
{
  this->Stop();
  if (this->runThread.joinable())
  {
    this->runThread.join();
  }
  if (this->stopThread && this->stopThread->joinable())
  {
    this->stopThread->join();
  }
  if (this->downloadThread.joinable())
  {
    this->downloadThread.join();
  }
}

//////////////////////////////////////////////////
void ServerPrivate::OnSignal(int _sig)
{
  gzdbg << "Server received signal[" << _sig  << "]\n";
  this->Stop();
}

/////////////////////////////////////////////////
void ServerPrivate::Stop()
{
  this->running = false;
  for (std::unique_ptr<SimulationRunner> &runner : this->simRunners)
  {
    runner->Stop();
  }
}

/////////////////////////////////////////////////
bool ServerPrivate::Run(const uint64_t _iterations,
    std::optional<std::condition_variable *> _cond)
{
  this->runMutex.lock();
  this->running = true;
  if (_cond)
    _cond.value()->notify_all();
  this->runMutex.unlock();

  bool result = true;

  if (this->config.UseDistributedSimulation())
  {
    // Check for network ready (needed for distributed sim)
    bool networkReady = false;
    bool receivedStop = false;
    while (this->running && !networkReady && !receivedStop)
    {
      networkReady = true;
      for (const auto &runner : this->simRunners)
      {
        receivedStop |= runner->StopReceived();
        networkReady &= runner->Ready();
      }

      if (!networkReady && !receivedStop)
      {
        std::this_thread::sleep_for(std::chrono::milliseconds(50));
      }
    }

    if (!networkReady || receivedStop)
    {
      gzerr << "Failed to start network, simulation terminating" << std::endl;
      return false;
    }
  }

  // Minor performance tweak. In many situations there will only be one
  // simulation runner, and we can avoid using the thread pool.
  if (this->simRunners.size() == 1)
  {
    result = this->simRunners[0]->Run(_iterations);
  }
  else
  {
    for (std::unique_ptr<SimulationRunner> &runner : this->simRunners)
    {
      this->workerPool.AddWork([&runner, &_iterations] ()
        {
          runner->Run(_iterations);
        });
    }

    // Wait for the runner to complete.
    result = this->workerPool.WaitForResults();
  }

  this->running = false;
  return result;
}

//////////////////////////////////////////////////
void ServerPrivate::AddRecordPlugin(const ServerConfig &_config,
                                    sdf::Root &_root)
{
  bool hasRecordResources {false};
  bool hasRecordTopics {false};

  bool sdfRecordResources;
  std::vector<std::string> sdfRecordTopics;

  for (uint64_t worldIndex = 0; worldIndex < _root.WorldCount();
       ++worldIndex)
  {
    sdf::World *world = _root.WorldByIndex(worldIndex);
    sdf::Plugins &plugins = world->Plugins();

    for (sdf::Plugins::iterator iter = plugins.begin();
         iter != plugins.end(); ++iter)
    {
      std::string fname = iter->Filename();
      std::string name = iter->Name();
      if (fname.find(
            LoggingPlugin::LoggingPluginSuffix()) != std::string::npos &&
          name == LoggingPlugin::RecordPluginName())
      {
        sdf::ElementPtr recordPluginElem = iter->ToElement();

        std::tie(sdfRecordResources, hasRecordResources) =
          recordPluginElem->Get<bool>("record_resources", false);

        hasRecordTopics = recordPluginElem->HasElement("record_topic");
        if (hasRecordTopics)
        {
          sdf::ElementPtr recordTopicElem =
            recordPluginElem->GetElement("record_topic");
          while (recordTopicElem)
          {
            auto topic = recordTopicElem->Get<std::string>();
            sdfRecordTopics.push_back(topic);
            recordTopicElem = recordTopicElem->GetNextElement();
          }
        }

        // Remove the plugin, which will be added back in by ServerConfig.
        plugins.erase(iter);
        break;
      }
    }
  }

  // Set the config based on what is in the SDF:
  if (hasRecordResources)
    this->config.SetLogRecordResources(sdfRecordResources);

  if (hasRecordTopics)
  {
    this->config.ClearLogRecordTopics();
    for (auto topic : sdfRecordTopics)
    {
      this->config.AddLogRecordTopic(topic);
    }
  }

  if (!_config.LogRecordPath().empty())
  {
    this->config.SetLogRecordPath(_config.LogRecordPath());
  }

  if (_config.LogRecordPeriod() > std::chrono::steady_clock::duration::zero())
  {
    this->config.SetLogRecordPeriod(_config.LogRecordPeriod());
  }

  if (_config.LogRecordResources())
    this->config.SetLogRecordResources(true);

  if (_config.LogRecordCompressPath() != ".zip")
  {
    this->config.SetLogRecordCompressPath(_config.LogRecordCompressPath());
  }

  if (_config.LogRecordTopics().size())
  {
    this->config.ClearLogRecordTopics();
    for (auto topic : _config.LogRecordTopics())
    {
      this->config.AddLogRecordTopic(topic);
    }
  }
}

//////////////////////////////////////////////////
void ServerPrivate::CreateSimulationRunners(const sdf::Root &_sdfRoot)
{
  // Create a simulation runner for each world.
  for (uint64_t worldIndex = 0; worldIndex <
       _sdfRoot.WorldCount(); ++worldIndex)
  {
    const sdf::World *world = _sdfRoot.WorldByIndex(worldIndex);
    if (world)
    {
      {
        std::lock_guard<std::mutex> lock(this->worldsMutex);
        this->worldNames.push_back(world->Name());
      }
      auto runner = std::make_unique<SimulationRunner>(
          *world, this->systemLoader, this->config, false);
      runner->SetFuelUriMap(this->fuelUriMap);
      this->simRunners.push_back(std::move(runner));
    }
    else
    {
      gzerr << "Failed to get SDF world. Can't start simulation runner.\n";
    }
  }
}

//////////////////////////////////////////////////
void ServerPrivate::SetupTransport()
{
  // Advertise available worlds.
  std::string worldsService{"/gazebo/worlds"};
  if (this->node.Advertise(worldsService, &ServerPrivate::WorldsService, this))
  {
    gzmsg << "Serving world names on [" << worldsService << "]" << std::endl;
  }
  else
  {
    gzerr << "Something went wrong, failed to advertise [" << worldsService
           << "]" << std::endl;
  }

  // Resource path management
  std::string addPathService{"/gazebo/resource_paths/add"};
  if (this->node.Advertise(addPathService,
      &ServerPrivate::AddResourcePathsService, this))
  {
    gzmsg << "Resource path add service on [" << addPathService << "]."
           << std::endl;
  }
  else
  {
    gzerr << "Something went wrong, failed to advertise [" << addPathService
           << "]" << std::endl;
  }

  std::string getPathService{"/gazebo/resource_paths/get"};
  if (this->node.Advertise(getPathService,
      &ServerPrivate::ResourcePathsService, this))
  {
    gzmsg << "Resource path get service on [" << getPathService << "]."
           << std::endl;
  }
  else
  {
    gzerr << "Something went wrong, failed to advertise [" << getPathService
           << "]" << std::endl;
  }

  // Advertise a service that returns the full path, on the Gazebo server's
  // host machine, based on a provided URI.
  std::string resolvePathService{"/gazebo/resource_paths/resolve"};
  if (this->node.Advertise(resolvePathService,
      &ServerPrivate::ResourcePathsResolveService, this))
  {
    gzmsg << "Resource path resolve service on [" << resolvePathService << "]."
           << std::endl;
  }
  else
  {
    gzerr << "Something went wrong, failed to advertise [" << getPathService
           << "]" << std::endl;
  }

  std::string pathTopic{"/gazebo/resource_paths"};
  this->pathPub = this->node.Advertise<msgs::StringMsg_V>(pathTopic);

  if (this->pathPub)
  {
    gzmsg << "Resource paths published on [" << pathTopic << "]."
           << std::endl;
  }
  else
  {
    gzerr << "Something went wrong, failed to advertise [" << pathTopic
           << "]" << std::endl;
  }

  std::string serverControlService{"/server_control"};
  if (this->node.Advertise(serverControlService,
                           &ServerPrivate::ServerControlService, this))
  {
    gzmsg << "Server control service on [" << serverControlService << "]."
           << std::endl;
  }
  else
  {
    gzerr << "Something went wrong, failed to advertise ["
           << serverControlService << "]" << std::endl;
  }
}

//////////////////////////////////////////////////
bool ServerPrivate::WorldsService(msgs::StringMsg_V &_res)
{
  std::lock_guard<std::mutex> lock(this->worldsMutex);

  _res.Clear();

  for (const auto &name : this->worldNames)
  {
    _res.add_data(name);
  }

  return true;
}

//////////////////////////////////////////////////
bool ServerPrivate::ServerControlService(
  const msgs::ServerControl &_req, msgs::Boolean &_res)
{
  _res.set_data(false);

  if (_req.stop())
  {
    if (!this->stopThread)
    {
      this->stopThread = std::make_shared<std::thread>([this]{
        gzlog << "Stopping Gazebo" << std::endl;
        std::this_thread::sleep_for(std::chrono::milliseconds(1));
        this->Stop();
      });
    }
    _res.set_data(true);
  }

  // TODO(chapulina): implement world cloning
  if (_req.clone() || _req.new_port() != 0 || !_req.save_world_name().empty())
  {
    gzerr << "ServerControl::clone is not implemented" << std::endl;
    _res.set_data(false);
  }

  // TODO(chapulina): implement adding a new world
  if (_req.new_world())
  {
    gzerr << "ServerControl::new_world is not implemented" << std::endl;
    _res.set_data(false);
  }

  // TODO(chapulina): implement loading a world
  if (!_req.open_filename().empty())
  {
    gzerr << "ServerControl::open_filename is not implemented" << std::endl;
    _res.set_data(false);
  }

  return true;
}

//////////////////////////////////////////////////
void ServerPrivate::AddResourcePathsService(
    const msgs::StringMsg_V &_req)
{
  std::vector<std::string> paths;
  for (int i = 0; i < _req.data_size(); ++i)
  {
    paths.push_back(_req.data(i));
  }
  addResourcePaths(paths);

  // Notify new paths
  msgs::StringMsg_V msg;
  auto gzPaths = resourcePaths();
  for (const auto &path : gzPaths)
  {
    if (!path.empty())
      msg.add_data(path);
  }

  this->pathPub.Publish(msg);
}

//////////////////////////////////////////////////
bool ServerPrivate::ResourcePathsService(
    msgs::StringMsg_V &_res)
{
  _res.Clear();

  // Update paths
  addResourcePaths();

  // Get paths
  auto gzPaths = resourcePaths();
  for (const auto &path : gzPaths)
  {
    if (!path.empty())
      _res.add_data(path);
  }

  return true;
}

//////////////////////////////////////////////////
bool ServerPrivate::ResourcePathsResolveService(
    const msgs::StringMsg &_req,
    msgs::StringMsg &_res)
{
  // Get the request
  std::string req = _req.data();

  // Handle the case where the request is already a valid path
  if (common::exists(common::absPath(req)))
  {
    _res.set_data(common::absPath(req));
    return true;
  }

  // Try Fuel
  std::string path =
      fuel_tools::fetchResourceWithClient(req, *this->fuelClient.get());
  if (!path.empty() && common::exists(path))
  {
    _res.set_data(path);
    return true;
  }

  // Check for the file:// prefix.
  std::string prefix = "file://";
  if (req.find(prefix) == 0)
  {
    req = req.substr(prefix.size());
    // Check to see if the path exists
    if (common::exists(req))
    {
      _res.set_data(req);
      return true;
    }
  }

  // Check for the model:// prefix
  prefix = "model://";
  if (req.find(prefix) == 0)
    req = req.substr(prefix.size());

  // Checkout resource paths
  std::vector<std::string> gzPaths = resourcePaths();
  for (const std::string &gzPath : gzPaths)
  {
    std::string fullPath = common::joinPaths(gzPath, req);
    if (common::exists(fullPath))
    {
      _res.set_data(fullPath);
      return true;
    }
  }

  // Otherwise the resource could not be found
  return false;
}

//////////////////////////////////////////////////
std::string ServerPrivate::FetchResource(const std::string &_uri)
{
  // Handle gazebo classic material URIs.
  // Return original URI string as the SdfEntityCreator checks for this URI
  if (_uri == kClassicMaterialScriptUri)
    return _uri;

  // Fetch resource from fuel
  std::string path;
  if (this->enableDownload)
  {
    path = fuel_tools::fetchResourceWithClient(_uri, *this->fuelClient.get());

    if (!path.empty())
    {
      for (auto &runner : this->simRunners)
      {
        runner->AddToFuelUriMap(path, _uri);
      }
      fuelUriMap[path] = _uri;
    }
  }
  return path;
}

//////////////////////////////////////////////////
std::string ServerPrivate::FetchResourceUri(const common::URI &_uri)
{
  return this->FetchResource(_uri.Str());
}

//////////////////////////////////////////////////
sdf::Errors ServerPrivate::LoadSdfRootHelper(const ServerConfig &_config,
  sdf::Root &_root, bool _suppressConsole)
{
  sdf::Errors errors;

  sdf::ParserConfig sdfParserConfig = sdf::ParserConfig::GlobalConfig();
  sdfParserConfig.SetStoreResolvedURIs(true);
  sdfParserConfig.SetCalculateInertialConfiguration(
    sdf::ConfigureResolveAutoInertials::SKIP_CALCULATION_IN_LOAD);
  MeshInertiaCalculator meshInertiaCalculator;
  sdfParserConfig.RegisterCustomInertiaCalc(meshInertiaCalculator);

  switch (_config.Source())
  {
    // Load a world if specified. Check SDF string first, then SDF file
    case ServerConfig::SourceType::kSdfRoot:
    {
      _root = _config.SdfRoot()->Clone();
      if (!_suppressConsole)
        gzmsg << "Loading SDF world from SDF DOM.\n";
      break;
    }

    case ServerConfig::SourceType::kSdfString:
    {
      std::string msg = "Loading SDF string. ";
      if (_config.SdfFile().empty())
      {
        msg += "File path not available.\n";
      }
      else
      {
        msg += "File path [" + _config.SdfFile() + "].\n";
      }
<<<<<<< HEAD
      if (!_suppressConsole)
        gzmsg << msg;
      sdf::ParserConfig sdfParserConfig = sdf::ParserConfig::GlobalConfig();
      sdfParserConfig.SetStoreResolvedURIs(true);
      sdfParserConfig.SetCalculateInertialConfiguration(
        sdf::ConfigureResolveAutoInertials::SKIP_CALCULATION_IN_LOAD);
      errors = _root.LoadSdfString(
=======
      gzmsg << msg;
      errors = this->sdfRoot.LoadSdfString(
>>>>>>> d6b107b1
        _config.SdfString(), sdfParserConfig);
      _root.ResolveAutoInertials(errors, sdfParserConfig);
      break;
    }

    case ServerConfig::SourceType::kSdfFile:
    {
      std::string filePath = resolveSdfWorldFile(_config.SdfFile(),
          _config.ResourceCache());

      if (filePath.empty())
      {
        std::string errStr =  "Failed to find world ["
          + _config.SdfFile() + "]";
        if (!_suppressConsole)
          gzerr << errStr << std::endl;
        errors.push_back({sdf::ErrorCode::FILE_READ, errStr});
        break;
      }

      if (!_suppressConsole)
        gzmsg << "Loading SDF world file[" << filePath << "].\n";

      sdf::Root sdfRootLocal;
<<<<<<< HEAD
      sdf::ParserConfig sdfParserConfig = sdf::ParserConfig::GlobalConfig();
      sdfParserConfig.SetStoreResolvedURIs(true);
      sdfParserConfig.SetCalculateInertialConfiguration(
        sdf::ConfigureResolveAutoInertials::SKIP_CALCULATION_IN_LOAD);

      MeshInertiaCalculator meshInertiaCalculator;
      sdfParserConfig.RegisterCustomInertiaCalc(meshInertiaCalculator);
=======
      // \todo(nkoenig) Async resource download.
      // This call can block for a long period of time while
      // resources are downloaded. Blocking here causes the GUI to block with
      // a black screen (search for "Async resource download" in
      // 'src/gui_main.cc'.
>>>>>>> d6b107b1
      errors = sdfRootLocal.Load(filePath, sdfParserConfig);
      if (errors.empty() || _config.BehaviorOnSdfErrors() !=
          ServerConfig::SdfErrorBehavior::EXIT_IMMEDIATELY)
      {
        if (sdfRootLocal.Model() == nullptr) {
          _root = std::move(sdfRootLocal);
        }
        else
        {
          sdf::World defaultWorld;
          defaultWorld.SetName("default");

          // If the specified file only contains a model, load the default
          // world and add the model to it.
          errors = _root.AddWorld(defaultWorld);
          sdf::World *world = _root.WorldByIndex(0);
          if (world == nullptr) {
            errors.push_back({sdf::ErrorCode::FATAL_ERROR,
              "sdf::World pointer is null"});
            break;
          }
          world->AddModel(*sdfRootLocal.Model());
          if (errors.empty() || _config.BehaviorOnSdfErrors() !=
              ServerConfig::SdfErrorBehavior::EXIT_IMMEDIATELY)
          {
            errors = _root.UpdateGraphs();
          }
        }
      }
      _root.ResolveAutoInertials(errors, sdfParserConfig);
      break;
    }

    case ServerConfig::SourceType::kNone:
    default:
    {
      if (!_suppressConsole)
        gzmsg << "Loading default world.\n";

      sdf::World defaultWorld;
      defaultWorld.SetName("default");

      // Load an empty world.
      errors = _root.AddWorld(defaultWorld);
      break;
    }
  }

  // Add record plugin
  if (_config.UseLogRecord())
  {
    this->AddRecordPlugin(_config, _root);
  }

  // If the world only contains a model, load the default
  // world and add the model to it.
  if (_root.WorldCount() == 0)
  {
    sdf::World defaultWorld;
    defaultWorld.SetName("default");
    if (_root.Model())
      defaultWorld.AddModel(*_root.Model());
    if (_root.Actor())
      defaultWorld.AddActor(*_root.Actor());
    if (_root.Light())
      defaultWorld.AddLight(*_root.Light());

    _root.AddWorld(defaultWorld);
    _root.ClearActorLightModel();
  }

  return errors;
}

//////////////////////////////////////////////////
void ServerPrivate::DownloadAssets(const ServerConfig &_config)
{
  std::mutex assetMutex;
  std::condition_variable assetCv;
  std::unique_lock assetLock(assetMutex);

  // Enable simulation asset download
  this->enableDownload = true;

  // Download models in a separate thread.
  this->downloadThread = std::thread([&]()
  {
    if (_config.WaitForAssets())
      std::lock_guard threadLocalLock(assetMutex);

    // Reload the SDF root, which will cause the models to download.
    sdf::Root localRoot;
    ServerConfig cfg = _config;
    cfg.SetBehaviorOnSdfErrors(
      ServerConfig::SdfErrorBehavior::CONTINUE_LOADING);
    sdf::Errors localErrors = this->LoadSdfRootHelper(cfg,
        localRoot, true);

    // Output any errors.
    if (!localErrors.empty())
    {
      for (auto &err : localErrors)
        gzerr << err << "\n";
    }

    // Add the models back into the worlds.
    for (auto &runner : this->simRunners)
    {
      // Get a pointer to the SDF world
      sdf::World *world = localRoot.WorldByName(runner->WorldSdf().Name());
      if (!world)
      {
        gzerr << "Unable to find world with name["
          << runner->WorldSdf().Name() << "]. "
          << "Downloaded models may not appear.\n";
        return;
      }

      // Create the entities for the simulation runner.
      runner->CreateEntities(*world);
    }
    if (_config.WaitForAssets())
      assetCv.notify_one();
  });

  // Wait for assets to download if configured to do so.
  if (_config.WaitForAssets())
  {
    assetCv.wait(assetLock);
  }
}<|MERGE_RESOLUTION|>--- conflicted
+++ resolved
@@ -305,6 +305,7 @@
         std::lock_guard<std::mutex> lock(this->worldsMutex);
         this->worldNames.push_back(world->Name());
       }
+      // Create the simulation runner without creating entities.
       auto runner = std::make_unique<SimulationRunner>(
           *world, this->systemLoader, this->config, false);
       runner->SetFuelUriMap(this->fuelUriMap);
@@ -628,18 +629,9 @@
       {
         msg += "File path [" + _config.SdfFile() + "].\n";
       }
-<<<<<<< HEAD
       if (!_suppressConsole)
         gzmsg << msg;
-      sdf::ParserConfig sdfParserConfig = sdf::ParserConfig::GlobalConfig();
-      sdfParserConfig.SetStoreResolvedURIs(true);
-      sdfParserConfig.SetCalculateInertialConfiguration(
-        sdf::ConfigureResolveAutoInertials::SKIP_CALCULATION_IN_LOAD);
       errors = _root.LoadSdfString(
-=======
-      gzmsg << msg;
-      errors = this->sdfRoot.LoadSdfString(
->>>>>>> d6b107b1
         _config.SdfString(), sdfParserConfig);
       _root.ResolveAutoInertials(errors, sdfParserConfig);
       break;
@@ -664,21 +656,6 @@
         gzmsg << "Loading SDF world file[" << filePath << "].\n";
 
       sdf::Root sdfRootLocal;
-<<<<<<< HEAD
-      sdf::ParserConfig sdfParserConfig = sdf::ParserConfig::GlobalConfig();
-      sdfParserConfig.SetStoreResolvedURIs(true);
-      sdfParserConfig.SetCalculateInertialConfiguration(
-        sdf::ConfigureResolveAutoInertials::SKIP_CALCULATION_IN_LOAD);
-
-      MeshInertiaCalculator meshInertiaCalculator;
-      sdfParserConfig.RegisterCustomInertiaCalc(meshInertiaCalculator);
-=======
-      // \todo(nkoenig) Async resource download.
-      // This call can block for a long period of time while
-      // resources are downloaded. Blocking here causes the GUI to block with
-      // a black screen (search for "Async resource download" in
-      // 'src/gui_main.cc'.
->>>>>>> d6b107b1
       errors = sdfRootLocal.Load(filePath, sdfParserConfig);
       if (errors.empty() || _config.BehaviorOnSdfErrors() !=
           ServerConfig::SdfErrorBehavior::EXIT_IMMEDIATELY)
