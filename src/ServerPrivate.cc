/*
 * Copyright (C) 2018 Open Source Robotics Foundation
 *
 * Licensed under the Apache License, Version 2.0 (the "License");
 * you may not use this file except in compliance with the License.
 * You may obtain a copy of the License at
 *
 *     http://www.apache.org/licenses/LICENSE-2.0
 *
 * Unless required by applicable law or agreed to in writing, software
 * distributed under the License is distributed on an "AS IS" BASIS,
 * WITHOUT WARRANTIES OR CONDITIONS OF ANY KIND, either express or implied.
 * See the License for the specific language governing permissions and
 * limitations under the License.
 *
*/
#include "ServerPrivate.hh"

#include <tinyxml2.h>

#include <string>
#include <utility>

#include <gz/msgs/boolean.pb.h>
#include <gz/msgs/server_control.pb.h>
#include <gz/msgs/stringmsg.pb.h>
#include <gz/msgs/stringmsg_v.pb.h>

#include <sdf/Root.hh>
#include <sdf/World.hh>

#include <gz/common/Console.hh>
#include <gz/common/Util.hh>

#include <gz/fuel_tools/Interface.hh>

#include "gz/sim/Util.hh"
#include "MeshInertiaCalculator.hh"
#include "SimulationRunner.hh"

using namespace gz;
using namespace sim;

const char ServerPrivate::kClassicMaterialScriptUri[] =
    "file://media/materials/scripts/gazebo.material";

/// \brief This struct provides access to the record plugin SDF string
struct LoggingPlugin
{
  /// \brief Get the record plugin file name as a string
  /// \return A string that contains the record plugin file name.
  public: static std::string &LoggingPluginFileName()
  {
    static std::string recordPluginFileName =
      std::string("gz-sim") +
      GZ_SIM_MAJOR_VERSION_STR + "-log-system";
    return recordPluginFileName;
  }

  /// \brief Get the record plugin file name suffix as a string, without
  /// major version number.
  /// \return A string that contains the record plugin suffix.
  public: static std::string &LoggingPluginSuffix()
  {
    static std::string recordPluginSuffix = "-log-system";
    return recordPluginSuffix;
  }

  /// \brief Get the record plugin name as a string
  /// \return A string that contains the record plugin name.
  public: static std::string &RecordPluginName()
  {
    static std::string recordPluginName =
      "gz::sim::systems::LogRecord";
    return recordPluginName;
  }

  /// \brief Get the record plugin as a string
  /// \return An SDF string that contains the record plugin.
  public: static std::string &RecordPluginSdf()
  {
    static std::string recordPlugin =
      std::string("<plugin filename='") + LoggingPluginFileName() +
      "' name='" + RecordPluginName() + "'></plugin>";
    return recordPlugin;
  }

  public: static std::string &PlaybackPluginName()
  {
    static std::string playbackPluginName =
      "gz::sim::systems::LogPlayback";
    return playbackPluginName;
  }
};

//////////////////////////////////////////////////
ServerPrivate::ServerPrivate()
: systemLoader(std::make_shared<SystemLoader>())
{
  // Add the signal handler
  this->sigHandler.AddCallback(
      std::bind(&ServerPrivate::OnSignal, this, std::placeholders::_1));
}

//////////////////////////////////////////////////
ServerPrivate::~ServerPrivate()
{
  this->Stop();
  if (this->runThread.joinable())
  {
    this->runThread.join();
  }
  if (this->stopThread && this->stopThread->joinable())
  {
    this->stopThread->join();
  }
  if (this->downloadThread.joinable())
  {
    this->downloadThread.join();
  }
}

//////////////////////////////////////////////////
void ServerPrivate::OnSignal(int _sig)
{
  gzdbg << "Server received signal[" << _sig  << "]\n";
  this->Stop();
}

/////////////////////////////////////////////////
void ServerPrivate::Stop()
{
  this->running = false;
  for (std::unique_ptr<SimulationRunner> &runner : this->simRunners)
  {
    runner->Stop();
  }
}

/////////////////////////////////////////////////
bool ServerPrivate::Run(const uint64_t _iterations,
    std::optional<std::condition_variable *> _cond)
{
  this->runMutex.lock();
  this->running = true;
  if (_cond)
    _cond.value()->notify_all();
  this->runMutex.unlock();

  bool result = true;

  if (this->config.UseDistributedSimulation())
  {
    // Check for network ready (needed for distributed sim)
    bool networkReady = false;
    bool receivedStop = false;
    while (this->running && !networkReady && !receivedStop)
    {
      networkReady = true;
      for (const auto &runner : this->simRunners)
      {
        receivedStop |= runner->StopReceived();
        networkReady &= runner->Ready();
      }

      if (!networkReady && !receivedStop)
      {
        std::this_thread::sleep_for(std::chrono::milliseconds(50));
      }
    }

    if (!networkReady || receivedStop)
    {
      gzerr << "Failed to start network, simulation terminating" << std::endl;
      return false;
    }
  }

  // Minor performance tweak. In many situations there will only be one
  // simulation runner, and we can avoid using the thread pool.
  if (this->simRunners.size() == 1)
  {
    result = this->simRunners[0]->Run(_iterations);
  }
  else
  {
    for (std::unique_ptr<SimulationRunner> &runner : this->simRunners)
    {
      this->workerPool.AddWork([&runner, &_iterations] ()
        {
          runner->Run(_iterations);
        });
    }

    // Wait for the runner to complete.
    result = this->workerPool.WaitForResults();
  }

  this->running = false;
  return result;
}

//////////////////////////////////////////////////
void ServerPrivate::AddRecordPlugin(const ServerConfig &_config)
{
  bool hasRecordResources {false};
  bool hasRecordTopics {false};

  bool sdfRecordResources;
  std::vector<std::string> sdfRecordTopics;

  for (uint64_t worldIndex = 0; worldIndex < this->sdfRoot.WorldCount();
       ++worldIndex)
  {
    sdf::World *world = this->sdfRoot.WorldByIndex(worldIndex);
    sdf::Plugins &plugins = world->Plugins();

    for (sdf::Plugins::iterator iter = plugins.begin();
         iter != plugins.end(); ++iter)
    {
      std::string fname = iter->Filename();
      std::string name = iter->Name();
      if (fname.find(
            LoggingPlugin::LoggingPluginSuffix()) != std::string::npos &&
          name == LoggingPlugin::RecordPluginName())
      {
        sdf::ElementPtr recordPluginElem = iter->ToElement();

        std::tie(sdfRecordResources, hasRecordResources) =
          recordPluginElem->Get<bool>("record_resources", false);

        hasRecordTopics = recordPluginElem->HasElement("record_topic");
        if (hasRecordTopics)
        {
          sdf::ElementPtr recordTopicElem =
            recordPluginElem->GetElement("record_topic");
          while (recordTopicElem)
          {
            auto topic = recordTopicElem->Get<std::string>();
            sdfRecordTopics.push_back(topic);
            recordTopicElem = recordTopicElem->GetNextElement();
          }
        }

        // Remove the plugin, which will be added back in by ServerConfig.
        plugins.erase(iter);
        break;
      }
    }
  }

  // Set the config based on what is in the SDF:
  if (hasRecordResources)
    this->config.SetLogRecordResources(sdfRecordResources);

  if (hasRecordTopics)
  {
    this->config.ClearLogRecordTopics();
    for (auto topic : sdfRecordTopics)
    {
      this->config.AddLogRecordTopic(topic);
    }
  }

  if (!_config.LogRecordPath().empty())
  {
    this->config.SetLogRecordPath(_config.LogRecordPath());
  }

  if (_config.LogRecordPeriod() > std::chrono::steady_clock::duration::zero())
  {
    this->config.SetLogRecordPeriod(_config.LogRecordPeriod());
  }

  if (_config.LogRecordResources())
    this->config.SetLogRecordResources(true);

  if (_config.LogRecordCompressPath() != ".zip")
  {
    this->config.SetLogRecordCompressPath(_config.LogRecordCompressPath());
  }

  if (_config.LogRecordTopics().size())
  {
    this->config.ClearLogRecordTopics();
    for (auto topic : _config.LogRecordTopics())
    {
      this->config.AddLogRecordTopic(topic);
    }
  }
}

//////////////////////////////////////////////////
void ServerPrivate::CreateSimulationRunners()
{
  // Create a simulation runner for each world.
  for (uint64_t worldIndex = 0; worldIndex <
       this->sdfRoot.WorldCount(); ++worldIndex)
  {
    sdf::World *world = this->sdfRoot.WorldByIndex(worldIndex);
    if (world)
    {
      {
        std::lock_guard<std::mutex> lock(this->worldsMutex);
        this->worldNames.push_back(world->Name());
      }
      auto runner = std::make_unique<SimulationRunner>(
          *world, this->systemLoader, this->config, false);
      runner->SetFuelUriMap(this->fuelUriMap);
      this->simRunners.push_back(std::move(runner));
    }
    else
    {
      gzerr << "Failed to get SDF world. Can't start simulation runner.\n";
    }
  }
}

//////////////////////////////////////////////////
void ServerPrivate::SetupTransport()
{
  // Advertise available worlds.
  std::string worldsService{"/gazebo/worlds"};
  if (this->node.Advertise(worldsService, &ServerPrivate::WorldsService, this))
  {
    gzmsg << "Serving world names on [" << worldsService << "]" << std::endl;
  }
  else
  {
    gzerr << "Something went wrong, failed to advertise [" << worldsService
           << "]" << std::endl;
  }

  // Resource path management
  std::string addPathService{"/gazebo/resource_paths/add"};
  if (this->node.Advertise(addPathService,
      &ServerPrivate::AddResourcePathsService, this))
  {
    gzmsg << "Resource path add service on [" << addPathService << "]."
           << std::endl;
  }
  else
  {
    gzerr << "Something went wrong, failed to advertise [" << addPathService
           << "]" << std::endl;
  }

  std::string getPathService{"/gazebo/resource_paths/get"};
  if (this->node.Advertise(getPathService,
      &ServerPrivate::ResourcePathsService, this))
  {
    gzmsg << "Resource path get service on [" << getPathService << "]."
           << std::endl;
  }
  else
  {
    gzerr << "Something went wrong, failed to advertise [" << getPathService
           << "]" << std::endl;
  }

  // Advertise a service that returns the full path, on the Gazebo server's
  // host machine, based on a provided URI.
  std::string resolvePathService{"/gazebo/resource_paths/resolve"};
  if (this->node.Advertise(resolvePathService,
      &ServerPrivate::ResourcePathsResolveService, this))
  {
    gzmsg << "Resource path resolve service on [" << resolvePathService << "]."
           << std::endl;
  }
  else
  {
    gzerr << "Something went wrong, failed to advertise [" << getPathService
           << "]" << std::endl;
  }

  std::string pathTopic{"/gazebo/resource_paths"};
  this->pathPub = this->node.Advertise<msgs::StringMsg_V>(pathTopic);

  if (this->pathPub)
  {
    gzmsg << "Resource paths published on [" << pathTopic << "]."
           << std::endl;
  }
  else
  {
    gzerr << "Something went wrong, failed to advertise [" << pathTopic
           << "]" << std::endl;
  }

  std::string serverControlService{"/server_control"};
  if (this->node.Advertise(serverControlService,
                           &ServerPrivate::ServerControlService, this))
  {
    gzmsg << "Server control service on [" << serverControlService << "]."
           << std::endl;
  }
  else
  {
    gzerr << "Something went wrong, failed to advertise ["
           << serverControlService << "]" << std::endl;
  }
}

//////////////////////////////////////////////////
bool ServerPrivate::WorldsService(msgs::StringMsg_V &_res)
{
  std::lock_guard<std::mutex> lock(this->worldsMutex);

  _res.Clear();

  for (const auto &name : this->worldNames)
  {
    _res.add_data(name);
  }

  return true;
}

//////////////////////////////////////////////////
bool ServerPrivate::ServerControlService(
  const msgs::ServerControl &_req, msgs::Boolean &_res)
{
  _res.set_data(false);

  if (_req.stop())
  {
    if (!this->stopThread)
    {
      this->stopThread = std::make_shared<std::thread>([this]{
        gzlog << "Stopping Gazebo" << std::endl;
        std::this_thread::sleep_for(std::chrono::milliseconds(1));
        this->Stop();
      });
    }
    _res.set_data(true);
  }

  // TODO(chapulina): implement world cloning
  if (_req.clone() || _req.new_port() != 0 || !_req.save_world_name().empty())
  {
    gzerr << "ServerControl::clone is not implemented" << std::endl;
    _res.set_data(false);
  }

  // TODO(chapulina): implement adding a new world
  if (_req.new_world())
  {
    gzerr << "ServerControl::new_world is not implemented" << std::endl;
    _res.set_data(false);
  }

  // TODO(chapulina): implement loading a world
  if (!_req.open_filename().empty())
  {
    gzerr << "ServerControl::open_filename is not implemented" << std::endl;
    _res.set_data(false);
  }

  return true;
}

//////////////////////////////////////////////////
void ServerPrivate::AddResourcePathsService(
    const msgs::StringMsg_V &_req)
{
  std::vector<std::string> paths;
  for (int i = 0; i < _req.data_size(); ++i)
  {
    paths.push_back(_req.data(i));
  }
  addResourcePaths(paths);

  // Notify new paths
  msgs::StringMsg_V msg;
  auto gzPaths = resourcePaths();
  for (const auto &path : gzPaths)
  {
    if (!path.empty())
      msg.add_data(path);
  }

  this->pathPub.Publish(msg);
}

//////////////////////////////////////////////////
bool ServerPrivate::ResourcePathsService(
    msgs::StringMsg_V &_res)
{
  _res.Clear();

  // Update paths
  addResourcePaths();

  // Get paths
  auto gzPaths = resourcePaths();
  for (const auto &path : gzPaths)
  {
    if (!path.empty())
      _res.add_data(path);
  }

  return true;
}

//////////////////////////////////////////////////
bool ServerPrivate::ResourcePathsResolveService(
    const msgs::StringMsg &_req,
    msgs::StringMsg &_res)
{
  // Get the request
  std::string req = _req.data();

  // Handle the case where the request is already a valid path
  if (common::exists(common::absPath(req)))
  {
    _res.set_data(common::absPath(req));
    return true;
  }

  // Try Fuel
  std::string path =
      fuel_tools::fetchResourceWithClient(req, *this->fuelClient.get());
  if (!path.empty() && common::exists(path))
  {
    _res.set_data(path);
    return true;
  }

  // Check for the file:// prefix.
  std::string prefix = "file://";
  if (req.find(prefix) == 0)
  {
    req = req.substr(prefix.size());
    // Check to see if the path exists
    if (common::exists(req))
    {
      _res.set_data(req);
      return true;
    }
  }

  // Check for the model:// prefix
  prefix = "model://";
  if (req.find(prefix) == 0)
    req = req.substr(prefix.size());

  // Checkout resource paths
  std::vector<std::string> gzPaths = resourcePaths();
  for (const std::string &gzPath : gzPaths)
  {
    std::string fullPath = common::joinPaths(gzPath, req);
    if (common::exists(fullPath))
    {
      _res.set_data(fullPath);
      return true;
    }
  }

  // Otherwise the resource could not be found
  return false;
}

//////////////////////////////////////////////////
std::string ServerPrivate::FetchResource(const std::string &_uri)
{
  // Handle gazebo classic material URIs.
  // Return original URI string as the SdfEntityCreator checks for this URI
  if (_uri == kClassicMaterialScriptUri)
    return _uri;

  // Fetch resource from fuel
  std::string path;
  if (this->enableDownload)
  {
    path = fuel_tools::fetchResourceWithClient(_uri, *this->fuelClient.get());

    if (!path.empty())
    {
      for (auto &runner : this->simRunners)
      {
        runner->AddToFuelUriMap(path, _uri);
      }
      fuelUriMap[path] = _uri;
    }
  }
  return path;
}

//////////////////////////////////////////////////
std::string ServerPrivate::FetchResourceUri(const common::URI &_uri)
{
  return this->FetchResource(_uri.Str());
}

//////////////////////////////////////////////////
<<<<<<< HEAD
sdf::Errors ServerPrivate::LoadSdfRootHelper(const ServerConfig &_config,
    sdf::Root &_root, std::string &_outputMsgs)
=======
sdf::Errors ServerPrivate::LoadSdfRootHelper(const ServerConfig &_config)
>>>>>>> 219a79c0
{
  sdf::Errors errors;

  switch (_config.Source())
  {
    // Load a world if specified. Check SDF string first, then SDF file
    case ServerConfig::SourceType::kSdfRoot:
<<<<<<< HEAD
      {
        _root = _config.SdfRoot()->Clone();
        _outputMsgs += "Loading SDF world from SDF DOM.\n";
        break;
      }

    case ServerConfig::SourceType::kSdfString:
      {
        std::string msg = "Loading SDF string. ";
        if (_config.SdfFile().empty())
        {
          _outputMsgs += "File path not available.\n";
        }
        else
        {
          _outputMsgs += "File path [" + _config.SdfFile() + "].\n";
        }
        errors = _root.LoadSdfString(_config.SdfString());
        break;
      }

    case ServerConfig::SourceType::kSdfFile:
      {
        std::string filePath = resolveSdfWorldFile(_config.SdfFile(),
            _config.ResourceCache());

        if (filePath.empty())
        {
          std::string errStr = "Failed to find world ["
            + _config.SdfFile() + "]";
          gzerr << errStr << std::endl;
          errors.push_back({sdf::ErrorCode::FILE_READ, errStr});
          return errors;
        }

        _outputMsgs += "Loading SDF world file[" + filePath + "].\n";

        errors = _root.Load(filePath);
        break;
      }

    case ServerConfig::SourceType::kNone:
    default:
      {
        _outputMsgs += "Loading default world.\n";

        sdf::World defaultWorld;
        defaultWorld.SetName("default");

        // Load an empty world.
        errors = _root.AddWorld(defaultWorld);
        break;
      }
  }

  // If the world only contains a model, load the default
  // world and add the model to it.
  if (_root.WorldCount() == 0)
  {
    sdf::World defaultWorld;
    defaultWorld.SetName("default");
    if (_root.Model())
    {
      defaultWorld.AddModel(*_root.Model());
    }
    if (_root.Actor())
      defaultWorld.AddActor(*_root.Actor());
    if (_root.Light())
      defaultWorld.AddLight(*_root.Light());

    _root.AddWorld(defaultWorld);

    _root.WorldByIndex(0)->ToElement()->PrintValues("---");
  }

  return errors;
}

//////////////////////////////////////////////////
void ServerPrivate::DownloadAssets(const ServerConfig &_config)
{
  std::mutex assetMutex;
  std::condition_variable assetCv;
  std::unique_lock assetLock(assetMutex);

  // Enable simulation asset download
  this->enableDownload = true;

  // Download models in a separate thread.
  this->downloadThread = std::thread([&]()
  {
    if (_config.WaitForAssets())
      std::lock_guard threadLocalLock(assetMutex);

    // Reload the SDF root, which will cause the models to download.
    sdf::Root localRoot;
    std::string ignoreMessages;
    sdf::Errors localErrors = this->LoadSdfRootHelper(_config,
        localRoot, ignoreMessages);

    // Output any errors.
    if (!localErrors.empty())
    {
      for (auto &err : localErrors)
        gzerr << err << "\n";
    }

    // Add the models back into the worlds.
    for (auto &runner : this->simRunners)
    {
      // Get a pointer to the SDF world
      sdf::World *world = localRoot.WorldByName(runner->WorldSdf().Name());
      if (!world)
      {
        gzerr << "Unable to find world with name["
          << runner->WorldSdf().Name() << "]. "
          << "Downloaded models may not appear.\n";
        return;
      }

      // Create the entities for the simulation runner.
      runner->CreateEntities(*world);
    }
    if (_config.WaitForAssets())
      assetCv.notify_one();
  });

  // Wait for assets to download.
  if (_config.WaitForAssets())
  {
    assetCv.wait(assetLock);
  }
=======
    {
      this->sdfRoot = _config.SdfRoot()->Clone();
      gzmsg << "Loading SDF world from SDF DOM.\n";
      break;
    }

    case ServerConfig::SourceType::kSdfString:
    {
      std::string msg = "Loading SDF string. ";
      if (_config.SdfFile().empty())
      {
        msg += "File path not available.\n";
      }
      else
      {
        msg += "File path [" + _config.SdfFile() + "].\n";
      }
      gzmsg << msg;
      sdf::ParserConfig sdfParserConfig = sdf::ParserConfig::GlobalConfig();
      sdfParserConfig.SetStoreResolvedURIs(true);
      sdfParserConfig.SetCalculateInertialConfiguration(
        sdf::ConfigureResolveAutoInertials::SKIP_CALCULATION_IN_LOAD);
      errors = this->sdfRoot.LoadSdfString(
        _config.SdfString(), sdfParserConfig);
      this->sdfRoot.ResolveAutoInertials(errors, sdfParserConfig);
      break;
    }

    case ServerConfig::SourceType::kSdfFile:
    {
      std::string filePath = resolveSdfWorldFile(_config.SdfFile(),
          _config.ResourceCache());

      if (filePath.empty())
      {
        std::string errStr =  "Failed to find world ["
          + _config.SdfFile() + "]";
        gzerr << errStr << std::endl;
        errors.push_back({sdf::ErrorCode::FILE_READ, errStr});
        return errors;
      }

      gzmsg << "Loading SDF world file[" << filePath << "].\n";

      sdf::Root sdfRootLocal;
      sdf::ParserConfig sdfParserConfig = sdf::ParserConfig::GlobalConfig();
      sdfParserConfig.SetStoreResolvedURIs(true);
      sdfParserConfig.SetCalculateInertialConfiguration(
        sdf::ConfigureResolveAutoInertials::SKIP_CALCULATION_IN_LOAD);

      MeshInertiaCalculator meshInertiaCalculator;
      sdfParserConfig.RegisterCustomInertiaCalc(meshInertiaCalculator);
      // \todo(nkoenig) Async resource download.
      // This call can block for a long period of time while
      // resources are downloaded. Blocking here causes the GUI to block with
      // a black screen (search for "Async resource download" in
      // 'src/gui_main.cc'.
      errors = sdfRootLocal.Load(filePath, sdfParserConfig);
      if (errors.empty() || _config.BehaviorOnSdfErrors() !=
          ServerConfig::SdfErrorBehavior::EXIT_IMMEDIATELY)
      {
        if (sdfRootLocal.Model() == nullptr) {
          this->sdfRoot = std::move(sdfRootLocal);
        }
        else
        {
          sdf::World defaultWorld;
          defaultWorld.SetName("default");

          // If the specified file only contains a model, load the default
          // world and add the model to it.
          errors = this->sdfRoot.AddWorld(defaultWorld);
          sdf::World *world = this->sdfRoot.WorldByIndex(0);
          if (world == nullptr) {
            errors.push_back({sdf::ErrorCode::FATAL_ERROR,
              "sdf::World pointer is null"});
            return errors;
          }
          world->AddModel(*sdfRootLocal.Model());
          if (errors.empty() || _config.BehaviorOnSdfErrors() !=
              ServerConfig::SdfErrorBehavior::EXIT_IMMEDIATELY)
          {
            errors = this->sdfRoot.UpdateGraphs();
          }
        }
      }

      this->sdfRoot.ResolveAutoInertials(errors, sdfParserConfig);
      break;
    }

    case ServerConfig::SourceType::kNone:
    default:
    {
      gzmsg << "Loading default world.\n";

      sdf::World defaultWorld;
      defaultWorld.SetName("default");

      // Load an empty world.
      errors = this->sdfRoot.AddWorld(defaultWorld);
      break;
    }
  }

  return errors;
>>>>>>> 219a79c0
}<|MERGE_RESOLUTION|>--- conflicted
+++ resolved
@@ -593,12 +593,8 @@
 }
 
 //////////////////////////////////////////////////
-<<<<<<< HEAD
 sdf::Errors ServerPrivate::LoadSdfRootHelper(const ServerConfig &_config,
     sdf::Root &_root, std::string &_outputMsgs)
-=======
-sdf::Errors ServerPrivate::LoadSdfRootHelper(const ServerConfig &_config)
->>>>>>> 219a79c0
 {
   sdf::Errors errors;
 
@@ -606,7 +602,6 @@
   {
     // Load a world if specified. Check SDF string first, then SDF file
     case ServerConfig::SourceType::kSdfRoot:
-<<<<<<< HEAD
       {
         _root = _config.SdfRoot()->Clone();
         _outputMsgs += "Loading SDF world from SDF DOM.\n";
@@ -624,185 +619,45 @@
         {
           _outputMsgs += "File path [" + _config.SdfFile() + "].\n";
         }
-        errors = _root.LoadSdfString(_config.SdfString());
+        sdf::ParserConfig sdfParserConfig = sdf::ParserConfig::GlobalConfig();
+        sdfParserConfig.SetStoreResolvedURIs(true);
+        sdfParserConfig.SetCalculateInertialConfiguration(
+        sdf::ConfigureResolveAutoInertials::SKIP_CALCULATION_IN_LOAD);
+        errors = _root.LoadSdfString(
+          _config.SdfString(), sdfParserConfig);
+        _root.ResolveAutoInertials(errors, sdfParserConfig);
         break;
       }
 
     case ServerConfig::SourceType::kSdfFile:
-      {
-        std::string filePath = resolveSdfWorldFile(_config.SdfFile(),
-            _config.ResourceCache());
-
-        if (filePath.empty())
-        {
-          std::string errStr = "Failed to find world ["
-            + _config.SdfFile() + "]";
-          gzerr << errStr << std::endl;
-          errors.push_back({sdf::ErrorCode::FILE_READ, errStr});
-          return errors;
-        }
-
-        _outputMsgs += "Loading SDF world file[" + filePath + "].\n";
-
-        errors = _root.Load(filePath);
-        break;
-      }
-
-    case ServerConfig::SourceType::kNone:
-    default:
-      {
-        _outputMsgs += "Loading default world.\n";
-
-        sdf::World defaultWorld;
-        defaultWorld.SetName("default");
-
-        // Load an empty world.
-        errors = _root.AddWorld(defaultWorld);
-        break;
-      }
-  }
-
-  // If the world only contains a model, load the default
-  // world and add the model to it.
-  if (_root.WorldCount() == 0)
-  {
-    sdf::World defaultWorld;
-    defaultWorld.SetName("default");
-    if (_root.Model())
-    {
-      defaultWorld.AddModel(*_root.Model());
-    }
-    if (_root.Actor())
-      defaultWorld.AddActor(*_root.Actor());
-    if (_root.Light())
-      defaultWorld.AddLight(*_root.Light());
-
-    _root.AddWorld(defaultWorld);
-
-    _root.WorldByIndex(0)->ToElement()->PrintValues("---");
-  }
-
-  return errors;
-}
-
-//////////////////////////////////////////////////
-void ServerPrivate::DownloadAssets(const ServerConfig &_config)
-{
-  std::mutex assetMutex;
-  std::condition_variable assetCv;
-  std::unique_lock assetLock(assetMutex);
-
-  // Enable simulation asset download
-  this->enableDownload = true;
-
-  // Download models in a separate thread.
-  this->downloadThread = std::thread([&]()
-  {
-    if (_config.WaitForAssets())
-      std::lock_guard threadLocalLock(assetMutex);
-
-    // Reload the SDF root, which will cause the models to download.
-    sdf::Root localRoot;
-    std::string ignoreMessages;
-    sdf::Errors localErrors = this->LoadSdfRootHelper(_config,
-        localRoot, ignoreMessages);
-
-    // Output any errors.
-    if (!localErrors.empty())
-    {
-      for (auto &err : localErrors)
-        gzerr << err << "\n";
-    }
-
-    // Add the models back into the worlds.
-    for (auto &runner : this->simRunners)
-    {
-      // Get a pointer to the SDF world
-      sdf::World *world = localRoot.WorldByName(runner->WorldSdf().Name());
-      if (!world)
-      {
-        gzerr << "Unable to find world with name["
-          << runner->WorldSdf().Name() << "]. "
-          << "Downloaded models may not appear.\n";
-        return;
-      }
-
-      // Create the entities for the simulation runner.
-      runner->CreateEntities(*world);
-    }
-    if (_config.WaitForAssets())
-      assetCv.notify_one();
-  });
-
-  // Wait for assets to download.
-  if (_config.WaitForAssets())
-  {
-    assetCv.wait(assetLock);
-  }
-=======
-    {
-      this->sdfRoot = _config.SdfRoot()->Clone();
-      gzmsg << "Loading SDF world from SDF DOM.\n";
-      break;
-    }
-
-    case ServerConfig::SourceType::kSdfString:
-    {
-      std::string msg = "Loading SDF string. ";
-      if (_config.SdfFile().empty())
-      {
-        msg += "File path not available.\n";
-      }
-      else
-      {
-        msg += "File path [" + _config.SdfFile() + "].\n";
-      }
-      gzmsg << msg;
-      sdf::ParserConfig sdfParserConfig = sdf::ParserConfig::GlobalConfig();
-      sdfParserConfig.SetStoreResolvedURIs(true);
-      sdfParserConfig.SetCalculateInertialConfiguration(
-        sdf::ConfigureResolveAutoInertials::SKIP_CALCULATION_IN_LOAD);
-      errors = this->sdfRoot.LoadSdfString(
-        _config.SdfString(), sdfParserConfig);
-      this->sdfRoot.ResolveAutoInertials(errors, sdfParserConfig);
-      break;
-    }
-
-    case ServerConfig::SourceType::kSdfFile:
-    {
+     {
       std::string filePath = resolveSdfWorldFile(_config.SdfFile(),
           _config.ResourceCache());
 
       if (filePath.empty())
       {
-        std::string errStr =  "Failed to find world ["
+        std::string errStr = "Failed to find world ["
           + _config.SdfFile() + "]";
         gzerr << errStr << std::endl;
         errors.push_back({sdf::ErrorCode::FILE_READ, errStr});
         return errors;
       }
 
-      gzmsg << "Loading SDF world file[" << filePath << "].\n";
+        _outputMsgs += "Loading SDF world file[" + filePath + "].\n";
 
       sdf::Root sdfRootLocal;
       sdf::ParserConfig sdfParserConfig = sdf::ParserConfig::GlobalConfig();
       sdfParserConfig.SetStoreResolvedURIs(true);
       sdfParserConfig.SetCalculateInertialConfiguration(
         sdf::ConfigureResolveAutoInertials::SKIP_CALCULATION_IN_LOAD);
-
       MeshInertiaCalculator meshInertiaCalculator;
       sdfParserConfig.RegisterCustomInertiaCalc(meshInertiaCalculator);
-      // \todo(nkoenig) Async resource download.
-      // This call can block for a long period of time while
-      // resources are downloaded. Blocking here causes the GUI to block with
-      // a black screen (search for "Async resource download" in
-      // 'src/gui_main.cc'.
       errors = sdfRootLocal.Load(filePath, sdfParserConfig);
       if (errors.empty() || _config.BehaviorOnSdfErrors() !=
           ServerConfig::SdfErrorBehavior::EXIT_IMMEDIATELY)
       {
         if (sdfRootLocal.Model() == nullptr) {
-          this->sdfRoot = std::move(sdfRootLocal);
+          _root = std::move(sdfRootLocal);
         }
         else
         {
@@ -811,8 +666,8 @@
 
           // If the specified file only contains a model, load the default
           // world and add the model to it.
-          errors = this->sdfRoot.AddWorld(defaultWorld);
-          sdf::World *world = this->sdfRoot.WorldByIndex(0);
+          errors = _root.AddWorld(defaultWorld);
+          sdf::World *world = _root.WorldByIndex(0);
           if (world == nullptr) {
             errors.push_back({sdf::ErrorCode::FATAL_ERROR,
               "sdf::World pointer is null"});
@@ -822,29 +677,104 @@
           if (errors.empty() || _config.BehaviorOnSdfErrors() !=
               ServerConfig::SdfErrorBehavior::EXIT_IMMEDIATELY)
           {
-            errors = this->sdfRoot.UpdateGraphs();
+            errors = _root.UpdateGraphs();
           }
         }
       }
 
-      this->sdfRoot.ResolveAutoInertials(errors, sdfParserConfig);
+      _root.ResolveAutoInertials(errors, sdfParserConfig);
       break;
     }
 
     case ServerConfig::SourceType::kNone:
     default:
-    {
-      gzmsg << "Loading default world.\n";
-
-      sdf::World defaultWorld;
-      defaultWorld.SetName("default");
-
-      // Load an empty world.
-      errors = this->sdfRoot.AddWorld(defaultWorld);
-      break;
-    }
+      {
+        _outputMsgs += "Loading default world.\n";
+
+        sdf::World defaultWorld;
+        defaultWorld.SetName("default");
+
+        // Load an empty world.
+        errors = _root.AddWorld(defaultWorld);
+        break;
+      }
+  }
+
+  // If the world only contains a model, load the default
+  // world and add the model to it.
+  if (_root.WorldCount() == 0)
+  {
+    sdf::World defaultWorld;
+    defaultWorld.SetName("default");
+    if (_root.Model())
+    {
+      defaultWorld.AddModel(*_root.Model());
+    }
+    if (_root.Actor())
+      defaultWorld.AddActor(*_root.Actor());
+    if (_root.Light())
+      defaultWorld.AddLight(*_root.Light());
+
+    _root.AddWorld(defaultWorld);
+
+    _root.WorldByIndex(0)->ToElement()->PrintValues("---");
   }
 
   return errors;
->>>>>>> 219a79c0
+}
+
+//////////////////////////////////////////////////
+void ServerPrivate::DownloadAssets(const ServerConfig &_config)
+{
+  std::mutex assetMutex;
+  std::condition_variable assetCv;
+  std::unique_lock assetLock(assetMutex);
+
+  // Enable simulation asset download
+  this->enableDownload = true;
+
+  // Download models in a separate thread.
+  this->downloadThread = std::thread([&]()
+  {
+    if (_config.WaitForAssets())
+      std::lock_guard threadLocalLock(assetMutex);
+
+    // Reload the SDF root, which will cause the models to download.
+    sdf::Root localRoot;
+    std::string ignoreMessages;
+    sdf::Errors localErrors = this->LoadSdfRootHelper(_config,
+        localRoot, ignoreMessages);
+
+    // Output any errors.
+    if (!localErrors.empty())
+    {
+      for (auto &err : localErrors)
+        gzerr << err << "\n";
+    }
+
+    // Add the models back into the worlds.
+    for (auto &runner : this->simRunners)
+    {
+      // Get a pointer to the SDF world
+      sdf::World *world = localRoot.WorldByName(runner->WorldSdf().Name());
+      if (!world)
+      {
+        gzerr << "Unable to find world with name["
+          << runner->WorldSdf().Name() << "]. "
+          << "Downloaded models may not appear.\n";
+        return;
+      }
+
+      // Create the entities for the simulation runner.
+      runner->CreateEntities(*world);
+    }
+    if (_config.WaitForAssets())
+      assetCv.notify_one();
+  });
+
+  // Wait for assets to download.
+  if (_config.WaitForAssets())
+  {
+    assetCv.wait(assetLock);
+  }
 }