/*
 * Copyright (C) 2018 Open Source Robotics Foundation
 *
 * Licensed under the Apache License, Version 2.0 (the "License");
 * you may not use this file except in compliance with the License.
 * You may obtain a copy of the License at
 *
 *     http://www.apache.org/licenses/LICENSE-2.0
 *
 * Unless required by applicable law or agreed to in writing, software
 * distributed under the License is distributed on an "AS IS" BASIS,
 * WITHOUT WARRANTIES OR CONDITIONS OF ANY KIND, either express or implied.
 * See the License for the specific language governing permissions and
 * limitations under the License.
 *
*/
#include "ServerPrivate.hh"

#include <tinyxml2.h>

#include <sdf/Root.hh>
#include <sdf/World.hh>

#include <ignition/common/Console.hh>

#include <ignition/fuel_tools/Interface.hh>

#include <ignition/gui/Application.hh>

#include "SimulationRunner.hh"

using namespace ignition;
using namespace gazebo;

//////////////////////////////////////////////////
ServerPrivate::ServerPrivate()
: systemLoader(std::make_shared<SystemLoader>())
{
  // Add the signal handler
  this->sigHandler.AddCallback(
      std::bind(&ServerPrivate::OnSignal, this, std::placeholders::_1));
}

//////////////////////////////////////////////////
ServerPrivate::~ServerPrivate()
{
  this->Stop();
  if (this->runThread.joinable())
  {
    this->runThread.join();
  }
}

//////////////////////////////////////////////////
void ServerPrivate::OnSignal(int _sig)
{
  igndbg << "Server received signal[" << _sig  << "]\n";
  this->Stop();
}

/////////////////////////////////////////////////
void ServerPrivate::Stop()
{
  this->running = false;
  for (std::unique_ptr<SimulationRunner> &runner : this->simRunners)
  {
    runner->Stop();
  }
}

/////////////////////////////////////////////////
bool ServerPrivate::Run(const uint64_t _iterations,
    std::optional<std::condition_variable *> _cond)
{
  this->runMutex.lock();
  this->running = true;
  if (_cond)
    _cond.value()->notify_all();
  this->runMutex.unlock();

  bool result = true;

  // Check for network ready (needed for distributed sim)
  bool networkReady = false;
  while (this->useDistSim && this->running && !networkReady)
  {
    networkReady = true;
    for (const auto &runner : this->simRunners)
    {
      networkReady &= runner->Ready();
    }
    if (!networkReady)
    {
      std::this_thread::sleep_for(std::chrono::milliseconds(50));
    }
  }

  if (this->useDistSim && !networkReady)
  {
    ignerr << "Failed to start network, simulation terminating" << std::endl;
    return false;
  }

  // Minor performance tweak. In many situations there will only be one
  // simulation runner, and we can avoid using the thread pool.
  if (this->simRunners.size() == 1)
  {
    result = this->simRunners[0]->Run(_iterations);
  }
  else
  {
    for (std::unique_ptr<SimulationRunner> &runner : this->simRunners)
    {
      this->workerPool.AddWork([&runner, &_iterations] ()
        {
          runner->Run(_iterations);
        });
    }

    // Wait for the runner to complete.
    result = this->workerPool.WaitForResults();
  }

  this->running = false;
  return result;
}

//////////////////////////////////////////////////
void ServerPrivate::CreateEntities()
{
  // Create a simulation runner for each world.
  for (uint64_t worldIndex = 0; worldIndex <
       this->sdfRoot.WorldCount(); ++worldIndex)
  {
    auto world = this->sdfRoot.WorldByIndex(worldIndex);

    {
      std::lock_guard<std::mutex> lock(this->worldsMutex);
      this->worldNames.push_back(world->Name());
    }

    this->simRunners.push_back(std::make_unique<SimulationRunner>(
<<<<<<< HEAD
        world, this->systemLoader, this->useLevels, this->useDistSim));
=======
        world, this->systemLoader, this->config));
>>>>>>> 00c49c39
  }
}

//////////////////////////////////////////////////
void ServerPrivate::SetupTransport()
{
  // Advertise available worlds.
  this->node.Advertise("/gazebo/worlds", &ServerPrivate::WorldsService, this);
}

//////////////////////////////////////////////////
bool ServerPrivate::WorldsService(ignition::msgs::StringMsg_V &_res)
{
  std::lock_guard<std::mutex> lock(this->worldsMutex);

  _res.Clear();

  for (const auto &name : this->worldNames)
  {
    _res.add_data(name);
  }

  return true;
}

//////////////////////////////////////////////////
std::string ServerPrivate::FetchResource(const std::string &_uri)
{
  return fuel_tools::fetchResourceWithClient(_uri, *this->fuelClient.get());
}<|MERGE_RESOLUTION|>--- conflicted
+++ resolved
@@ -80,25 +80,28 @@
 
   bool result = true;
 
-  // Check for network ready (needed for distributed sim)
-  bool networkReady = false;
-  while (this->useDistSim && this->running && !networkReady)
+  if (this->config.UseDistSim())
   {
-    networkReady = true;
-    for (const auto &runner : this->simRunners)
+    // Check for network ready (needed for distributed sim)
+    bool networkReady = false;
+    while (this->running && !networkReady)
     {
-      networkReady &= runner->Ready();
+      networkReady = true;
+      for (const auto &runner : this->simRunners)
+      {
+        networkReady &= runner->Ready();
+      }
+      if (!networkReady)
+      {
+        std::this_thread::sleep_for(std::chrono::milliseconds(50));
+      }
     }
+
     if (!networkReady)
     {
-      std::this_thread::sleep_for(std::chrono::milliseconds(50));
+      ignerr << "Failed to start network, simulation terminating" << std::endl;
+      return false;
     }
-  }
-
-  if (this->useDistSim && !networkReady)
-  {
-    ignerr << "Failed to start network, simulation terminating" << std::endl;
-    return false;
   }
 
   // Minor performance tweak. In many situations there will only be one
@@ -140,11 +143,7 @@
     }
 
     this->simRunners.push_back(std::make_unique<SimulationRunner>(
-<<<<<<< HEAD
-        world, this->systemLoader, this->useLevels, this->useDistSim));
-=======
         world, this->systemLoader, this->config));
->>>>>>> 00c49c39
   }
 }
 
