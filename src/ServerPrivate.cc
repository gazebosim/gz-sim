--- conflicted
+++ resolved
@@ -469,21 +469,14 @@
 //////////////////////////////////////////////////
 std::string ServerPrivate::FetchResource(const std::string &_uri)
 {
-<<<<<<< HEAD
-  std::string path;
-  if (this->enableDownload)
-=======
   // Handle gazebo classic material URIs.
   // Return original URI string as the SdfEntityCreator checks for this URI
   if (_uri == kClassicMaterialScriptUri)
     return _uri;
 
   // Fetch resource from fuel
-  auto path =
-      fuel_tools::fetchResourceWithClient(_uri, *this->fuelClient.get());
-
-  if (!path.empty())
->>>>>>> d6620002
+  std::string path;
+  if (this->enableDownload)
   {
     path = fuel_tools::fetchResourceWithClient(_uri, *this->fuelClient.get());
 
