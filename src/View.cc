/*
 * Copyright (C) 2022 Open Source Robotics Foundation
 *
 * Licensed under the Apache License, Version 2.0 (the "License");
 * you may not use this file except in compliance with the License.
 * You may obtain a copy of the License at
 *
 *     http://www.apache.org/licenses/LICENSE-2.0
 *
 * Unless required by applicable law or agreed to in writing, software
 * distributed under the License is distributed on an "AS IS" BASIS,
 * WITHOUT WARRANTIES OR CONDITIONS OF ANY KIND, either express or implied.
 * See the License for the specific language governing permissions and
 * limitations under the License.
 *
<<<<<<< HEAD
 */

#include "ignition/gazebo/detail/View.hh"

namespace ignition
{
namespace gazebo
{
// Inline bracket to help doxygen filtering.
inline namespace IGNITION_GAZEBO_VERSION_NAMESPACE {
namespace detail
{
//////////////////////////////////////////////////
View::View(const std::set<ComponentTypeId>& _compIds)
{
  this->componentTypes = _compIds;
}
=======
*/
#include "gz/sim/detail/View.hh"
#include "gz/sim/EntityComponentManager.hh"

using namespace gz;
using namespace gz::sim;
using namespace detail;
>>>>>>> a2a2c856

//////////////////////////////////////////////////
const std::vector<const components::BaseComponent *>
    &View::EntityComponentConstData(const Entity _entity) const
{
  return this->validConstData.at(_entity);
}

//////////////////////////////////////////////////
const std::vector<components::BaseComponent *> &View::EntityComponentData(
    const Entity _entity) const
{
  return this->validData.at(_entity);
}

//////////////////////////////////////////////////
bool View::HasCachedComponentData(const Entity _entity) const
{
  auto cachedComps =
    this->validData.find(_entity) != this->validData.end() ||
    this->invalidData.find(_entity) != this->invalidData.end();
  auto cachedConstComps =
    this->validConstData.find(_entity) != this->validConstData.end() ||
    this->invalidConstData.find(_entity) != this->invalidConstData.end();

  if (cachedComps && !cachedConstComps)
  {
    ignwarn << "Non-const component data is cached for entity " << _entity
      << ", but const component data is not cached." << std::endl;
  }
  else if (cachedConstComps && !cachedComps)
  {
    ignwarn << "Const component data is cached for entity " << _entity
      << ", but non-const component data is not cached." << std::endl;
  }

  return cachedComps && cachedConstComps;
}

//////////////////////////////////////////////////
bool View::RemoveEntity(const Entity _entity)
{
  this->invalidData.erase(_entity);
  this->invalidConstData.erase(_entity);
  this->missingCompTracker.erase(_entity);

  if (!this->HasEntity(_entity) && !this->IsEntityMarkedForAddition(_entity))
    return false;

  this->entities.erase(_entity);
  this->newEntities.erase(_entity);
  this->toRemoveEntities.erase(_entity);
  this->toAddEntities.erase(_entity);
  this->validData.erase(_entity);
  this->validConstData.erase(_entity);

  return true;
}

//////////////////////////////////////////////////
bool View::NotifyComponentAddition(const Entity _entity,
    bool _newEntity, const ComponentTypeId _typeId)
{
  // make sure that _typeId is a type required by the view and that _entity is
  // already a part of the view
  if (!this->RequiresComponent(_typeId) ||
      !this->HasCachedComponentData(_entity))
    return false;

  // remove the newly added component type from the missing component types
  // list
  auto missingCompsIter = this->missingCompTracker.find(_entity);
  if (missingCompsIter == this->missingCompTracker.end())
  {
    // the component is already added, so nothing else needs to be done
    return true;
  }
  missingCompsIter->second.erase(_typeId);

  // if the entity now has all components that meet the requirements of the
  // view, then add the entity back to the view
  if (missingCompsIter->second.empty())
  {
    auto nh = this->invalidData.extract(_entity);
    this->validData.insert(std::move(nh));
    auto constCompNh = this->invalidConstData.extract(_entity);
    this->validConstData.insert(std::move(constCompNh));
    this->entities.insert(_entity);
    if (_newEntity)
      this->newEntities.insert(_entity);
    this->missingCompTracker.erase(_entity);
  }

  return true;
}

//////////////////////////////////////////////////
bool View::NotifyComponentRemoval(const Entity _entity,
    const ComponentTypeId _typeId)
{
  // if entity is still marked as to add, remove from the view
  if (this->RequiresComponent(_typeId))
    this->toAddEntities.erase(_entity);

  // make sure that _typeId is a type required by the view and that _entity is
  // already a part of the view
  if (!this->RequiresComponent(_typeId) ||
      !this->HasCachedComponentData(_entity))
    return false;

  // if the component being removed is the first component that causes _entity
  // to be invalid for this view, move _entity from validData to invalidData
  // since _entity should no longer be considered a part of the view
  auto it = this->validData.find(_entity);
  auto constCompIt = this->validConstData.find(_entity);
  if (it != this->validData.end() &&
      constCompIt != this->validConstData.end())
  {
    auto nh = this->validData.extract(it);
    this->invalidData.insert(std::move(nh));
    auto constCompNh = this->validConstData.extract(constCompIt);
    this->invalidConstData.insert(std::move(constCompNh));
    this->entities.erase(_entity);
    this->newEntities.erase(_entity);
  }

  this->missingCompTracker[_entity].insert(_typeId);

  return true;
}

//////////////////////////////////////////////////
void View::Reset()
{
  // reset all data structures in the BaseView except for componentTypes since
  // the view always requires the types in componentTypes
  this->entities.clear();
  this->newEntities.clear();
  this->toRemoveEntities.clear();
  this->toAddEntities.clear();

  // reset all data structures unique to the templated view
  this->validData.clear();
  this->validConstData.clear();
  this->invalidData.clear();
  this->invalidConstData.clear();
  this->missingCompTracker.clear();
}

}  // namespace detail
}  // namespace IGNITION_GAZEBO_VERSION_NAMESPACE
}  // namespace gazebo
}  // namespace ignition<|MERGE_RESOLUTION|>--- conflicted
+++ resolved
@@ -13,10 +13,9 @@
  * See the License for the specific language governing permissions and
  * limitations under the License.
  *
-<<<<<<< HEAD
  */
 
-#include "ignition/gazebo/detail/View.hh"
+#include "gz/sim/detail/View.hh"
 
 namespace ignition
 {
@@ -31,15 +30,6 @@
 {
   this->componentTypes = _compIds;
 }
-=======
-*/
-#include "gz/sim/detail/View.hh"
-#include "gz/sim/EntityComponentManager.hh"
-
-using namespace gz;
-using namespace gz::sim;
-using namespace detail;
->>>>>>> a2a2c856
 
 //////////////////////////////////////////////////
 const std::vector<const components::BaseComponent *>
