/*
 * Copyright (C) 2022 Open Source Robotics Foundation
 *
 * Licensed under the Apache License, Version 2.0 (the "License");
 * you may not use this file except in compliance with the License.
 * You may obtain a copy of the License at
 *
 *     http://www.apache.org/licenses/LICENSE-2.0
 *
 * Unless required by applicable law or agreed to in writing, software
 * distributed under the License is distributed on an "AS IS" BASIS,
 * WITHOUT WARRANTIES OR CONDITIONS OF ANY KIND, either express or implied.
 * See the License for the specific language governing permissions and
 * limitations under the License.
 *
*/
#ifndef GZ_SIM_SYSTEMMANAGER_HH_
#define GZ_SIM_SYSTEMMANAGER_HH_

#include <gz/msgs/entity_plugin_v.pb.h>

#include <memory>
#include <set>
#include <string>
#include <vector>

#include <sdf/Plugin.hh>
#include <gz/transport/Node.hh>

#include "gz/sim/config.hh"
#include "gz/sim/EntityComponentManager.hh"
#include "gz/sim/Export.hh"
#include "gz/sim/SystemLoader.hh"
#include "gz/sim/Types.hh"

#include "SystemInternal.hh"

namespace gz
{
  namespace sim
  {
    // Inline bracket to help doxygen filtering.
    inline namespace GZ_SIM_VERSION_NAMESPACE {

    /// \brief Used to load / unload sysetms as well as iterate over them.
    class GZ_SIM_VISIBLE SystemManager
    {
      /// \brief Constructor
      /// \param[in] _systemLoader A pointer to a SystemLoader to load plugins
      ///  from files
      /// \param[in] _entityCompMgr Pointer to the entity component manager to
      ///  be used when configuring new systems
      /// \param[in] _eventMgr Pointer to the event manager to be used when
      ///  configuring new systems
      /// \param[in] _namespace Namespace to use for the transport node
      public: explicit SystemManager(const SystemLoaderPtr &_systemLoader,
                            EntityComponentManager *_entityCompMgr = nullptr,
                            EventManager *_eventMgr = nullptr,
                            const std::string &_namespace = std::string());

      /// \brief Load system plugin for a given entity.
      /// \param[in] _entity Entity
      /// \param[in] _plugin Plugin to load
      public: void LoadPlugin(const Entity _entity,
                              const sdf::Plugin &_plugin);

      /// \brief Add a system to the manager
      /// \param[in] _system SystemPluginPtr to be added
      /// \param[in] _entity Entity that system is attached to.
      /// \param[in] _sdf Pointer to the SDF of the entity.
      public: void AddSystem(const SystemPluginPtr &_system,
                             Entity _entity,
                             std::shared_ptr<const sdf::Element> _sdf);

      /// \brief Add a system to the manager
      /// \param[in] _system SystemPluginPtr to be added
      /// \param[in] _entity Entity that system is attached to.
      /// \param[in] _sdf Pointer to the SDF of the entity.
      public: void AddSystem(const std::shared_ptr<System> &_system,
                             Entity _entity,
                             std::shared_ptr<const sdf::Element> _sdf);

      /// \brief Get the count of currently active systems.
      /// \return The active systems count.
      public: size_t ActiveCount() const;

      /// \brief Get the count of currently pending systems.
      /// \return The pending systems count.
      public: size_t PendingCount() const;

      /// \brief Get the count of all (pending + active) managed systems
      /// \return The count.
      public: size_t TotalCount() const;

      /// \brief Move all "pending" systems to "active" state
      /// \return The number of newly-active systems
      public: size_t ActivatePendingSystems();

      /// \brief Perform a reset on all systems
      ///
      /// If a system implements the ISystemReset interface, it will be called.
      //
      /// Otherwise, if a system does not have the ISystemReset interface
      /// implemented, and was created via loading a plugin,
      /// that plugin will be reloaded.
      ///
      /// Otherwise, if a system is created from in-memory rather than a plugin,
      /// that system will remain unaffected.
      /// \param[in] _info Update info corresponding to the update time
      /// \param[in] _ecm Version of the ECM reset to an initial state
      public: void Reset(const UpdateInfo &_info, EntityComponentManager &_ecm);

      /// \brief When loading the model in the background we inserted an empty
      /// world that contains 3 system plugins (SceneBroadcaster, UserCommand
      /// and Physics). This three system plugins need to be checked when the
      /// models are downloaded. If a new system is added that was already added
      /// then this new one is removed, or if a model is not found then is
      /// removed because this plugin was not specify in the world
      public: void SetRemoveInitialSystemPlugins();

      /// \brief Get a vector of all systems implementing "Configure"
      /// \return Vector of systems' configure interfaces.
      public: const std::vector<ISystemConfigure *>& SystemsConfigure();

      /// \brief Get an vector of all active systems implementing "Reset"
      /// \return Vector of systems' reset interfaces.
      public: const std::vector<ISystemReset *>& SystemsReset();

      /// \brief Get an vector of all active systems implementing "PreUpdate"
      /// \return Vector of systems's pre-update interfaces.
      public: const std::vector<ISystemPreUpdate *>& SystemsPreUpdate();

      /// \brief Get an vector of all active systems implementing "Update"
      /// \return Vector of systems's update interfaces.
      public: const std::vector<ISystemUpdate *>& SystemsUpdate();

      /// \brief Get an vector of all active systems implementing "PostUpdate"
      /// \return Vector of systems's post-update interfaces.
      public: const std::vector<ISystemPostUpdate *>& SystemsPostUpdate();

      /// \brief Get an vector of all systems attached to a given entity.
      /// \return Vector of systems.
      public: std::vector<SystemInternal> TotalByEntity(Entity _entity);

      /// \brief Process system messages and add systems to entities
      public: void ProcessPendingEntitySystems();

      /// \brief Implementation for AddSystem functions that takes an SDF
      /// element. This calls the AddSystemImpl that accepts an SDF Plugin.
      /// \param[in] _system Generic representation of a system.
      /// \param[in] _sdf SDF element.
      private: void AddSystemImpl(SystemInternal _system,
                                  std::shared_ptr<const sdf::Element> _sdf);

      /// \brief Implementation for AddSystem functions. This only adds systems
      /// to a queue, the actual addition is performed by `AddSystemToRunner` at
      /// the appropriate time.
      /// \param[in] _system Generic representation of a system.
      /// \param[in] _sdf SDF received from AddSystem.
      private: void AddSystemImpl(SystemInternal _system,
                                  const sdf::Plugin &_sdf);

      /// \brief Callback for entity add system service.
      /// \param[in] _req Request message containing the entity id and plugins
      /// to add to that entity
      /// \param[out] _res Response containing a boolean value indicating if
      /// service request is received or not
      /// \return True if request received.
      private: bool EntitySystemAddService(const msgs::EntityPlugin_V &_req,
                                           msgs::Boolean &_res);

      /// \brief All the systems.
      private: std::vector<SystemInternal> systems;

      /// \brief Pending systems to be added to systems.
      private: std::vector<SystemInternal> pendingSystems;

      /// \brief Mutex to protect pendingSystems
      private: mutable std::mutex pendingSystemsMutex;

      /// \brief Systems implementing Configure
      private: std::vector<ISystemConfigure *> systemsConfigure;

      /// \brief Systems implementing Reset
      private: std::vector<ISystemReset *> systemsReset;

      /// \brief Systems implementing PreUpdate
      private: std::vector<ISystemPreUpdate *> systemsPreupdate;

      /// \brief Systems implementing Update
      private: std::vector<ISystemUpdate *> systemsUpdate;

      /// \brief Systems implementing PostUpdate
      private: std::vector<ISystemPostUpdate *> systemsPostupdate;

      /// \brief System loader, for loading system plugins.
      private: SystemLoaderPtr systemLoader;

      /// \brief Mutex to protect systemLoader
      private: std::mutex systemLoaderMutex;

      /// \brief Pointer to associated entity component manager
      private: EntityComponentManager *entityCompMgr;

      /// \brief Pointer to associated event manager
      private: EventManager *eventMgr;

<<<<<<< HEAD
      /// \brief Systems to remove when reset is called
      private: std::set<unsigned int> removeSystems;
=======
      /// \brief A list of entity systems to add
      private: std::vector<msgs::EntityPlugin_V> systemsToAdd;

      /// \brief Mutex to protect systemsToAdd list
      private: std::mutex systemsMsgMutex;

      /// \brief Node for communication.
      private: std::unique_ptr<transport::Node> node{nullptr};
>>>>>>> 942da23c
    };
    }
  }  // namespace sim
}  // namespace gz
#endif  // GZ_SIM_SYSTEMINTERNAL_HH_<|MERGE_RESOLUTION|>--- conflicted
+++ resolved
@@ -205,19 +205,17 @@
       /// \brief Pointer to associated event manager
       private: EventManager *eventMgr;
 
-<<<<<<< HEAD
+      /// \brief A list of entity systems to add
+      private: std::vector<msgs::EntityPlugin_V> systemsToAdd;
+
+      /// \brief Mutex to protect systemsToAdd list
+      private: std::mutex systemsMsgMutex;
+
+      /// \brief Node for communication.
+      private: std::unique_ptr<transport::Node> node{nullptr};
+
       /// \brief Systems to remove when reset is called
       private: std::set<unsigned int> removeSystems;
-=======
-      /// \brief A list of entity systems to add
-      private: std::vector<msgs::EntityPlugin_V> systemsToAdd;
-
-      /// \brief Mutex to protect systemsToAdd list
-      private: std::mutex systemsMsgMutex;
-
-      /// \brief Node for communication.
-      private: std::unique_ptr<transport::Node> node{nullptr};
->>>>>>> 942da23c
     };
     }
   }  // namespace sim
