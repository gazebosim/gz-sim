/*
 * Copyright (C) 2018 Open Source Robotics Foundation
 *
 * Licensed under the Apache License, Version 2.0 (the "License");
 * you may not use this file except in compliance with the License.
 * You may obtain a copy of the License at
 *
 *     http://www.apache.org/licenses/LICENSE-2.0
 *
 * Unless required by applicable law or agreed to in writing, software
 * distributed under the License is distributed on an "AS IS" BASIS,
 * WITHOUT WARRANTIES OR CONDITIONS OF ANY KIND, either express or implied.
 * See the License for the specific language governing permissions and
 * limitations under the License.
 *
 */

#ifndef GZ_SIM_LEVELMANAGER_HH
#define GZ_SIM_LEVELMANAGER_HH

#include <gz/msgs/boolean.pb.h>
#include <gz/msgs/stringmsg.pb.h>

#include <list>
#include <memory>
#include <set>
#include <string>
#include <unordered_map>
#include <utility>
#include <vector>

#include <sdf/Element.hh>
#include <sdf/Geometry.hh>
#include <gz/transport/Node.hh>

#include "gz/sim/config.hh"
#include "gz/sim/Entity.hh"
#include "gz/sim/SdfEntityCreator.hh"
#include "gz/sim/Types.hh"

namespace gz
{
  namespace sim
  {
    // Inline bracket to help doxygen filtering.
    inline namespace GZ_SIM_VERSION_NAMESPACE {
    //
    // forward declaration
    class SimulationRunner;

    /// \brief Used to load / unload levels as performers move in a world.
    ///
    /// The manager will create entities to represent each level and performer.
    /// There will also be a default level to hold all entities which are
    /// outside other levels and should be present in simulation at all times.
    ///
    /// Level entities are direct children of the world entity, and performer
    /// entities are direct children of the models they correspond to. The
    /// final hierarchy looks as follows:
    ///
    /// world
    ///  - default level
    ///  - level
    ///  - light
    ///  - model
    ///    - performer
    ///    - link
    ///    - nested model
    ///
    /// The levels feature works with a few assumptions (currently):
    ///
    /// * Entities which are part of a level should not be modified during
    ///   simulation. Any component changes or additions will be ignored
    ///   when the level is reloaded. Likewise, they should not be deleted.
    /// * Entities spawned during simulation are part of the default level.
    ///
    class GZ_SIM_VISIBLE LevelManager
    {
      /// \brief Constructor
      /// \param[in] _runner A pointer to the simulationrunner that owns this
      /// \param[in] _useLevels Whether to use the levels defined. If false, all
      /// will only be loaded for active performers.
      public: LevelManager(SimulationRunner *_runner, bool _useLevels = false);

      /// \brief Load and unload levels
      /// This is where we compute intersections and determine if a performer is
      /// in a level or not. This needs to be called by the simulation runner at
      /// every update cycle
      public: void UpdateLevelsState();

      /// \brief This will add a world to the scene
      /// \param[in] _world SDF world to add to the scene
      public: void AddWorld(const sdf::World *_world);

      /// \brief Load entities that have been marked for loading.
      /// \param[in] _namesToLoad List of of entity names to load
      private: void LoadActiveEntities(
          const std::set<std::string> &_namesToLoad);

      /// \brief Unload entities that have been marked for unloading.
      /// \param[in] _namesToUnload List of entity names to unload
      private: void UnloadInactiveEntities(
          const std::set<std::string> &_namesToUnload);

      /// \brief Read level and performer information from the sdf::World
      /// object
      private: void ReadLevelPerformerInfo();

      /// \brief Create performers
      /// Assuming that a simulation runner is performer-centered
      private: void CreatePerformers();

      /// \brief Read information about performers from the sdf Element and
      /// create performer entities
      /// \param[in] _sdf sdf::ElementPtr of the gz::sim plugin tag
      private: void ReadPerformers(const sdf::ElementPtr &_sdf);

      /// \brief Read information about levels from the sdf Element and
      /// create level entities
      /// \param[in] _sdf sdf::ElementPtr of the gz::sim plugin tag
      private: void ReadLevels(const sdf::ElementPtr &_sdf);

      /// \brief Determine which entities belong to the default level and
      /// schedule them to be loaded
      private: void ConfigureDefaultLevel();

      /// \brief Determine if a level is active
      /// \param[in] _entity Entity of level to be checked
      /// \return True of the level is currently active
      private: bool IsLevelActive(const Entity _entity) const;

      /// \brief Service callback to create a new performer.
      /// \param[in] _req Message that contains perfomer information.
      /// \param[out] _rep Reply message, which is set to true when the
      /// performer has been added.
      /// \return True if the service call completed.
      private: bool OnSetPerformer(const msgs::StringMsg &_req,
                                   msgs::Boolean &_rep);

      /// \brief Helper function that creates a performer entity
      /// based on geometry.
      /// \param[in] _name Name of the performer entity. This should also be
      /// the name of an existing model.
      /// \param[in] _geom SDF geometry that defines the performer's
      /// bounding box.
      /// \return 0 if the performer was added, 1 if the performer is
      /// a duplicate and was not added, -1 if a model with _name could not be
      /// found.
      private: int CreatePerformerEntity(const std::string &_name,
                   const sdf::Geometry &_geom);

      /// \brief List of currently active levels
      private: std::vector<Entity> activeLevels;

      /// \brief Names of entities that are currently active (loaded).
      private: std::set<std::string> activeEntityNames;

      /// \brief Pointer to the simulation runner associated with the level
      /// manager.
      private: SimulationRunner *const runner;

      /// \brief Map of names of references to the containing performer
      private: std::unordered_map<std::string, Entity> performerMap;

      /// \brief Names of all entities that have assigned levels
      private: std::set<std::string> entityNamesInLevels;

      /// \brief Entity of the world.
      private: Entity worldEntity{kNullEntity};

      /// \brief Flag whether to use levels or not.
      private: bool useLevels{false};

      /// \brief Entity Creator API.
      private: std::unique_ptr<SdfEntityCreator> entityCreator{nullptr};

      /// \brief Transport node.
      private: gz::transport::Node node;

      /// \brief The list of performers to add.
      private: std::list<std::pair<std::string, sdf::Geometry>> performersToAdd;

      /// \brief Mutex to protect performersToAdd list.
      private: std::mutex performerToAddMutex;
    };
    }
  }
}
<<<<<<< HEAD
// IGNITION_GAZEBO_LEVELMANAGER_HH
#endif
=======
// GZ_SIM_LEVELMANAGER_HH
#endif
>>>>>>> 942da23c
<|MERGE_RESOLUTION|>--- conflicted
+++ resolved
@@ -186,10 +186,5 @@
     }
   }
 }
-<<<<<<< HEAD
-// IGNITION_GAZEBO_LEVELMANAGER_HH
-#endif
-=======
 // GZ_SIM_LEVELMANAGER_HH
-#endif
->>>>>>> 942da23c
+#endif