--- conflicted
+++ resolved
@@ -90,10 +90,7 @@
 
       /// \brief Read level and performer information from the sdf::World
       /// object
-<<<<<<< HEAD
-=======
       /// \param[in] _world The SDF world
->>>>>>> 517a73ad
       public: void ReadLevelPerformerInfo(const sdf::World &_world);
 
       /// \brief Determine which entities belong to the default level and
