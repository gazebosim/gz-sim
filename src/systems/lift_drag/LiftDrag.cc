--- conflicted
+++ resolved
@@ -106,28 +106,16 @@
 
   /// \brief center of pressure in link local coordinates with respect to the
   /// link's center of mass
-<<<<<<< HEAD
   public: gz::math::Vector3d cp = math::Vector3d::Zero;
-
-  /// \brief Normally, this is taken as a direction parallel to the chord
-  /// of the airfoil in zero angle of attack forward flight.
-  public: gz::math::Vector3d forward = math::Vector3d::UnitX;
-=======
-  public: math::Vector3d cp = math::Vector3d::Zero;
 
   /// \brief Normally, this is taken as a direction parallel to the chord
   /// of the airfoil in zero angle of attack forward flight.
   public: math::Vector3d forward = math::Vector3d::UnitX;
->>>>>>> 216d5a51
 
   /// \brief A vector in the lift/drag plane, perpendicular to the forward
   /// vector. Inflow velocity orthogonal to forward and upward vectors
   /// is considered flow in the wing sweep direction.
-<<<<<<< HEAD
-  public: gz::math::Vector3d upward = math::Vector3d::UnitZ;
-=======
   public: math::Vector3d upward = math::Vector3d::UnitZ;
->>>>>>> 216d5a51
 
   /// \brief how much to change CL per radian of control surface joint
   /// value.
@@ -166,17 +154,6 @@
       this->radialSymmetry).first;
   this->area = _sdf->Get<double>("area", this->area).first;
   this->alpha0 = _sdf->Get<double>("a0", this->alpha0).first;
-<<<<<<< HEAD
-  this->cp = _sdf->Get<gz::math::Vector3d>("cp", this->cp).first;
-
-  // blade forward (-drag) direction in link frame
-  this->forward =
-      _sdf->Get<gz::math::Vector3d>("forward", this->forward).first;
-  this->forward.Normalize();
-
-  // blade upward (+lift) direction in link frame
-  this->upward = _sdf->Get<gz::math::Vector3d>(
-=======
   this->cp = _sdf->Get<math::Vector3d>("cp", this->cp).first;
 
   // blade forward (-drag) direction in link frame
@@ -186,7 +163,6 @@
 
   // blade upward (+lift) direction in link frame
   this->upward = _sdf->Get<math::Vector3d>(
->>>>>>> 216d5a51
       "upward", this->upward) .first;
   this->upward.Normalize();
 
@@ -305,20 +281,12 @@
   // rotate forward and upward vectors into world frame
   const auto forwardI = pose.Rot().RotateVector(this->forward);
 
-<<<<<<< HEAD
-  gz::math::Vector3d upwardI;
-=======
   math::Vector3d upwardI;
->>>>>>> 216d5a51
   if (this->radialSymmetry)
   {
     // use inflow velocity to determine upward direction
     // which is the component of inflow perpendicular to forward direction.
-<<<<<<< HEAD
-    gz::math::Vector3d tmp = forwardI.Cross(velI);
-=======
     math::Vector3d tmp = forwardI.Cross(velI);
->>>>>>> 216d5a51
     upwardI = forwardI.Cross(tmp).Normalize();
   }
   else
@@ -332,11 +300,7 @@
   const double minRatio = -1.0;
   const double maxRatio = 1.0;
   // check sweep (angle between velI and lift-drag-plane)
-<<<<<<< HEAD
-  double sinSweepAngle = gz::math::clamp(
-=======
   double sinSweepAngle = math::clamp(
->>>>>>> 216d5a51
       spanwiseI.Dot(velI), minRatio, maxRatio);
 
   // get cos from trig identity
@@ -376,11 +340,7 @@
   // given upwardI and liftI are both unit vectors, we can drop the denominator
   //   cos(theta) = a.Dot(b)
   const double cosAlpha =
-<<<<<<< HEAD
-      gz::math::clamp(liftI.Dot(upwardI), minRatio, maxRatio);
-=======
       math::clamp(liftI.Dot(upwardI), minRatio, maxRatio);
->>>>>>> 216d5a51
 
   // Is alpha positive or negative? Test:
   // forwardI points toward zero alpha
@@ -429,11 +389,7 @@
   }
 
   // compute lift force at cp
-<<<<<<< HEAD
-  gz::math::Vector3d lift = cl * q * this->area * liftI;
-=======
   math::Vector3d lift = cl * q * this->area * liftI;
->>>>>>> 216d5a51
 
   // compute cd at cp, check for stall, correct for sweep
   double cd;
@@ -456,11 +412,7 @@
   cd = std::fabs(cd);
 
   // drag at cp
-<<<<<<< HEAD
-  gz::math::Vector3d drag = cd * q * this->area * dragDirection;
-=======
   math::Vector3d drag = cd * q * this->area * dragDirection;
->>>>>>> 216d5a51
 
   // compute cm at cp, check for stall, correct for sweep
   double cm;
@@ -489,21 +441,12 @@
 
   // compute moment (torque) at cp
   // spanwiseI used to be momentDirection
-<<<<<<< HEAD
-  gz::math::Vector3d moment = cm * q * this->area * spanwiseI;
-
-
-  // force and torque about cg in world frame
-  gz::math::Vector3d force = lift + drag;
-  gz::math::Vector3d torque = moment;
-=======
   math::Vector3d moment = cm * q * this->area * spanwiseI;
 
 
   // force and torque about cg in world frame
   math::Vector3d force = lift + drag;
   math::Vector3d torque = moment;
->>>>>>> 216d5a51
   // Correct for nan or inf
   force.Correct();
   this->cp.Correct();
@@ -614,13 +557,8 @@
   }
 }
 
-<<<<<<< HEAD
 GZ_ADD_PLUGIN(LiftDrag,
-                    gz::sim::System,
-=======
-IGNITION_ADD_PLUGIN(LiftDrag,
                     System,
->>>>>>> 216d5a51
                     LiftDrag::ISystemConfigure,
                     LiftDrag::ISystemPreUpdate)
 
