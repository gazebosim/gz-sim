--- conflicted
+++ resolved
@@ -296,11 +296,7 @@
   if (_sdf->HasElement("waterDensity"))
   {
     gzwarn <<
-<<<<<<< HEAD
-      "<waterDensity> parameter is deprecated and will be removed Gazebo G.\n"
-=======
-      "<waterDensity> parameter is deprecated and will be removed Ignition G.\n"
->>>>>>> 86141841
+      "<waterDensity> parameter is deprecated and will be removed in Gazebo G.\n"
       << "\tPlease update your SDF to use <water_density> instead.";
   }
 
