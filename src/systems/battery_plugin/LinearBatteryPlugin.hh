--- conflicted
+++ resolved
@@ -57,16 +57,12 @@
   /// - `<charging_time>` Hours taken to fully charge the battery.
   ///                 (Required if `<enable_recharge>` is set to true)
   /// - `<fix_issue_225>` True to change the battery behavior to fix some issues
-<<<<<<< HEAD
-  /// described in https://github.com/ignitionrobotics/ign-gazebo/issues/225.
+  /// described in https://github.com/gazebosim/gz-sim/issues/225.
   /// - `<power_draining_topic>` A topic that is used to start battery
   /// discharge. Any message on the specified topic will cause the batter to
   /// start draining. This element can be specified multiple times if
   /// multiple topics should be monitored. Note that this mechanism will
   /// start the battery draining, and once started will keep drainig.
-=======
-  /// described in https://github.com/gazebosim/gz-sim/issues/225.
->>>>>>> 784e8228
   class LinearBatteryPlugin
       : public System,
         public ISystemConfigure,
