--- conflicted
+++ resolved
@@ -60,43 +60,25 @@
 {
   /// \brief Callback for velocity subscription
   /// \param[in] _msg Velocity message
-<<<<<<< HEAD
-  public: void OnCmdVel(const gz::msgs::Twist &_msg);
-
-  /// \brief Callback for steering efficiency subscription
-  /// \param[in] _msg Steering efficiency message
-  public: void OnSteeringEfficiency(const gz::msgs::Double &_msg);
-=======
   public: void OnCmdVel(const msgs::Twist &_msg);
 
   /// \brief Callback for steering efficiency subscription
   /// \param[in] _msg Steering efficiency message
   public: void OnSteeringEfficiency(const msgs::Double &_msg);
->>>>>>> 216d5a51
 
   /// \brief Update odometry and publish an odometry message.
   /// \param[in] _info System update information.
   /// \param[in] _ecm The EntityComponentManager of the given simulation
   /// instance.
-<<<<<<< HEAD
-  public: void UpdateOdometry(const gz::sim::UpdateInfo &_info,
-    const gz::sim::EntityComponentManager &_ecm);
-=======
   public: void UpdateOdometry(const UpdateInfo &_info,
     const EntityComponentManager &_ecm);
->>>>>>> 216d5a51
 
   /// \brief Update the linear and angular velocities.
   /// \param[in] _info System update information.
   /// \param[in] _ecm The EntityComponentManager of the given simulation
   /// instance.
-<<<<<<< HEAD
-  public: void UpdateVelocity(const gz::sim::UpdateInfo &_info,
-    const gz::sim::EntityComponentManager &_ecm);
-=======
   public: void UpdateVelocity(const UpdateInfo &_info,
     const EntityComponentManager &_ecm);
->>>>>>> 216d5a51
 
   /// \brief Gazebo communication node.
   public: transport::Node node;
@@ -441,39 +423,14 @@
   {
     this->dataPtr->debugMarker.set_ns(
       this->dataPtr->model.Name(_ecm) + "/cor");
-<<<<<<< HEAD
-    this->dataPtr->debugMarker.set_action(gz::msgs::Marker::ADD_MODIFY);
-    this->dataPtr->debugMarker.set_type(gz::msgs::Marker::SPHERE);
-    this->dataPtr->debugMarker.set_visibility(gz::msgs::Marker::GUI);
-=======
     this->dataPtr->debugMarker.set_action(msgs::Marker::ADD_MODIFY);
     this->dataPtr->debugMarker.set_type(msgs::Marker::SPHERE);
     this->dataPtr->debugMarker.set_visibility(msgs::Marker::GUI);
->>>>>>> 216d5a51
     this->dataPtr->debugMarker.mutable_lifetime()->set_sec(0);
     this->dataPtr->debugMarker.mutable_lifetime()->set_nsec(4000000);
     this->dataPtr->debugMarker.set_id(1);
 
     // Set material properties
-<<<<<<< HEAD
-    gz::msgs::Set(
-      this->dataPtr->debugMarker.mutable_material()->mutable_ambient(),
-      gz::math::Color(0, 0, 1, 1));
-    gz::msgs::Set(
-      this->dataPtr->debugMarker.mutable_material()->mutable_diffuse(),
-      gz::math::Color(0, 0, 1, 1));
-
-    // Set marker scale
-    gz::msgs::Set(
-      this->dataPtr->debugMarker.mutable_scale(),
-      gz::math::Vector3d(0.1, 0.1, 0.1));
-  }
-}
-
-//////////////////////////////////////////////////
-void TrackedVehicle::PreUpdate(const gz::sim::UpdateInfo &_info,
-    gz::sim::EntityComponentManager &_ecm)
-=======
     msgs::Set(
       this->dataPtr->debugMarker.mutable_material()->mutable_ambient(),
       math::Color(0, 0, 1, 1));
@@ -491,7 +448,6 @@
 //////////////////////////////////////////////////
 void TrackedVehicle::PreUpdate(const UpdateInfo &_info,
     EntityComponentManager &_ecm)
->>>>>>> 216d5a51
 {
   GZ_PROFILE("TrackedVehicle::PreUpdate");
 
@@ -590,13 +546,8 @@
 
 //////////////////////////////////////////////////
 void TrackedVehiclePrivate::UpdateOdometry(
-<<<<<<< HEAD
-    const gz::sim::UpdateInfo &_info,
-    const gz::sim::EntityComponentManager &_ecm)
-=======
     const UpdateInfo &_info,
     const EntityComponentManager &_ecm)
->>>>>>> 216d5a51
 {
   GZ_PROFILE("TrackedVehicle::UpdateOdometry");
   // Initialize, if not already initialized.
@@ -678,13 +629,8 @@
 
 //////////////////////////////////////////////////
 void TrackedVehiclePrivate::UpdateVelocity(
-<<<<<<< HEAD
-  const gz::sim::UpdateInfo &_info,
-  const gz::sim::EntityComponentManager &_ecm)
-=======
   const UpdateInfo &_info,
   const EntityComponentManager &_ecm)
->>>>>>> 216d5a51
 {
   GZ_PROFILE("TrackedVehicle::UpdateVelocity");
 
@@ -756,11 +702,7 @@
 
     const auto bodyPose = worldPose(this->bodyLink, _ecm);
     const auto bodyYAxisGlobal =
-<<<<<<< HEAD
-      bodyPose.Rot().RotateVector(gz::math::Vector3d(0, 1, 0));
-=======
       bodyPose.Rot().RotateVector(math::Vector3d(0, 1, 0));
->>>>>>> 216d5a51
     // centerOfRotation may be +inf
     this->centerOfRotation =
       (bodyYAxisGlobal * desiredRotationRadiusSigned) + bodyPose.Pos();
@@ -800,11 +742,7 @@
            << ", right v=" << this->rightSpeed
            << (sendCommandsToTracks ? " (sent to tracks)" : "") << std::endl;
 
-<<<<<<< HEAD
-    gz::msgs::Set(this->debugMarker.mutable_pose(), math::Pose3d(
-=======
     msgs::Set(this->debugMarker.mutable_pose(), math::Pose3d(
->>>>>>> 216d5a51
       this->centerOfRotation.X(),
       this->centerOfRotation.Y(),
       this->centerOfRotation.Z(),
@@ -823,24 +761,15 @@
 
 //////////////////////////////////////////////////
 void TrackedVehiclePrivate::OnSteeringEfficiency(
-<<<<<<< HEAD
-  const gz::msgs::Double& _msg)
-=======
   const msgs::Double& _msg)
->>>>>>> 216d5a51
 {
   std::lock_guard<std::mutex> lock(this->mutex);
   this->steeringEfficiency = _msg.data();
   this->hasNewCommand = true;
 }
 
-<<<<<<< HEAD
 GZ_ADD_PLUGIN(TrackedVehicle,
-                    gz::sim::System,
-=======
-IGNITION_ADD_PLUGIN(TrackedVehicle,
                     System,
->>>>>>> 216d5a51
                     TrackedVehicle::ISystemConfigure,
                     TrackedVehicle::ISystemPreUpdate,
                     TrackedVehicle::ISystemPostUpdate)
