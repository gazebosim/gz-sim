/*
 * Copyright (C) 2020 Open Source Robotics Foundation
 *
 * Licensed under the Apache License, Version 2.0 (the "License");
 * you may not use this file except in compliance with the License.
 * You may obtain a copy of the License at
 *
 *     http://www.apache.org/licenses/LICENSE-2.0
 *
 * Unless required by applicable law or agreed to in writing, software
 * distributed under the License is distributed on an "AS IS" BASIS,
 * WITHOUT WARRANTIES OR CONDITIONS OF ANY KIND, either express or implied.
 * See the License for the specific language governing permissions and
 * limitations under the License.
 *
 */

#ifndef IGNITION_GAZEBO_SYSTEMS_PERFORMERDETECTOR_HH_
#define IGNITION_GAZEBO_SYSTEMS_PERFORMERDETECTOR_HH_

#include <map>
#include <memory>
#include <string>
#include <unordered_set>

#include <ignition/transport/Node.hh>

#include "ignition/gazebo/performer-detector-system/Export.hh"
#include "ignition/gazebo/Model.hh"
#include "ignition/gazebo/System.hh"

namespace ignition
{
namespace gazebo
{
// Inline bracket to help doxygen filtering.
inline namespace IGNITION_GAZEBO_VERSION_NAMESPACE {
namespace systems
{
  /// \brief A system system that publishes on a topic when a performer enters
  /// or leaves a specified region.
  ///
  /// A performer is detected when a performer's volume, which is
  /// represented by an ignition::math::AxisAlignedBox, intersects with the
  /// PerformerDetector's region, which is also represented by an
  /// ignition::math::AxisAlignedBox. When a performer is detected, the system
  /// publishes an ignition.msgs.Pose message with the pose of the detected
  /// performer with respect to the model containing the PerformerDetector. The
  /// name and id fields of the Pose message will be set to the name and the
  /// entity of the detected performer respectively. The header of the Pose
  /// message contains the time stamp of detection. The `data` field of the
  /// header will contain the key "frame_id" with a value set to the name of
  /// the model containing the PerformerDetector system and the key "state" with
  /// a value set to "1" if the performer is entering the detector's region and
  /// "0" if the performer is leaving the region.
  ///
  /// The PerformerDetector has to be attached to a <model> and it's region is
  /// centered on the containing model's origin.
  ///
  /// The system does not assume that levels are enabled, but it does require
  /// performers to be specified.
  ///
  /// ## System parameters
  ///
  /// `<topic>`: Custom topic to be used for publishing when a performer is
  /// detected. If not set, the default topic with the following pattern would
  /// be used "/model/<model_name>/performer_detector/status". The topic type
  /// is ignition.msgs.Pose
  /// `<geometry>`: Detection region. Currently, only the `<box>` geometry is
  /// supported. The position of the geometry is derived from the pose of the
  /// containing model.
  /// `<pose>`: Additional pose offset relative to the parent model's pose.
  /// This pose is added to the parent model pose when computing the
  /// detection region. Only the position component of the `<pose>` is used.
  /// `<header_data>`: Zero or more key-value pairs that will be
  /// included in the header of the detection messages. A `<header_data>`
  /// element should have child `<key>` and `<value>` elements whose
  /// contents are interpreted as strings. Keys value pairs are stored in a
  /// map, which means the keys are unique.

<<<<<<< HEAD
  class IGNITION_GAZEBO_PERFORMER_DETECTOR_SYSTEM_VISIBLE PerformerDetector
=======
  class PerformerDetector
>>>>>>> 60aac163
      : public System,
        public ISystemConfigure,
        public ISystemPostUpdate
  {
    /// Documentation inherited
    public: PerformerDetector() = default;

    /// Documentation inherited
    public: void Configure(const Entity &_entity,
                           const std::shared_ptr<const sdf::Element> &_sdf,
                           EntityComponentManager &_ecm,
                           EventManager &_eventMgr) final;

    /// Documentation inherited
    public: void PostUpdate(
                const ignition::gazebo::UpdateInfo &_info,
                const ignition::gazebo::EntityComponentManager &_ecm) final;

    /// \brief Check if the entity has already been detected
    /// \param [in] _entity The entity to test
    /// \returns True if the entity has already been detected
    private: bool IsAlreadyDetected(const Entity &_entity) const;

    /// \brief Add the entity to the list of detected entities
    /// \param [in] _entity The entity to add
    private: void AddToDetected(const Entity &_entity);

    /// \brief Remove the entity from the list of detected entities
    /// \param [in] _entity The entity to remove
    private: void RemoveFromDetected(const Entity &_entity);

    /// \brief Publish the event that the entity is detected or no longer
    /// detected.
    /// \param [in] _entity The entity to report
    /// \param [in] _name The name of the entity that triggered the event
    /// \param [in] _state The new state of the detector
    /// \param [in] _pose The pose of the entity that triggered the event
    /// \param [in] _stamp Time stamp of the event
    private: void Publish(const Entity &_entity, const std::string &_name,
                          bool _state, const math::Pose3d &_pose,
                          const std::chrono::steady_clock::duration &_stamp);

    /// \brief Keeps a set of detected entities
    private: std::unordered_set<Entity> detectedEntities;

    /// \brief The model associated with this system.
    private: Model model;

    /// \brief Name of the detector used as the frame_id in published messages.
    private: std::string detectorName;

    /// \brief Detector region. Only a box geometry is supported
    private: math::AxisAlignedBox detectorGeometry;

    /// \brief Ignition communication publisher.
    private: transport::Node::Publisher pub;

    /// \brief Whether the system has been initialized
    private: bool initialized{false};

    /// \brief Additional pose offset for the plugin.
    private: math::Pose3d poseOffset;

    /// \brief Optional extra header data.
    private: std::map<std::string, std::string> extraHeaderData;
  };

  }
}
}
}

#endif<|MERGE_RESOLUTION|>--- conflicted
+++ resolved
@@ -25,7 +25,6 @@
 
 #include <ignition/transport/Node.hh>
 
-#include "ignition/gazebo/performer-detector-system/Export.hh"
 #include "ignition/gazebo/Model.hh"
 #include "ignition/gazebo/System.hh"
 
@@ -78,11 +77,7 @@
   /// contents are interpreted as strings. Keys value pairs are stored in a
   /// map, which means the keys are unique.
 
-<<<<<<< HEAD
-  class IGNITION_GAZEBO_PERFORMER_DETECTOR_SYSTEM_VISIBLE PerformerDetector
-=======
   class PerformerDetector
->>>>>>> 60aac163
       : public System,
         public ISystemConfigure,
         public ISystemPostUpdate
