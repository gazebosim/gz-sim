--- conflicted
+++ resolved
@@ -17,18 +17,14 @@
 
 #include "LogPlayback.hh"
 
+#include <chrono>
 #include <string>
-<<<<<<< HEAD
 
 #include <ignition/msgs/pose_v.pb.h>
 #include <ignition/msgs/Utility.hh>
 
 #include <ignition/math/Quaternion.hh>
 #include <ignition/math/Vector3.hh>
-=======
-#include <fstream>
-#include <chrono>
->>>>>>> 4f45e0b0
 
 #include <ignition/plugin/RegisterMore.hh>
 
@@ -71,12 +67,8 @@
   public: std::chrono::nanoseconds logStartTime;
 
   /// \brief Timestamp when plugin started
-<<<<<<< HEAD
-  public: std::chrono::time_point<std::chrono::system_clock> worldStartTime;
-
-=======
   public: std::chrono::time_point<std::chrono::steady_clock> worldStartTime;
->>>>>>> 4f45e0b0
+
   /// \brief Flag to print finish message once
   public: bool printedEnd;
 
@@ -219,25 +211,6 @@
     ignerr << "Log path invalid. File(s) do not exist. Nothing to play.\n";
     return;
   }
-
-<<<<<<< HEAD
-  ignmsg << "Playing back log file [" << dbPath << "]" << std::endl;
-
-  // Call Log.hh directly to load a .tlog file
-  this->dataPtr->log = std::make_unique<transport::log::Log>();
-  this->dataPtr->log->Open(dbPath);
-
-  // Access messages in .tlog file
-  transport::log::TopicList opts("/world/default/pose/info");
-  this->dataPtr->poseBatch = this->dataPtr->log->QueryMessages(opts);
-  this->dataPtr->iter = this->dataPtr->poseBatch.begin();
-
-  // Record first timestamp
-  this->dataPtr->logStartTime = this->dataPtr->iter->TimeReceived();
-
-  this->dataPtr->ParsePose(_ecm);
-=======
->>>>>>> 4f45e0b0
 
   // Load recorded SDF file
   sdf::Root root;
@@ -301,31 +274,23 @@
 
   _eventMgr.Emit<events::LoadPlugins>(_worldEntity, sdfWorld->Element());
 
-<<<<<<< HEAD
-  this->dataPtr->worldStartTime = std::chrono::high_resolution_clock::now();
-=======
-
-  ignmsg << "Playing back log file " << dbPath << std::endl;
+  ignmsg << "Playing back log file [" << dbPath << "]" << std::endl;
 
   // Call Log.hh directly to load a .tlog file
-
-  this->dataPtr->log = std::make_unique<Log>();
+  this->dataPtr->log = std::make_unique<transport::log::Log>();
   this->dataPtr->log->Open(dbPath);
 
   // Access messages in .tlog file
-  TopicList opts = TopicList("/world/default/pose/info");
+  transport::log::TopicList opts("/world/default/pose/info");
   this->dataPtr->poseBatch = this->dataPtr->log->QueryMessages(opts);
   this->dataPtr->iter = this->dataPtr->poseBatch.begin();
 
   // Record first timestamp
   this->dataPtr->logStartTime = this->dataPtr->iter->TimeReceived();
-  igndbg << this->dataPtr->logStartTime.count() << std::endl;
-  igndbg << this->dataPtr->iter->Type() << std::endl;
 
   this->dataPtr->ParsePose(_ecm);
 
   this->dataPtr->worldStartTime = std::chrono::steady_clock::now();
->>>>>>> 4f45e0b0
 
   // Advance one entry in batch for Update()
   ++(this->dataPtr->iter);
