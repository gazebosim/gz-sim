--- conflicted
+++ resolved
@@ -104,14 +104,12 @@
   /// \brief Flag to print finish message once
   public: bool printedEnd{false};
 
-<<<<<<< HEAD
+  /// \brief Pointer to the event manager
+  public: EventManager *eventManager{nullptr};
+
   /// \brief Flag for backward compatibility with log files recorded in older
   /// plugin versions that did not record resources. False for older log files.
   public: bool doReplaceResourceURIs{true};
-=======
-  /// \brief Pointer to the event manager
-  public: EventManager *eventManager{nullptr};
->>>>>>> 8495b842
 };
 
 bool LogPlaybackPrivate::started{false};
@@ -180,14 +178,12 @@
 //////////////////////////////////////////////////
 void LogPlayback::Configure(const Entity &,
     const std::shared_ptr<const sdf::Element> &_sdf,
-<<<<<<< HEAD
-    EntityComponentManager &_ecm, EventManager &/*_eventMgr*/)
-=======
     EntityComponentManager &_ecm, EventManager &_eventMgr)
->>>>>>> 8495b842
 {
   // Get directory paths from SDF
   this->dataPtr->logPath = _sdf->Get<std::string>("path");
+
+  this->dataPtr->eventManager = &_eventMgr;
 
   // Prepend working directory if path is relative
   if (this->dataPtr->logPath.compare(0, 1, ignition::common::separator(""))
@@ -207,8 +203,6 @@
       return;
     }
   }
-
-  this->dataPtr->eventManager = &_eventMgr;
 
   // Enforce only one playback instance
   if (!LogPlaybackPrivate::started)
@@ -532,16 +526,6 @@
   {
     this->dataPtr->Parse(_ecm, queuedPose);
   }
-
-  // pause playback if end of log is reached
-  if (_info.simTime >= this->dataPtr->log->EndTime())
-  {
-    ignmsg << "End of log file reached. Time: " <<
-      std::chrono::duration_cast<std::chrono::seconds>(
-      this->dataPtr->log->EndTime()).count() << " seconds" << std::endl;
-
-    this->dataPtr->eventManager->Emit<events::Pause>(true);
-  }
 }
 
 IGNITION_ADD_PLUGIN(ignition::gazebo::systems::LogPlayback,
