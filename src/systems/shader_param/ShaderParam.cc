/*
 * Copyright (C) 2022 Open Source Robotics Foundation
 *
 * Licensed under the Apache License, Version 2.0 (the "License");
 * you may not use this file except in compliance with the License.
 * You may obtain a copy of the License at
 *
 *     http://www.apache.org/licenses/LICENSE-2.0
 *
 * Unless required by applicable law or agreed to in writing, software
 * distributed under the License is distributed on an "AS IS" BASIS,
 * WITHOUT WARRANTIES OR CONDITIONS OF ANY KIND, either express or implied.
 * See the License for the specific language governing permissions and
 * limitations under the License.
 *
 */

#include "ShaderParam.hh"

#include <chrono>
#include <list>
#include <mutex>
#include <vector>
#include <string>

#include <ignition/common/Profiler.hh>
#include <ignition/plugin/Register.hh>
#include <ignition/rendering/Material.hh>
#include <ignition/rendering/RenderingIface.hh>
#include <ignition/rendering/Scene.hh>
#include <ignition/rendering/ShaderParams.hh>
#include <ignition/rendering/Visual.hh>

#include <sdf/Element.hh>

#include "ignition/gazebo/components/Name.hh"
#include "ignition/gazebo/components/SourceFilePath.hh"
#include "ignition/gazebo/rendering/Events.hh"
#include "ignition/gazebo/rendering/RenderUtil.hh"
#include "ignition/gazebo/Util.hh"

using namespace ignition;
using namespace gazebo;
using namespace systems;

class ignition::gazebo::systems::ShaderParamPrivate
{
  /// \brief Data structure for storing shader param info
  public: class ShaderParamValue
  {
    /// \brief shader type: vertex or fragment
    public: std::string shader;

    /// \brief variable type: int, float, float_array, int_array,
    /// texture, texture_cube
    public: std::string type;

    /// \brief variable name of param
    public: std::string name;

    /// \brief param value
    public: std::string value;

    /// \brief Any additional arguments
    public: std::vector<std::string> args;
  };

  /// \brief Data structure for storing shader files uri
  public: class ShaderUri
  {
    /// \brief Shader language: glsl or metal
    public: std::string language;

    /// \brief Path to vertex shader
    public: std::string vertexShaderUri;

    /// \brief Path to fragment shader
    public: std::string fragmentShaderUri;
  };

  /// \brief A map of shader language to shader program files
  public: std::map<std::string, ShaderUri> shaders;

  /// \brief Mutex to protect sim time updates.
  public: std::mutex mutex;

  /// \brief Connection to pre-render event callback
  public: ignition::common::ConnectionPtr connection{nullptr};

  /// \brief Name of visual this plugin is attached to
  public: std::string visualName;

  /// \brief Pointer to visual
  public: rendering::VisualPtr visual;

  /// \brief Material used by this visual
  public: rendering::MaterialPtr material;

  /// \brief Pointer to scene
  public: rendering::ScenePtr scene;

  /// \brief Entity id of the visual
  public: Entity entity = kNullEntity;

  /// \brief A list of shader params
  public: std::vector<ShaderParamValue> shaderParams;

  /// \brief Time params that will be updated every iteration
  public: std::vector<ShaderParamValue> timeParams;

  /// \brief Current sim time
  public: std::chrono::steady_clock::duration currentSimTime;

  /// \brief Path to model
  public: std::string modelPath;

  /// \brief All rendering operations must happen within this call
  public: void OnUpdate();
};

/////////////////////////////////////////////////
ShaderParam::ShaderParam()
    : System(), dataPtr(std::make_unique<ShaderParamPrivate>())
{
}

/////////////////////////////////////////////////
ShaderParam::~ShaderParam()
{
}

/////////////////////////////////////////////////
void ShaderParam::Configure(const Entity &_entity,
               const std::shared_ptr<const sdf::Element> &_sdf,
               EntityComponentManager &_ecm,
               EventManager &_eventMgr)
{
  IGN_PROFILE("ShaderParam::Configure");
  // Ugly, but needed because the sdf::Element::GetElement is not a const
  // function and _sdf is a const shared pointer to a const sdf::Element.
  auto sdf = const_cast<sdf::Element *>(_sdf.get());

  if (sdf->HasElement("param"))
  {
    // loop and parse all shader params
    sdf::ElementPtr paramElem = sdf->GetElement("param");
    while (paramElem)
    {
      if (!paramElem->HasElement("shader") ||
          !paramElem->HasElement("name"))
      {
        ignerr << "<param> must have <shader> and <name> sdf elements"
               << std::endl;
        paramElem = paramElem->GetNextElement("param");
        continue;
      }
      std::string shaderType = paramElem->Get<std::string>("shader");
      std::string paramName = paramElem->Get<std::string>("name");

      std::string type = paramElem->Get<std::string>("type", "float").first;
      std::string value = paramElem->Get<std::string>("value", "").first;

      ShaderParamPrivate::ShaderParamValue spv;
      spv.shader = shaderType;
      spv.name = paramName;
      spv.value = value;
      spv.type = type;

      if (paramElem->HasElement("arg"))
      {
        sdf::ElementPtr argElem = paramElem->GetElement("arg");
        while (argElem)
        {
          spv.args.push_back(argElem->Get<std::string>());
          argElem = argElem->GetNextElement("arg");
        }
      }

      this->dataPtr->shaderParams.push_back(spv);
      paramElem = paramElem->GetNextElement("param");
    }
  }

  if (this->dataPtr->modelPath.empty())
  {
    auto modelEntity = topLevelModel(_entity, _ecm);
    this->dataPtr->modelPath =
        _ecm.ComponentData<components::SourceFilePath>(modelEntity).value();
  }

  // parse path to shaders
  if (!sdf->HasElement("shader"))
  {
    ignerr << "Unable to load shader param system. "
           << "Missing <shader> SDF element." << std::endl;
    return;
  }
  // allow mulitple shader SDF element for different shader languages
  sdf::ElementPtr shaderElem = sdf->GetElement("shader");
  while (shaderElem)
  {
    if (!shaderElem->HasElement("vertex") ||
        !shaderElem->HasElement("fragment"))
    {
      ignerr << "<shader> must have <vertex> and <fragment> sdf elements"
             << std::endl;
    }
    else
    {
<<<<<<< HEAD
      // default to glsl
      std::string api = "glsl";
      if (shaderElem->HasAttribute("language"))
        api = shaderElem->GetAttribute("language")->GetAsString();

      ShaderParamPrivate::ShaderUri shader;
      shader.language = api;

      sdf::ElementPtr vertexElem = shaderElem->GetElement("vertex");
      shader.vertexShaderUri = common::findFile(
          asFullPath(vertexElem->Get<std::string>(),
          this->dataPtr->modelPath));
      sdf::ElementPtr fragmentElem = shaderElem->GetElement("fragment");
      shader.fragmentShaderUri = common::findFile(
          asFullPath(fragmentElem->Get<std::string>(),
          this->dataPtr->modelPath));
      this->dataPtr->shaders[api] = shader;

      std::cerr << "api: " << api << ", " << shader.vertexShaderUri << std::endl;

      shaderElem = shaderElem->GetNextElement("shader");
=======
      sdf::ElementPtr vertexElem = shaderElem->GetElement("vertex");
      this->dataPtr->vertexShaderUri = common::findFile(
          asFullPath(vertexElem->Get<std::string>(),
          this->dataPtr->modelPath));
      sdf::ElementPtr fragmentElem = shaderElem->GetElement("fragment");
      this->dataPtr->fragmentShaderUri = common::findFile(
          asFullPath(fragmentElem->Get<std::string>(),
          this->dataPtr->modelPath));
>>>>>>> 77dd8551
    }
  }
  if (this->dataPtr->shaders.empty())
  {
    ignerr << "Unable to load shader param system. "
           << "No valid shaders." << std::endl;
    return;
  }

  this->dataPtr->entity = _entity;
  auto nameComp = _ecm.Component<components::Name>(_entity);
  this->dataPtr->visualName = nameComp->Data();

  // connect to the SceneUpdate event
  // the callback is executed in the rendering thread so do all
  // rendering operations in that thread
  this->dataPtr->connection =
      _eventMgr.Connect<ignition::gazebo::events::SceneUpdate>(
      std::bind(&ShaderParamPrivate::OnUpdate, this->dataPtr.get()));
}

//////////////////////////////////////////////////
void ShaderParam::PreUpdate(
  const ignition::gazebo::UpdateInfo &_info,
  ignition::gazebo::EntityComponentManager &)
{
  IGN_PROFILE("ShaderParam::PreUpdate");
  std::lock_guard<std::mutex> lock(this->dataPtr->mutex);
  this->dataPtr->currentSimTime = _info.simTime;
}

//////////////////////////////////////////////////
void ShaderParamPrivate::OnUpdate()
{
  std::lock_guard<std::mutex> lock(this->mutex);
  if (this->visualName.empty())
    return;

  if (!this->scene)
    this->scene = rendering::sceneFromFirstRenderEngine();

  if (!this->scene)
    return;

  if (!this->visual)
  {
    // this does a breadth first search for visual with the entity id
    // \todo(anyone) provide a helper function in RenderUtil to search for
    // visual by entity id?
    auto rootVis = scene->RootVisual();
    std::list<rendering::NodePtr> nodes;
    nodes.push_back(rootVis);
    while (!nodes.empty())
    {
      auto n = nodes.front();
      nodes.pop_front();
      if (n && n->HasUserData("gazebo-entity"))
      {
        // RenderUti stores gazebo-entity user data as int
        // \todo(anyone) Change this to uint64_t in Ignition H?
        auto variant = n->UserData("gazebo-entity");
        const int *value = std::get_if<int>(&variant);
        if (value && *value == static_cast<int>(this->entity))
        {
          this->visual = std::dynamic_pointer_cast<rendering::Visual>(n);
          break;
        }
      }
      for (unsigned int i = 0; i < n->ChildCount(); ++i)
        nodes.push_back(n->ChildByIndex(i));
    }
  }

  if (!this->visual)
    return;

  // get the material and set shaders
  if (!this->material)
  {
    auto mat = scene->CreateMaterial();

    // default to glsl
    auto it = this->shaders.find("glsl");
    if (it != this->shaders.end())
    {
      mat->SetVertexShader(it->second.vertexShaderUri);
      mat->SetFragmentShader(it->second.fragmentShaderUri);
    }
    // prefer metal over glsl on macOS
    // \todo(anyone) instead of using ifdef to check for macOS,
    // expose add an accessor function to get the GraphicsApi
    // from rendering::RenderEngine
#ifdef __APPLE__
    auto metalIt = this->shaders.find("metal");
    if (metalIt != this->shaders.end())
    {
      mat->SetVertexShader(metalIt->second.vertexShaderUri);
      mat->SetFragmentShader(metalIt->second.fragmentShaderUri);
      // if both glsl and metal are specified, print a msg to inform that
      // metal is used instead of glsl
      if (it != this->shaders.end())
        ignmsg << "Using metal shaders. " << std::endl
    }
#endif
    this->visual->SetMaterial(mat);
    scene->DestroyMaterial(mat);
    this->material = this->visual->Material();
  }

  if (!this->material)
    return;

  // set the shader params read from SDF
  // this is only done once
  for (const auto & spv : this->shaderParams)
  {
    // TIME is reserved keyword for sim time
    if (spv.value == "TIME")
    {
      this->timeParams.push_back(spv);
      continue;
    }

    rendering::ShaderParamsPtr params;
    if (spv.shader == "fragment")
    {
      params = this->material->FragmentShaderParams();
    }
    else if (spv.shader == "vertex")
    {
      params = this->material->VertexShaderParams();
    }

    // if no <value> is specified, this could be a constant
    if (spv.value.empty())
    {
      // \todo handle args for constants in ign-rendering
      (*params)[spv.name] = 1;
      continue;
    }

    // handle texture params
    if (spv.type == "texture")
    {
      unsigned int uvSetIndex = spv.args.empty() ? 0u :
          static_cast<unsigned int>(std::stoul(spv.args[0]));
      std::string texPath = common::findFile(
          asFullPath(spv.value, this->modelPath));
      (*params)[spv.name].SetTexture(texPath,
          rendering::ShaderParam::ParamType::PARAM_TEXTURE, uvSetIndex);
    }
    else if (spv.type == "texture_cube")
<<<<<<< HEAD
    {
      unsigned int uvSetIndex = spv.args.empty() ? 0u :
          static_cast<unsigned int>(std::stoul(spv.args[0]));
      std::string texPath = common::findFile(
          asFullPath(spv.value, this->modelPath));
      (*params)[spv.name].SetTexture(texPath,
          rendering::ShaderParam::ParamType::PARAM_TEXTURE_CUBE, uvSetIndex);
    }
    // handle int, float, int_array, and float_array params
    else
    {
=======
    {
      unsigned int uvSetIndex = spv.args.empty() ? 0u :
          static_cast<unsigned int>(std::stoul(spv.args[0]));
      std::string texPath = common::findFile(
          asFullPath(spv.value, this->modelPath));
      (*params)[spv.name].SetTexture(texPath,
          rendering::ShaderParam::ParamType::PARAM_TEXTURE_CUBE, uvSetIndex);
    }
    // handle int, float, int_array, and float_array params
    else
    {
>>>>>>> 77dd8551
      std::vector<std::string> values = common::split(spv.value, " ");

      int intValue = 0;
      float floatValue = 0;
      std::vector<float> floatArrayValue;

      rendering::ShaderParam::ParamType paramType =
          rendering::ShaderParam::PARAM_NONE;

      // float / int
      if (values.size() == 1u)
      {
        std::string str = values[0];

        // if <type> is not empty, respect the specified type
        if (!spv.type.empty())
        {
          if (spv.type == "int")
          {
            intValue = std::stoi(str);
            paramType = rendering::ShaderParam::PARAM_INT;
          }
          else if (spv.type == "float")
          {
            floatValue = std::stof(str);
            paramType = rendering::ShaderParam::PARAM_FLOAT;
          }
        }
        // else do our best guess at what the type is
        else
        {
          std::string::size_type sz;
          int n = std::stoi(str, &sz);
          if ( sz == str.size())
          {
            intValue = n;
            paramType = rendering::ShaderParam::PARAM_INT;
          }
          else
          {
            floatValue = std::stof(str);
            paramType = rendering::ShaderParam::PARAM_FLOAT;
          }
        }
      }
      // arrays
      else
      {
        // int array
        if (!spv.type.empty() && spv.type == "int_array")
        {
          for (const auto &v : values)
            floatArrayValue.push_back(std::stoi(v));
          paramType = rendering::ShaderParam::PARAM_INT_BUFFER;
        }
        // treat everything else as float_array
        else
        {
          for (const auto &v : values)
            floatArrayValue.push_back(std::stof(v));
          paramType = rendering::ShaderParam::PARAM_FLOAT_BUFFER;
        }
      }

      // set the params
      if (paramType == rendering::ShaderParam::PARAM_INT)
      {
        (*params)[spv.name] = intValue;
      }
      else if (paramType == rendering::ShaderParam::PARAM_FLOAT)
      {
        (*params)[spv.name] = floatValue;
      }
      else if (paramType == rendering::ShaderParam::PARAM_INT_BUFFER ||
          paramType == rendering::ShaderParam::PARAM_FLOAT_BUFFER)
      {
        (*params)[spv.name].InitializeBuffer(floatArrayValue.size());
        float *fv = &floatArrayValue[0];
        (*params)[spv.name].UpdateBuffer(fv);
      }
    }
  }
  this->shaderParams.clear();

  // time variables need to be updated every iteration
  for (const auto & spv : this->timeParams)
  {
    float floatValue = (std::chrono::duration_cast<std::chrono::nanoseconds>(
        this->currentSimTime).count()) * 1e-9;
    rendering::ShaderParamsPtr params;
    if (spv.shader == "fragment")
      params = this->material->FragmentShaderParams();
    else if (spv.shader == "vertex")
      params = this->material->VertexShaderParams();
    (*params)[spv.name] = floatValue;
  }
}

IGNITION_ADD_PLUGIN(ShaderParam,
                    ignition::gazebo::System,
                    ShaderParam::ISystemConfigure,
                    ShaderParam::ISystemPreUpdate)

IGNITION_ADD_PLUGIN_ALIAS(ShaderParam,
  "ignition::gazebo::systems::ShaderParam")<|MERGE_RESOLUTION|>--- conflicted
+++ resolved
@@ -207,7 +207,6 @@
     }
     else
     {
-<<<<<<< HEAD
       // default to glsl
       std::string api = "glsl";
       if (shaderElem->HasAttribute("language"))
@@ -225,20 +224,7 @@
           asFullPath(fragmentElem->Get<std::string>(),
           this->dataPtr->modelPath));
       this->dataPtr->shaders[api] = shader;
-
-      std::cerr << "api: " << api << ", " << shader.vertexShaderUri << std::endl;
-
       shaderElem = shaderElem->GetNextElement("shader");
-=======
-      sdf::ElementPtr vertexElem = shaderElem->GetElement("vertex");
-      this->dataPtr->vertexShaderUri = common::findFile(
-          asFullPath(vertexElem->Get<std::string>(),
-          this->dataPtr->modelPath));
-      sdf::ElementPtr fragmentElem = shaderElem->GetElement("fragment");
-      this->dataPtr->fragmentShaderUri = common::findFile(
-          asFullPath(fragmentElem->Get<std::string>(),
-          this->dataPtr->modelPath));
->>>>>>> 77dd8551
     }
   }
   if (this->dataPtr->shaders.empty())
@@ -391,7 +377,6 @@
           rendering::ShaderParam::ParamType::PARAM_TEXTURE, uvSetIndex);
     }
     else if (spv.type == "texture_cube")
-<<<<<<< HEAD
     {
       unsigned int uvSetIndex = spv.args.empty() ? 0u :
           static_cast<unsigned int>(std::stoul(spv.args[0]));
@@ -403,19 +388,6 @@
     // handle int, float, int_array, and float_array params
     else
     {
-=======
-    {
-      unsigned int uvSetIndex = spv.args.empty() ? 0u :
-          static_cast<unsigned int>(std::stoul(spv.args[0]));
-      std::string texPath = common::findFile(
-          asFullPath(spv.value, this->modelPath));
-      (*params)[spv.name].SetTexture(texPath,
-          rendering::ShaderParam::ParamType::PARAM_TEXTURE_CUBE, uvSetIndex);
-    }
-    // handle int, float, int_array, and float_array params
-    else
-    {
->>>>>>> 77dd8551
       std::vector<std::string> values = common::split(spv.value, " ");
 
       int intValue = 0;
