--- conflicted
+++ resolved
@@ -39,12 +39,7 @@
   /// will receive it. No other entity types are supported.
   ///
   /// Forces and torques are expressed in world coordinates, and the force
-<<<<<<< HEAD
-  /// offset is expressed in the link's inertial frame (i.e., relative to the
-  /// center of mass)
-=======
   /// offset is expressed in the link frame.
->>>>>>> 36732e4e
   ///
   /// ## Topics
   ///
