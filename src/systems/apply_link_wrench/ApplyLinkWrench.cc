/*
 * Copyright (C) 2022 Open Source Robotics Foundation
 *
 * Licensed under the Apache License, Version 2.0 (the "License");
 * you may not use this file except in compliance with the License.
 * You may obtain a copy of the License at
 *
 *     http://www.apache.org/licenses/LICENSE-2.0
 *
 * Unless required by applicable law or agreed to in writing, software
 * distributed under the License is distributed on an "AS IS" BASIS,
 * WITHOUT WARRANTIES OR CONDITIONS OF ANY KIND, either express or implied.
 * See the License for the specific language governing permissions and
 * limitations under the License.
 *
 */
#include <gz/msgs/entity_wrench.pb.h>

#include <mutex>
#include <string>
#include <queue>
#include <vector>

#include <gz/common/Profiler.hh>
#include <gz/math/Helpers.hh>
#include <gz/math/Vector3.hh>
#include <gz/msgs/Utility.hh>
#include <gz/plugin/Register.hh>
#include <gz/transport/Node.hh>

#include "gz/sim/components/Link.hh"
#include "gz/sim/components/World.hh"
#include "gz/sim/Link.hh"
#include "gz/sim/Model.hh"
#include "gz/sim/World.hh"
#include "gz/sim/Util.hh"

#include "ApplyLinkWrench.hh"

using namespace gz;
using namespace sim;
using namespace systems;

class gz::sim::systems::ApplyLinkWrenchPrivate
{
  /// \brief Callback for wrench subscription
  /// \param[in] _msg Wrench message
  public: void OnWrench(const msgs::EntityWrench &_msg);

  /// \brief Callback for persistent wrench subscription
  /// \param[in] _msg Wrench message
  public: void OnWrenchPersistent(const msgs::EntityWrench &_msg);

  /// \brief Callback for clearing persistent wrenches
  /// \param[in] _msg Entity message
  public: void OnWrenchClear(const msgs::Entity &_msg);

  /// \brief True if a console message should be printed whenever an
  /// instantaneous wrench is applied, a persistent wrench is cleared, etc.
  public: bool verbose{true};

  /// \brief Queue of incoming instantaneous wrenches
  public: std::queue<msgs::EntityWrench> newWrenches;

  /// \brief All persistent wrenches
  public: std::vector<msgs::EntityWrench> persistentWrenches;

  /// \brief Entities whose wrenches should be cleared
  public: std::queue<msgs::Entity> clearWrenches;

  /// \brief Communication node.
  public: transport::Node node;

  /// \brief A mutex to protect wrenches
  public: std::mutex mutex;
};

/// \brief Extract wrench information from a message.
/// \param[in] _ecm Entity component manager
/// \param[in] _msg Entity message. If it's a link, that link is returned. If
/// it's a model, its canonical link is returned.
/// \param[out] Force to apply.
/// \param[out] Offset of the force application point expressed in the link
/// frame.
/// \param[out] Torque to apply.
/// \param[out] Offset of the force application point expressed in the link
/// frame.
/// \return Target link entity.
Link decomposeMessage(const EntityComponentManager &_ecm,
    const msgs::EntityWrench &_msg, math::Vector3d &_force,
<<<<<<< HEAD
    math::Vector3d &_offset, math::Vector3d &_torque)
=======
    math::Vector3d &_torque, math::Vector3d &_offset)
>>>>>>> 579013fe
{
  if (_msg.wrench().has_force_offset())
  {
    _offset = msgs::Convert(_msg.wrench().force_offset());
  }

  if (_msg.wrench().has_force())
  {
    _force = msgs::Convert(_msg.wrench().force());
  }

  if (_msg.wrench().has_torque())
  {
    _torque = msgs::Convert(_msg.wrench().torque());
  }

  auto entity = entityFromMsg(_ecm, _msg.entity());
  if (entity == kNullEntity)
  {
    return Link();
  }

  Link link(entity);
  if (link.Valid(_ecm))
  {
    return link;
  }

  Model model(entity);
  if (model.Valid(_ecm))
  {
    return Link(model.CanonicalLink(_ecm));
  }

  gzerr << "Wrench can only be applied to a link or a model. Entity ["
        << entity << "] isn't either of them." << std::endl;
  return Link();
}

//////////////////////////////////////////////////
ApplyLinkWrench::ApplyLinkWrench()
  : dataPtr(std::make_unique<ApplyLinkWrenchPrivate>())
{
}

//////////////////////////////////////////////////
void ApplyLinkWrench::Configure(const Entity &_entity,
    const std::shared_ptr<const sdf::Element> &_sdf,
    EntityComponentManager &_ecm,
    EventManager &/*_eventMgr*/)
{
  auto world = World(_entity);
  if (!world.Valid(_ecm))
  {
    gzerr << "ApplyLinkWrench system should be attached to a world."
          << std::endl;
    return;
  }

  this->dataPtr->verbose = _sdf->Get<bool>("verbose", true).first;

  // Initial wrenches
  auto ptr = const_cast<sdf::Element *>(_sdf.get());
  for (auto elem = ptr->GetElement("persistent");
       elem != nullptr;
       elem = elem->GetNextElement("persistent"))
  {
    msgs::EntityWrench msg;
    if (!elem->HasElement("entity_name") || !elem->HasElement("entity_type"))
    {
      gzerr << "Skipping <persistent> element missing entity name or type."
            << std::endl;
      continue;
    }

    msg.mutable_entity()->set_name(elem->Get<std::string>("entity_name"));

    auto typeStr = elem->GetElement("entity_type")->Get<std::string>();
    if (typeStr == "link")
    {
      msg.mutable_entity()->set_type(msgs::Entity::LINK);
    }
    else if (typeStr == "model")
    {
      msg.mutable_entity()->set_type(msgs::Entity::MODEL);
    }
    else
    {
      gzerr << "Skipping <persistent> element, entity type [" << typeStr
            << "] not supported." << std::endl;
      continue;
    }

    if (elem->HasElement("force"))
    {
      msgs::Set(msg.mutable_wrench()->mutable_force(),
          elem->GetElement("force")->Get<math::Vector3d>());
    }
    if (elem->HasElement("torque"))
    {
      msgs::Set(msg.mutable_wrench()->mutable_torque(),
          elem->GetElement("torque")->Get<math::Vector3d>());
    }
    this->dataPtr->OnWrenchPersistent(msg);
  }

  // Topic to apply wrench for one time step
  // TODO(chapulina) Use AsValidTopic when merging forward
  std::string topic{"/world/" + world.Name(_ecm).value() + "/wrench"};
  if (_sdf->HasElement("topic"))
    topic = _sdf->Get<std::string>("topic");

  this->dataPtr->node.Subscribe(topic, &ApplyLinkWrenchPrivate::OnWrench,
      this->dataPtr.get());

  gzmsg << "Listening to instantaneous wrench commands in [" << topic << "]"
        << std::endl;

  // Topic to apply wrench continuously
  topic = "/world/" + world.Name(_ecm).value() + "/wrench/persistent";
  if (_sdf->HasElement("topic_persistent"))
    topic = _sdf->Get<std::string>("topic_persistent");

  this->dataPtr->node.Subscribe(topic,
      &ApplyLinkWrenchPrivate::OnWrenchPersistent, this->dataPtr.get());

  gzmsg << "Listening to persistent wrench commands in [" << topic << "]"
        << std::endl;

  // Topic to clear persistent wrenches
  topic = "/world/" + world.Name(_ecm).value() + "/wrench/clear";
  if (_sdf->HasElement("topic_clear"))
    topic = _sdf->Get<std::string>("topic_clear");

  this->dataPtr->node.Subscribe(topic,
      &ApplyLinkWrenchPrivate::OnWrenchClear, this->dataPtr.get());

  gzmsg << "Listening to wrench clear commands in [" << topic << "]"
        << std::endl;
}

//////////////////////////////////////////////////
void ApplyLinkWrench::PreUpdate(const UpdateInfo &_info,
    EntityComponentManager &_ecm)
{
  GZ_PROFILE("ApplyLinkWrench::PreUpdate");

  std::lock_guard<std::mutex> lock(this->dataPtr->mutex);

  // Clear persistent wrenches
  while (!this->dataPtr->clearWrenches.empty())
  {
    auto clearMsg = this->dataPtr->clearWrenches.front();
    auto clearEntity = entityFromMsg(_ecm, clearMsg);

    for (auto msgIt = this->dataPtr->persistentWrenches.begin();
         msgIt != this->dataPtr->persistentWrenches.end(); msgIt++)
    {
      auto persistentEntity = entityFromMsg(_ecm, msgIt->entity());
      if (persistentEntity == clearEntity)
      {
        this->dataPtr->persistentWrenches.erase(msgIt--);

        if (this->dataPtr->verbose)
        {
          gzdbg << "Clearing persistent wrench for entity [" << clearEntity
                << "]" << std::endl;
        }
      }
    }

    this->dataPtr->clearWrenches.pop();
  }

  // Only apply wrenches when not paused
  if (_info.paused)
    return;

  // Apply instantaneous wrenches
  while (!this->dataPtr->newWrenches.empty())
  {
    auto msg = this->dataPtr->newWrenches.front();

    math::Vector3d force;
    math::Vector3d offset;
    math::Vector3d torque;
<<<<<<< HEAD
    auto link = decomposeMessage(_ecm, msg, force, offset, torque);
=======
    auto link = decomposeMessage(_ecm, msg, force, torque, offset);
>>>>>>> 579013fe
    if (!link.Valid(_ecm))
    {
      gzerr << "Entity not found." << std::endl
            << msg.DebugString() << std::endl;
      this->dataPtr->newWrenches.pop();
      continue;
    }

<<<<<<< HEAD
    link.AddWorldWrench(_ecm, force, offset, torque);
=======
    link.AddWorldWrench(_ecm, force, torque, offset);
>>>>>>> 579013fe

    if (this->dataPtr->verbose)
    {
      gzdbg << "Applying wrench [" << force << " " << torque
            << "] with force offset [" << offset << "] to entity ["
            << link.Entity() << "] for 1 time step." << std::endl;
    }

    this->dataPtr->newWrenches.pop();
  }

  // Apply persistent wrenches at every time step
  for (auto msg : this->dataPtr->persistentWrenches)
  {
    math::Vector3d force;
    math::Vector3d offset;
    math::Vector3d torque;
<<<<<<< HEAD
    auto link = decomposeMessage(_ecm, msg, force, offset, torque);
=======
    auto link = decomposeMessage(_ecm, msg, force, torque, offset);
>>>>>>> 579013fe
    if (!link.Valid(_ecm))
    {
      // Not an error, persistent wrenches can be applied preemptively before
      // an entity is inserted
      continue;
    }
<<<<<<< HEAD
    link.AddWorldWrench(_ecm, force, offset, torque);
=======
    link.AddWorldWrench(_ecm, force, torque, offset);
>>>>>>> 579013fe
  }
}

//////////////////////////////////////////////////
void ApplyLinkWrenchPrivate::OnWrench(const msgs::EntityWrench &_msg)
{
  std::lock_guard<std::mutex> lock(this->mutex);

  if (!_msg.has_entity() || !_msg.has_wrench())
  {
    gzerr << "Missing entity or wrench in message: " << std::endl
          << _msg.DebugString() << std::endl;
    return;
  }

  this->newWrenches.push(_msg);
}

//////////////////////////////////////////////////
void ApplyLinkWrenchPrivate::OnWrenchPersistent(const msgs::EntityWrench &_msg)
{
  std::lock_guard<std::mutex> lock(this->mutex);

  if (!_msg.has_entity() || !_msg.has_wrench())
  {
    gzerr << "Missing entity or wrench in message: " << std::endl
          << _msg.DebugString() << std::endl;
    return;
  }

  if (this->verbose)
  {
    gzdbg << "Queueing persistent wrench:" << std::endl
          << _msg.DebugString() << std::endl;
  }

  this->persistentWrenches.push_back(_msg);
}

//////////////////////////////////////////////////
void ApplyLinkWrenchPrivate::OnWrenchClear(const msgs::Entity &_msg)
{
  std::lock_guard<std::mutex> lock(this->mutex);

  this->clearWrenches.push(_msg);
}

GZ_ADD_PLUGIN(ApplyLinkWrench,
                    System,
                    ApplyLinkWrench::ISystemConfigure,
                    ApplyLinkWrench::ISystemPreUpdate)

GZ_ADD_PLUGIN_ALIAS(ApplyLinkWrench,
                    "gz::sim::systems::ApplyLinkWrench")

// TODO(CH3): Deprecated, remove on version 8
GZ_ADD_PLUGIN_ALIAS(ApplyLinkWrench,
                    "ignition::gazebo::systems::ApplyLinkWrench")<|MERGE_RESOLUTION|>--- conflicted
+++ resolved
@@ -88,11 +88,7 @@
 /// \return Target link entity.
 Link decomposeMessage(const EntityComponentManager &_ecm,
     const msgs::EntityWrench &_msg, math::Vector3d &_force,
-<<<<<<< HEAD
-    math::Vector3d &_offset, math::Vector3d &_torque)
-=======
     math::Vector3d &_torque, math::Vector3d &_offset)
->>>>>>> 579013fe
 {
   if (_msg.wrench().has_force_offset())
   {
@@ -279,11 +275,7 @@
     math::Vector3d force;
     math::Vector3d offset;
     math::Vector3d torque;
-<<<<<<< HEAD
-    auto link = decomposeMessage(_ecm, msg, force, offset, torque);
-=======
     auto link = decomposeMessage(_ecm, msg, force, torque, offset);
->>>>>>> 579013fe
     if (!link.Valid(_ecm))
     {
       gzerr << "Entity not found." << std::endl
@@ -292,11 +284,7 @@
       continue;
     }
 
-<<<<<<< HEAD
-    link.AddWorldWrench(_ecm, force, offset, torque);
-=======
     link.AddWorldWrench(_ecm, force, torque, offset);
->>>>>>> 579013fe
 
     if (this->dataPtr->verbose)
     {
@@ -314,22 +302,14 @@
     math::Vector3d force;
     math::Vector3d offset;
     math::Vector3d torque;
-<<<<<<< HEAD
-    auto link = decomposeMessage(_ecm, msg, force, offset, torque);
-=======
     auto link = decomposeMessage(_ecm, msg, force, torque, offset);
->>>>>>> 579013fe
     if (!link.Valid(_ecm))
     {
       // Not an error, persistent wrenches can be applied preemptively before
       // an entity is inserted
       continue;
     }
-<<<<<<< HEAD
-    link.AddWorldWrench(_ecm, force, offset, torque);
-=======
     link.AddWorldWrench(_ecm, force, torque, offset);
->>>>>>> 579013fe
   }
 }
 
