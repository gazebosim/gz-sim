/*
 * Copyright (C) 2021 Open Source Robotics Foundation
 *
 * Licensed under the Apache License, Version 2.0 (the "License");
 * you may not use this file except in compliance with the License.
 * You may obtain a copy of the License at
 *
 *     http://www.apache.org/licenses/LICENSE-2.0
 *
 * Unless required by applicable law or agreed to in writing, software
 * distributed under the License is distributed on an "AS IS" BASIS,
 * WITHOUT WARRANTIES OR CONDITIONS OF ANY KIND, either express or implied.
 * See the License for the specific language governing permissions and
 * limitations under the License.
 *
 */

#include "ForceTorque.hh"

#include <unordered_map>
#include <unordered_set>
#include <utility>
#include <string>

#include <gz/plugin/Register.hh>

#include <sdf/Element.hh>

#include <gz/common/Profiler.hh>

#include <gz/transport/Node.hh>

#include <gz/sensors/SensorFactory.hh>
#include <gz/sensors/ForceTorqueSensor.hh>

#include "gz/sim/components/ChildLinkName.hh"
#include "gz/sim/components/ForceTorque.hh"
#include "gz/sim/components/Joint.hh"
#include "gz/sim/components/JointTransmittedWrench.hh"
#include "gz/sim/components/Link.hh"
#include "gz/sim/components/Name.hh"
#include "gz/sim/components/ParentEntity.hh"
#include "gz/sim/components/ParentLinkName.hh"
#include "gz/sim/components/Pose.hh"
#include "gz/sim/components/Sensor.hh"
#include "gz/sim/components/World.hh"
#include "gz/sim/EntityComponentManager.hh"
#include "gz/sim/Util.hh"

using namespace gz;
using namespace sim;
using namespace systems;

/// \brief Private ForceTorque data class.
class gz::sim::systems::ForceTorquePrivate
{
  /// \brief A map of FT entity to its FT sensor.
  public: std::unordered_map<Entity,
      std::unique_ptr<gz::sensors::ForceTorqueSensor>> entitySensorMap;

  /// \brief A struct to hold the joint and link entities associated with a
  /// sensor
  public: struct SensorJointAndLinks
  {
    /// \brief The parent joint of the sensor
    Entity joint;
    /// \breif The parent link of the joint
    Entity jointParentLink;
    /// \breif The child link of the joint
    Entity jointChildLink;
  };

  /// \brief Cache of the entities associated with the sensor
  public: std::unordered_map<Entity, SensorJointAndLinks> sensorJointLinkMap;

  /// \brief gz-sensors sensor factory for creating sensors
  public: sensors::SensorFactory sensorFactory;

  /// \brief Keep list of sensors that were created during the previous
  /// `PostUpdate`, so that components can be created during the next
  /// `PreUpdate`.
  public: std::unordered_set<Entity> newSensors;

  /// True if the sensor is initialized
  public: bool initialized = false;

  /// \brief Get the link entity identified by the given scoped name
  /// \param[in] _ecm Immutable reference to ECM.
  /// \param[in] _name Scoped name of the link
  /// \param[in] _parentModel The model entity in which the scope of the given
  /// name starts.
  /// \return The link entity if found, otherwise kNullEntity
  public: Entity GetLinkFromScopedName(const EntityComponentManager &_ecm,
                                       const std::string &_name,
                                       Entity _parentModel) const;

  /// \brief Create sensor
  /// \param[in] _ecm Immutable reference to ECM.
  /// \param[in] _entity Entity of the force-torque sensor
  /// \param[in] _forceTorque ForceTorqueSensor component.
  /// \param[in] _parent Parent entity component.
  public: void AddForceTorque(
    const EntityComponentManager &_ecm,
    const Entity _entity,
    const components::ForceTorque *_forceTorque,
    const components::ParentEntity *_parent);

  /// \brief Create force-torque sensor
  /// \param[in] _ecm Immutable reference to ECM.
  public: void CreateSensors(const EntityComponentManager &_ecm);

  /// \brief Update FT sensor data based on physics data
  /// \param[in] _ecm Immutable reference to ECM.
  public: void UpdateForceTorques(const EntityComponentManager &_ecm);

  /// \brief Remove FT sensors if their entities have been removed from
  /// simulation.
  /// \param[in] _ecm Immutable reference to ECM.
  public: void RemoveForceTorqueEntities(const EntityComponentManager &_ecm);
};

//////////////////////////////////////////////////
ForceTorque::ForceTorque()
    : dataPtr(std::make_unique<ForceTorquePrivate>())
{
}

//////////////////////////////////////////////////
ForceTorque::~ForceTorque() = default;

//////////////////////////////////////////////////
void ForceTorque::PreUpdate(const UpdateInfo &/*_info*/,
    EntityComponentManager &_ecm)
{
<<<<<<< HEAD
  IGN_PROFILE("ForceTorque::PreUpdate");

  // Create components
  for (auto entity : this->dataPtr->newSensors)
  {
    auto it = this->dataPtr->entitySensorMap.find(entity);
    if (it == this->dataPtr->entitySensorMap.end())
    {
      gzerr << "Entity [" << entity
             << "] isn't in sensor map, this shouldn't happen." << std::endl;
      continue;
    }

    // Set topic
    _ecm.CreateComponent(entity, components::SensorTopic(it->second->Topic()));
    // Enable JointTransmittedWrench to get force-torque measurements
    auto jointEntity =
        _ecm.Component<components::ParentEntity>(entity)->Data();
    gzwarn << "Adding JointTransmittedWrench to: " << jointEntity << std::endl;
    _ecm.CreateComponent(jointEntity, components::JointTransmittedWrench());
  }
  this->dataPtr->newSensors.clear();
=======
  GZ_PROFILE("ForceTorque::PreUpdate");
  this->dataPtr->CreateForceTorqueEntities(_ecm);
>>>>>>> 9d248938
}

//////////////////////////////////////////////////
void ForceTorque::PostUpdate(const UpdateInfo &_info,
                     const EntityComponentManager &_ecm)
{
  GZ_PROFILE("ForceTorque::PostUpdate");

  // \TODO(anyone) Support rewind
  if (_info.dt < std::chrono::steady_clock::duration::zero())
  {
    gzwarn << "Detected jump back in time ["
        << std::chrono::duration_cast<std::chrono::seconds>(_info.dt).count()
        << "s]. System may not work properly." << std::endl;
  }

  this->dataPtr->CreateSensors(_ecm);

  // Only update and publish if not paused.
  if (!_info.paused)
  {
    // check to see if update is necessary
    // we only update if there is at least one sensor that needs data
    // and that sensor has subscribers.
    // note: ign-sensors does its own throttling. Here the check is mainly
    // to avoid doing work in the ForceTorquePrivate::Update function
    bool needsUpdate = false;
    for (auto &it : this->dataPtr->entitySensorMap)
    {
      if (it.second->NextDataUpdateTime() <= _info.simTime &&
          it.second->HasConnections())
      {
        needsUpdate = true;
        break;
      }
    }
    if (!needsUpdate)
      return;

    this->dataPtr->UpdateForceTorques(_ecm);

    for (auto &it : this->dataPtr->entitySensorMap)
    {
      it.second->Update(_info.simTime, false);
    }
  }

  this->dataPtr->RemoveForceTorqueEntities(_ecm);
}

//////////////////////////////////////////////////
Entity ForceTorquePrivate::GetLinkFromScopedName(
    const EntityComponentManager &_ecm, const std::string &_name,
    Entity _parentModel) const
{
  auto entities = entitiesFromScopedName(_name, _ecm, _parentModel);
  for (const auto & entity : entities)
  {
    if (_ecm.EntityHasComponentType(entity, components::Link::typeId))
    {
      return entity;
    }
  }
  return kNullEntity;
}

//////////////////////////////////////////////////
void ForceTorquePrivate::AddForceTorque(
    const EntityComponentManager &_ecm,
    const Entity _entity,
    const components::ForceTorque *_forceTorque,
    const components::ParentEntity *_parent)
{
  // create sensor
  std::string sensorScopedName =
      removeParentScope(scopedName(_entity, _ecm, "::", false), "::");
  sdf::Sensor data = _forceTorque->Data();
  data.SetName(sensorScopedName);
  // check topic
  if (data.Topic().empty())
  {
    std::string topic = scopedName(_entity, _ecm) + "/forcetorque";
    data.SetTopic(topic);
  }
  std::unique_ptr<sensors::ForceTorqueSensor> sensor =
      this->sensorFactory.CreateSensor<
      sensors::ForceTorqueSensor>(data);
  if (nullptr == sensor)
  {
    gzerr << "Failed to create sensor [" << sensorScopedName << "]"
           << std::endl;
  }

  auto jointEntity = _parent->Data();
  const std::string jointName =
      _ecm.Component<components::Name>(jointEntity)->Data();

  // Parent has to be a joint
  if (!_ecm.EntityHasComponentType(jointEntity,
                                   components::Joint::typeId))
  {
    gzerr << "Parent entity of sensor [" << sensorScopedName
           << "] must be a joint. Failed to create sensor." << std::endl;
    return;
  }

  const auto modelEntity =
      _ecm.Component<components::ParentEntity>(jointEntity)->Data();

  // Find the joint parent and child links
  const auto jointParentName =
      _ecm.Component<components::ParentLinkName>(jointEntity)->Data();
  auto jointParentLinkEntity =
      this->GetLinkFromScopedName(_ecm, jointParentName, modelEntity);

  if (kNullEntity == jointParentLinkEntity)
  {
    gzerr << "Parent link with name [" << jointParentName
           << "] of joint with name [" << jointName
           << "] not found. Failed to create sensor [" << sensorScopedName
           << "]" << std::endl;
    return;
  }

  const auto jointChildName =
      _ecm.Component<components::ChildLinkName>(jointEntity)->Data();
  auto jointChildLinkEntity =
      this->GetLinkFromScopedName(_ecm, jointChildName, modelEntity);
  if (kNullEntity == jointChildLinkEntity)
  {
    gzerr << "Child link with name [" << jointChildName
           << "] of joint with name [" << jointName
           << "] not found. Failed to create sensor [" << sensorScopedName
           << "]" << std::endl;
    return;
  }

  SensorJointAndLinks sensorJointLinkEntry;
  sensorJointLinkEntry.joint = jointEntity;
  sensorJointLinkEntry.jointParentLink = jointParentLinkEntity;
  sensorJointLinkEntry.jointChildLink = jointChildLinkEntity;
  this->sensorJointLinkMap[_entity] = sensorJointLinkEntry;

  auto sensorIt = this->entitySensorMap.insert(
      std::make_pair(_entity, std::move(sensor))).first;

  const auto X_WC = worldPose(jointChildLinkEntity, _ecm);
  const auto X_CJ = _ecm.Component<components::Pose>(jointEntity)->Data();
  const auto X_WJ = X_WC * X_CJ;
  const auto X_JS = _ecm.Component<components::Pose>(_entity)->Data();
  const auto X_WS = X_WJ * X_JS;
  const auto X_SC = X_WS.Inverse() * X_WC;
  sensorIt->second->SetRotationChildInSensor(X_SC.Rot());

  this->entitySensorMap.insert(
      std::make_pair(_entity, std::move(sensor)));
  this->newSensors.insert(_entity);
}

//////////////////////////////////////////////////
void ForceTorquePrivate::CreateSensors(const EntityComponentManager &_ecm)
{
  IGN_PROFILE("ForceTorquePrivate::CreateSensors");
  if (!this->initialized)
  {
    // Create air pressure sensors
    _ecm.Each<components::ForceTorque, components::ParentEntity>(
      [&](const Entity &_entity,
          const components::ForceTorque *_forceTorque,
          const components::ParentEntity *_parent)->bool
        {
          this->AddForceTorque(_ecm, _entity, _forceTorque, _parent);
          return true;
        });
    this->initialized = true;
  }
  else
  {
    // Create air pressure sensors
    _ecm.EachNew<components::ForceTorque, components::ParentEntity>(
      [&](const Entity &_entity,
          const components::ForceTorque *_forceTorque,
          const components::ParentEntity *_parent)->bool
        {
          this->AddForceTorque(_ecm, _entity, _forceTorque, _parent);
          return true;
        });
  }
}

//////////////////////////////////////////////////
void ForceTorquePrivate::UpdateForceTorques(const EntityComponentManager &_ecm)
{
<<<<<<< HEAD
  IGN_PROFILE("ForceTorquePrivate::UpdateForceTorques");
=======
  GZ_PROFILE("ForceTorquePrivate::Update");
>>>>>>> 9d248938
  _ecm.Each<components::ForceTorque>(
      [&](const Entity &_entity, const components::ForceTorque *) -> bool
      {
        auto it = this->entitySensorMap.find(_entity);
        if (it != this->entitySensorMap.end())
        {
          auto jointLinkIt = this->sensorJointLinkMap.find(_entity);
          if (jointLinkIt == this->sensorJointLinkMap.end())
          {
            gzerr << "Failed to update Force/Torque Sensor: " << _entity
                   << ". Associated entities not found." << std::endl;
            return true;
          }

          // Appropriate components haven't been populated by physics yet
          auto jointWrench = _ecm.Component<components::JointTransmittedWrench>(
              jointLinkIt->second.joint);
          if (nullptr == jointWrench)
          {
            return true;
          }

          // Notation:
          // X_WJ: Pose of joint in world
          // X_WP: Pose of parent link in world
          // X_WC: Pose of child link in world
          // X_WS: Pose of sensor in world
          // X_SP: Pose of parent link in sensors frame
          // X_SC: Pose of child link in sensors frame
          const auto X_WP =
              worldPose(jointLinkIt->second.jointParentLink, _ecm);
          const auto X_WC = worldPose(jointLinkIt->second.jointChildLink, _ecm);
          // There appears to be a bug worldPose for computing poses of //joint
          // and its children, so we do it manually here.
          const auto X_CJ =
              _ecm.Component<components::Pose>(jointLinkIt->second.joint)
                  ->Data();
          auto X_WJ = X_WC * X_CJ;

          auto X_JS = _ecm.Component<components::Pose>(_entity)->Data();
          auto X_WS = X_WJ * X_JS;
          auto X_SP = X_WS.Inverse() * X_WP;

          // The joint wrench is computed at the joint frame. We need to
          // transform it the sensor frame.
          math::Vector3d force =
              X_JS.Rot().Inverse() * msgs::Convert(jointWrench->Data().force());

          math::Vector3d torque =
              X_JS.Rot().Inverse() *
                  msgs::Convert(jointWrench->Data().torque()) -
              X_JS.Pos().Cross(force);

          it->second->SetForce(force);
          it->second->SetTorque(torque);
          it->second->SetRotationParentInSensor(X_SP.Rot());
        }
        else
        {
          gzerr << "Failed to update Force/Torque Sensor: " << _entity << ". "
                 << "Entity not found." << std::endl;
        }

        return true;
      });
}

//////////////////////////////////////////////////
void ForceTorquePrivate::RemoveForceTorqueEntities(
    const EntityComponentManager &_ecm)
{
  GZ_PROFILE("ForceTorquePrivate::RemoveForceTorqueEntities");
  _ecm.EachRemoved<components::ForceTorque>(
    [&](const Entity &_entity,
        const components::ForceTorque *)->bool
      {
        auto sensorId = this->entitySensorMap.find(_entity);
        if (sensorId == this->entitySensorMap.end())
        {
          gzerr << "Internal error, missing FT sensor for entity ["
                 << _entity << "]" << std::endl;
          return true;
        }

        this->entitySensorMap.erase(sensorId);

        return true;
      });
}

GZ_ADD_PLUGIN(ForceTorque, System,
  ForceTorque::ISystemPreUpdate,
  ForceTorque::ISystemPostUpdate
)

GZ_ADD_PLUGIN_ALIAS(ForceTorque, "gz::sim::systems::ForceTorque")

// TODO(CH3): Deprecated, remove on version 8
GZ_ADD_PLUGIN_ALIAS(ForceTorque, "ignition::gazebo::systems::ForceTorque")<|MERGE_RESOLUTION|>--- conflicted
+++ resolved
@@ -132,8 +132,7 @@
 void ForceTorque::PreUpdate(const UpdateInfo &/*_info*/,
     EntityComponentManager &_ecm)
 {
-<<<<<<< HEAD
-  IGN_PROFILE("ForceTorque::PreUpdate");
+  GZ_PROFILE("ForceTorque::PreUpdate");
 
   // Create components
   for (auto entity : this->dataPtr->newSensors)
@@ -155,10 +154,6 @@
     _ecm.CreateComponent(jointEntity, components::JointTransmittedWrench());
   }
   this->dataPtr->newSensors.clear();
-=======
-  GZ_PROFILE("ForceTorque::PreUpdate");
-  this->dataPtr->CreateForceTorqueEntities(_ecm);
->>>>>>> 9d248938
 }
 
 //////////////////////////////////////////////////
@@ -302,9 +297,6 @@
   sensorJointLinkEntry.jointChildLink = jointChildLinkEntity;
   this->sensorJointLinkMap[_entity] = sensorJointLinkEntry;
 
-  auto sensorIt = this->entitySensorMap.insert(
-      std::make_pair(_entity, std::move(sensor))).first;
-
   const auto X_WC = worldPose(jointChildLinkEntity, _ecm);
   const auto X_CJ = _ecm.Component<components::Pose>(jointEntity)->Data();
   const auto X_WJ = X_WC * X_CJ;
@@ -321,7 +313,7 @@
 //////////////////////////////////////////////////
 void ForceTorquePrivate::CreateSensors(const EntityComponentManager &_ecm)
 {
-  IGN_PROFILE("ForceTorquePrivate::CreateSensors");
+  GZ_PROFILE("ForceTorquePrivate::CreateSensors");
   if (!this->initialized)
   {
     // Create air pressure sensors
@@ -352,11 +344,7 @@
 //////////////////////////////////////////////////
 void ForceTorquePrivate::UpdateForceTorques(const EntityComponentManager &_ecm)
 {
-<<<<<<< HEAD
-  IGN_PROFILE("ForceTorquePrivate::UpdateForceTorques");
-=======
-  GZ_PROFILE("ForceTorquePrivate::Update");
->>>>>>> 9d248938
+  GZ_PROFILE("ForceTorquePrivate::UpdateForceTorques");
   _ecm.Each<components::ForceTorque>(
       [&](const Entity &_entity, const components::ForceTorque *) -> bool
       {
