/*
 * Copyright (C) 2021 Open Source Robotics Foundation
 *
 * Licensed under the Apache License, Version 2.0 (the "License");
 * you may not use this file except in compliance with the License.
 * You may obtain a copy of the License at
 *
 *     http://www.apache.org/licenses/LICENSE-2.0
 *
 * Unless required by applicable law or agreed to in writing, software
 * distributed under the License is distributed on an "AS IS" BASIS,
 * WITHOUT WARRANTIES OR CONDITIONS OF ANY KIND, either express or implied.
 * See the License for the specific language governing permissions and
 * limitations under the License.
 *
 */
#ifndef IGNITION_GAZEBO_SYSTEMS_PARTICLE_EMITTER_HH_
#define IGNITION_GAZEBO_SYSTEMS_PARTICLE_EMITTER_HH_

#include <memory>

#include <ignition/gazebo/System.hh>

namespace ignition
{
namespace gazebo
{
// Inline bracket to help doxygen filtering.
inline namespace IGNITION_GAZEBO_VERSION_NAMESPACE {
namespace systems
{
  class ParticleEmitterPrivate;

  /// \brief A system for creating a particle emitter.
  ///
  /// System parameters
  ///
  /// `<emitter_name>`: Unique name for the particle emitter. The name will be
  ///                   automatically generated if this parameter is not set.
  /// `<allow_renaming>`: Rename the particle emitter if one with the same name
  ///                     already exists
  /// `<type>`: The emitter type (point, box, cylinder, ellipsoid).
  ///           Default value is point.
  /// `<pose>`: The pose of the emitter. Default value is {0, 0, 0, 0, 0, 0}.
  /// `<size>`: The size of the emitter where the particles are sampled.
  ///           Default value is (1, 1, 1).
  ///           Note that the interpretation of the emitter area varies
  ///           depending on the emmiter type:
  ///             - point: The area is ignored.
  ///             - box: The area is interpreted as width X height X depth.
  ///             - cylinder: The area is interpreted as the bounding box of the
  ///                         cilinder. The cylinder is oriented along the
  ///                         Z-axis.
  ///             - ellipsoid: The area is interpreted as the bounding box of an
  ///                          ellipsoid shaped area, i.e. a sphere or
  ///                          squashed-sphere area. The parameters are again
  ///                          identical to EM_BOX, except that the dimensions
  ///                          describe the widest points along each of the
  ///                          axes.
  /// `<rate>`: How many particles per second should be emitted.
  ///           Default value is 10.
  /// `<duration`>: The number of seconds the emitter is active. A value of 0
  ///               means infinite duration. Default value is 0.
  /// `<emitting>`: This is used to turn on or off particle emission.
  ///               Default value is false.
  /// `<particle_size>`: Set the particle dimensions (width, height, depth).
  ///                    Default value is {1, 1, 1}.
  /// `<lifetime>`: Set the number of seconds each particle will ’live’ for
  ///               before being destroyed. Default value is 5.
  /// `<material>`: Sets the material which all particles in the emitter will
  ///               use.
  /// `<min_velocity>`: Sets a minimum velocity for each particle (m/s).
  ///                   Default value is 1.
  /// `<max_velocity>`: Sets a maximum velocity for each particle (m/s).
  ///                   Default value is 1.
  /// `<color_start>`: Sets the starting color for all particle emitted.
  ///                  The actual color will be interpolated between this color
  ///                  and the one set under <color_end>.
  ///                  Input is specified as a string (should be lower-case),
  ///                  which could be one of the following:
  ///                   * black
  ///                   * red
  ///                   * green
  ///                   * blue
  ///                   * yellow
  ///                   * magenta
  ///                   * cyan
  ///                   * white
  ///                  Default color is white.
  ///                  Note that this function overrides the particle colors set
  ///                  with <color_range_image>.
  /// `<color_end>`: Sets the end color for all particle emitted.
  ///                The actual color will be interpolated between this color
  ///                and the one set under <color_start>.
  ///                The input for <color_end> follows the same rules as input
  ///                for <color_start>.
  ///                Default color is white.
  ///                Note that this function overrides the particle colors set
  ///                with <color_range_image>.
  /// `<scale_rate>`: Sets the amount by which to scale the particles in both x
  ///                 and y direction per second. Default value is 1.
  /// `<color_range_image>`: Sets the path to the color image used as an
  ///                        affector. This affector modifies the color of
  ///                        particles in flight. The colors are taken from a
  ///                        specified image file. The range of color values
  ///                        begins from the left side of the image and move to
  ///                        the right over the lifetime of the particle,
  ///                        therefore only the horizontal dimension of the
  ///                        image is used.
  ///                        Note that this function overrides the particle
  ///                        colors set with <color_start> and <color_end>.
<<<<<<< HEAD
  /// `<topic>`: Topic used to update particle emitter properties at runtime.
  ///            The default topic is
  ///            /model/<model_name>/particle_emitter/<emitter_name>
=======
>>>>>>> c576b43a
  class IGNITION_GAZEBO_VISIBLE ParticleEmitter
      : public System,
        public ISystemConfigure,
        public ISystemPreUpdate
  {
    /// \brief Constructor
    public: ParticleEmitter();

    // Documentation inherited
    public: void Configure(const Entity &_entity,
                           const std::shared_ptr<const sdf::Element> &_sdf,
                           EntityComponentManager &_ecm,
                           EventManager &_eventMgr) override;

    // Documentation inherited
    public: void PreUpdate(
                const ignition::gazebo::UpdateInfo &_info,
                ignition::gazebo::EntityComponentManager &_ecm) override;

    /// \brief Private data pointer
    private: std::unique_ptr<ParticleEmitterPrivate> dataPtr;
  };
  }
}
}
}

#endif
<|MERGE_RESOLUTION|>--- conflicted
+++ resolved
@@ -76,25 +76,15 @@
   /// `<color_start>`: Sets the starting color for all particle emitted.
   ///                  The actual color will be interpolated between this color
   ///                  and the one set under <color_end>.
-  ///                  Input is specified as a string (should be lower-case),
-  ///                  which could be one of the following:
-  ///                   * black
-  ///                   * red
-  ///                   * green
-  ///                   * blue
-  ///                   * yellow
-  ///                   * magenta
-  ///                   * cyan
-  ///                   * white
-  ///                  Default color is white.
+  ///                  Color::White is the default color for the particles
+  ///                  unless a specific function is used.
   ///                  Note that this function overrides the particle colors set
   ///                  with <color_range_image>.
   /// `<color_end>`: Sets the end color for all particle emitted.
   ///                The actual color will be interpolated between this color
   ///                and the one set under <color_start>.
-  ///                The input for <color_end> follows the same rules as input
-  ///                for <color_start>.
-  ///                Default color is white.
+  ///                Color::White is the default color for the particles
+  ///                unless a specific function is used.
   ///                Note that this function overrides the particle colors set
   ///                with <color_range_image>.
   /// `<scale_rate>`: Sets the amount by which to scale the particles in both x
@@ -109,12 +99,9 @@
   ///                        image is used.
   ///                        Note that this function overrides the particle
   ///                        colors set with <color_start> and <color_end>.
-<<<<<<< HEAD
   /// `<topic>`: Topic used to update particle emitter properties at runtime.
   ///            The default topic is
   ///            /model/<model_name>/particle_emitter/<emitter_name>
-=======
->>>>>>> c576b43a
   class IGNITION_GAZEBO_VISIBLE ParticleEmitter
       : public System,
         public ISystemConfigure,
