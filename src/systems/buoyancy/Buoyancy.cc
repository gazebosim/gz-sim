--- conflicted
+++ resolved
@@ -338,17 +338,11 @@
       return true;
     }
 
-<<<<<<< HEAD
     if (!this->IsWhiteListed(_entity, _ecm))
     {
       return true;
     }
 
-    enableComponent<components::Inertial>(_ecm, _entity);
-    enableComponent<components::WorldPose>(_ecm, _entity);
-
-=======
->>>>>>> ad0ddc4d
     Link link(_entity);
 
     std::vector<Entity> collisions = _ecm.ChildrenByComponents(
