--- conflicted
+++ resolved
@@ -133,11 +133,7 @@
           ignition::physics::sdf::ConstructSdfModel,
           ignition::physics::sdf::ConstructSdfVisual,
           ignition::physics::sdf::ConstructSdfWorld
-<<<<<<< HEAD
-          > {  };
-=======
           >{};
->>>>>>> c6b42833
 
 
   public: using EnginePtrType = ignition::physics::EnginePtr<
