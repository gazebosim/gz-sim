--- conflicted
+++ resolved
@@ -1362,15 +1362,10 @@
       [&](const Entity &_entity, const components::Model *,
           const components::WorldPoseCmd *_poseCmd)
       {
-<<<<<<< HEAD
+        this->worldPoseCmdsToRemove.insert(_entity);
+
         auto modelPtrPhys = this->entityModelMap.Get(_entity);
         if (nullptr == modelPtrPhys)
-=======
-        this->worldPoseCmdsToRemove.insert(_entity);
-
-        auto modelIt = this->entityModelMap.find(_entity);
-        if (modelIt == this->entityModelMap.end())
->>>>>>> 65a18cb8
           return true;
 
         // world pose cmd currently not supported for nested models
