--- conflicted
+++ resolved
@@ -664,13 +664,8 @@
   }
 
   auto classNames = pluginLoader.PluginsImplementing<
-<<<<<<< HEAD
-      ignition::physics::ForwardStep::Implementation<
-      ignition::physics::FeaturePolicy3d>>();
-=======
       physics::ForwardStep::Implementation<
       physics::FeaturePolicy3d>>();
->>>>>>> b40ca3b1
   if (classNames.empty())
   {
     ignerr << "No physics plugins found in library [" << pathToLib << "]."
