--- conflicted
+++ resolved
@@ -153,7 +153,7 @@
 
   /// \brief A map between link entity ids in the ECM to Link Entities in
   /// ign-physics.
-  public: std::unordered_map<EntityId, ShapePtrType> entityCollisionMap;
+  public: std::unordered_map<Entity, ShapePtrType> entityCollisionMap;
 
   /// \brief a map between joint entity ids in the ECM to Joint Entities in
   /// ign-physics
@@ -231,13 +231,8 @@
 void PhysicsPrivate::CreatePhysicsEntities(const EntityComponentManager &_ecm)
 {
   // Get all the worlds
-<<<<<<< HEAD
   _ecm.EachNew<components::World, components::Name>(
-      [&](const EntityId &_entity,
-=======
-  _ecm.Each<components::World, components::Name>(
       [&](const Entity &_entity,
->>>>>>> 470a8f04
         const components::World * /* _world */,
         const components::Name *_name)->bool
       {
@@ -304,25 +299,14 @@
   // We don't need to add visuals to the physics engine.
 
   // collisions
-<<<<<<< HEAD
   _ecm.EachNew<components::Collision, components::Name, components::Pose,
                components::Geometry, components::ParentEntity>(
-      [&](const EntityId &_entity,
+      [&](const Entity &_entity,
           const components::Collision * /* _collision */,
           const components::Name *_name,
           const components::Pose *_pose,
           const components::Geometry *_geom,
           const components::ParentEntity *_parent) -> bool
-=======
-  _ecm.Each<components::Collision, components::Name, components::Pose,
-            components::Geometry, components::ParentEntity>(
-      [&](const Entity & /* _entity */,
-        const components::Collision * /* _collision */,
-        const components::Name *_name,
-        const components::Pose *_pose,
-        const components::Geometry *_geom,
-        const components::ParentEntity *_parent)->bool
->>>>>>> 470a8f04
       {
         if (this->entityCollisionMap.find(_entity) ==
             this->entityCollisionMap.end())
@@ -419,7 +403,7 @@
 
   // Models
   _ecm.EachErased<components::Model>(
-      [&](const EntityId &_entity,
+      [&](const Entity &_entity,
         const components::Model * /* _model */) -> bool
       {
         // Erase model if found
@@ -433,7 +417,7 @@
       });
 
   _ecm.EachErased<components::Link>(
-      [&](const EntityId &_entity,
+      [&](const Entity &_entity,
         const components::Link * /* _link */) -> bool
       {
         // Assume that links will be removed when the containing model gets
@@ -472,7 +456,7 @@
 
   // Handle models, but do so through their canonical links
   _ecm.Each<components::Model, components::LinearVelocity>(
-      [&](const EntityId &_entity, const components::Model *, const
+      [&](const Entity &_entity, const components::Model *, const
           components::LinearVelocity *_linVel)->bool
       {
         auto modelIt = this->entityModelMap.find(_entity);
