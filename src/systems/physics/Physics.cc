/*
 * Copyright (C) 2018 Open Source Robotics Foundation
 *
 * Licensed under the Apache License, Version 2.0 (the "License");
 * you may not use this file except in compliance with the License.
 * You may obtain a copy of the License at
 *
 *     http://www.apache.org/licenses/LICENSE-2.0
 *
 * Unless required by applicable law or agreed to in writing, software
 * distributed under the License is distributed on an "AS IS" BASIS,
 * WITHOUT WARRANTIES OR CONDITIONS OF ANY KIND, either express or implied.
 * See the License for the specific language governing permissions and
 * limitations under the License.
 *
 */

#include "Physics.hh"

#include <ignition/msgs/contact.pb.h>
#include <ignition/msgs/contacts.pb.h>
#include <ignition/msgs/entity.pb.h>
#include <ignition/msgs/Utility.hh>

#include <algorithm>
#include <iostream>
#include <deque>
#include <string>
#include <unordered_map>
#include <unordered_set>
#include <vector>

#include <ignition/common/MeshManager.hh>
#include <ignition/common/Profiler.hh>
#include <ignition/common/SystemPaths.hh>
#include <ignition/math/AxisAlignedBox.hh>
#include <ignition/math/eigen3/Conversions.hh>
#include <ignition/math/Vector3.hh>
#include <ignition/physics/config.hh>
#include <ignition/physics/FeatureList.hh>
#include <ignition/physics/FeaturePolicy.hh>
#include <ignition/physics/RelativeQuantity.hh>
#include <ignition/physics/RequestEngine.hh>

#include <ignition/physics/BoxShape.hh>
#include <ignition/physics/CylinderShape.hh>
#include <ignition/physics/ForwardStep.hh>
#include <ignition/physics/FrameSemantics.hh>
#include <ignition/physics/FreeGroup.hh>
#include <ignition/physics/FixedJoint.hh>
#include <ignition/physics/GetContacts.hh>
#include <ignition/physics/GetBoundingBox.hh>
#include <ignition/physics/Joint.hh>
#include <ignition/physics/Link.hh>
#include <ignition/physics/RemoveEntities.hh>
#include <ignition/physics/Shape.hh>
#include <ignition/physics/SphereShape.hh>
#include <ignition/physics/mesh/MeshShape.hh>
#include <ignition/physics/sdf/ConstructCollision.hh>
#include <ignition/physics/sdf/ConstructJoint.hh>
#include <ignition/physics/sdf/ConstructLink.hh>
#include <ignition/physics/sdf/ConstructModel.hh>
#include <ignition/physics/sdf/ConstructNestedModel.hh>
#include <ignition/physics/sdf/ConstructWorld.hh>
#include <ignition/plugin/Loader.hh>
#include <ignition/plugin/PluginPtr.hh>
#include <ignition/plugin/Register.hh>

// SDF
#include <sdf/Collision.hh>
#include <sdf/Joint.hh>
#include <sdf/Link.hh>
#include <sdf/Mesh.hh>
#include <sdf/Model.hh>
#include <sdf/Surface.hh>
#include <sdf/World.hh>

#include "ignition/gazebo/EntityComponentManager.hh"
#include "ignition/gazebo/Util.hh"

// Components
#include "ignition/gazebo/components/AngularAcceleration.hh"
#include "ignition/gazebo/components/AngularVelocity.hh"
#include "ignition/gazebo/components/AngularVelocityCmd.hh"
#include "ignition/gazebo/components/AxisAlignedBox.hh"
#include "ignition/gazebo/components/BatterySoC.hh"
#include "ignition/gazebo/components/CanonicalLink.hh"
#include "ignition/gazebo/components/ChildLinkName.hh"
#include "ignition/gazebo/components/Collision.hh"
#include "ignition/gazebo/components/ContactSensorData.hh"
#include "ignition/gazebo/components/Geometry.hh"
#include "ignition/gazebo/components/Gravity.hh"
#include "ignition/gazebo/components/Inertial.hh"
#include "ignition/gazebo/components/DetachableJoint.hh"
#include "ignition/gazebo/components/Joint.hh"
#include "ignition/gazebo/components/JointAxis.hh"
#include "ignition/gazebo/components/JointPosition.hh"
#include "ignition/gazebo/components/JointPositionReset.hh"
#include "ignition/gazebo/components/JointType.hh"
#include "ignition/gazebo/components/JointVelocity.hh"
#include "ignition/gazebo/components/JointVelocityCmd.hh"
#include "ignition/gazebo/components/JointVelocityReset.hh"
#include "ignition/gazebo/components/LinearAcceleration.hh"
#include "ignition/gazebo/components/LinearVelocity.hh"
#include "ignition/gazebo/components/LinearVelocityCmd.hh"
#include "ignition/gazebo/components/Link.hh"
#include "ignition/gazebo/components/Model.hh"
#include "ignition/gazebo/components/Name.hh"
#include "ignition/gazebo/components/ParentEntity.hh"
#include "ignition/gazebo/components/ParentLinkName.hh"
#include "ignition/gazebo/components/ExternalWorldWrenchCmd.hh"
#include "ignition/gazebo/components/JointForceCmd.hh"
#include "ignition/gazebo/components/PhysicsEnginePlugin.hh"
#include "ignition/gazebo/components/Pose.hh"
#include "ignition/gazebo/components/PoseCmd.hh"
#include "ignition/gazebo/components/SelfCollide.hh"
#include "ignition/gazebo/components/SlipComplianceCmd.hh"
#include "ignition/gazebo/components/Static.hh"
#include "ignition/gazebo/components/ThreadPitch.hh"
#include "ignition/gazebo/components/World.hh"

#include "EntityFeatureMap.hh"

using namespace ignition;
using namespace ignition::gazebo;
using namespace ignition::gazebo::systems;
using namespace ignition::gazebo::systems::physics_system;
namespace components = ignition::gazebo::components;


// Private data class.
class ignition::gazebo::systems::PhysicsPrivate
{
  /// \brief This is the minimum set of features that any physics engine must
  /// implement to be supported by this system.
  /// New features can't be added to this list in minor / patch releases, in
  /// order to maintain backwards compatibility with downstream physics plugins.
  public: struct MinimumFeatureList : ignition::physics::FeatureList<
          ignition::physics::FindFreeGroupFeature,
          ignition::physics::SetFreeGroupWorldPose,
          ignition::physics::FreeGroupFrameSemantics,
          ignition::physics::LinkFrameSemantics,
          ignition::physics::ForwardStep,
          ignition::physics::RemoveEntities,
          ignition::physics::sdf::ConstructSdfLink,
          ignition::physics::sdf::ConstructSdfModel,
          ignition::physics::sdf::ConstructSdfWorld
          >{};

  /// \brief Engine type with just the minimum features.
  public: using EnginePtrType = ignition::physics::EnginePtr<
            ignition::physics::FeaturePolicy3d, MinimumFeatureList>;

  /// \brief World type with just the minimum features.
  public: using WorldPtrType = ignition::physics::WorldPtr<
            ignition::physics::FeaturePolicy3d, MinimumFeatureList>;

  /// \brief Model type with just the minimum features.
  public: using ModelPtrType = ignition::physics::ModelPtr<
            ignition::physics::FeaturePolicy3d, MinimumFeatureList>;

  /// \brief Link type with just the minimum features.
  public: using LinkPtrType = ignition::physics::LinkPtr<
            ignition::physics::FeaturePolicy3d, MinimumFeatureList>;

  /// \brief Free group type with just the minimum features.
  public: using FreeGroupPtrType = ignition::physics::FreeGroupPtr<
            ignition::physics::FeaturePolicy3d, MinimumFeatureList>;

  /// \brief Create physics entities
  /// \param[in] _ecm Constant reference to ECM.
  public: void CreatePhysicsEntities(const EntityComponentManager &_ecm);

  /// \brief Remove physics entities if they are removed from the ECM
  /// \param[in] _ecm Constant reference to ECM.
  public: void RemovePhysicsEntities(const EntityComponentManager &_ecm);

  /// \brief Update physics from components
  /// \param[in] _ecm Mutable reference to ECM.
  public: void UpdatePhysics(EntityComponentManager &_ecm);

  /// \brief Step the simulation for each world
  /// \param[in] _dt Duration
  public: void Step(const std::chrono::steady_clock::duration &_dt);

  /// \brief Update components from physics simulation
  /// \param[in] _ecm Mutable reference to ECM.
  public: void UpdateSim(EntityComponentManager &_ecm);

  /// \brief Update collision components from physics simulation
  /// \param[in] _ecm Mutable reference to ECM.
  public: void UpdateCollisions(EntityComponentManager &_ecm);

  /// \brief FrameData relative to world at a given offset pose
  /// \param[in] _link ign-physics link
  /// \param[in] _pose Offset pose in which to compute the frame data
  /// \returns FrameData at the given offset pose
  public: physics::FrameData3d LinkFrameDataAtOffset(
      const LinkPtrType &_link, const math::Pose3d &_pose) const;

  /// \brief Get transform from one ancestor entity to a descendant entity
  /// that are in the same model.
  /// \param[in] _from An ancestor of the _to entity.
  /// \param[in] _to A descendant of the _from entity.
  /// \return Pose transform between the two entities
  public: ignition::math::Pose3d RelativePose(const Entity &_from,
      const Entity &_to, const EntityComponentManager &_ecm) const;

  /// \brief Cache the top-level model for each entity.
  /// The key is an entity and the value is its top level model.
  public: std::unordered_map<Entity, Entity> topLevelModelMap;

  /// \brief Keep track of what entities are static (models and links).
  public: std::unordered_set<Entity> staticEntities;

  /// \brief Keep track of poses for links attached to non-static models.
  /// This allows for skipping pose updates if a link's pose didn't change
  /// after a physics step.
  public: std::unordered_map<Entity, ignition::math::Pose3d> linkWorldPoses;

  /// \brief A map between model entity ids in the ECM to whether its battery
  /// has drained.
  public: std::unordered_map<Entity, bool> entityOffMap;

  /// \brief Entities whose pose commands have been processed and should be
  /// deleted the following iteration.
  public: std::unordered_set<Entity> worldPoseCmdsToRemove;

  /// \brief Link entities and their latest frame data.
  public: std::unordered_map<Entity, physics::FrameData3d> linkFrameData;

  /// \brief Model entities and their world poses.
  public: std::unordered_map<Entity, math::Pose3d> modelWorldPoses;

  /// \brief used to store whether physics objects have been created.
  public: bool initialized = false;

  /// \brief Pointer to the underlying ign-physics Engine entity.
  public: EnginePtrType engine = nullptr;

  /// \brief Vector3d equality comparison function.
  public: std::function<bool(const math::Vector3d &, const math::Vector3d &)>
          vec3Eql { [](const math::Vector3d &_a, const math::Vector3d &_b)
                    {
                      return _a.Equal(_b, 1e-6);
                    }};

  /// \brief Pose3d equality comparison function.
  public: std::function<bool(const math::Pose3d &, const math::Pose3d &)>
          pose3Eql { [](const math::Pose3d &_a, const math::Pose3d &_b)
                     {
                       return _a.Pos().Equal(_b.Pos(), 1e-6) &&
                         math::equal(_a.Rot().X(), _b.Rot().X(), 1e-6) &&
                         math::equal(_a.Rot().Y(), _b.Rot().Y(), 1e-6) &&
                         math::equal(_a.Rot().Z(), _b.Rot().Z(), 1e-6) &&
                         math::equal(_a.Rot().W(), _b.Rot().W(), 1e-6);
                     }};

  /// \brief AxisAlignedBox equality comparison function.
  public: std::function<bool(const math::AxisAlignedBox &,
          const math::AxisAlignedBox&)>
          axisAlignedBoxEql { [](const math::AxisAlignedBox &_a,
                                 const math::AxisAlignedBox &_b)
                     {
                       return _a == _b;
                     }};

  /// \brief Environment variable which holds paths to look for engine plugins
  public: std::string pluginPathEnv = "IGN_GAZEBO_PHYSICS_ENGINE_PATH";

  //////////////////////////////////////////////////
  ////////////// Optional Features /////////////////
  //////////////////////////////////////////////////

  //////////////////////////////////////////////////
  // Slip Compliance

  /// \brief Feature list to process `FrictionPyramidSlipCompliance` components.
  public: struct FrictionPyramidSlipComplianceFeatureList
      : physics::FeatureList<
            MinimumFeatureList,
            ignition::physics::GetShapeFrictionPyramidSlipCompliance,
            ignition::physics::SetShapeFrictionPyramidSlipCompliance>{};
  //////////////////////////////////////////////////
  // Joints

  /// \brief Feature list to handle joints.
  public: struct JointFeatureList : ignition::physics::FeatureList<
            MinimumFeatureList,
            ignition::physics::GetBasicJointProperties,
            ignition::physics::GetBasicJointState,
            ignition::physics::SetBasicJointState,
            ignition::physics::sdf::ConstructSdfJoint>{};


  //////////////////////////////////////////////////
  // Detachable joints

  /// \brief Feature list to process `DetachableJoint` components.
  public: struct DetachableJointFeatureList : physics::FeatureList<
            JointFeatureList,
            physics::AttachFixedJointFeature,
            physics::DetachJointFeature,
            physics::SetJointTransformFromParentFeature>{};

  //////////////////////////////////////////////////
  // Collisions

  /// \brief Feature list to handle collisions.
  public: struct CollisionFeatureList : ignition::physics::FeatureList<
            MinimumFeatureList,
            ignition::physics::GetContactsFromLastStepFeature,
            ignition::physics::sdf::ConstructSdfCollision>{};

  /// \brief Collision type with collision features.
  public: using ShapePtrType = ignition::physics::ShapePtr<
            ignition::physics::FeaturePolicy3d, CollisionFeatureList>;

  /// \brief World type with just the minimum features. Non-pointer.
  public: using WorldShapeType = ignition::physics::World<
            ignition::physics::FeaturePolicy3d, CollisionFeatureList>;

  //////////////////////////////////////////////////
  // Collision filtering with bitmasks

  /// \brief Feature list to filter collisions with bitmasks.
  public: struct CollisionMaskFeatureList : ignition::physics::FeatureList<
          CollisionFeatureList,
          ignition::physics::CollisionFilterMaskFeature>{};

  //////////////////////////////////////////////////
  // Link force
  /// \brief Feature list for applying forces to links.
  public: struct LinkForceFeatureList : ignition::physics::FeatureList<
            ignition::physics::AddLinkExternalForceTorque>{};


  //////////////////////////////////////////////////
  // Bounding box
  /// \brief Feature list for model bounding box.
  public: struct BoundingBoxFeatureList : ignition::physics::FeatureList<
            MinimumFeatureList,
            ignition::physics::GetModelBoundingBox>{};


  //////////////////////////////////////////////////
  // Joint velocity command
  /// \brief Feature list for set joint velocity command.
  public: struct JointVelocityCommandFeatureList : physics::FeatureList<
            physics::SetJointVelocityCommandFeature>{};

  //////////////////////////////////////////////////
  // World velocity command
  public: struct WorldVelocityCommandFeatureList :
            ignition::physics::FeatureList<
              ignition::physics::SetFreeGroupWorldVelocity>{};


  //////////////////////////////////////////////////
  // Meshes

  /// \brief Feature list for meshes.
  /// Include MinimumFeatureList so created collision can be automatically
  /// up-cast.
  public: struct MeshFeatureList : physics::FeatureList<
            CollisionFeatureList,
            physics::mesh::AttachMeshShapeFeature>{};

  //////////////////////////////////////////////////
  // Nested Models

  /// \brief Feature list to construct nested models
  public: struct NestedModelFeatureList : ignition::physics::FeatureList<
            MinimumFeatureList,
            ignition::physics::sdf::ConstructSdfNestedModel>{};

  //////////////////////////////////////////////////
  /// \brief World EntityFeatureMap
  public: using WorldEntityMap = EntityFeatureMap3d<
          physics::World,
          MinimumFeatureList,
          CollisionFeatureList,
          NestedModelFeatureList>;

  /// \brief A map between world entity ids in the ECM to World Entities in
  /// ign-physics.
  public: WorldEntityMap entityWorldMap;

  /// \brief Model EntityFeatureMap
  public: using ModelEntityMap = EntityFeatureMap3d<
            physics::Model,
            MinimumFeatureList,
            JointFeatureList,
            BoundingBoxFeatureList,
            NestedModelFeatureList>;

  /// \brief A map between model entity ids in the ECM to Model Entities in
  /// ign-physics.
  public: ModelEntityMap entityModelMap;

  /// \brief Link EntityFeatureMap
  public: using EntityLinkMap = EntityFeatureMap3d<
            physics::Link,
            MinimumFeatureList,
            DetachableJointFeatureList,
            CollisionFeatureList,
            LinkForceFeatureList,
            MeshFeatureList>;

  /// \brief A map between link entity ids in the ECM to Link Entities in
  /// ign-physics.
  public: EntityLinkMap entityLinkMap;

  /// \brief Joint EntityFeatureMap
  public: using EntityJointMap = EntityFeatureMap3d<
            physics::Joint,
            JointFeatureList,
            DetachableJointFeatureList,
            JointVelocityCommandFeatureList
            >;

  /// \brief A map between joint entity ids in the ECM to Joint Entities in
  /// ign-physics
  public: EntityJointMap entityJointMap;

  /// \brief Collision EntityFeatureMap
  public: using EntityCollisionMap = EntityFeatureMap3d<
            physics::Shape,
            CollisionFeatureList,
            CollisionMaskFeatureList,
            FrictionPyramidSlipComplianceFeatureList
            >;

  /// \brief A map between collision entity ids in the ECM to Shape Entities in
  /// ign-physics.
  public: EntityCollisionMap entityCollisionMap;

  /// \brief FreeGroup EntityFeatureMap
  public: using EntityFreeGroupMap = EntityFeatureMap3d<
            physics::FreeGroup,
            MinimumFeatureList,
            WorldVelocityCommandFeatureList
            >;

  /// \brief A map between collision entity ids in the ECM to FreeGroup Entities
  /// in ign-physics.
  public: EntityFreeGroupMap entityFreeGroupMap;
};

//////////////////////////////////////////////////
Physics::Physics() : System(), dataPtr(std::make_unique<PhysicsPrivate>())
{
}

//////////////////////////////////////////////////
void Physics::Configure(const Entity &_entity,
    const std::shared_ptr<const sdf::Element> &_sdf,
    EntityComponentManager &_ecm,
    EventManager &/*_eventMgr*/)
{
  std::string pluginLib;

  // 1. Engine from component (from command line / ServerConfig)
  auto engineComp = _ecm.Component<components::PhysicsEnginePlugin>(_entity);
  if (engineComp && !engineComp->Data().empty())
  {
    pluginLib = engineComp->Data();
  }
  // 2. Engine from SDF
  else if (_sdf->HasElement("engine"))
  {
    auto sdfClone = _sdf->Clone();
    auto engineElem = sdfClone->GetElement("engine");
    pluginLib = engineElem->Get<std::string>("filename", pluginLib).first;
  }

  // 3. Use DART by default
  if (pluginLib.empty())
  {
    pluginLib = "libignition-physics-dartsim-plugin.so";
  }

  // Update component
  if (!engineComp)
  {
    _ecm.CreateComponent(_entity, components::PhysicsEnginePlugin(pluginLib));
  }
  else
  {
    engineComp->SetData(pluginLib,
        [](const std::string &_a, const std::string &_b){return _a == _b;});
  }

  // Find engine shared library
  // Look in:
  // * Paths from environment variable
  // * Engines installed with ign-physics
  common::SystemPaths systemPaths;
  systemPaths.SetPluginPathEnv(this->dataPtr->pluginPathEnv);
  systemPaths.AddPluginPaths({IGNITION_PHYSICS_ENGINE_INSTALL_DIR});

  auto pathToLib = systemPaths.FindSharedLibrary(pluginLib);
  if (pathToLib.empty())
  {
    ignerr << "Failed to find plugin [" << pluginLib
           << "]. Have you checked the " << this->dataPtr->pluginPathEnv
           << " environment variable?" << std::endl;
    return;
  }

  // Load engine plugin
  ignition::plugin::Loader pluginLoader;
  auto plugins = pluginLoader.LoadLib(pathToLib);
  if (plugins.empty())
  {
    ignerr << "Unable to load the [" << pathToLib << "] library.\n";
    return;
  }

  auto classNames = pluginLoader.AllPlugins();
  if (classNames.empty())
  {
    ignerr << "No plugins found in library [" << pathToLib << "]." << std::endl;
    return;
  }

  // Get the first plugin that works
  for (auto className : classNames)
  {
    auto plugin = pluginLoader.Instantiate(className);

    if (!plugin)
      continue;

    this->dataPtr->engine = ignition::physics::RequestEngine<
      ignition::physics::FeaturePolicy3d,
      PhysicsPrivate::MinimumFeatureList>::From(plugin);

    if (nullptr != this->dataPtr->engine)
    {
      igndbg << "Loaded [" << className << "] from library ["
             << pathToLib << "]" << std::endl;
      break;
    }

    auto missingFeatures = ignition::physics::RequestEngine<
        ignition::physics::FeaturePolicy3d,
        PhysicsPrivate::MinimumFeatureList>::MissingFeatureNames(plugin);

    std::stringstream msg;
    msg << "Plugin [" << className << "] misses required features:"
        << std::endl;
    for (auto feature : missingFeatures)
    {
      msg << "- " << feature << std::endl;
    }
    ignwarn << msg.str();
  }

  if (nullptr == this->dataPtr->engine)
  {
    ignerr << "Failed to load a valid physics engine from [" << pathToLib
           << "]."
           << std::endl;
  }
}

//////////////////////////////////////////////////
Physics::~Physics() = default;

//////////////////////////////////////////////////
void Physics::Update(const UpdateInfo &_info, EntityComponentManager &_ecm)
{
  IGN_PROFILE("Physics::Update");

  // \TODO(anyone) Support rewind
  if (_info.dt < std::chrono::steady_clock::duration::zero())
  {
    ignwarn << "Detected jump back in time ["
        << std::chrono::duration_cast<std::chrono::seconds>(_info.dt).count()
        << "s]. System may not work properly." << std::endl;
  }

  if (this->dataPtr->engine)
  {
    this->dataPtr->CreatePhysicsEntities(_ecm);
    this->dataPtr->UpdatePhysics(_ecm);
    // Only step if not paused.
    if (!_info.paused)
    {
      this->dataPtr->Step(_info.dt);
    }
    this->dataPtr->UpdateSim(_ecm);

    // Entities scheduled to be removed should be removed from physics after the
    // simulation step. Otherwise, since the to-be-removed entity still shows up
    // in the ECM::Each the UpdatePhysics and UpdateSim calls will have an error
    this->dataPtr->RemovePhysicsEntities(_ecm);
  }
}

//////////////////////////////////////////////////
void PhysicsPrivate::CreatePhysicsEntities(const EntityComponentManager &_ecm)
{
  // Get all the new worlds
  _ecm.EachNew<components::World, components::Name, components::Gravity>(
      [&](const Entity &_entity,
        const components::World * /* _world */,
        const components::Name *_name,
        const components::Gravity *_gravity)->bool
      {
        // Check if world already exists
        if (this->entityWorldMap.HasEntity(_entity))
        {
          ignwarn << "World entity [" << _entity
                  << "] marked as new, but it's already on the map."
                  << std::endl;
          return true;
        }

        sdf::World world;
        world.SetName(_name->Data());
        world.SetGravity(_gravity->Data());
        auto worldPtrPhys = this->engine->ConstructWorld(world);
        this->entityWorldMap.AddEntity(_entity, worldPtrPhys);

        return true;
      });

  _ecm.EachNew<components::Model, components::Name, components::Pose,
            components::ParentEntity>(
      [&](const Entity &_entity,
          const components::Model *,
          const components::Name *_name,
          const components::Pose *_pose,
          const components::ParentEntity *_parent)->bool
      {
        // Check if model already exists
        if (this->entityModelMap.HasEntity(_entity))
        {
          ignwarn << "Model entity [" << _entity
                  << "] marked as new, but it's already on the map."
                  << std::endl;
          return true;
        }
        // TODO(anyone) Don't load models unless they have collisions

        // Check if parent world / model exists
        sdf::Model model;
        model.SetName(_name->Data());
        model.SetRawPose(_pose->Data());
        auto staticComp = _ecm.Component<components::Static>(_entity);
        if (staticComp && staticComp->Data())
        {
          model.SetStatic(staticComp->Data());
          this->staticEntities.insert(_entity);
        }
        auto selfCollideComp = _ecm.Component<components::SelfCollide>(_entity);
        if (selfCollideComp && selfCollideComp ->Data())
        {
          model.SetSelfCollide(selfCollideComp->Data());
        }

        // check if parent is a world
        if (auto worldPtrPhys =
                this->entityWorldMap.Get(_parent->Data()))
        {
          // Use the ConstructNestedModel feature for nested models
          if (model.ModelCount() > 0)
          {
            auto nestedModelFeature =
                this->entityWorldMap.EntityCast<NestedModelFeatureList>(
                    _parent->Data());
            if (!nestedModelFeature)
            {
              static bool informed{false};
              if (!informed)
              {
                igndbg << "Attempting to construct nested models, but the "
                       << "phyiscs engine doesn't support feature "
                       << "[ConstructSdfNestedModelFeature]. "
                       << "Nested model will be ignored."
                       << std::endl;
                informed = true;
              }
              return true;
            }
            auto modelPtrPhys = nestedModelFeature->ConstructNestedModel(model);
            this->entityModelMap.AddEntity(_entity, modelPtrPhys);
            this->topLevelModelMap.insert(std::make_pair(_entity,
                topLevelModel(_entity, _ecm)));
          }
          else
          {
            auto modelPtrPhys = worldPtrPhys->ConstructModel(model);
            this->entityModelMap.AddEntity(_entity, modelPtrPhys);
            this->topLevelModelMap.insert(std::make_pair(_entity,
                topLevelModel(_entity, _ecm)));
          }
        }
        // check if parent is a model (nested model)
        else
        {
          if (auto parentPtrPhys = this->entityModelMap.Get(_parent->Data()))
          {
            auto nestedModelFeature =
                this->entityModelMap.EntityCast<NestedModelFeatureList>(
                    _parent->Data());
            if (!nestedModelFeature)
            {
              static bool informed{false};
              if (!informed)
              {
                igndbg << "Attempting to construct nested models, but the "
                       << "physics engine doesn't support feature "
                       << "[ConstructSdfNestedModelFeature]. "
                       << "Nested model will be ignored."
                       << std::endl;
                informed = true;
              }
              return true;
            }

            // override static property only if parent is static.
            auto parentStaticComp =
              _ecm.Component<components::Static>(_parent->Data());
            if (parentStaticComp && parentStaticComp->Data())
            {
              model.SetStatic(true);
              this->staticEntities.insert(_entity);
            }

            auto modelPtrPhys = nestedModelFeature->ConstructNestedModel(model);
            if (modelPtrPhys)
            {
              this->entityModelMap.AddEntity(_entity, modelPtrPhys);
              this->topLevelModelMap.insert(std::make_pair(_entity,
                  topLevelModel(_entity, _ecm)));
            }
            else
            {
              ignerr << "Model: '" << _name->Data() << "' not loaded. "
                     << "Failed to create nested model."
                     << std::endl;
            }
          }
          else
          {
            ignwarn << "Model's parent entity [" << _parent->Data()
                    << "] not found on world / model map." << std::endl;
            return true;
          }
        }

        return true;
      });

  _ecm.EachNew<components::Link, components::Name, components::Pose,
            components::ParentEntity>(
      [&](const Entity &_entity,
        const components::Link * /* _link */,
        const components::Name *_name,
        const components::Pose *_pose,
        const components::ParentEntity *_parent)->bool
      {
        // Check if link already exists
        if (this->entityLinkMap.HasEntity(_entity))
        {
          ignwarn << "Link entity [" << _entity
                  << "] marked as new, but it's already on the map."
                  << std::endl;
          return true;
        }

        // TODO(anyone) Don't load links unless they have collisions

        // Check if parent model exists
        if (!this->entityModelMap.HasEntity(_parent->Data()))
        {
          ignwarn << "Link's parent entity [" << _parent->Data()
                  << "] not found on model map." << std::endl;
          return true;
        }
        auto modelPtrPhys =
            this->entityModelMap.Get(_parent->Data());

        sdf::Link link;
        link.SetName(_name->Data());
        link.SetRawPose(_pose->Data());

        if (this->staticEntities.find(_parent->Data()) !=
            this->staticEntities.end())
        {
          this->staticEntities.insert(_entity);
        }

        // get link inertial
        auto inertial = _ecm.Component<components::Inertial>(_entity);
        if (inertial)
        {
          link.SetInertial(inertial->Data());
        }

        auto linkPtrPhys = modelPtrPhys->ConstructLink(link);
        this->entityLinkMap.AddEntity(_entity, linkPtrPhys);
        this->topLevelModelMap.insert(std::make_pair(_entity,
            topLevelModel(_entity, _ecm)));

        return true;
      });

  // We don't need to add visuals to the physics engine.

  // collisions
  _ecm.EachNew<components::Collision, components::Name, components::Pose,
            components::Geometry, components::CollisionElement,
            components::ParentEntity>(
      [&](const Entity &_entity,
          const components::Collision *,
          const components::Name *_name,
          const components::Pose *_pose,
          const components::Geometry *_geom,
          const components::CollisionElement *_collElement,
          const components::ParentEntity *_parent) -> bool
      {
        if (this->entityCollisionMap.HasEntity(_entity))
        {
           ignwarn << "Collision entity [" << _entity
                   << "] marked as new, but it's already on the map."
                   << std::endl;
          return true;
        }

        // Check if parent link exists
        if (!this->entityLinkMap.HasEntity(_parent->Data()))
        {
          ignwarn << "Collision's parent entity [" << _parent->Data()
                  << "] not found on link map." << std::endl;
          return true;
        }
        auto linkPtrPhys = this->entityLinkMap.Get(_parent->Data());

        // Make a copy of the collision DOM so we can set its pose which has
        // been resolved and is now expressed w.r.t the parent link of the
        // collision.
        sdf::Collision collision = _collElement->Data();
        collision.SetRawPose(_pose->Data());
        collision.SetPoseRelativeTo("");
        auto collideBitmask = collision.Surface()->Contact()->CollideBitmask();

        ShapePtrType collisionPtrPhys;
        if (_geom->Data().Type() == sdf::GeometryType::MESH)
        {
          const sdf::Mesh *meshSdf = _geom->Data().MeshShape();
          if (nullptr == meshSdf)
          {
            ignwarn << "Mesh geometry for collision [" << _name->Data()
                    << "] missing mesh shape." << std::endl;
            return true;
          }

          auto &meshManager = *ignition::common::MeshManager::Instance();
          auto fullPath = asFullPath(meshSdf->Uri(), meshSdf->FilePath());
          auto *mesh = meshManager.Load(fullPath);
          if (nullptr == mesh)
          {
            ignwarn << "Failed to load mesh from [" << fullPath
                    << "]." << std::endl;
            return true;
          }

          auto linkMeshFeature =
              this->entityLinkMap.EntityCast<MeshFeatureList>(_parent->Data());
          if (!linkMeshFeature)
          {
            static bool informed{false};
            if (!informed)
            {
              igndbg << "Attempting to process mesh geometries, but the physics"
                     << " engine doesn't support feature "
                     << "[AttachMeshShapeFeature]. Meshes will be ignored."
                     << std::endl;
              informed = true;
            }
            return true;
          }

          collisionPtrPhys = linkMeshFeature->AttachMeshShape(_name->Data(),
              *mesh,
              math::eigen3::convert(_pose->Data()),
              math::eigen3::convert(meshSdf->Scale()));
        }
        else
        {
          auto linkCollisionFeature =
              this->entityLinkMap.EntityCast<CollisionFeatureList>(
                  _parent->Data());
          if (!linkCollisionFeature)
          {
            static bool informed{false};
            if (!informed)
            {
              igndbg << "Attempting to process collisions, but the physics "
                     << "engine doesn't support feature "
                     << "[ConstructSdfCollision]. Collisions will be ignored."
                     << std::endl;
              informed = true;
            }
            return true;
          }

          collisionPtrPhys =
              linkCollisionFeature->ConstructCollision(collision);
        }

        this->entityCollisionMap.AddEntity(_entity, collisionPtrPhys);

        // Check that the physics engine has a filter mask feature
        // Set the collide_bitmask if it does
        auto filterMaskFeature =
            this->entityCollisionMap.EntityCast<CollisionMaskFeatureList>(
                _entity);
        if (filterMaskFeature)
        {
          filterMaskFeature->SetCollisionFilterMask(collideBitmask);
        }
        else
        {
          static bool informed{false};
          if (!informed)
          {
            igndbg << "Attempting to set collision bitmasks, but the physics "
                   << "engine doesn't support feature [CollisionFilterMask]. "
                   << "Collision bitmasks will be ignored." << std::endl;
            informed = true;
          }
        }

        this->topLevelModelMap.insert(std::make_pair(_entity,
            topLevelModel(_entity, _ecm)));
        return true;
      });

  // joints
  _ecm.EachNew<components::Joint, components::Name, components::JointType,
               components::Pose, components::ThreadPitch,
               components::ParentEntity, components::ParentLinkName,
               components::ChildLinkName>(
      [&](const Entity &_entity,
          const components::Joint * /* _joint */,
          const components::Name *_name,
          const components::JointType *_jointType,
          const components::Pose *_pose,
          const components::ThreadPitch *_threadPitch,
          const components::ParentEntity *_parentModel,
          const components::ParentLinkName *_parentLinkName,
          const components::ChildLinkName *_childLinkName) -> bool
      {
        // Check if joint already exists
        if (this->entityJointMap.HasEntity(_entity))
        {
          ignwarn << "Joint entity [" << _entity
                  << "] marked as new, but it's already on the map."
                  << std::endl;
          return true;
        }

        // Check if parent model exists
        if (!this->entityModelMap.HasEntity(_parentModel->Data()))
        {
          ignwarn << "Joint's parent entity [" << _parentModel->Data()
                  << "] not found on model map." << std::endl;
          return true;
        }
        auto modelPtrPhys = this->entityModelMap.Get(_parentModel->Data());

        auto modelJointFeature =
            this->entityModelMap.EntityCast<JointFeatureList>(
                _parentModel->Data());
        if (!modelJointFeature)
        {
          static bool informed{false};
          if (!informed)
          {
            igndbg << "Attempting to process joints, but the physics "
                   << "engine doesn't support joint features. "
                   << "Joints will be ignored." << std::endl;
            informed = true;
          }

          // Break Each call since no joints can be processed
          return false;
        }

        sdf::Joint joint;
        joint.SetName(_name->Data());
        joint.SetType(_jointType->Data());
        joint.SetRawPose(_pose->Data());
        joint.SetThreadPitch(_threadPitch->Data());

        joint.SetParentLinkName(_parentLinkName->Data());
        joint.SetChildLinkName(_childLinkName->Data());

        auto jointAxis = _ecm.Component<components::JointAxis>(_entity);
        auto jointAxis2 = _ecm.Component<components::JointAxis2>(_entity);

        // Since we're making copies of the joint axes that were created using
        // `Model::Load`, frame semantics should work for resolving their xyz
        // axis
        if (jointAxis)
          joint.SetAxis(0, jointAxis->Data());
        if (jointAxis2)
          joint.SetAxis(1, jointAxis2->Data());

        // Use the parent link's parent model as the model of this joint
        auto jointPtrPhys = modelJointFeature->ConstructJoint(joint);

        if (jointPtrPhys.Valid())
        {
          // Some joints may not be supported, so only add them to the map if
          // the physics entity is valid
          this->entityJointMap.AddEntity(_entity, jointPtrPhys);
          this->topLevelModelMap.insert(std::make_pair(_entity,
              topLevelModel(_entity, _ecm)));
        }
        return true;
      });

  _ecm.EachNew<components::BatterySoC>(
      [&](const Entity & _entity, const components::BatterySoC *)->bool
      {
        // Parent entity of battery is model entity
        this->entityOffMap.insert(std::make_pair(
          _ecm.ParentEntity(_entity), false));
        return true;
      });

  // Detachable joints
  _ecm.EachNew<components::DetachableJoint>(
      [&](const Entity &_entity,
          const components::DetachableJoint *_jointInfo) -> bool
      {
        if (_jointInfo->Data().jointType != "fixed")
        {
          ignerr << "Detachable joint type [" << _jointInfo->Data().jointType
                 << "] is currently not supported" << std::endl;
          return true;
        }
        // Check if joint already exists
        if (this->entityJointMap.HasEntity(_entity))
        {
          ignwarn << "Joint entity [" << _entity
                  << "] marked as new, but it's already on the map."
                  << std::endl;
          return true;
        }

        // Check if the link entities exist in the physics engine
        auto parentLinkPhys =
            this->entityLinkMap.Get(_jointInfo->Data().parentLink);
        if (!parentLinkPhys)
        {
          ignwarn << "DetachableJoint's parent link entity ["
                  << _jointInfo->Data().parentLink << "] not found in link map."
                  << std::endl;
          return true;
        }

        auto childLinkEntity = _jointInfo->Data().childLink;

        // Get child link
        auto childLinkPhys = this->entityLinkMap.Get(childLinkEntity);
        if (!childLinkPhys)
        {
          ignwarn << "Failed to find joint's child link [" << childLinkEntity
                  << "]." << std::endl;
          return true;
        }

        auto childLinkDetachableJointFeature =
            this->entityLinkMap.EntityCast<DetachableJointFeatureList>(
                childLinkEntity);
        if (!childLinkDetachableJointFeature)
        {
          static bool informed{false};
          if (!informed)
          {
            igndbg << "Attempting to create a detachable joint, but the physics"
                   << " engine doesn't support feature "
                   << "[AttachFixedJointFeature]. Detachable joints will be "
                   << "ignored." << std::endl;
            informed = true;
          }

          // Break Each call since no DetachableJoints can be processed
          return false;
        }

        const auto poseParent =
            parentLinkPhys->FrameDataRelativeToWorld().pose;
        const auto poseChild =
            childLinkDetachableJointFeature->FrameDataRelativeToWorld().pose;

        // Pose of child relative to parent
        auto poseParentChild = poseParent.inverse() * poseChild;
        auto jointPtrPhys =
            childLinkDetachableJointFeature->AttachFixedJoint(parentLinkPhys);
        if (jointPtrPhys.Valid())
        {
          // We let the joint be at the origin of the child link.
          jointPtrPhys->SetTransformFromParent(poseParentChild);

          igndbg << "Creating detachable joint [" << _entity << "]"
                 << std::endl;
          this->entityJointMap.AddEntity(_entity, jointPtrPhys);
          this->topLevelModelMap.insert(std::make_pair(_entity,
              topLevelModel(_entity, _ecm)));
        }
        else
        {
          ignwarn << "DetachableJoint could not be created." << std::endl;
        }
        return true;
      });
}

//////////////////////////////////////////////////
void PhysicsPrivate::RemovePhysicsEntities(const EntityComponentManager &_ecm)
{
  // Assume the world will not be erased
  // Only removing models is supported by ign-physics right now so we only
  // remove links, joints and collisions if they are children of the removed
  // model.
  // We assume the links, joints and collisions will be removed from the
  // physics engine when the containing model gets removed so, here, we only
  // remove the entities from the gazebo entity->physics entity map.
  _ecm.EachRemoved<components::Model>(
      [&](const Entity &_entity, const components::Model *
          /* _model */) -> bool
      {
        // Remove model if found
        if (auto modelPtrPhys = this->entityModelMap.Get(_entity))
        {
          // Remove child links, collisions and joints first
          for (const auto &childLink :
               _ecm.ChildrenByComponents(_entity, components::Link()))
          {
            for (const auto &childCollision :
                 _ecm.ChildrenByComponents(childLink, components::Collision()))
            {
              this->entityCollisionMap.Remove(childCollision);
              this->topLevelModelMap.erase(childCollision);
            }
            this->entityLinkMap.Remove(childLink);
            this->topLevelModelMap.erase(childLink);
            this->staticEntities.erase(childLink);
            this->linkWorldPoses.erase(childLink);
          }

          for (const auto &childJoint :
               _ecm.ChildrenByComponents(_entity, components::Joint()))
          {
            this->entityJointMap.Remove(childJoint);
            this->topLevelModelMap.erase(childJoint);
          }

          this->entityFreeGroupMap.Remove(_entity);
          // Remove the model from the physics engine
          modelPtrPhys->Remove();
          this->entityModelMap.Remove(_entity);
          this->topLevelModelMap.erase(_entity);
          this->staticEntities.erase(_entity);
        }
        return true;
      });

  _ecm.EachRemoved<components::DetachableJoint>(
      [&](const Entity &_entity, const components::DetachableJoint *) -> bool
      {
        if (!this->entityJointMap.HasEntity(_entity))
        {
          ignwarn << "Failed to find joint [" << _entity
                  << "]." << std::endl;
          return true;
        }

        auto castEntity =
            this->entityJointMap.EntityCast<DetachableJointFeatureList>(
                _entity);
        if (!castEntity)
        {
          static bool informed{false};
          if (!informed)
          {
            igndbg << "Attempting to detach a joint, but the physics "
                   << "engine doesn't support feature "
                   << "[DetachJointFeature]. Joint won't be detached."
                   << std::endl;
            informed = true;
          }

          // Break Each call since no DetachableJoints can be processed
          return false;
        }

        igndbg << "Detaching joint [" << _entity << "]" << std::endl;
        castEntity->Detach();
        return true;
      });
}

//////////////////////////////////////////////////
void PhysicsPrivate::UpdatePhysics(EntityComponentManager &_ecm)
{
  IGN_PROFILE("PhysicsPrivate::UpdatePhysics");
  // Battery state
  _ecm.Each<components::BatterySoC>(
      [&](const Entity & _entity, const components::BatterySoC *_bat)
      {
        if (_bat->Data() <= 0)
          entityOffMap[_ecm.ParentEntity(_entity)] = true;
        else
          entityOffMap[_ecm.ParentEntity(_entity)] = false;
        return true;
      });

  // Handle joint state
  _ecm.Each<components::Joint, components::Name>(
      [&](const Entity &_entity, const components::Joint *,
          const components::Name *_name)
      {
        auto jointPhys = this->entityJointMap.Get(_entity);
        if (nullptr == jointPhys)
          return true;

        // Model is out of battery
        if (this->entityOffMap[_ecm.ParentEntity(_entity)])
        {
          std::size_t nDofs = jointPhys->GetDegreesOfFreedom();
          for (std::size_t i = 0; i < nDofs; ++i)
          {
            jointPhys->SetForce(i, 0);
          }
          return true;
        }

        auto posReset = _ecm.Component<components::JointPositionReset>(
            _entity);
        auto velReset = _ecm.Component<components::JointVelocityReset>(
            _entity);

        // Reset the velocity
        if (velReset)
        {
          auto& jointVelocity = velReset->Data();

          if (jointVelocity.size() != jointPhys->GetDegreesOfFreedom())
          {
            ignwarn << "There is a mismatch in the degrees of freedom "
                    << "between Joint [" << _name->Data() << "(Entity="
                    << _entity << ")] and its JointVelocityReset "
                    << "component. The joint has "
                    << jointPhys->GetDegreesOfFreedom()
                    << " while the component has "
                    << jointVelocity.size() << ".\n";
            }

            std::size_t nDofs = std::min(
                jointVelocity.size(), jointPhys->GetDegreesOfFreedom());

            for (std::size_t i = 0; i < nDofs; ++i)
            {
              jointPhys->SetVelocity(i, jointVelocity[i]);
            }
        }

        // Reset the position
        if (posReset)
        {
          auto &jointPosition = posReset->Data();

          if (jointPosition.size() != jointPhys->GetDegreesOfFreedom())
          {
            ignwarn << "There is a mismatch in the degrees of freedom "
                    << "between Joint [" << _name->Data() << "(Entity="
                    << _entity << ")] and its JointPositionyReset "
                    << "component. The joint has "
                    << jointPhys->GetDegreesOfFreedom()
                    << " while the component has "
                    << jointPosition.size() << ".\n";
            }
            std::size_t nDofs = std::min(
                jointPosition.size(), jointPhys->GetDegreesOfFreedom());
            for (std::size_t i = 0; i < nDofs; ++i)
            {
              jointPhys->SetPosition(i, jointPosition[i]);
            }
        }

        auto force = _ecm.Component<components::JointForceCmd>(_entity);
        auto velCmd = _ecm.Component<components::JointVelocityCmd>(_entity);

        if (force)
        {
          if (force->Data().size() != jointPhys->GetDegreesOfFreedom())
          {
            ignwarn << "There is a mismatch in the degrees of freedom between "
                    << "Joint [" << _name->Data() << "(Entity=" << _entity
                    << ")] and its JointForceCmd component. The joint has "
                    << jointPhys->GetDegreesOfFreedom() << " while the "
                    << " component has " << force->Data().size() << ".\n";
          }
          std::size_t nDofs = std::min(force->Data().size(),
                                       jointPhys->GetDegreesOfFreedom());
          for (std::size_t i = 0; i < nDofs; ++i)
          {
            jointPhys->SetForce(i, force->Data()[i]);
          }
        }
        // Only set joint velocity if joint force is not set.
        // If both the cmd and reset components are found, cmd is ignored.
        else if (velCmd)
        {
          auto velocityCmd = velCmd->Data();

          if (velReset)
          {
            ignwarn << "Found both JointVelocityReset and "
                    << "JointVelocityCmd components for Joint ["
                    << _name->Data() << "(Entity=" << _entity
                    << "]). Ignoring JointVelocityCmd component."
                    << std::endl;
            return true;
          }

          if (velocityCmd.size() != jointPhys->GetDegreesOfFreedom())
          {
            ignwarn << "There is a mismatch in the degrees of freedom"
                    << " between Joint [" << _name->Data()
                    << "(Entity=" << _entity<< ")] and its "
                    << "JointVelocityCmd component. The joint has "
                    << jointPhys->GetDegreesOfFreedom()
                    << " while the component has "
                    << velocityCmd.size() << ".\n";
          }

          auto jointVelFeature =
              this->entityJointMap.EntityCast<JointVelocityCommandFeatureList>(
                  _entity);
          if (!jointVelFeature)
          {
            return true;
          }

          std::size_t nDofs = std::min(
            velocityCmd.size(),
            jointPhys->GetDegreesOfFreedom());

          for (std::size_t i = 0; i < nDofs; ++i)
          {
            jointVelFeature->SetVelocityCommand(i, velocityCmd[i]);
          }
        }

        return true;
      });

  // Link wrenches
  _ecm.Each<components::ExternalWorldWrenchCmd>(
      [&](const Entity &_entity,
          const components::ExternalWorldWrenchCmd *_wrenchComp)
      {
        if (!this->entityLinkMap.HasEntity(_entity))
        {
          ignwarn << "Failed to find link [" << _entity
                  << "]." << std::endl;
          return true;
        }

        auto linkForceFeature =
            this->entityLinkMap.EntityCast<LinkForceFeatureList>(_entity);
        if (!linkForceFeature)
        {
          static bool informed{false};
          if (!informed)
          {
            igndbg << "Attempting to apply a wrench, but the physics "
                   << "engine doesn't support feature "
                   << "[AddLinkExternalForceTorque]. Wrench will be ignored."
                   << std::endl;
            informed = true;
          }

          // Break Each call since no ExternalWorldWrenchCmd's can be processed
          return false;
        }

        math::Vector3 force = msgs::Convert(_wrenchComp->Data().force());
        math::Vector3 torque = msgs::Convert(_wrenchComp->Data().torque());
        linkForceFeature->AddExternalForce(math::eigen3::convert(force));
        linkForceFeature->AddExternalTorque(math::eigen3::convert(torque));

        return true;
      });

  // Update model pose
  auto olderWorldPoseCmdsToRemove = std::move(this->worldPoseCmdsToRemove);
  this->worldPoseCmdsToRemove.clear();

  _ecm.Each<components::Model, components::WorldPoseCmd>(
      [&](const Entity &_entity, const components::Model *,
          const components::WorldPoseCmd *_poseCmd)
      {
        this->worldPoseCmdsToRemove.insert(_entity);

        auto modelPtrPhys = this->entityModelMap.Get(_entity);
        if (nullptr == modelPtrPhys)
          return true;

        // world pose cmd currently not supported for nested models
        if (_entity != this->topLevelModelMap[_entity])
        {
          ignerr << "Unable to set world pose for nested models."
                 << std::endl;
          return true;
        }

        // The canonical link as specified by sdformat is different from the
        // canonical link of the FreeGroup object

        // TODO(addisu) Store the free group instead of searching for it at
        // every iteration
        auto freeGroup = modelPtrPhys->FindFreeGroup();
        if (!freeGroup)
          return true;

        // Get canonical link offset
        const auto linkEntity =
            this->entityLinkMap.Get(freeGroup->CanonicalLink());
        if (linkEntity == kNullEntity)
          return true;

        // set world pose of canonical link in freegroup
        // canonical link might be in a nested model so use RelativePose to get
        // its pose relative to this model
        math::Pose3d linkPose =
            this->RelativePose(_entity, linkEntity, _ecm);

        freeGroup->SetWorldPose(math::eigen3::convert(_poseCmd->Data() *
                                linkPose));

        // Process pose commands for static models here, as one-time changes
        if (this->staticEntities.find(_entity) != this->staticEntities.end())
        {
          auto worldPoseComp = _ecm.Component<components::Pose>(_entity);
          if (worldPoseComp)
          {
            auto state = worldPoseComp->SetData(_poseCmd->Data(),
                this->pose3Eql) ?
                ComponentState::OneTimeChange :
                ComponentState::NoChange;
            _ecm.SetChanged(_entity, components::Pose::typeId, state);
          }
        }

        return true;
      });

  // Remove world commands from previous iteration. We let them rotate one
  // iteration so other systems have a chance to react to them too.
  for (const Entity &entity : olderWorldPoseCmdsToRemove)
  {
    _ecm.RemoveComponent<components::WorldPoseCmd>(entity);
  }

  // Slip compliance on Collisions
  _ecm.Each<components::SlipComplianceCmd>(
      [&](const Entity &_entity,
          const components::SlipComplianceCmd *_slipCmdComp)
      {
        if (!this->entityCollisionMap.HasEntity(_entity))
        {
          ignwarn << "Failed to find shape [" << _entity << "]." << std::endl;
          return true;
        }

        auto slipComplianceShape =
            this->entityCollisionMap
                .EntityCast<FrictionPyramidSlipComplianceFeatureList>(_entity);

        if (!slipComplianceShape)
        {
          ignwarn << "Can't process Wheel Slip component, physics engine "
                  << "missing SetShapeFrictionPyramidSlipCompliance"
                  << std::endl;

          // Break Each call since no SlipCompliances can be processed
          return false;
        }

        if (_slipCmdComp->Data().size() == 2)
        {
          slipComplianceShape->SetPrimarySlipCompliance(
              _slipCmdComp->Data()[0]);
          slipComplianceShape->SetSecondarySlipCompliance(
              _slipCmdComp->Data()[1]);
        }

        return true;
      });

  // Update model angular velocity
  _ecm.Each<components::Model, components::AngularVelocityCmd>(
      [&](const Entity &_entity, const components::Model *,
          const components::AngularVelocityCmd *_angularVelocityCmd)
      {
        auto modelPtrPhys = this->entityModelMap.Get(_entity);
        if (nullptr == modelPtrPhys)
          return true;

        // angular vel cmd currently not supported for nested models
        if (_entity != this->topLevelModelMap[_entity])
        {
          ignerr << "Unable to set angular velocity for nested models."
                 << std::endl;
          return true;
        }

        auto freeGroup = modelPtrPhys->FindFreeGroup();
        if (!freeGroup)
          return true;
        this->entityFreeGroupMap.AddEntity(_entity, freeGroup);

        const components::Pose *poseComp =
            _ecm.Component<components::Pose>(_entity);
        math::Vector3d worldAngularVel = poseComp->Data().Rot() *
            _angularVelocityCmd->Data();

        auto worldAngularVelFeature =
            this->entityFreeGroupMap
                .EntityCast<WorldVelocityCommandFeatureList>(_entity);
        if (!worldAngularVelFeature)
        {
          static bool informed{false};
          if (!informed)
          {
            igndbg << "Attempting to set model angular velocity, but the "
                   << "physics engine doesn't support velocity commands. "
                   << "Velocity won't be set."
                   << std::endl;
            informed = true;
          }
          return true;
        }

        worldAngularVelFeature->SetWorldAngularVelocity(
            math::eigen3::convert(worldAngularVel));

        return true;
      });

  // Update model linear velocity
  _ecm.Each<components::Model, components::LinearVelocityCmd>(
      [&](const Entity &_entity, const components::Model *,
          const components::LinearVelocityCmd *_linearVelocityCmd)
      {
        auto modelPtrPhys = this->entityModelMap.Get(_entity);
        if (nullptr == modelPtrPhys)
          return true;

        // linear vel cmd currently not supported for nested models
        if (_entity != this->topLevelModelMap[_entity])
        {
          ignerr << "Unable to set linear velocity for nested models."
                 << std::endl;
          return true;
        }

        auto freeGroup = modelPtrPhys->FindFreeGroup();
        if (!freeGroup)
          return true;

        this->entityFreeGroupMap.AddEntity(_entity, freeGroup);

        const components::Pose *poseComp =
            _ecm.Component<components::Pose>(_entity);
        math::Vector3d worldLinearVel = poseComp->Data().Rot() *
            _linearVelocityCmd->Data();

        auto worldLinearVelFeature =
            this->entityFreeGroupMap
                .EntityCast<WorldVelocityCommandFeatureList>(_entity);
        if (!worldLinearVelFeature)
        {
          static bool informed{false};
          if (!informed)
          {
            igndbg << "Attempting to set model linear velocity, but the "
                   << "physics engine doesn't support velocity commands. "
                   << "Velocity won't be set."
                   << std::endl;
            informed = true;
          }
          return true;
        }

        worldLinearVelFeature->SetWorldLinearVelocity(
            math::eigen3::convert(worldLinearVel));

        return true;
      });

  // Populate bounding box info
  // Only compute bounding box if component exists to avoid unnecessary
  // computations
  _ecm.Each<components::Model, components::AxisAlignedBox>(
      [&](const Entity &_entity, const components::Model *,
          components::AxisAlignedBox *_bbox)
      {
        if (!this->entityModelMap.HasEntity(_entity))
        {
          ignwarn << "Failed to find model [" << _entity << "]." << std::endl;
          return true;
        }

        auto bbModel =
            this->entityModelMap.EntityCast<BoundingBoxFeatureList>(_entity);

        if (!bbModel)
        {
          static bool informed{false};
          if (!informed)
          {
            igndbg << "Attempting to get a bounding box, but the physics "
                   << "engine doesn't support feature "
                   << "[GetModelBoundingBox]. Bounding box won't be populated."
                   << std::endl;
            informed = true;
          }

          // Break Each call since no AxisAlignedBox'es can be processed
          return false;
        }

        math::AxisAlignedBox bbox =
            math::eigen3::convert(bbModel->GetAxisAlignedBoundingBox());
        auto state = _bbox->SetData(bbox, this->axisAlignedBoxEql) ?
            ComponentState::OneTimeChange :
            ComponentState::NoChange;
        _ecm.SetChanged(_entity, components::AxisAlignedBox::typeId, state);

        return true;
      });
}

//////////////////////////////////////////////////
void PhysicsPrivate::Step(const std::chrono::steady_clock::duration &_dt)
{
  IGN_PROFILE("PhysicsPrivate::Step");
  ignition::physics::ForwardStep::Input input;
  ignition::physics::ForwardStep::State state;
  ignition::physics::ForwardStep::Output output;

  input.Get<std::chrono::steady_clock::duration>() = _dt;

  for (const auto &world : this->entityWorldMap.Map())
  {
    world.second->Step(output, state, input);
  }
}

//////////////////////////////////////////////////
ignition::math::Pose3d PhysicsPrivate::RelativePose(const Entity &_from,
  const Entity &_to, const EntityComponentManager &_ecm) const
{
  math::Pose3d transform;

  if (_from == _to)
    return transform;

  auto currentEntity = _to;
  auto parentComp = _ecm.Component<components::ParentEntity>(_to);
  while (parentComp)
  {
    auto parentEntity = parentComp->Data();

    // get the entity pose
    auto entityPoseComp =
      _ecm.Component<components::Pose>(currentEntity);

    // update transform
    transform = entityPoseComp->Data() * transform;

    if (parentEntity == _from)
      break;

    // set current entity to parent
    currentEntity = parentEntity;

    // get entity's parent
    parentComp = _ecm.Component<components::ParentEntity>(
      parentEntity);
  }

  return transform;
}

//////////////////////////////////////////////////
void PhysicsPrivate::UpdateSim(EntityComponentManager &_ecm)
{
  IGN_PROFILE("PhysicsPrivate::UpdateSim");

  this->linkFrameData.clear();
  this->modelWorldPoses.clear();

  // Go through and retrieve frame data for each link in a non-static model
  IGN_PROFILE_BEGIN("Links Frame Data");
  _ecm.Each<components::Link>(
      [&](const Entity &_entity, components::Link *) -> bool
      {
        if (this->staticEntities.find(_entity) != this->staticEntities.end())
          return true;

        auto linkPhys = this->entityLinkMap.Get(_entity);
        if (nullptr == linkPhys)
        {
          ignerr << "Internal error: link [" << _entity
                 << "] not in entity map" << std::endl;
          return true;
        }

        auto frameData = linkPhys->FrameDataRelativeToWorld();
        this->linkFrameData[_entity] = frameData;
        return true;
      });
  IGN_PROFILE_END();

  IGN_PROFILE_BEGIN("Models");
  _ecm.Each<components::Model, components::Pose, components::ParentEntity,
            components::Static, components::ModelCanonicalLink>(
      [&](const Entity &_entity, components::Model *, components::Pose *_pose,
          components::ParentEntity *_parentEntity, components::Static *_static,
          components::ModelCanonicalLink *_canonicalLink) -> bool
      {
        if (_static->Data())
        {
          return true;
        }

        auto linkFrameIt = this->linkFrameData.find(_canonicalLink->Data());
        if (linkFrameIt == this->linkFrameData.end())
        {
          ignerr << "Internal error: Frame data for link [" << _entity
                 << "] not found" << std::endl;
          return true;
        }
        std::optional<math::Pose3d> parentWorldPose;

        // If this model is nested, we assume the pose of the parent model has
        // already been updated. We expect to find the updated pose in
        // modelWorldPoses. If not found, this must not be nested, so this
        // model's pose component would reflect it's absolute pose.
        auto parentModelPoseIt =
            this->modelWorldPoses.find(_parentEntity->Data());
        if (parentModelPoseIt != this->modelWorldPoses.end())
        {
          parentWorldPose = parentModelPoseIt->second;
        }

        // Given the following frame names:
        // W: World/inertial frame
        // P: Parent frame (this could be a parent model or the World frame)
        // M: This model's frame
        // L: The frame of this model's canonical link
        //
        // And the following quantities:
        // (See http://sdformat.org/tutorials?tut=specify_pose for pose
        // convention)
        // parentWorldPose (X_WP): Pose of the parent frame w.r.t the world
        // linkPoseFromModel (X_ML): Pose of the canonical link frame w.r.t the
        // model frame
        // linkWorldPose (X_WL): Pose of the canonical link w.r.t the world
        // modelWorldPose (X_WM): Pose of this model w.r.t the world
        //
        // The Pose component of this model entity stores the pose of M w.r.t P
        // (X_PM) and is calculated as
        //   X_PM = (X_WP)^-1 * X_WM
        //
        // And X_WM is calculated from X_WL, which is obtained from physics as:
        //   X_WM = X_WL * (X_ML)^-1
        auto linkPoseFromModel =
            this->RelativePose(_entity, linkFrameIt->first, _ecm);
        const auto &linkWorldPose = linkFrameIt->second.pose;
        const auto &modelWorldPose =
            math::eigen3::convert(linkWorldPose) * linkPoseFromModel.Inverse();

        this->modelWorldPoses[_entity] = modelWorldPose;

        // update model's pose
        if (parentWorldPose)
        {
          *_pose =
              components::Pose(parentWorldPose->Inverse() * modelWorldPose);
        }
        else
        {
          // This is a non-nested model and parentWorldPose would be identity
          // because it would be the pose of the parent (world) w.r.t the world.
          *_pose = components::Pose(modelWorldPose);
        }

        _ecm.SetChanged(_entity, components::Pose::typeId,
                        ComponentState::PeriodicChange);
        return true;
      });

  IGN_PROFILE_END();

  // Link poses, velocities...
  IGN_PROFILE_BEGIN("Links");
  _ecm.Each<components::Link, components::Pose, components::ParentEntity>(
      [&](const Entity &_entity, components::Link * /*_link*/,
          components::Pose *_pose,
          const components::ParentEntity *_parent)->bool
      {
        // If parent is static, don't process pose changes as periodic
        if (this->staticEntities.find(_entity) != this->staticEntities.end())
          return true;

        IGN_PROFILE_BEGIN("Local pose");

        auto canonicalLink =
            _ecm.Component<components::CanonicalLink>(_entity);

        auto it = this->linkFrameData.find(_entity);
        if (it == this->linkFrameData.end())
        {
          ignerr << "Internal error: Frame data for link [" << _entity
                 << "] not found" << std::endl;
          return true;
        }
        const auto &frameData = it->second;
        const auto &worldPose = frameData.pose;

<<<<<<< HEAD
        if (!canonicalLink)
        {
          // Compute the relative pose of this link from the parent model
          // first get the world pose of the top level model
          auto parentModelPoseIt =
              this->modelWorldPoses.find(_parent->Data());
          if (parentModelPoseIt == this->modelWorldPoses.end())
          {
            ignerr << "Internal error: parent model [" << _parent->Data()
                   << "] does not have a world pose available" << std::endl;
            return true;
          }
          const math::Pose3d &parentWorldPose = parentModelPoseIt->second;

          // Unlike canonical links, pose of regular links can move relative.
          // to the parent. Same for links inside nested models.
          *_pose = components::Pose(parentWorldPose.Inverse() *
                                    math::eigen3::convert(worldPose));
          _ecm.SetChanged(_entity, components::Pose::typeId,
              ComponentState::PeriodicChange);
=======
        // update the link or top level model pose if this is the first update,
        // or if the link pose has changed since the last update
        // (if the link pose hasn't changed, there's no need for a pose update)
        const auto worldPoseMath3d = ignition::math::eigen3::convert(worldPose);
        if ((this->linkWorldPoses.find(_entity) == this->linkWorldPoses.end())
            || !this->pose3Eql(this->linkWorldPoses[_entity], worldPoseMath3d))
        {
          // cache the updated link pose to check if the link pose has changed
          // during the next iteration
          this->linkWorldPoses[_entity] = worldPoseMath3d;

          if (canonicalLink)
          {
            // This is the canonical link, update the top level model.
            // The pose of this link w.r.t its top level model never changes
            // because it's "fixed" to the model. Instead, we change
            // the top level model's pose here. The physics engine gives us the
            // pose of this link relative to world so to set the top level
            // model's pose, we have to post-multiply it by the inverse of the
            // transform of the link w.r.t to its top level model.
            math::Pose3d linkPoseFromTopLevelModel;
            linkPoseFromTopLevelModel =
                this->RelativePose(topLevelModelEnt, _entity, _ecm);

            // update top level model's pose
            auto mutableModelPose =
               _ecm.Component<components::Pose>(topLevelModelEnt);
            *(mutableModelPose) = components::Pose(
                math::eigen3::convert(worldPose) *
                linkPoseFromTopLevelModel.Inverse());

            _ecm.SetChanged(topLevelModelEnt, components::Pose::typeId,
                ComponentState::PeriodicChange);
          }
          else
          {
            // Compute the relative pose of this link from the top level model
            // first get the world pose of the top level model
            auto worldComp =
                _ecm.Component<components::ParentEntity>(topLevelModelEnt);
            // if the worldComp is a nullptr, something is wrong with ECS
            if (!worldComp)
            {
              ignerr << "The parent component of " << topLevelModelEnt
                     << " could not be found. This should never happen!\n";
              return true;
            }
            math::Pose3d parentWorldPose =
                this->RelativePose(worldComp->Data(), _parent->Data(), _ecm);

            // Unlike canonical links, pose of regular links can move relative
            // to the parent. Same for links inside nested models.
            *_pose = components::Pose(math::eigen3::convert(worldPose) +
                                      parentWorldPose.Inverse());
            _ecm.SetChanged(_entity, components::Pose::typeId,
                ComponentState::PeriodicChange);
          }
>>>>>>> 563e2c28
        }
        IGN_PROFILE_END();

        // Populate world poses, velocities and accelerations of the link. For
        // now these components are updated only if another system has created
        // the corresponding component on the entity.
        auto worldPoseComp = _ecm.Component<components::WorldPose>(_entity);
        if (worldPoseComp)
        {
          auto state =
              worldPoseComp->SetData(math::eigen3::convert(frameData.pose),
              this->pose3Eql) ?
              ComponentState::PeriodicChange :
              ComponentState::NoChange;
          _ecm.SetChanged(_entity, components::WorldPose::typeId, state);
        }

        // Velocity in world coordinates
        auto worldLinVelComp =
            _ecm.Component<components::WorldLinearVelocity>(_entity);
        if (worldLinVelComp)
        {
          auto state = worldLinVelComp->SetData(
                math::eigen3::convert(frameData.linearVelocity),
                this->vec3Eql) ?
                ComponentState::PeriodicChange :
                ComponentState::NoChange;
          _ecm.SetChanged(_entity,
              components::WorldLinearVelocity::typeId, state);
        }

        // Angular velocity in world frame coordinates
        auto worldAngVelComp =
            _ecm.Component<components::WorldAngularVelocity>(_entity);
        if (worldAngVelComp)
        {
          auto state = worldAngVelComp->SetData(
              math::eigen3::convert(frameData.angularVelocity),
              this->vec3Eql) ?
              ComponentState::PeriodicChange :
              ComponentState::NoChange;
          _ecm.SetChanged(_entity,
              components::WorldAngularVelocity::typeId, state);
        }

        // Acceleration in world frame coordinates
        auto worldLinAccelComp =
            _ecm.Component<components::WorldLinearAcceleration>(_entity);
        if (worldLinAccelComp)
        {
          auto state = worldLinAccelComp->SetData(
              math::eigen3::convert(frameData.linearAcceleration),
              this->vec3Eql) ?
              ComponentState::PeriodicChange :
              ComponentState::NoChange;
          _ecm.SetChanged(_entity,
              components::WorldLinearAcceleration::typeId, state);
        }

        // Angular acceleration in world frame coordinates
        auto worldAngAccelComp =
            _ecm.Component<components::WorldAngularAcceleration>(_entity);

        if (worldAngAccelComp)
        {
          auto state = worldAngAccelComp->SetData(
              math::eigen3::convert(frameData.angularAcceleration),
              this->vec3Eql) ?
              ComponentState::PeriodicChange :
              ComponentState::NoChange;
          _ecm.SetChanged(_entity,
              components::WorldAngularAcceleration::typeId, state);
        }

        const Eigen::Matrix3d R_bs = worldPose.linear().transpose(); // NOLINT

        // Velocity in body-fixed frame coordinates
        auto bodyLinVelComp =
            _ecm.Component<components::LinearVelocity>(_entity);
        if (bodyLinVelComp)
        {
          Eigen::Vector3d bodyLinVel = R_bs * frameData.linearVelocity;
          auto state =
              bodyLinVelComp->SetData(math::eigen3::convert(bodyLinVel),
              this->vec3Eql) ?
              ComponentState::PeriodicChange :
              ComponentState::NoChange;
          _ecm.SetChanged(_entity, components::LinearVelocity::typeId, state);
        }

        // Angular velocity in body-fixed frame coordinates
        auto bodyAngVelComp =
            _ecm.Component<components::AngularVelocity>(_entity);
        if (bodyAngVelComp)
        {
          Eigen::Vector3d bodyAngVel = R_bs * frameData.angularVelocity;
          auto state =
              bodyAngVelComp->SetData(math::eigen3::convert(bodyAngVel),
              this->vec3Eql) ?
              ComponentState::PeriodicChange :
              ComponentState::NoChange;
          _ecm.SetChanged(_entity, components::AngularVelocity::typeId,
              state);
        }

        // Acceleration in body-fixed frame coordinates
        auto bodyLinAccelComp =
            _ecm.Component<components::LinearAcceleration>(_entity);
        if (bodyLinAccelComp)
        {
          Eigen::Vector3d bodyLinAccel = R_bs * frameData.linearAcceleration;
          auto state =
              bodyLinAccelComp->SetData(math::eigen3::convert(bodyLinAccel),
              this->vec3Eql)?
              ComponentState::PeriodicChange :
              ComponentState::NoChange;
          _ecm.SetChanged(_entity, components::LinearAcceleration::typeId,
              state);
        }

        // Angular acceleration in world frame coordinates
        auto bodyAngAccelComp =
            _ecm.Component<components::AngularAcceleration>(_entity);
        if (bodyAngAccelComp)
        {
          Eigen::Vector3d bodyAngAccel = R_bs * frameData.angularAcceleration;
          auto state =
              bodyAngAccelComp->SetData(math::eigen3::convert(bodyAngAccel),
              this->vec3Eql) ?
              ComponentState::PeriodicChange :
              ComponentState::NoChange;
          _ecm.SetChanged(_entity, components::AngularAcceleration::typeId,
              state);
        }
        return true;
      });
  IGN_PROFILE_END();


  // pose/velocity/acceleration of non-link entities such as sensors /
  // collisions. These get updated only if another system has created a
  // components::WorldPose component for the entity.
  // Populated components:
  // * WorldPose
  // * WorldLinearVelocity
  // * AngularVelocity
  // * LinearAcceleration

  IGN_PROFILE_BEGIN("Sensors / collisions");
  // world pose
  _ecm.Each<components::Pose, components::WorldPose,
            components::ParentEntity>(
      [&](const Entity &,
          const components::Pose *_pose, components::WorldPose *_worldPose,
          const components::ParentEntity *_parent)->bool
      {
        // check if parent entity is a link, e.g. entity is sensor / collision
        if (auto linkPhys = this->entityLinkMap.Get(_parent->Data()))
        {
          const auto entityFrameData =
              this->LinkFrameDataAtOffset(linkPhys, _pose->Data());

          *_worldPose = components::WorldPose(
              math::eigen3::convert(entityFrameData.pose));
        }

        return true;
      });

  // world linear velocity
  _ecm.Each<components::Pose, components::WorldLinearVelocity,
            components::ParentEntity>(
      [&](const Entity &,
          const components::Pose *_pose,
          components::WorldLinearVelocity *_worldLinearVel,
          const components::ParentEntity *_parent)->bool
      {
        // check if parent entity is a link, e.g. entity is sensor / collision
        if (auto linkPhys = this->entityLinkMap.Get(_parent->Data()))
        {
          const auto entityFrameData =
              this->LinkFrameDataAtOffset(linkPhys, _pose->Data());

          // set entity world linear velocity
          *_worldLinearVel = components::WorldLinearVelocity(
              math::eigen3::convert(entityFrameData.linearVelocity));
        }

        return true;
      });

  // body angular velocity
  _ecm.Each<components::Pose, components::AngularVelocity,
            components::ParentEntity>(
      [&](const Entity &,
          const components::Pose *_pose,
          components::AngularVelocity *_angularVel,
          const components::ParentEntity *_parent)->bool
      {
        // check if parent entity is a link, e.g. entity is sensor / collision
        if (auto linkPhys = this->entityLinkMap.Get(_parent->Data()))
        {
          const auto entityFrameData =
              this->LinkFrameDataAtOffset(linkPhys, _pose->Data());

          auto entityWorldPose = math::eigen3::convert(entityFrameData.pose);
          ignition::math::Vector3d entityWorldAngularVel =
              math::eigen3::convert(entityFrameData.angularVelocity);

          auto entityBodyAngularVel =
              entityWorldPose.Rot().RotateVectorReverse(entityWorldAngularVel);
          *_angularVel = components::AngularVelocity(entityBodyAngularVel);
        }

        return true;
      });

  // body linear acceleration
  _ecm.Each<components::Pose, components::LinearAcceleration,
            components::ParentEntity>(
      [&](const Entity &,
          const components::Pose *_pose,
          components::LinearAcceleration *_linearAcc,
          const components::ParentEntity *_parent)->bool
      {
        if (auto linkPhys = this->entityLinkMap.Get(_parent->Data()))
        {
          const auto entityFrameData =
              this->LinkFrameDataAtOffset(linkPhys, _pose->Data());

          auto entityWorldPose = math::eigen3::convert(entityFrameData.pose);
          ignition::math::Vector3d entityWorldLinearAcc =
              math::eigen3::convert(entityFrameData.linearAcceleration);

          auto entityBodyLinearAcc =
              entityWorldPose.Rot().RotateVectorReverse(entityWorldLinearAcc);
          *_linearAcc = components::LinearAcceleration(entityBodyLinearAcc);
        }

        return true;
      });
  IGN_PROFILE_END();

  // Clear reset components
  IGN_PROFILE_BEGIN("Clear / reset components");
  std::vector<Entity> entitiesPositionReset;
  _ecm.Each<components::JointPositionReset>(
      [&](const Entity &_entity, components::JointPositionReset *) -> bool
      {
        entitiesPositionReset.push_back(_entity);
        return true;
      });

  for (const auto entity : entitiesPositionReset)
  {
    _ecm.RemoveComponent<components::JointPositionReset>(entity);
  }

  std::vector<Entity> entitiesVelocityReset;
  _ecm.Each<components::JointVelocityReset>(
      [&](const Entity &_entity, components::JointVelocityReset *) -> bool
      {
        entitiesVelocityReset.push_back(_entity);
        return true;
      });

  for (const auto entity : entitiesVelocityReset)
  {
    _ecm.RemoveComponent<components::JointVelocityReset>(entity);
  }

  // Clear pending commands
  _ecm.Each<components::JointForceCmd>(
      [&](const Entity &, components::JointForceCmd *_force) -> bool
      {
        std::fill(_force->Data().begin(), _force->Data().end(), 0.0);
        return true;
      });

  _ecm.Each<components::ExternalWorldWrenchCmd >(
      [&](const Entity &, components::ExternalWorldWrenchCmd *_wrench) -> bool
      {
        _wrench->Data().Clear();
        return true;
      });

  _ecm.Each<components::JointVelocityCmd>(
      [&](const Entity &, components::JointVelocityCmd *_vel) -> bool
      {
        std::fill(_vel->Data().begin(), _vel->Data().end(), 0.0);
        return true;
      });

  _ecm.Each<components::SlipComplianceCmd>(
      [&](const Entity &, components::SlipComplianceCmd *_slip) -> bool
      {
        std::fill(_slip->Data().begin(), _slip->Data().end(), 0.0);
        return true;
      });
  IGN_PROFILE_END();

  // Update joint positions
  IGN_PROFILE_BEGIN("Joints");
  _ecm.Each<components::Joint, components::JointPosition>(
      [&](const Entity &_entity, components::Joint *,
          components::JointPosition *_jointPos) -> bool
      {
        if (auto jointPhys = this->entityJointMap.Get(_entity))
        {
          _jointPos->Data().resize(jointPhys->GetDegreesOfFreedom());
          for (std::size_t i = 0; i < jointPhys->GetDegreesOfFreedom();
               ++i)
          {
            _jointPos->Data()[i] = jointPhys->GetPosition(i);
          }
          _ecm.SetChanged(_entity, components::JointPosition::typeId,
              ComponentState::PeriodicChange);
        }
        return true;
      });

  // Update joint Velocities
  _ecm.Each<components::Joint, components::JointVelocity>(
      [&](const Entity &_entity, components::Joint *,
          components::JointVelocity *_jointVel) -> bool
      {
        if (auto jointPhys = this->entityJointMap.Get(_entity))
        {
          _jointVel->Data().resize(jointPhys->GetDegreesOfFreedom());
          for (std::size_t i = 0; i < jointPhys->GetDegreesOfFreedom();
               ++i)
          {
            _jointVel->Data()[i] = jointPhys->GetVelocity(i);
          }
        }
        return true;
      });
  IGN_PROFILE_END();

  // TODO(louise) Skip this if there are no collision features
  this->UpdateCollisions(_ecm);
}

//////////////////////////////////////////////////
void PhysicsPrivate::UpdateCollisions(EntityComponentManager &_ecm)
{
  IGN_PROFILE("PhysicsPrivate::UpdateCollisions");
  // Quit early if the ContactData component hasn't been created. This means
  // there are no systems that need contact information
  if (!_ecm.HasComponentType(components::ContactSensorData::typeId))
    return;

  // TODO(addisu) If systems are assumed to only have one world, we should
  // capture the world Entity in a Configure call
  Entity worldEntity = _ecm.EntityByComponents(components::World());

  if (worldEntity == kNullEntity)
  {
    ignerr << "Missing world entity.\n";
    return;
  }

  if (!this->entityWorldMap.HasEntity(worldEntity))
  {
    ignwarn << "Failed to find world [" << worldEntity << "]." << std::endl;
    return;
  }

  auto worldCollisionFeature =
      this->entityWorldMap.EntityCast<CollisionFeatureList>(worldEntity);
  if (!worldCollisionFeature)
  {
    static bool informed{false};
    if (!informed)
    {
      igndbg << "Attempting process contacts, but the physics "
             << "engine doesn't support collision features. "
             << "Contacts won't be computed."
             << std::endl;
      informed = true;
    }
    return;
  }

  // Each contact object we get from ign-physics contains the EntityPtrs of the
  // two colliding entities and other data about the contact such as the
  // position. This map groups contacts so that it is easy to query all the
  // contacts of one entity.
  using EntityContactMap = std::unordered_map<Entity,
      std::deque<const WorldShapeType::ContactPoint *>>;

  // This data structure is essentially a mapping between a pair of entities and
  // a list of pointers to their contact object. We use a map inside a map to
  // create msgs::Contact objects conveniently later on.
  std::unordered_map<Entity, EntityContactMap> entityContactMap;

  // Note that we are temporarily storing pointers to elements in this
  // ("allContacts") container. Thus, we must make sure it doesn't get destroyed
  // until the end of this function.
  auto allContacts = worldCollisionFeature->GetContactsFromLastStep();
  for (const auto &contactComposite : allContacts)
  {
    const auto &contact = contactComposite.Get<WorldShapeType::ContactPoint>();
    auto coll1Entity = this->entityCollisionMap.Get(contact.collision1);
    auto coll2Entity = this->entityCollisionMap.Get(contact.collision2);


    if (coll1Entity != kNullEntity && coll2Entity != kNullEntity)
    {
      entityContactMap[coll1Entity][coll2Entity].push_back(&contact);
      entityContactMap[coll2Entity][coll1Entity].push_back(&contact);
    }
  }

  // Go through each collision entity that has a ContactData component and
  // set the component value to the list of contacts that correspond to
  // the collision entity
  _ecm.Each<components::Collision, components::ContactSensorData>(
      [&](const Entity &_collEntity1, components::Collision *,
          components::ContactSensorData *_contacts) -> bool
      {
        if (entityContactMap.find(_collEntity1) == entityContactMap.end())
        {
          // Clear the last contact data
          *_contacts = components::ContactSensorData();
          return true;
        }

        const auto &contactMap = entityContactMap[_collEntity1];

        msgs::Contacts contactsComp;

        for (const auto &[collEntity2, contactData] : contactMap)
        {
          msgs::Contact *contactMsg = contactsComp.add_contact();
          contactMsg->mutable_collision1()->set_id(_collEntity1);
          contactMsg->mutable_collision2()->set_id(collEntity2);
          for (const auto &contact : contactData)
          {
            auto *position = contactMsg->add_position();
            position->set_x(contact->point.x());
            position->set_y(contact->point.y());
            position->set_z(contact->point.z());
          }
        }
        *_contacts = components::ContactSensorData(contactsComp);

        return true;
      });
}

physics::FrameData3d PhysicsPrivate::LinkFrameDataAtOffset(
      const LinkPtrType &_link, const math::Pose3d &_pose) const
{
  physics::FrameData3d parent;
  parent.pose = math::eigen3::convert(_pose);
  physics::RelativeFrameData3d relFrameData(_link->GetFrameID(), parent);
  return this->engine->Resolve(relFrameData, physics::FrameID::World());
}

IGNITION_ADD_PLUGIN(Physics,
                    ignition::gazebo::System,
                    Physics::ISystemConfigure,
                    Physics::ISystemUpdate)

IGNITION_ADD_PLUGIN_ALIAS(Physics, "ignition::gazebo::systems::Physics")<|MERGE_RESOLUTION|>--- conflicted
+++ resolved
@@ -1842,28 +1842,6 @@
         const auto &frameData = it->second;
         const auto &worldPose = frameData.pose;
 
-<<<<<<< HEAD
-        if (!canonicalLink)
-        {
-          // Compute the relative pose of this link from the parent model
-          // first get the world pose of the top level model
-          auto parentModelPoseIt =
-              this->modelWorldPoses.find(_parent->Data());
-          if (parentModelPoseIt == this->modelWorldPoses.end())
-          {
-            ignerr << "Internal error: parent model [" << _parent->Data()
-                   << "] does not have a world pose available" << std::endl;
-            return true;
-          }
-          const math::Pose3d &parentWorldPose = parentModelPoseIt->second;
-
-          // Unlike canonical links, pose of regular links can move relative.
-          // to the parent. Same for links inside nested models.
-          *_pose = components::Pose(parentWorldPose.Inverse() *
-                                    math::eigen3::convert(worldPose));
-          _ecm.SetChanged(_entity, components::Pose::typeId,
-              ComponentState::PeriodicChange);
-=======
         // update the link or top level model pose if this is the first update,
         // or if the link pose has changed since the last update
         // (if the link pose hasn't changed, there's no need for a pose update)
@@ -1875,53 +1853,27 @@
           // during the next iteration
           this->linkWorldPoses[_entity] = worldPoseMath3d;
 
-          if (canonicalLink)
-          {
-            // This is the canonical link, update the top level model.
-            // The pose of this link w.r.t its top level model never changes
-            // because it's "fixed" to the model. Instead, we change
-            // the top level model's pose here. The physics engine gives us the
-            // pose of this link relative to world so to set the top level
-            // model's pose, we have to post-multiply it by the inverse of the
-            // transform of the link w.r.t to its top level model.
-            math::Pose3d linkPoseFromTopLevelModel;
-            linkPoseFromTopLevelModel =
-                this->RelativePose(topLevelModelEnt, _entity, _ecm);
-
-            // update top level model's pose
-            auto mutableModelPose =
-               _ecm.Component<components::Pose>(topLevelModelEnt);
-            *(mutableModelPose) = components::Pose(
-                math::eigen3::convert(worldPose) *
-                linkPoseFromTopLevelModel.Inverse());
-
-            _ecm.SetChanged(topLevelModelEnt, components::Pose::typeId,
-                ComponentState::PeriodicChange);
-          }
-          else
-          {
-            // Compute the relative pose of this link from the top level model
+          if (!canonicalLink)
+          {
+            // Compute the relative pose of this link from the parent model
             // first get the world pose of the top level model
-            auto worldComp =
-                _ecm.Component<components::ParentEntity>(topLevelModelEnt);
-            // if the worldComp is a nullptr, something is wrong with ECS
-            if (!worldComp)
+            auto parentModelPoseIt =
+                this->modelWorldPoses.find(_parent->Data());
+            if (parentModelPoseIt == this->modelWorldPoses.end())
             {
-              ignerr << "The parent component of " << topLevelModelEnt
-                     << " could not be found. This should never happen!\n";
+              ignerr << "Internal error: parent model [" << _parent->Data()
+                    << "] does not have a world pose available" << std::endl;
               return true;
             }
-            math::Pose3d parentWorldPose =
-                this->RelativePose(worldComp->Data(), _parent->Data(), _ecm);
-
-            // Unlike canonical links, pose of regular links can move relative
+            const math::Pose3d &parentWorldPose = parentModelPoseIt->second;
+
+            // Unlike canonical links, pose of regular links can move relative.
             // to the parent. Same for links inside nested models.
-            *_pose = components::Pose(math::eigen3::convert(worldPose) +
-                                      parentWorldPose.Inverse());
+            *_pose = components::Pose(parentWorldPose.Inverse() *
+                                      math::eigen3::convert(worldPose));
             _ecm.SetChanged(_entity, components::Pose::typeId,
                 ComponentState::PeriodicChange);
           }
->>>>>>> 563e2c28
         }
         IGN_PROFILE_END();
 
@@ -2059,7 +2011,6 @@
         return true;
       });
   IGN_PROFILE_END();
-
 
   // pose/velocity/acceleration of non-link entities such as sensors /
   // collisions. These get updated only if another system has created a
