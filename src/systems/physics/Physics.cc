/*
 * Copyright (C) 2018 Open Source Robotics Foundation
 *
 * Licensed under the Apache License, Version 2.0 (the "License");
 * you may not use this file except in compliance with the License.
 * You may obtain a copy of the License at
 *
 *     http://www.apache.org/licenses/LICENSE-2.0
 *
 * Unless required by applicable law or agreed to in writing, software
 * distributed under the License is distributed on an "AS IS" BASIS,
 * WITHOUT WARRANTIES OR CONDITIONS OF ANY KIND, either express or implied.
 * See the License for the specific language governing permissions and
 * limitations under the License.
 *
 */

#include "Physics.hh"

#include <ignition/msgs/contact.pb.h>
#include <ignition/msgs/contacts.pb.h>
#include <ignition/msgs/entity.pb.h>
#include <ignition/msgs/Utility.hh>

#include <algorithm>
#include <iostream>
#include <deque>
#include <map>
#include <string>
#include <unordered_map>
#include <unordered_set>
#include <vector>

#include <ignition/common/HeightmapData.hh>
#include <ignition/common/ImageHeightmap.hh>
#include <ignition/common/MeshManager.hh>
#include <ignition/common/Profiler.hh>
#include <ignition/common/SystemPaths.hh>
#include <ignition/math/AxisAlignedBox.hh>
#include <ignition/math/eigen3/Conversions.hh>
#include <ignition/math/Vector3.hh>
#include <ignition/physics/config.hh>
#include <ignition/physics/FeatureList.hh>
#include <ignition/physics/FeaturePolicy.hh>
#include <ignition/physics/heightmap/HeightmapShape.hh>
#include <ignition/physics/RelativeQuantity.hh>
#include <ignition/physics/RequestEngine.hh>

#include <ignition/physics/BoxShape.hh>
#include <ignition/physics/CylinderShape.hh>
#include <ignition/physics/ForwardStep.hh>
#include <ignition/physics/FrameSemantics.hh>
#include <ignition/physics/FreeGroup.hh>
#include <ignition/physics/FixedJoint.hh>
#include <ignition/physics/GetContacts.hh>
#include <ignition/physics/GetBoundingBox.hh>
#include <ignition/physics/Joint.hh>
#include <ignition/physics/Link.hh>
#include <ignition/physics/RemoveEntities.hh>
#include <ignition/physics/Shape.hh>
#include <ignition/physics/SphereShape.hh>
#include <ignition/physics/World.hh>
#include <ignition/physics/mesh/MeshShape.hh>
#include <ignition/physics/sdf/ConstructCollision.hh>
#include <ignition/physics/sdf/ConstructJoint.hh>
#include <ignition/physics/sdf/ConstructLink.hh>
#include <ignition/physics/sdf/ConstructModel.hh>
#include <ignition/physics/sdf/ConstructNestedModel.hh>
#include <ignition/physics/sdf/ConstructWorld.hh>
#include <ignition/plugin/Loader.hh>
#include <ignition/plugin/PluginPtr.hh>
#include <ignition/plugin/Register.hh>

// SDF
#include <sdf/Collision.hh>
#include <sdf/Heightmap.hh>
#include <sdf/Joint.hh>
#include <sdf/Link.hh>
#include <sdf/Mesh.hh>
#include <sdf/Model.hh>
#include <sdf/Surface.hh>
#include <sdf/World.hh>

#include "ignition/gazebo/EntityComponentManager.hh"
#include "ignition/gazebo/Util.hh"

// Components
#include "ignition/gazebo/components/AngularAcceleration.hh"
#include "ignition/gazebo/components/AngularVelocity.hh"
#include "ignition/gazebo/components/AngularVelocityCmd.hh"
#include "ignition/gazebo/components/AxisAlignedBox.hh"
#include "ignition/gazebo/components/BatterySoC.hh"
#include "ignition/gazebo/components/CanonicalLink.hh"
#include "ignition/gazebo/components/ChildLinkName.hh"
#include "ignition/gazebo/components/Collision.hh"
#include "ignition/gazebo/components/ContactSensorData.hh"
#include "ignition/gazebo/components/Geometry.hh"
#include "ignition/gazebo/components/Gravity.hh"
#include "ignition/gazebo/components/Inertial.hh"
#include "ignition/gazebo/components/DetachableJoint.hh"
#include "ignition/gazebo/components/Joint.hh"
#include "ignition/gazebo/components/JointAxis.hh"
#include "ignition/gazebo/components/JointPosition.hh"
#include "ignition/gazebo/components/JointPositionReset.hh"
#include "ignition/gazebo/components/JointType.hh"
#include "ignition/gazebo/components/JointVelocity.hh"
#include "ignition/gazebo/components/JointVelocityCmd.hh"
#include "ignition/gazebo/components/JointVelocityReset.hh"
#include "ignition/gazebo/components/LinearAcceleration.hh"
#include "ignition/gazebo/components/LinearVelocity.hh"
#include "ignition/gazebo/components/LinearVelocityCmd.hh"
#include "ignition/gazebo/components/Link.hh"
#include "ignition/gazebo/components/Model.hh"
#include "ignition/gazebo/components/Name.hh"
#include "ignition/gazebo/components/ParentEntity.hh"
#include "ignition/gazebo/components/ParentLinkName.hh"
#include "ignition/gazebo/components/ExternalWorldWrenchCmd.hh"
#include "ignition/gazebo/components/JointForceCmd.hh"
#include "ignition/gazebo/components/Physics.hh"
#include "ignition/gazebo/components/PhysicsEnginePlugin.hh"
#include "ignition/gazebo/components/Pose.hh"
#include "ignition/gazebo/components/PoseCmd.hh"
#include "ignition/gazebo/components/SelfCollide.hh"
#include "ignition/gazebo/components/SlipComplianceCmd.hh"
#include "ignition/gazebo/components/Static.hh"
#include "ignition/gazebo/components/ThreadPitch.hh"
#include "ignition/gazebo/components/World.hh"

#include "CanonicalLinkModelTracker.hh"
#include "EntityFeatureMap.hh"

using namespace ignition;
using namespace ignition::gazebo;
using namespace ignition::gazebo::systems;
using namespace ignition::gazebo::systems::physics_system;
namespace components = ignition::gazebo::components;


// Private data class.
class ignition::gazebo::systems::PhysicsPrivate
{
  /// \brief This is the minimum set of features that any physics engine must
  /// implement to be supported by this system.
  /// New features can't be added to this list in minor / patch releases, in
  /// order to maintain backwards compatibility with downstream physics plugins.
  public: struct MinimumFeatureList : ignition::physics::FeatureList<
          ignition::physics::FindFreeGroupFeature,
          ignition::physics::SetFreeGroupWorldPose,
          ignition::physics::FreeGroupFrameSemantics,
          ignition::physics::LinkFrameSemantics,
          ignition::physics::ForwardStep,
          ignition::physics::RemoveEntities,
          ignition::physics::sdf::ConstructSdfLink,
          ignition::physics::sdf::ConstructSdfModel,
          ignition::physics::sdf::ConstructSdfWorld
          >{};

  /// \brief Engine type with just the minimum features.
  public: using EnginePtrType = ignition::physics::EnginePtr<
            ignition::physics::FeaturePolicy3d, MinimumFeatureList>;

  /// \brief World type with just the minimum features.
  public: using WorldPtrType = ignition::physics::WorldPtr<
            ignition::physics::FeaturePolicy3d, MinimumFeatureList>;

  /// \brief Model type with just the minimum features.
  public: using ModelPtrType = ignition::physics::ModelPtr<
            ignition::physics::FeaturePolicy3d, MinimumFeatureList>;

  /// \brief Link type with just the minimum features.
  public: using LinkPtrType = ignition::physics::LinkPtr<
            ignition::physics::FeaturePolicy3d, MinimumFeatureList>;

  /// \brief Free group type with just the minimum features.
  public: using FreeGroupPtrType = ignition::physics::FreeGroupPtr<
            ignition::physics::FeaturePolicy3d, MinimumFeatureList>;

  /// \brief Create physics entities
  /// \param[in] _ecm Constant reference to ECM.
  public: void CreatePhysicsEntities(const EntityComponentManager &_ecm);

  /// \brief Remove physics entities if they are removed from the ECM
  /// \param[in] _ecm Constant reference to ECM.
  public: void RemovePhysicsEntities(const EntityComponentManager &_ecm);

  /// \brief Update physics from components
  /// \param[in] _ecm Mutable reference to ECM.
  public: void UpdatePhysics(EntityComponentManager &_ecm);

  /// \brief Step the simulation for each world
  /// \param[in] _dt Duration
  /// \returns Output data from the physics engine (this currently contains
  /// data for links that experienced a pose change in the physics step)
  public: ignition::physics::ForwardStep::Output Step(
              const std::chrono::steady_clock::duration &_dt);

  /// \brief Get data of links that were updated in the latest physics step.
  /// \param[in] _ecm Mutable reference to ECM.
  /// \param[in] _updatedLinks Updated link poses from the latest physics step
  /// that were written to by the physics engine (some physics engines may
  /// not write this data to ForwardStep::Output. If not, _ecm is used to get
  /// this updated link pose data).
  /// \return A map of gazebo link entities to their updated pose data.
  /// std::map is used because canonical links must be in topological order
  /// to ensure that nested models with multiple canonical links are updated
  /// properly (models must be updated in topological order).
  public: std::map<Entity, physics::FrameData3d> ChangedLinks(
              EntityComponentManager &_ecm,
              const ignition::physics::ForwardStep::Output &_updatedLinks);

  /// \brief Update components from physics simulation
  /// \param[in] _ecm Mutable reference to ECM.
  /// \param[in] _linkFrameData Links that experienced a pose change in the
  /// most recent physics step. The key is the entity of the link, and the
  /// value is the updated frame data corresponding to that entity.
  public: void UpdateSim(EntityComponentManager &_ecm,
              const std::map<
                Entity, physics::FrameData3d> &_linkFrameData);

  /// \brief Update collision components from physics simulation
  /// \param[in] _ecm Mutable reference to ECM.
  public: void UpdateCollisions(EntityComponentManager &_ecm);

  /// \brief FrameData relative to world at a given offset pose
  /// \param[in] _link ign-physics link
  /// \param[in] _pose Offset pose in which to compute the frame data
  /// \returns FrameData at the given offset pose
  public: physics::FrameData3d LinkFrameDataAtOffset(
      const LinkPtrType &_link, const math::Pose3d &_pose) const;

  /// \brief Get transform from one ancestor entity to a descendant entity
  /// that are in the same model.
  /// \param[in] _from An ancestor of the _to entity.
  /// \param[in] _to A descendant of the _from entity.
  /// \return Pose transform between the two entities
  public: ignition::math::Pose3d RelativePose(const Entity &_from,
      const Entity &_to, const EntityComponentManager &_ecm) const;

  /// \brief Cache the top-level model for each entity.
  /// The key is an entity and the value is its top level model.
  public: std::unordered_map<Entity, Entity> topLevelModelMap;

  /// \brief Keep track of what entities are static (models and links).
  public: std::unordered_set<Entity> staticEntities;

  /// \brief Keep track of poses for links attached to non-static models.
  /// This allows for skipping pose updates if a link's pose didn't change
  /// after a physics step.
  public: std::unordered_map<Entity, ignition::math::Pose3d> linkWorldPoses;

  /// \brief Keep a mapping of canonical links to models that have this
  /// canonical link. Useful for updating model poses efficiently after a
  /// physics step
  public: CanonicalLinkModelTracker canonicalLinkModelTracker;

  /// \brief Keep track of non-static model world poses. Since non-static
  /// models may not move on a given iteration, we want to keep track of the
  /// most recent model world pose change that took place.
  public: std::unordered_map<Entity, math::Pose3d> modelWorldPoses;

  /// \brief A map between model entity ids in the ECM to whether its battery
  /// has drained.
  public: std::unordered_map<Entity, bool> entityOffMap;

  /// \brief Entities whose pose commands have been processed and should be
  /// deleted the following iteration.
  public: std::unordered_set<Entity> worldPoseCmdsToRemove;

  /// \brief used to store whether physics objects have been created.
  public: bool initialized = false;

  /// \brief Pointer to the underlying ign-physics Engine entity.
  public: EnginePtrType engine = nullptr;

  /// \brief Vector3d equality comparison function.
  public: std::function<bool(const math::Vector3d &, const math::Vector3d &)>
          vec3Eql { [](const math::Vector3d &_a, const math::Vector3d &_b)
                    {
                      return _a.Equal(_b, 1e-6);
                    }};

  /// \brief Pose3d equality comparison function.
  public: std::function<bool(const math::Pose3d &, const math::Pose3d &)>
          pose3Eql { [](const math::Pose3d &_a, const math::Pose3d &_b)
                     {
                       return _a.Pos().Equal(_b.Pos(), 1e-6) &&
                         _a.Rot().Equal(_b.Rot(), 1e-6);
                     }};

  /// \brief AxisAlignedBox equality comparison function.
  public: std::function<bool(const math::AxisAlignedBox &,
          const math::AxisAlignedBox&)>
          axisAlignedBoxEql { [](const math::AxisAlignedBox &_a,
                                 const math::AxisAlignedBox &_b)
                     {
                       return _a == _b;
                     }};

  /// \brief Environment variable which holds paths to look for engine plugins
  public: std::string pluginPathEnv = "IGN_GAZEBO_PHYSICS_ENGINE_PATH";

  //////////////////////////////////////////////////
  ////////////// Optional Features /////////////////
  //////////////////////////////////////////////////

  //////////////////////////////////////////////////
  // Slip Compliance

  /// \brief Feature list to process `FrictionPyramidSlipCompliance` components.
  public: struct FrictionPyramidSlipComplianceFeatureList
      : physics::FeatureList<
            MinimumFeatureList,
            ignition::physics::GetShapeFrictionPyramidSlipCompliance,
            ignition::physics::SetShapeFrictionPyramidSlipCompliance>{};
  //////////////////////////////////////////////////
  // Joints

  /// \brief Feature list to handle joints.
  public: struct JointFeatureList : ignition::physics::FeatureList<
            MinimumFeatureList,
            ignition::physics::GetBasicJointProperties,
            ignition::physics::GetBasicJointState,
            ignition::physics::SetBasicJointState,
            ignition::physics::sdf::ConstructSdfJoint>{};


  //////////////////////////////////////////////////
  // Detachable joints

  /// \brief Feature list to process `DetachableJoint` components.
  public: struct DetachableJointFeatureList : physics::FeatureList<
            JointFeatureList,
            physics::AttachFixedJointFeature,
            physics::DetachJointFeature,
            physics::SetJointTransformFromParentFeature>{};

  //////////////////////////////////////////////////
  // Collisions

  /// \brief Feature list to handle collisions.
  public: struct CollisionFeatureList : ignition::physics::FeatureList<
            MinimumFeatureList,
            ignition::physics::sdf::ConstructSdfCollision>{};

  /// \brief Feature list to handle contacts information.
  public: struct ContactFeatureList : ignition::physics::FeatureList<
            CollisionFeatureList,
            ignition::physics::GetContactsFromLastStepFeature>{};

  /// \brief Collision type with collision features.
  public: using ShapePtrType = ignition::physics::ShapePtr<
            ignition::physics::FeaturePolicy3d, CollisionFeatureList>;

  /// \brief World type with just the minimum features. Non-pointer.
  public: using WorldShapeType = ignition::physics::World<
            ignition::physics::FeaturePolicy3d, ContactFeatureList>;

  //////////////////////////////////////////////////
  // Collision filtering with bitmasks

  /// \brief Feature list to filter collisions with bitmasks.
  public: struct CollisionMaskFeatureList : ignition::physics::FeatureList<
          CollisionFeatureList,
          ignition::physics::CollisionFilterMaskFeature>{};

  //////////////////////////////////////////////////
  // Link force
  /// \brief Feature list for applying forces to links.
  public: struct LinkForceFeatureList : ignition::physics::FeatureList<
            ignition::physics::AddLinkExternalForceTorque>{};


  //////////////////////////////////////////////////
  // Bounding box
  /// \brief Feature list for model bounding box.
  public: struct BoundingBoxFeatureList : ignition::physics::FeatureList<
            MinimumFeatureList,
            ignition::physics::GetModelBoundingBox>{};


  //////////////////////////////////////////////////
  // Joint velocity command
  /// \brief Feature list for set joint velocity command.
  public: struct JointVelocityCommandFeatureList : physics::FeatureList<
            physics::SetJointVelocityCommandFeature>{};

  //////////////////////////////////////////////////
  // World velocity command
  public: struct WorldVelocityCommandFeatureList :
            ignition::physics::FeatureList<
              ignition::physics::SetFreeGroupWorldVelocity>{};


  //////////////////////////////////////////////////
  // Meshes

  /// \brief Feature list for meshes.
  /// Include MinimumFeatureList so created collision can be automatically
  /// up-cast.
  public: struct MeshFeatureList : physics::FeatureList<
            CollisionFeatureList,
            physics::mesh::AttachMeshShapeFeature>{};

  //////////////////////////////////////////////////
<<<<<<< HEAD
  // Heightmap

  /// \brief Feature list for heightmaps.
  /// Include MinimumFeatureList so created collision can be automatically
  /// up-cast.
  public: struct HeightmapFeatureList : ignition::physics::FeatureList<
            CollisionFeatureList,
            physics::heightmap::AttachHeightmapShapeFeature>{};
=======
  // Collision detector
  /// \brief Feature list for setting and getting the collision detector
  public: struct CollisionDetectorFeatureList : ignition::physics::FeatureList<
            ignition::physics::CollisionDetector>{};

  //////////////////////////////////////////////////
  // Solver
  /// \brief Feature list for setting and getting the solver
  public: struct SolverFeatureList : ignition::physics::FeatureList<
            ignition::physics::Solver>{};
>>>>>>> 3e2018e5

  //////////////////////////////////////////////////
  // Nested Models

  /// \brief Feature list to construct nested models
  public: struct NestedModelFeatureList : ignition::physics::FeatureList<
            MinimumFeatureList,
            ignition::physics::sdf::ConstructSdfNestedModel>{};

  //////////////////////////////////////////////////
  /// \brief World EntityFeatureMap
  public: using WorldEntityMap = EntityFeatureMap3d<
          physics::World,
          MinimumFeatureList,
          CollisionFeatureList,
          ContactFeatureList,
          NestedModelFeatureList,
          CollisionDetectorFeatureList,
          SolverFeatureList>;

  /// \brief A map between world entity ids in the ECM to World Entities in
  /// ign-physics.
  public: WorldEntityMap entityWorldMap;

  /// \brief Model EntityFeatureMap
  public: using ModelEntityMap = EntityFeatureMap3d<
            physics::Model,
            MinimumFeatureList,
            JointFeatureList,
            BoundingBoxFeatureList,
            NestedModelFeatureList>;

  /// \brief A map between model entity ids in the ECM to Model Entities in
  /// ign-physics.
  public: ModelEntityMap entityModelMap;

  /// \brief Link EntityFeatureMap
  public: using EntityLinkMap = EntityFeatureMap3d<
            physics::Link,
            MinimumFeatureList,
            DetachableJointFeatureList,
            CollisionFeatureList,
            HeightmapFeatureList,
            LinkForceFeatureList,
            MeshFeatureList>;

  /// \brief A map between link entity ids in the ECM to Link Entities in
  /// ign-physics.
  public: EntityLinkMap entityLinkMap;

  /// \brief Joint EntityFeatureMap
  public: using EntityJointMap = EntityFeatureMap3d<
            physics::Joint,
            JointFeatureList,
            DetachableJointFeatureList,
            JointVelocityCommandFeatureList
            >;

  /// \brief A map between joint entity ids in the ECM to Joint Entities in
  /// ign-physics
  public: EntityJointMap entityJointMap;

  /// \brief Collision EntityFeatureMap
  public: using EntityCollisionMap = EntityFeatureMap3d<
            physics::Shape,
            CollisionFeatureList,
            ContactFeatureList,
            CollisionMaskFeatureList,
            FrictionPyramidSlipComplianceFeatureList
            >;

  /// \brief A map between collision entity ids in the ECM to Shape Entities in
  /// ign-physics.
  public: EntityCollisionMap entityCollisionMap;

  /// \brief FreeGroup EntityFeatureMap
  public: using EntityFreeGroupMap = EntityFeatureMap3d<
            physics::FreeGroup,
            MinimumFeatureList,
            WorldVelocityCommandFeatureList
            >;

  /// \brief A map between collision entity ids in the ECM to FreeGroup Entities
  /// in ign-physics.
  public: EntityFreeGroupMap entityFreeGroupMap;
};

//////////////////////////////////////////////////
Physics::Physics() : System(), dataPtr(std::make_unique<PhysicsPrivate>())
{
}

//////////////////////////////////////////////////
void Physics::Configure(const Entity &_entity,
    const std::shared_ptr<const sdf::Element> &_sdf,
    EntityComponentManager &_ecm,
    EventManager &/*_eventMgr*/)
{
  std::string pluginLib;

  // 1. Engine from component (from command line / ServerConfig)
  auto engineComp = _ecm.Component<components::PhysicsEnginePlugin>(_entity);
  if (engineComp && !engineComp->Data().empty())
  {
    pluginLib = engineComp->Data();
  }
  // 2. Engine from SDF
  else if (_sdf->HasElement("engine"))
  {
    auto sdfClone = _sdf->Clone();
    auto engineElem = sdfClone->GetElement("engine");
    pluginLib = engineElem->Get<std::string>("filename", pluginLib).first;
  }

  // 3. Use DART by default
  if (pluginLib.empty())
  {
    pluginLib = "libignition-physics-dartsim-plugin.so";
  }

  // Update component
  if (!engineComp)
  {
    _ecm.CreateComponent(_entity, components::PhysicsEnginePlugin(pluginLib));
  }
  else
  {
    engineComp->SetData(pluginLib,
        [](const std::string &_a, const std::string &_b){return _a == _b;});
  }

  // Find engine shared library
  // Look in:
  // * Paths from environment variable
  // * Engines installed with ign-physics
  common::SystemPaths systemPaths;
  systemPaths.SetPluginPathEnv(this->dataPtr->pluginPathEnv);
  systemPaths.AddPluginPaths({IGNITION_PHYSICS_ENGINE_INSTALL_DIR});

  auto pathToLib = systemPaths.FindSharedLibrary(pluginLib);
  if (pathToLib.empty())
  {
    ignerr << "Failed to find plugin [" << pluginLib
           << "]. Have you checked the " << this->dataPtr->pluginPathEnv
           << " environment variable?" << std::endl;
    return;
  }

  // Load engine plugin
  ignition::plugin::Loader pluginLoader;
  auto plugins = pluginLoader.LoadLib(pathToLib);
  if (plugins.empty())
  {
    ignerr << "Unable to load the [" << pathToLib << "] library.\n";
    return;
  }

  auto classNames = pluginLoader.AllPlugins();
  if (classNames.empty())
  {
    ignerr << "No plugins found in library [" << pathToLib << "]." << std::endl;
    return;
  }

  // Get the first plugin that works
  for (auto className : classNames)
  {
    auto plugin = pluginLoader.Instantiate(className);

    if (!plugin)
      continue;

    this->dataPtr->engine = ignition::physics::RequestEngine<
      ignition::physics::FeaturePolicy3d,
      PhysicsPrivate::MinimumFeatureList>::From(plugin);

    if (nullptr != this->dataPtr->engine)
    {
      igndbg << "Loaded [" << className << "] from library ["
             << pathToLib << "]" << std::endl;
      break;
    }

    auto missingFeatures = ignition::physics::RequestEngine<
        ignition::physics::FeaturePolicy3d,
        PhysicsPrivate::MinimumFeatureList>::MissingFeatureNames(plugin);

    std::stringstream msg;
    msg << "Plugin [" << className << "] misses required features:"
        << std::endl;
    for (auto feature : missingFeatures)
    {
      msg << "- " << feature << std::endl;
    }
    ignwarn << msg.str();
  }

  if (nullptr == this->dataPtr->engine)
  {
    ignerr << "Failed to load a valid physics engine from [" << pathToLib
           << "]."
           << std::endl;
  }
}

//////////////////////////////////////////////////
Physics::~Physics() = default;

//////////////////////////////////////////////////
void Physics::Update(const UpdateInfo &_info, EntityComponentManager &_ecm)
{
  IGN_PROFILE("Physics::Update");

  // \TODO(anyone) Support rewind
  if (_info.dt < std::chrono::steady_clock::duration::zero())
  {
    ignwarn << "Detected jump back in time ["
        << std::chrono::duration_cast<std::chrono::seconds>(_info.dt).count()
        << "s]. System may not work properly." << std::endl;
  }

  if (this->dataPtr->engine)
  {
    this->dataPtr->CreatePhysicsEntities(_ecm);
    this->dataPtr->UpdatePhysics(_ecm);
    ignition::physics::ForwardStep::Output stepOutput;
    // Only step if not paused.
    if (!_info.paused)
    {
      stepOutput = this->dataPtr->Step(_info.dt);
    }
    auto changedLinks = this->dataPtr->ChangedLinks(_ecm, stepOutput);
    this->dataPtr->UpdateSim(_ecm, changedLinks);

    // Entities scheduled to be removed should be removed from physics after the
    // simulation step. Otherwise, since the to-be-removed entity still shows up
    // in the ECM::Each the UpdatePhysics and UpdateSim calls will have an error
    this->dataPtr->RemovePhysicsEntities(_ecm);
  }
}

//////////////////////////////////////////////////
void PhysicsPrivate::CreatePhysicsEntities(const EntityComponentManager &_ecm)
{
  // Get all the new worlds
  _ecm.EachNew<components::World, components::Name, components::Gravity>(
      [&](const Entity &_entity,
        const components::World * /* _world */,
        const components::Name *_name,
        const components::Gravity *_gravity)->bool
      {
        // Check if world already exists
        if (this->entityWorldMap.HasEntity(_entity))
        {
          ignwarn << "World entity [" << _entity
                  << "] marked as new, but it's already on the map."
                  << std::endl;
          return true;
        }

        sdf::World world;
        world.SetName(_name->Data());
        world.SetGravity(_gravity->Data());
        auto worldPtrPhys = this->engine->ConstructWorld(world);
        this->entityWorldMap.AddEntity(_entity, worldPtrPhys);

        // Optional world features
        auto collisionDetectorComp =
            _ecm.Component<components::PhysicsCollisionDetector>(_entity);
        if (collisionDetectorComp)
        {
          auto collisionDetectorFeature =
              this->entityWorldMap.EntityCast<CollisionDetectorFeatureList>(
              _entity);
          if (!collisionDetectorFeature)
          {
            static bool informed{false};
            if (!informed)
            {
              igndbg << "Attempting to set physics options, but the "
                     << "phyiscs engine doesn't support feature "
                     << "[CollisionDetectorFeature]. Options will be ignored."
                     << std::endl;
              informed = true;
            }
          }
          else
          {
            collisionDetectorFeature->SetCollisionDetector(
                collisionDetectorComp->Data());
          }
        }

        auto solverComp =
            _ecm.Component<components::PhysicsSolver>(_entity);
        if (solverComp)
        {
          auto solverFeature =
              this->entityWorldMap.EntityCast<SolverFeatureList>(
              _entity);
          if (!solverFeature)
          {
            static bool informed{false};
            if (!informed)
            {
              igndbg << "Attempting to set physics options, but the "
                     << "phyiscs engine doesn't support feature "
                     << "[SolverFeature]. Options will be ignored."
                     << std::endl;
              informed = true;
            }
          }
          else
          {
            solverFeature->SetSolver(solverComp->Data());
          }
        }

        return true;
      });

  _ecm.EachNew<components::Model, components::Name, components::Pose,
            components::ParentEntity>(
      [&](const Entity &_entity,
          const components::Model *,
          const components::Name *_name,
          const components::Pose *_pose,
          const components::ParentEntity *_parent)->bool
      {
        // Check if model already exists
        if (this->entityModelMap.HasEntity(_entity))
        {
          ignwarn << "Model entity [" << _entity
                  << "] marked as new, but it's already on the map."
                  << std::endl;
          return true;
        }
        // TODO(anyone) Don't load models unless they have collisions

        // Check if parent world / model exists
        sdf::Model model;
        model.SetName(_name->Data());
        model.SetRawPose(_pose->Data());
        auto staticComp = _ecm.Component<components::Static>(_entity);
        if (staticComp && staticComp->Data())
        {
          model.SetStatic(staticComp->Data());
          this->staticEntities.insert(_entity);
        }
        auto selfCollideComp = _ecm.Component<components::SelfCollide>(_entity);
        if (selfCollideComp && selfCollideComp ->Data())
        {
          model.SetSelfCollide(selfCollideComp->Data());
        }

        // check if parent is a world
        if (auto worldPtrPhys =
                this->entityWorldMap.Get(_parent->Data()))
        {
          // Use the ConstructNestedModel feature for nested models
          if (model.ModelCount() > 0)
          {
            auto nestedModelFeature =
                this->entityWorldMap.EntityCast<NestedModelFeatureList>(
                    _parent->Data());
            if (!nestedModelFeature)
            {
              static bool informed{false};
              if (!informed)
              {
                igndbg << "Attempting to construct nested models, but the "
                       << "phyiscs engine doesn't support feature "
                       << "[ConstructSdfNestedModelFeature]. "
                       << "Nested model will be ignored."
                       << std::endl;
                informed = true;
              }
              return true;
            }
            auto modelPtrPhys = nestedModelFeature->ConstructNestedModel(model);
            this->entityModelMap.AddEntity(_entity, modelPtrPhys);
            this->topLevelModelMap.insert(std::make_pair(_entity,
                topLevelModel(_entity, _ecm)));
          }
          else
          {
            auto modelPtrPhys = worldPtrPhys->ConstructModel(model);
            this->entityModelMap.AddEntity(_entity, modelPtrPhys);
            this->topLevelModelMap.insert(std::make_pair(_entity,
                topLevelModel(_entity, _ecm)));
          }
        }
        // check if parent is a model (nested model)
        else
        {
          if (auto parentPtrPhys = this->entityModelMap.Get(_parent->Data()))
          {
            auto nestedModelFeature =
                this->entityModelMap.EntityCast<NestedModelFeatureList>(
                    _parent->Data());
            if (!nestedModelFeature)
            {
              static bool informed{false};
              if (!informed)
              {
                igndbg << "Attempting to construct nested models, but the "
                       << "physics engine doesn't support feature "
                       << "[ConstructSdfNestedModelFeature]. "
                       << "Nested model will be ignored."
                       << std::endl;
                informed = true;
              }
              return true;
            }

            // override static property only if parent is static.
            auto parentStaticComp =
              _ecm.Component<components::Static>(_parent->Data());
            if (parentStaticComp && parentStaticComp->Data())
            {
              model.SetStatic(true);
              this->staticEntities.insert(_entity);
            }

            auto modelPtrPhys = nestedModelFeature->ConstructNestedModel(model);
            if (modelPtrPhys)
            {
              this->entityModelMap.AddEntity(_entity, modelPtrPhys);
              this->topLevelModelMap.insert(std::make_pair(_entity,
                  topLevelModel(_entity, _ecm)));
            }
            else
            {
              ignerr << "Model: '" << _name->Data() << "' not loaded. "
                     << "Failed to create nested model."
                     << std::endl;
            }
          }
          else
          {
            ignwarn << "Model's parent entity [" << _parent->Data()
                    << "] not found on world / model map." << std::endl;
            return true;
          }
        }

        return true;
      });

  _ecm.EachNew<components::Link, components::Name, components::Pose,
            components::ParentEntity>(
      [&](const Entity &_entity,
        const components::Link * /* _link */,
        const components::Name *_name,
        const components::Pose *_pose,
        const components::ParentEntity *_parent)->bool
      {
        // Check if link already exists
        if (this->entityLinkMap.HasEntity(_entity))
        {
          ignwarn << "Link entity [" << _entity
                  << "] marked as new, but it's already on the map."
                  << std::endl;
          return true;
        }

        // TODO(anyone) Don't load links unless they have collisions

        // Check if parent model exists
        if (!this->entityModelMap.HasEntity(_parent->Data()))
        {
          ignwarn << "Link's parent entity [" << _parent->Data()
                  << "] not found on model map." << std::endl;
          return true;
        }
        auto modelPtrPhys =
            this->entityModelMap.Get(_parent->Data());

        sdf::Link link;
        link.SetName(_name->Data());
        link.SetRawPose(_pose->Data());

        if (this->staticEntities.find(_parent->Data()) !=
            this->staticEntities.end())
        {
          this->staticEntities.insert(_entity);
        }

        // get link inertial
        auto inertial = _ecm.Component<components::Inertial>(_entity);
        if (inertial)
        {
          link.SetInertial(inertial->Data());
        }

        auto linkPtrPhys = modelPtrPhys->ConstructLink(link);
        this->entityLinkMap.AddEntity(_entity, linkPtrPhys);
        this->topLevelModelMap.insert(std::make_pair(_entity,
            topLevelModel(_entity, _ecm)));

        return true;
      });

  // We don't need to add visuals to the physics engine.

  // collisions
  _ecm.EachNew<components::Collision, components::Name, components::Pose,
            components::Geometry, components::CollisionElement,
            components::ParentEntity>(
      [&](const Entity &_entity,
          const components::Collision *,
          const components::Name *_name,
          const components::Pose *_pose,
          const components::Geometry *_geom,
          const components::CollisionElement *_collElement,
          const components::ParentEntity *_parent) -> bool
      {
        if (this->entityCollisionMap.HasEntity(_entity))
        {
           ignwarn << "Collision entity [" << _entity
                   << "] marked as new, but it's already on the map."
                   << std::endl;
          return true;
        }

        // Check if parent link exists
        if (!this->entityLinkMap.HasEntity(_parent->Data()))
        {
          ignwarn << "Collision's parent entity [" << _parent->Data()
                  << "] not found on link map." << std::endl;
          return true;
        }
        auto linkPtrPhys = this->entityLinkMap.Get(_parent->Data());

        // Make a copy of the collision DOM so we can set its pose which has
        // been resolved and is now expressed w.r.t the parent link of the
        // collision.
        sdf::Collision collision = _collElement->Data();
        collision.SetRawPose(_pose->Data());
        collision.SetPoseRelativeTo("");
        auto collideBitmask = collision.Surface()->Contact()->CollideBitmask();

        ShapePtrType collisionPtrPhys;
        if (_geom->Data().Type() == sdf::GeometryType::MESH)
        {
          const sdf::Mesh *meshSdf = _geom->Data().MeshShape();
          if (nullptr == meshSdf)
          {
            ignwarn << "Mesh geometry for collision [" << _name->Data()
                    << "] missing mesh shape." << std::endl;
            return true;
          }

          auto &meshManager = *ignition::common::MeshManager::Instance();
          auto fullPath = asFullPath(meshSdf->Uri(), meshSdf->FilePath());
          auto *mesh = meshManager.Load(fullPath);
          if (nullptr == mesh)
          {
            ignwarn << "Failed to load mesh from [" << fullPath
                    << "]." << std::endl;
            return true;
          }

          auto linkMeshFeature =
              this->entityLinkMap.EntityCast<MeshFeatureList>(_parent->Data());
          if (!linkMeshFeature)
          {
            static bool informed{false};
            if (!informed)
            {
              igndbg << "Attempting to process mesh geometries, but the physics"
                     << " engine doesn't support feature "
                     << "[AttachMeshShapeFeature]. Meshes will be ignored."
                     << std::endl;
              informed = true;
            }
            return true;
          }

          collisionPtrPhys = linkMeshFeature->AttachMeshShape(_name->Data(),
              *mesh,
              math::eigen3::convert(_pose->Data()),
              math::eigen3::convert(meshSdf->Scale()));
        }
        else if (_geom->Data().Type() == sdf::GeometryType::HEIGHTMAP)
        {
          auto linkHeightmapFeature =
              this->entityLinkMap.EntityCast<HeightmapFeatureList>(
                  _parent->Data());
          if (!linkHeightmapFeature)
          {
            static bool informed{false};
            if (!informed)
            {
              igndbg << "Attempting to process heightmap geometries, but the physics"
                     << " engine doesn't support feature "
                     << "[AttachHeightmapShapeFeature]. Heightmaps will be ignored."
                     << std::endl;
              informed = true;
            }
            return true;
          }

          auto heightmapSdf = _geom->Data().HeightmapShape();
          if (nullptr == heightmapSdf)
          {
            ignwarn << "Heightmap geometry for collision [" << _name->Data()
                    << "] missing heightmap shape." << std::endl;
            return true;
          }

          auto fullPath = asFullPath(heightmapSdf->Uri(), heightmapSdf->FilePath());
          if (fullPath.empty())
          {
            ignerr << "Heightmap geometry missing URI" << std::endl;
            return true;
          }

          common::ImageHeightmap data;
          if (data.Load(fullPath) < 0)
          {
            ignerr << "Failed to load heightmap image data from [" << fullPath
                   << "]" << std::endl;
            return true;
          }

          collisionPtrPhys = linkHeightmapFeature->AttachHeightmapShape(_name->Data(),
              data,
              math::eigen3::convert(_pose->Data()),
              math::eigen3::convert(heightmapSdf->Size()),
              heightmapSdf->Sampling());
        }
        else
        {
          auto linkCollisionFeature =
              this->entityLinkMap.EntityCast<CollisionFeatureList>(
                  _parent->Data());
          if (!linkCollisionFeature)
          {
            static bool informed{false};
            if (!informed)
            {
              igndbg << "Attempting to process collisions, but the physics "
                     << "engine doesn't support feature "
                     << "[ConstructSdfCollision]. Collisions will be ignored."
                     << std::endl;
              informed = true;
            }
            return true;
          }

          collisionPtrPhys =
              linkCollisionFeature->ConstructCollision(collision);
        }

        this->entityCollisionMap.AddEntity(_entity, collisionPtrPhys);

        // Check that the physics engine has a filter mask feature
        // Set the collide_bitmask if it does
        auto filterMaskFeature =
            this->entityCollisionMap.EntityCast<CollisionMaskFeatureList>(
                _entity);
        if (filterMaskFeature)
        {
          filterMaskFeature->SetCollisionFilterMask(collideBitmask);
        }
        else
        {
          static bool informed{false};
          if (!informed)
          {
            igndbg << "Attempting to set collision bitmasks, but the physics "
                   << "engine doesn't support feature [CollisionFilterMask]. "
                   << "Collision bitmasks will be ignored." << std::endl;
            informed = true;
          }
        }

        this->topLevelModelMap.insert(std::make_pair(_entity,
            topLevelModel(_entity, _ecm)));
        return true;
      });

  // joints
  _ecm.EachNew<components::Joint, components::Name, components::JointType,
               components::Pose, components::ThreadPitch,
               components::ParentEntity, components::ParentLinkName,
               components::ChildLinkName>(
      [&](const Entity &_entity,
          const components::Joint * /* _joint */,
          const components::Name *_name,
          const components::JointType *_jointType,
          const components::Pose *_pose,
          const components::ThreadPitch *_threadPitch,
          const components::ParentEntity *_parentModel,
          const components::ParentLinkName *_parentLinkName,
          const components::ChildLinkName *_childLinkName) -> bool
      {
        // Check if joint already exists
        if (this->entityJointMap.HasEntity(_entity))
        {
          ignwarn << "Joint entity [" << _entity
                  << "] marked as new, but it's already on the map."
                  << std::endl;
          return true;
        }

        // Check if parent model exists
        if (!this->entityModelMap.HasEntity(_parentModel->Data()))
        {
          ignwarn << "Joint's parent entity [" << _parentModel->Data()
                  << "] not found on model map." << std::endl;
          return true;
        }
        auto modelPtrPhys = this->entityModelMap.Get(_parentModel->Data());

        auto modelJointFeature =
            this->entityModelMap.EntityCast<JointFeatureList>(
                _parentModel->Data());
        if (!modelJointFeature)
        {
          static bool informed{false};
          if (!informed)
          {
            igndbg << "Attempting to process joints, but the physics "
                   << "engine doesn't support joint features. "
                   << "Joints will be ignored." << std::endl;
            informed = true;
          }

          // Break Each call since no joints can be processed
          return false;
        }

        sdf::Joint joint;
        joint.SetName(_name->Data());
        joint.SetType(_jointType->Data());
        joint.SetRawPose(_pose->Data());
        joint.SetThreadPitch(_threadPitch->Data());

        joint.SetParentLinkName(_parentLinkName->Data());
        joint.SetChildLinkName(_childLinkName->Data());

        auto jointAxis = _ecm.Component<components::JointAxis>(_entity);
        auto jointAxis2 = _ecm.Component<components::JointAxis2>(_entity);

        // Since we're making copies of the joint axes that were created using
        // `Model::Load`, frame semantics should work for resolving their xyz
        // axis
        if (jointAxis)
          joint.SetAxis(0, jointAxis->Data());
        if (jointAxis2)
          joint.SetAxis(1, jointAxis2->Data());

        // Use the parent link's parent model as the model of this joint
        auto jointPtrPhys = modelJointFeature->ConstructJoint(joint);

        if (jointPtrPhys.Valid())
        {
          // Some joints may not be supported, so only add them to the map if
          // the physics entity is valid
          this->entityJointMap.AddEntity(_entity, jointPtrPhys);
          this->topLevelModelMap.insert(std::make_pair(_entity,
              topLevelModel(_entity, _ecm)));
        }
        return true;
      });

  _ecm.EachNew<components::BatterySoC>(
      [&](const Entity & _entity, const components::BatterySoC *)->bool
      {
        // Parent entity of battery is model entity
        this->entityOffMap.insert(std::make_pair(
          _ecm.ParentEntity(_entity), false));
        return true;
      });

  // Detachable joints
  _ecm.EachNew<components::DetachableJoint>(
      [&](const Entity &_entity,
          const components::DetachableJoint *_jointInfo) -> bool
      {
        if (_jointInfo->Data().jointType != "fixed")
        {
          ignerr << "Detachable joint type [" << _jointInfo->Data().jointType
                 << "] is currently not supported" << std::endl;
          return true;
        }
        // Check if joint already exists
        if (this->entityJointMap.HasEntity(_entity))
        {
          ignwarn << "Joint entity [" << _entity
                  << "] marked as new, but it's already on the map."
                  << std::endl;
          return true;
        }

        // Check if the link entities exist in the physics engine
        auto parentLinkPhys =
            this->entityLinkMap.Get(_jointInfo->Data().parentLink);
        if (!parentLinkPhys)
        {
          ignwarn << "DetachableJoint's parent link entity ["
                  << _jointInfo->Data().parentLink << "] not found in link map."
                  << std::endl;
          return true;
        }

        auto childLinkEntity = _jointInfo->Data().childLink;

        // Get child link
        auto childLinkPhys = this->entityLinkMap.Get(childLinkEntity);
        if (!childLinkPhys)
        {
          ignwarn << "Failed to find joint's child link [" << childLinkEntity
                  << "]." << std::endl;
          return true;
        }

        auto childLinkDetachableJointFeature =
            this->entityLinkMap.EntityCast<DetachableJointFeatureList>(
                childLinkEntity);
        if (!childLinkDetachableJointFeature)
        {
          static bool informed{false};
          if (!informed)
          {
            igndbg << "Attempting to create a detachable joint, but the physics"
                   << " engine doesn't support feature "
                   << "[AttachFixedJointFeature]. Detachable joints will be "
                   << "ignored." << std::endl;
            informed = true;
          }

          // Break Each call since no DetachableJoints can be processed
          return false;
        }

        const auto poseParent =
            parentLinkPhys->FrameDataRelativeToWorld().pose;
        const auto poseChild =
            childLinkDetachableJointFeature->FrameDataRelativeToWorld().pose;

        // Pose of child relative to parent
        auto poseParentChild = poseParent.inverse() * poseChild;
        auto jointPtrPhys =
            childLinkDetachableJointFeature->AttachFixedJoint(parentLinkPhys);
        if (jointPtrPhys.Valid())
        {
          // We let the joint be at the origin of the child link.
          jointPtrPhys->SetTransformFromParent(poseParentChild);

          igndbg << "Creating detachable joint [" << _entity << "]"
                 << std::endl;
          this->entityJointMap.AddEntity(_entity, jointPtrPhys);
          this->topLevelModelMap.insert(std::make_pair(_entity,
              topLevelModel(_entity, _ecm)));
        }
        else
        {
          ignwarn << "DetachableJoint could not be created." << std::endl;
        }
        return true;
      });
}

//////////////////////////////////////////////////
void PhysicsPrivate::RemovePhysicsEntities(const EntityComponentManager &_ecm)
{
  // Assume the world will not be erased
  // Only removing models is supported by ign-physics right now so we only
  // remove links, joints and collisions if they are children of the removed
  // model.
  // We assume the links, joints and collisions will be removed from the
  // physics engine when the containing model gets removed so, here, we only
  // remove the entities from the gazebo entity->physics entity map.
  _ecm.EachRemoved<components::Model>(
      [&](const Entity &_entity, const components::Model *
          /* _model */) -> bool
      {
        // Remove model if found
        if (auto modelPtrPhys = this->entityModelMap.Get(_entity))
        {
          // Remove child links, collisions and joints first
          for (const auto &childLink :
               _ecm.ChildrenByComponents(_entity, components::Link()))
          {
            for (const auto &childCollision :
                 _ecm.ChildrenByComponents(childLink, components::Collision()))
            {
              this->entityCollisionMap.Remove(childCollision);
              this->topLevelModelMap.erase(childCollision);
            }
            this->entityLinkMap.Remove(childLink);
            this->topLevelModelMap.erase(childLink);
            this->staticEntities.erase(childLink);
            this->linkWorldPoses.erase(childLink);
            this->canonicalLinkModelTracker.RemoveLink(childLink);
          }

          for (const auto &childJoint :
               _ecm.ChildrenByComponents(_entity, components::Joint()))
          {
            this->entityJointMap.Remove(childJoint);
            this->topLevelModelMap.erase(childJoint);
          }

          this->entityFreeGroupMap.Remove(_entity);
          // Remove the model from the physics engine
          modelPtrPhys->Remove();
          this->entityModelMap.Remove(_entity);
          this->topLevelModelMap.erase(_entity);
          this->staticEntities.erase(_entity);
          this->modelWorldPoses.erase(_entity);
        }
        return true;
      });

  _ecm.EachRemoved<components::DetachableJoint>(
      [&](const Entity &_entity, const components::DetachableJoint *) -> bool
      {
        if (!this->entityJointMap.HasEntity(_entity))
        {
          ignwarn << "Failed to find joint [" << _entity
                  << "]." << std::endl;
          return true;
        }

        auto castEntity =
            this->entityJointMap.EntityCast<DetachableJointFeatureList>(
                _entity);
        if (!castEntity)
        {
          static bool informed{false};
          if (!informed)
          {
            igndbg << "Attempting to detach a joint, but the physics "
                   << "engine doesn't support feature "
                   << "[DetachJointFeature]. Joint won't be detached."
                   << std::endl;
            informed = true;
          }

          // Break Each call since no DetachableJoints can be processed
          return false;
        }

        igndbg << "Detaching joint [" << _entity << "]" << std::endl;
        castEntity->Detach();
        return true;
      });
}

//////////////////////////////////////////////////
void PhysicsPrivate::UpdatePhysics(EntityComponentManager &_ecm)
{
  IGN_PROFILE("PhysicsPrivate::UpdatePhysics");
  // Battery state
  _ecm.Each<components::BatterySoC>(
      [&](const Entity & _entity, const components::BatterySoC *_bat)
      {
        if (_bat->Data() <= 0)
          entityOffMap[_ecm.ParentEntity(_entity)] = true;
        else
          entityOffMap[_ecm.ParentEntity(_entity)] = false;
        return true;
      });

  // Handle joint state
  _ecm.Each<components::Joint, components::Name>(
      [&](const Entity &_entity, const components::Joint *,
          const components::Name *_name)
      {
        auto jointPhys = this->entityJointMap.Get(_entity);
        if (nullptr == jointPhys)
          return true;

        // Model is out of battery
        if (this->entityOffMap[_ecm.ParentEntity(_entity)])
        {
          std::size_t nDofs = jointPhys->GetDegreesOfFreedom();
          for (std::size_t i = 0; i < nDofs; ++i)
          {
            jointPhys->SetForce(i, 0);
          }
          return true;
        }

        auto posReset = _ecm.Component<components::JointPositionReset>(
            _entity);
        auto velReset = _ecm.Component<components::JointVelocityReset>(
            _entity);

        // Reset the velocity
        if (velReset)
        {
          auto& jointVelocity = velReset->Data();

          if (jointVelocity.size() != jointPhys->GetDegreesOfFreedom())
          {
            ignwarn << "There is a mismatch in the degrees of freedom "
                    << "between Joint [" << _name->Data() << "(Entity="
                    << _entity << ")] and its JointVelocityReset "
                    << "component. The joint has "
                    << jointPhys->GetDegreesOfFreedom()
                    << " while the component has "
                    << jointVelocity.size() << ".\n";
            }

            std::size_t nDofs = std::min(
                jointVelocity.size(), jointPhys->GetDegreesOfFreedom());

            for (std::size_t i = 0; i < nDofs; ++i)
            {
              jointPhys->SetVelocity(i, jointVelocity[i]);
            }
        }

        // Reset the position
        if (posReset)
        {
          auto &jointPosition = posReset->Data();

          if (jointPosition.size() != jointPhys->GetDegreesOfFreedom())
          {
            ignwarn << "There is a mismatch in the degrees of freedom "
                    << "between Joint [" << _name->Data() << "(Entity="
                    << _entity << ")] and its JointPositionyReset "
                    << "component. The joint has "
                    << jointPhys->GetDegreesOfFreedom()
                    << " while the component has "
                    << jointPosition.size() << ".\n";
            }
            std::size_t nDofs = std::min(
                jointPosition.size(), jointPhys->GetDegreesOfFreedom());
            for (std::size_t i = 0; i < nDofs; ++i)
            {
              jointPhys->SetPosition(i, jointPosition[i]);
            }
        }

        auto force = _ecm.Component<components::JointForceCmd>(_entity);
        auto velCmd = _ecm.Component<components::JointVelocityCmd>(_entity);

        if (force)
        {
          if (force->Data().size() != jointPhys->GetDegreesOfFreedom())
          {
            ignwarn << "There is a mismatch in the degrees of freedom between "
                    << "Joint [" << _name->Data() << "(Entity=" << _entity
                    << ")] and its JointForceCmd component. The joint has "
                    << jointPhys->GetDegreesOfFreedom() << " while the "
                    << " component has " << force->Data().size() << ".\n";
          }
          std::size_t nDofs = std::min(force->Data().size(),
                                       jointPhys->GetDegreesOfFreedom());
          for (std::size_t i = 0; i < nDofs; ++i)
          {
            jointPhys->SetForce(i, force->Data()[i]);
          }
        }
        // Only set joint velocity if joint force is not set.
        // If both the cmd and reset components are found, cmd is ignored.
        else if (velCmd)
        {
          auto velocityCmd = velCmd->Data();

          if (velReset)
          {
            ignwarn << "Found both JointVelocityReset and "
                    << "JointVelocityCmd components for Joint ["
                    << _name->Data() << "(Entity=" << _entity
                    << "]). Ignoring JointVelocityCmd component."
                    << std::endl;
            return true;
          }

          if (velocityCmd.size() != jointPhys->GetDegreesOfFreedom())
          {
            ignwarn << "There is a mismatch in the degrees of freedom"
                    << " between Joint [" << _name->Data()
                    << "(Entity=" << _entity<< ")] and its "
                    << "JointVelocityCmd component. The joint has "
                    << jointPhys->GetDegreesOfFreedom()
                    << " while the component has "
                    << velocityCmd.size() << ".\n";
          }

          auto jointVelFeature =
              this->entityJointMap.EntityCast<JointVelocityCommandFeatureList>(
                  _entity);
          if (!jointVelFeature)
          {
            return true;
          }

          std::size_t nDofs = std::min(
            velocityCmd.size(),
            jointPhys->GetDegreesOfFreedom());

          for (std::size_t i = 0; i < nDofs; ++i)
          {
            jointVelFeature->SetVelocityCommand(i, velocityCmd[i]);
          }
        }

        return true;
      });

  // Link wrenches
  _ecm.Each<components::ExternalWorldWrenchCmd>(
      [&](const Entity &_entity,
          const components::ExternalWorldWrenchCmd *_wrenchComp)
      {
        if (!this->entityLinkMap.HasEntity(_entity))
        {
          ignwarn << "Failed to find link [" << _entity
                  << "]." << std::endl;
          return true;
        }

        auto linkForceFeature =
            this->entityLinkMap.EntityCast<LinkForceFeatureList>(_entity);
        if (!linkForceFeature)
        {
          static bool informed{false};
          if (!informed)
          {
            igndbg << "Attempting to apply a wrench, but the physics "
                   << "engine doesn't support feature "
                   << "[AddLinkExternalForceTorque]. Wrench will be ignored."
                   << std::endl;
            informed = true;
          }

          // Break Each call since no ExternalWorldWrenchCmd's can be processed
          return false;
        }

        math::Vector3 force = msgs::Convert(_wrenchComp->Data().force());
        math::Vector3 torque = msgs::Convert(_wrenchComp->Data().torque());
        linkForceFeature->AddExternalForce(math::eigen3::convert(force));
        linkForceFeature->AddExternalTorque(math::eigen3::convert(torque));

        return true;
      });

  // Update model pose
  auto olderWorldPoseCmdsToRemove = std::move(this->worldPoseCmdsToRemove);
  this->worldPoseCmdsToRemove.clear();

  _ecm.Each<components::Model, components::WorldPoseCmd>(
      [&](const Entity &_entity, const components::Model *,
          const components::WorldPoseCmd *_poseCmd)
      {
        this->worldPoseCmdsToRemove.insert(_entity);

        auto modelPtrPhys = this->entityModelMap.Get(_entity);
        if (nullptr == modelPtrPhys)
          return true;

        // world pose cmd currently not supported for nested models
        if (_entity != this->topLevelModelMap[_entity])
        {
          ignerr << "Unable to set world pose for nested models."
                 << std::endl;
          return true;
        }

        // TODO(addisu) Store the free group instead of searching for it at
        // every iteration
        auto freeGroup = modelPtrPhys->FindFreeGroup();
        if (!freeGroup)
          return true;

        // Get root link offset
        const auto linkEntity =
            this->entityLinkMap.Get(freeGroup->RootLink());
        if (linkEntity == kNullEntity)
          return true;

        // set world pose of root link in freegroup
        // root link might be in a nested model so use RelativePose to get
        // its pose relative to this model
        math::Pose3d linkPose =
            this->RelativePose(_entity, linkEntity, _ecm);

        freeGroup->SetWorldPose(math::eigen3::convert(_poseCmd->Data() *
                                linkPose));

        // Process pose commands for static models here, as one-time changes
        if (this->staticEntities.find(_entity) != this->staticEntities.end())
        {
          auto worldPoseComp = _ecm.Component<components::Pose>(_entity);
          if (worldPoseComp)
          {
            auto state = worldPoseComp->SetData(_poseCmd->Data(),
                this->pose3Eql) ?
                ComponentState::OneTimeChange :
                ComponentState::NoChange;
            _ecm.SetChanged(_entity, components::Pose::typeId, state);
          }
        }

        return true;
      });

  // Remove world commands from previous iteration. We let them rotate one
  // iteration so other systems have a chance to react to them too.
  for (const Entity &entity : olderWorldPoseCmdsToRemove)
  {
    _ecm.RemoveComponent<components::WorldPoseCmd>(entity);
  }

  // Slip compliance on Collisions
  _ecm.Each<components::SlipComplianceCmd>(
      [&](const Entity &_entity,
          const components::SlipComplianceCmd *_slipCmdComp)
      {
        if (!this->entityCollisionMap.HasEntity(_entity))
        {
          ignwarn << "Failed to find shape [" << _entity << "]." << std::endl;
          return true;
        }

        auto slipComplianceShape =
            this->entityCollisionMap
                .EntityCast<FrictionPyramidSlipComplianceFeatureList>(_entity);

        if (!slipComplianceShape)
        {
          ignwarn << "Can't process Wheel Slip component, physics engine "
                  << "missing SetShapeFrictionPyramidSlipCompliance"
                  << std::endl;

          // Break Each call since no SlipCompliances can be processed
          return false;
        }

        if (_slipCmdComp->Data().size() == 2)
        {
          slipComplianceShape->SetPrimarySlipCompliance(
              _slipCmdComp->Data()[0]);
          slipComplianceShape->SetSecondarySlipCompliance(
              _slipCmdComp->Data()[1]);
        }

        return true;
      });

  // Update model angular velocity
  _ecm.Each<components::Model, components::AngularVelocityCmd>(
      [&](const Entity &_entity, const components::Model *,
          const components::AngularVelocityCmd *_angularVelocityCmd)
      {
        auto modelPtrPhys = this->entityModelMap.Get(_entity);
        if (nullptr == modelPtrPhys)
          return true;

        // angular vel cmd currently not supported for nested models
        if (_entity != this->topLevelModelMap[_entity])
        {
          ignerr << "Unable to set angular velocity for nested models."
                 << std::endl;
          return true;
        }

        auto freeGroup = modelPtrPhys->FindFreeGroup();
        if (!freeGroup)
          return true;
        this->entityFreeGroupMap.AddEntity(_entity, freeGroup);

        const components::Pose *poseComp =
            _ecm.Component<components::Pose>(_entity);
        math::Vector3d worldAngularVel = poseComp->Data().Rot() *
            _angularVelocityCmd->Data();

        auto worldAngularVelFeature =
            this->entityFreeGroupMap
                .EntityCast<WorldVelocityCommandFeatureList>(_entity);
        if (!worldAngularVelFeature)
        {
          static bool informed{false};
          if (!informed)
          {
            igndbg << "Attempting to set model angular velocity, but the "
                   << "physics engine doesn't support velocity commands. "
                   << "Velocity won't be set."
                   << std::endl;
            informed = true;
          }
          return true;
        }

        worldAngularVelFeature->SetWorldAngularVelocity(
            math::eigen3::convert(worldAngularVel));

        return true;
      });

  // Update model linear velocity
  _ecm.Each<components::Model, components::LinearVelocityCmd>(
      [&](const Entity &_entity, const components::Model *,
          const components::LinearVelocityCmd *_linearVelocityCmd)
      {
        auto modelPtrPhys = this->entityModelMap.Get(_entity);
        if (nullptr == modelPtrPhys)
          return true;

        // linear vel cmd currently not supported for nested models
        if (_entity != this->topLevelModelMap[_entity])
        {
          ignerr << "Unable to set linear velocity for nested models."
                 << std::endl;
          return true;
        }

        auto freeGroup = modelPtrPhys->FindFreeGroup();
        if (!freeGroup)
          return true;

        this->entityFreeGroupMap.AddEntity(_entity, freeGroup);

        const components::Pose *poseComp =
            _ecm.Component<components::Pose>(_entity);
        math::Vector3d worldLinearVel = poseComp->Data().Rot() *
            _linearVelocityCmd->Data();

        auto worldLinearVelFeature =
            this->entityFreeGroupMap
                .EntityCast<WorldVelocityCommandFeatureList>(_entity);
        if (!worldLinearVelFeature)
        {
          static bool informed{false};
          if (!informed)
          {
            igndbg << "Attempting to set model linear velocity, but the "
                   << "physics engine doesn't support velocity commands. "
                   << "Velocity won't be set."
                   << std::endl;
            informed = true;
          }
          return true;
        }

        worldLinearVelFeature->SetWorldLinearVelocity(
            math::eigen3::convert(worldLinearVel));

        return true;
      });

  // Update link angular velocity
  _ecm.Each<components::Link, components::AngularVelocityCmd>(
      [&](const Entity &_entity, const components::Link *,
          const components::AngularVelocityCmd *_angularVelocityCmd)
      {
        if (!this->entityLinkMap.HasEntity(_entity))
        {
          ignwarn << "Failed to find link [" << _entity
                  << "]." << std::endl;
          return true;
        }

        auto linkPtrPhys = this->entityLinkMap.Get(_entity);
        if (nullptr == linkPtrPhys)
          return true;

        auto freeGroup = linkPtrPhys->FindFreeGroup();
        if (!freeGroup)
          return true;
        this->entityFreeGroupMap.AddEntity(_entity, freeGroup);

        auto worldAngularVelFeature =
            this->entityFreeGroupMap
                .EntityCast<WorldVelocityCommandFeatureList>(_entity);

        if (!worldAngularVelFeature)
        {
          static bool informed{false};
          if (!informed)
          {
            igndbg << "Attempting to set link angular velocity, but the "
                   << "physics engine doesn't support velocity commands. "
                   << "Velocity won't be set."
                   << std::endl;
            informed = true;
          }
          return true;
        }
        // velocity in world frame = world_to_model_tf * model_to_link_tf * vel
        Entity modelEntity = topLevelModel(_entity, _ecm);
        const components::Pose *modelEntityPoseComp =
            _ecm.Component<components::Pose>(modelEntity);
        math::Pose3d modelToLinkTransform = this->RelativePose(
            modelEntity, _entity, _ecm);
        math::Vector3d worldAngularVel = modelEntityPoseComp->Data().Rot()
            * modelToLinkTransform.Rot() * _angularVelocityCmd->Data();
        worldAngularVelFeature->SetWorldAngularVelocity(
            math::eigen3::convert(worldAngularVel));

        return true;
      });

  // Update link linear velocity
  _ecm.Each<components::Link, components::LinearVelocityCmd>(
      [&](const Entity &_entity, const components::Link *,
          const components::LinearVelocityCmd *_linearVelocityCmd)
      {
        if (!this->entityLinkMap.HasEntity(_entity))
        {
          ignwarn << "Failed to find link [" << _entity
                  << "]." << std::endl;
          return true;
        }

        auto linkPtrPhys = this->entityLinkMap.Get(_entity);
        if (nullptr == linkPtrPhys)
          return true;

        auto freeGroup = linkPtrPhys->FindFreeGroup();
        if (!freeGroup)
          return true;
        this->entityFreeGroupMap.AddEntity(_entity, freeGroup);

        auto worldLinearVelFeature =
            this->entityFreeGroupMap
                .EntityCast<WorldVelocityCommandFeatureList>(_entity);
        if (!worldLinearVelFeature)
        {
          static bool informed{false};
          if (!informed)
          {
            igndbg << "Attempting to set link linear velocity, but the "
                   << "physics engine doesn't support velocity commands. "
                   << "Velocity won't be set."
                   << std::endl;
            informed = true;
          }
          return true;
        }

        // velocity in world frame = world_to_model_tf * model_to_link_tf * vel
        Entity modelEntity = topLevelModel(_entity, _ecm);
        const components::Pose *modelEntityPoseComp =
            _ecm.Component<components::Pose>(modelEntity);
        math::Pose3d modelToLinkTransform = this->RelativePose(
            modelEntity, _entity, _ecm);
        math::Vector3d worldLinearVel = modelEntityPoseComp->Data().Rot()
            * modelToLinkTransform.Rot() * _linearVelocityCmd->Data();
        worldLinearVelFeature->SetWorldLinearVelocity(
            math::eigen3::convert(worldLinearVel));

        return true;
      });


  // Populate bounding box info
  // Only compute bounding box if component exists to avoid unnecessary
  // computations
  _ecm.Each<components::Model, components::AxisAlignedBox>(
      [&](const Entity &_entity, const components::Model *,
          components::AxisAlignedBox *_bbox)
      {
        if (!this->entityModelMap.HasEntity(_entity))
        {
          ignwarn << "Failed to find model [" << _entity << "]." << std::endl;
          return true;
        }

        auto bbModel =
            this->entityModelMap.EntityCast<BoundingBoxFeatureList>(_entity);

        if (!bbModel)
        {
          static bool informed{false};
          if (!informed)
          {
            igndbg << "Attempting to get a bounding box, but the physics "
                   << "engine doesn't support feature "
                   << "[GetModelBoundingBox]. Bounding box won't be populated."
                   << std::endl;
            informed = true;
          }

          // Break Each call since no AxisAlignedBox'es can be processed
          return false;
        }

        math::AxisAlignedBox bbox =
            math::eigen3::convert(bbModel->GetAxisAlignedBoundingBox());
        auto state = _bbox->SetData(bbox, this->axisAlignedBoxEql) ?
            ComponentState::OneTimeChange :
            ComponentState::NoChange;
        _ecm.SetChanged(_entity, components::AxisAlignedBox::typeId, state);

        return true;
      });
}

//////////////////////////////////////////////////
ignition::physics::ForwardStep::Output PhysicsPrivate::Step(
    const std::chrono::steady_clock::duration &_dt)
{
  IGN_PROFILE("PhysicsPrivate::Step");
  ignition::physics::ForwardStep::Input input;
  ignition::physics::ForwardStep::State state;
  ignition::physics::ForwardStep::Output output;

  input.Get<std::chrono::steady_clock::duration>() = _dt;

  for (const auto &world : this->entityWorldMap.Map())
  {
    world.second->Step(output, state, input);
  }

  return output;
}

//////////////////////////////////////////////////
ignition::math::Pose3d PhysicsPrivate::RelativePose(const Entity &_from,
  const Entity &_to, const EntityComponentManager &_ecm) const
{
  math::Pose3d transform;

  if (_from == _to)
    return transform;

  auto currentEntity = _to;
  auto parentComp = _ecm.Component<components::ParentEntity>(_to);
  while (parentComp)
  {
    auto parentEntity = parentComp->Data();

    // get the entity pose
    auto entityPoseComp =
      _ecm.Component<components::Pose>(currentEntity);

    // update transform
    transform = entityPoseComp->Data() * transform;

    if (parentEntity == _from)
      break;

    // set current entity to parent
    currentEntity = parentEntity;

    // get entity's parent
    parentComp = _ecm.Component<components::ParentEntity>(
      parentEntity);
  }

  return transform;
}

//////////////////////////////////////////////////
std::map<Entity, physics::FrameData3d> PhysicsPrivate::ChangedLinks(
    EntityComponentManager &_ecm,
    const ignition::physics::ForwardStep::Output &_updatedLinks)
{
  IGN_PROFILE("Links Frame Data");

  std::map<Entity, physics::FrameData3d> linkFrameData;

  // Check to see if the physics engine gave a list of changed poses. If not, we
  // will iterate through all of the links via the ECM to see which ones changed
  if (_updatedLinks.Has<ignition::physics::ChangedWorldPoses>())
  {
    for (const auto &link :
        _updatedLinks.Query<ignition::physics::ChangedWorldPoses>()->entries)
    {
      // get the gazebo entity that matches the updated physics link entity
      const auto linkPhys = this->entityLinkMap.GetPhysicsEntityPtr(link.body);
      if (nullptr == linkPhys)
      {
        ignerr << "Internal error: a physics entity ptr with an ID of ["
          << link.body << "] does not exist." << std::endl;
        continue;
      }
      auto entity = this->entityLinkMap.Get(linkPhys);
      if (entity == kNullEntity)
      {
        ignerr << "Internal error: no gazebo entity matches the physics entity "
          << "with ID [" << link.body << "]." << std::endl;
        continue;
      }

      auto frameData = linkPhys->FrameDataRelativeToWorld();
      linkFrameData[entity] = frameData;
    }
  }
  else
  {
    _ecm.Each<components::Link>(
      [&](const Entity &_entity, components::Link *) -> bool
      {
        if (this->staticEntities.find(_entity) != this->staticEntities.end())
          return true;

        auto linkPhys = this->entityLinkMap.Get(_entity);
        if (nullptr == linkPhys)
        {
          ignerr << "Internal error: link [" << _entity
                 << "] not in entity map" << std::endl;
          return true;
        }

        auto frameData = linkPhys->FrameDataRelativeToWorld();

        // update the link pose if this is the first update,
        // or if the link pose has changed since the last update
        // (if the link pose hasn't changed, there's no need for a pose update)
        const auto worldPoseMath3d = ignition::math::eigen3::convert(
            frameData.pose);
        if ((this->linkWorldPoses.find(_entity) == this->linkWorldPoses.end())
            || !this->pose3Eql(this->linkWorldPoses[_entity], worldPoseMath3d))
        {
          // cache the updated link pose to check if the link pose has changed
          // during the next iteration
          this->linkWorldPoses[_entity] = worldPoseMath3d;

          linkFrameData[_entity] = frameData;
        }

        return true;
      });
  }

  return linkFrameData;
}

//////////////////////////////////////////////////
void PhysicsPrivate::UpdateSim(EntityComponentManager &_ecm,
    const std::map<Entity, physics::FrameData3d> &_linkFrameData)
{
  IGN_PROFILE("PhysicsPrivate::UpdateSim");

  // Populate world components with default values
  _ecm.EachNew<components::World>(
      [&](const Entity &_entity,
        const components::World *)->bool
      {
        // If not provided by ECM, create component with values from physics if
        // those features are available
        auto collisionDetectorComp =
            _ecm.Component<components::PhysicsCollisionDetector>(_entity);
        if (!collisionDetectorComp)
        {
          auto collisionDetectorFeature =
              this->entityWorldMap.EntityCast<CollisionDetectorFeatureList>(
              _entity);
          if (collisionDetectorFeature)
          {
            _ecm.CreateComponent(_entity, components::PhysicsCollisionDetector(
                collisionDetectorFeature->GetCollisionDetector()));
          }
        }

        auto solverComp = _ecm.Component<components::PhysicsSolver>(_entity);
        if (!solverComp)
        {
          auto solverFeature =
              this->entityWorldMap.EntityCast<SolverFeatureList>(_entity);
          if (solverFeature)
          {
            _ecm.CreateComponent(_entity,
                components::PhysicsSolver(solverFeature->GetSolver()));
          }
        }

        return true;
      });

  IGN_PROFILE_BEGIN("Models");

  // make sure we have an up-to-date mapping of canonical links to their models
  this->canonicalLinkModelTracker.AddNewModels(_ecm);

  for (const auto &[linkEntity, frameData] : _linkFrameData)
  {
    // get a topological ordering of the models that have linkEntity as the
    // model's canonical link. If linkEntity isn't a canonical link for any
    // models, canonicalLinkModels will be empty
    auto canonicalLinkModels =
      this->canonicalLinkModelTracker.CanonicalLinkModels(linkEntity);

    // Update poses for all of the models that have this changed canonical link
    // (linkEntity). Since we have the models in topological order and
    // _linkFrameData stores links in topological order thanks to the ordering
    // of std::map (entity IDs are created in ascending order), this should
    // properly handle pose updates for nested models
    for (auto &model : canonicalLinkModels)
    {
      std::optional<math::Pose3d> parentWorldPose;

      // If this model is nested, the pose of the parent model has already
      // been updated since we iterate through the modified links in
      // topological order. We expect to find the updated pose in
      // this->modelWorldPoses. If not found, this must not be nested, so this
      // model's pose component would reflect it's absolute pose.
      auto parentModelPoseIt =
        this->modelWorldPoses.find(
            _ecm.Component<components::ParentEntity>(model)->Data());
      if (parentModelPoseIt != this->modelWorldPoses.end())
      {
        parentWorldPose = parentModelPoseIt->second;
      }

      // Given the following frame names:
      // W: World/inertial frame
      // P: Parent frame (this could be a parent model or the World frame)
      // M: This model's frame
      // L: The frame of this model's canonical link
      //
      // And the following quantities:
      // (See http://sdformat.org/tutorials?tut=specify_pose for pose
      // convention)
      // parentWorldPose (X_WP): Pose of the parent frame w.r.t the world
      // linkPoseFromModel (X_ML): Pose of the canonical link frame w.r.t the
      // model frame
      // linkWorldPose (X_WL): Pose of the canonical link w.r.t the world
      // modelWorldPose (X_WM): Pose of this model w.r.t the world
      //
      // The Pose component of this model entity stores the pose of M w.r.t P
      // (X_PM) and is calculated as
      //   X_PM = (X_WP)^-1 * X_WM
      //
      // And X_WM is calculated from X_WL, which is obtained from physics as:
      //   X_WM = X_WL * (X_ML)^-1
      auto linkPoseFromModel = this->RelativePose(model, linkEntity, _ecm);
      const auto &linkWorldPose = frameData.pose;
      const auto &modelWorldPose =
          math::eigen3::convert(linkWorldPose) * linkPoseFromModel.Inverse();

      this->modelWorldPoses[model] = modelWorldPose;

      // update model's pose
      auto modelPose = _ecm.Component<components::Pose>(model);
      if (parentWorldPose)
      {
        *modelPose =
            components::Pose(parentWorldPose->Inverse() * modelWorldPose);
      }
      else
      {
        // This is a non-nested model and parentWorldPose would be identity
        // because it would be the pose of the parent (world) w.r.t the world.
        *modelPose = components::Pose(modelWorldPose);
      }

      _ecm.SetChanged(model, components::Pose::typeId,
                      ComponentState::PeriodicChange);
    }
  }
  IGN_PROFILE_END();

  // Link poses, velocities...
  IGN_PROFILE_BEGIN("Links");
  for (const auto &[entity, frameData] : _linkFrameData)
  {
    IGN_PROFILE_BEGIN("Local pose");
    auto canonicalLink =
        _ecm.Component<components::CanonicalLink>(entity);

    const auto &worldPose = frameData.pose;
    const auto parentEntity = _ecm.ParentEntity(entity);

    if (!canonicalLink)
    {
      // Compute the relative pose of this link from the parent model
      auto parentModelPoseIt = this->modelWorldPoses.find(parentEntity);
      if (parentModelPoseIt == this->modelWorldPoses.end())
      {
        ignerr << "Internal error: parent model [" << parentEntity
              << "] does not have a world pose available" << std::endl;
        continue;
      }
      const math::Pose3d &parentWorldPose = parentModelPoseIt->second;

      // Unlike canonical links, pose of regular links can move relative.
      // to the parent. Same for links inside nested models.
      auto pose = _ecm.Component<components::Pose>(entity);
      *pose = components::Pose(parentWorldPose.Inverse() *
                                math::eigen3::convert(worldPose));
      _ecm.SetChanged(entity, components::Pose::typeId,
          ComponentState::PeriodicChange);
    }
    IGN_PROFILE_END();

    // Populate world poses, velocities and accelerations of the link. For
    // now these components are updated only if another system has created
    // the corresponding component on the entity.
    auto worldPoseComp = _ecm.Component<components::WorldPose>(entity);
    if (worldPoseComp)
    {
      auto state =
          worldPoseComp->SetData(math::eigen3::convert(frameData.pose),
          this->pose3Eql) ?
          ComponentState::PeriodicChange :
          ComponentState::NoChange;
      _ecm.SetChanged(entity, components::WorldPose::typeId, state);
    }

    // Velocity in world coordinates
    auto worldLinVelComp =
        _ecm.Component<components::WorldLinearVelocity>(entity);
    if (worldLinVelComp)
    {
      auto state = worldLinVelComp->SetData(
            math::eigen3::convert(frameData.linearVelocity),
            this->vec3Eql) ?
            ComponentState::PeriodicChange :
            ComponentState::NoChange;
      _ecm.SetChanged(entity,
          components::WorldLinearVelocity::typeId, state);
    }

    // Angular velocity in world frame coordinates
    auto worldAngVelComp =
        _ecm.Component<components::WorldAngularVelocity>(entity);
    if (worldAngVelComp)
    {
      auto state = worldAngVelComp->SetData(
          math::eigen3::convert(frameData.angularVelocity),
          this->vec3Eql) ?
          ComponentState::PeriodicChange :
          ComponentState::NoChange;
      _ecm.SetChanged(entity,
          components::WorldAngularVelocity::typeId, state);
    }

    // Acceleration in world frame coordinates
    auto worldLinAccelComp =
        _ecm.Component<components::WorldLinearAcceleration>(entity);
    if (worldLinAccelComp)
    {
      auto state = worldLinAccelComp->SetData(
          math::eigen3::convert(frameData.linearAcceleration),
          this->vec3Eql) ?
          ComponentState::PeriodicChange :
          ComponentState::NoChange;
      _ecm.SetChanged(entity,
          components::WorldLinearAcceleration::typeId, state);
    }

    // Angular acceleration in world frame coordinates
    auto worldAngAccelComp =
        _ecm.Component<components::WorldAngularAcceleration>(entity);

    if (worldAngAccelComp)
    {
      auto state = worldAngAccelComp->SetData(
          math::eigen3::convert(frameData.angularAcceleration),
          this->vec3Eql) ?
          ComponentState::PeriodicChange :
          ComponentState::NoChange;
      _ecm.SetChanged(entity,
          components::WorldAngularAcceleration::typeId, state);
    }

    const Eigen::Matrix3d R_bs = worldPose.linear().transpose(); // NOLINT

    // Velocity in body-fixed frame coordinates
    auto bodyLinVelComp =
        _ecm.Component<components::LinearVelocity>(entity);
    if (bodyLinVelComp)
    {
      Eigen::Vector3d bodyLinVel = R_bs * frameData.linearVelocity;
      auto state =
          bodyLinVelComp->SetData(math::eigen3::convert(bodyLinVel),
          this->vec3Eql) ?
          ComponentState::PeriodicChange :
          ComponentState::NoChange;
      _ecm.SetChanged(entity, components::LinearVelocity::typeId, state);
    }

    // Angular velocity in body-fixed frame coordinates
    auto bodyAngVelComp =
        _ecm.Component<components::AngularVelocity>(entity);
    if (bodyAngVelComp)
    {
      Eigen::Vector3d bodyAngVel = R_bs * frameData.angularVelocity;
      auto state =
          bodyAngVelComp->SetData(math::eigen3::convert(bodyAngVel),
          this->vec3Eql) ?
          ComponentState::PeriodicChange :
          ComponentState::NoChange;
      _ecm.SetChanged(entity, components::AngularVelocity::typeId,
          state);
    }

    // Acceleration in body-fixed frame coordinates
    auto bodyLinAccelComp =
        _ecm.Component<components::LinearAcceleration>(entity);
    if (bodyLinAccelComp)
    {
      Eigen::Vector3d bodyLinAccel = R_bs * frameData.linearAcceleration;
      auto state =
          bodyLinAccelComp->SetData(math::eigen3::convert(bodyLinAccel),
          this->vec3Eql)?
          ComponentState::PeriodicChange :
          ComponentState::NoChange;
      _ecm.SetChanged(entity, components::LinearAcceleration::typeId,
          state);
    }

    // Angular acceleration in world frame coordinates
    auto bodyAngAccelComp =
        _ecm.Component<components::AngularAcceleration>(entity);
    if (bodyAngAccelComp)
    {
      Eigen::Vector3d bodyAngAccel = R_bs * frameData.angularAcceleration;
      auto state =
          bodyAngAccelComp->SetData(math::eigen3::convert(bodyAngAccel),
          this->vec3Eql) ?
          ComponentState::PeriodicChange :
          ComponentState::NoChange;
      _ecm.SetChanged(entity, components::AngularAcceleration::typeId,
          state);
    }
  }
  IGN_PROFILE_END();

  // pose/velocity/acceleration of non-link entities such as sensors /
  // collisions. These get updated only if another system has created a
  // components::WorldPose component for the entity.
  // Populated components:
  // * WorldPose
  // * WorldLinearVelocity
  // * AngularVelocity
  // * LinearAcceleration

  IGN_PROFILE_BEGIN("Sensors / collisions");
  // world pose
  _ecm.Each<components::Pose, components::WorldPose,
            components::ParentEntity>(
      [&](const Entity &,
          const components::Pose *_pose, components::WorldPose *_worldPose,
          const components::ParentEntity *_parent)->bool
      {
        // check if parent entity is a link, e.g. entity is sensor / collision
        if (auto linkPhys = this->entityLinkMap.Get(_parent->Data()))
        {
          const auto entityFrameData =
              this->LinkFrameDataAtOffset(linkPhys, _pose->Data());

          *_worldPose = components::WorldPose(
              math::eigen3::convert(entityFrameData.pose));
        }

        return true;
      });

  // world linear velocity
  _ecm.Each<components::Pose, components::WorldLinearVelocity,
            components::ParentEntity>(
      [&](const Entity &,
          const components::Pose *_pose,
          components::WorldLinearVelocity *_worldLinearVel,
          const components::ParentEntity *_parent)->bool
      {
        // check if parent entity is a link, e.g. entity is sensor / collision
        if (auto linkPhys = this->entityLinkMap.Get(_parent->Data()))
        {
          const auto entityFrameData =
              this->LinkFrameDataAtOffset(linkPhys, _pose->Data());

          // set entity world linear velocity
          *_worldLinearVel = components::WorldLinearVelocity(
              math::eigen3::convert(entityFrameData.linearVelocity));
        }

        return true;
      });

  // body angular velocity
  _ecm.Each<components::Pose, components::AngularVelocity,
            components::ParentEntity>(
      [&](const Entity &,
          const components::Pose *_pose,
          components::AngularVelocity *_angularVel,
          const components::ParentEntity *_parent)->bool
      {
        // check if parent entity is a link, e.g. entity is sensor / collision
        if (auto linkPhys = this->entityLinkMap.Get(_parent->Data()))
        {
          const auto entityFrameData =
              this->LinkFrameDataAtOffset(linkPhys, _pose->Data());

          auto entityWorldPose = math::eigen3::convert(entityFrameData.pose);
          ignition::math::Vector3d entityWorldAngularVel =
              math::eigen3::convert(entityFrameData.angularVelocity);

          auto entityBodyAngularVel =
              entityWorldPose.Rot().RotateVectorReverse(entityWorldAngularVel);
          *_angularVel = components::AngularVelocity(entityBodyAngularVel);
        }

        return true;
      });

  // body linear acceleration
  _ecm.Each<components::Pose, components::LinearAcceleration,
            components::ParentEntity>(
      [&](const Entity &,
          const components::Pose *_pose,
          components::LinearAcceleration *_linearAcc,
          const components::ParentEntity *_parent)->bool
      {
        if (auto linkPhys = this->entityLinkMap.Get(_parent->Data()))
        {
          const auto entityFrameData =
              this->LinkFrameDataAtOffset(linkPhys, _pose->Data());

          auto entityWorldPose = math::eigen3::convert(entityFrameData.pose);
          ignition::math::Vector3d entityWorldLinearAcc =
              math::eigen3::convert(entityFrameData.linearAcceleration);

          auto entityBodyLinearAcc =
              entityWorldPose.Rot().RotateVectorReverse(entityWorldLinearAcc);
          *_linearAcc = components::LinearAcceleration(entityBodyLinearAcc);
        }

        return true;
      });
  IGN_PROFILE_END();

  // Clear reset components
  IGN_PROFILE_BEGIN("Clear / reset components");
  std::vector<Entity> entitiesPositionReset;
  _ecm.Each<components::JointPositionReset>(
      [&](const Entity &_entity, components::JointPositionReset *) -> bool
      {
        entitiesPositionReset.push_back(_entity);
        return true;
      });

  for (const auto entity : entitiesPositionReset)
  {
    _ecm.RemoveComponent<components::JointPositionReset>(entity);
  }

  std::vector<Entity> entitiesVelocityReset;
  _ecm.Each<components::JointVelocityReset>(
      [&](const Entity &_entity, components::JointVelocityReset *) -> bool
      {
        entitiesVelocityReset.push_back(_entity);
        return true;
      });

  for (const auto entity : entitiesVelocityReset)
  {
    _ecm.RemoveComponent<components::JointVelocityReset>(entity);
  }

  // Clear pending commands
  _ecm.Each<components::JointForceCmd>(
      [&](const Entity &, components::JointForceCmd *_force) -> bool
      {
        std::fill(_force->Data().begin(), _force->Data().end(), 0.0);
        return true;
      });

  _ecm.Each<components::ExternalWorldWrenchCmd >(
      [&](const Entity &, components::ExternalWorldWrenchCmd *_wrench) -> bool
      {
        _wrench->Data().Clear();
        return true;
      });

  _ecm.Each<components::JointVelocityCmd>(
      [&](const Entity &, components::JointVelocityCmd *_vel) -> bool
      {
        std::fill(_vel->Data().begin(), _vel->Data().end(), 0.0);
        return true;
      });

  _ecm.Each<components::SlipComplianceCmd>(
      [&](const Entity &, components::SlipComplianceCmd *_slip) -> bool
      {
        std::fill(_slip->Data().begin(), _slip->Data().end(), 0.0);
        return true;
      });
  IGN_PROFILE_END();

  _ecm.Each<components::AngularVelocityCmd>(
      [&](const Entity &, components::AngularVelocityCmd *_vel) -> bool
      {
        _vel->Data() = math::Vector3d::Zero;
        return true;
      });

  _ecm.Each<components::LinearVelocityCmd>(
      [&](const Entity &, components::LinearVelocityCmd *_vel) -> bool
      {
        _vel->Data() = math::Vector3d::Zero;
        return true;
      });

  // Update joint positions
  IGN_PROFILE_BEGIN("Joints");
  _ecm.Each<components::Joint, components::JointPosition>(
      [&](const Entity &_entity, components::Joint *,
          components::JointPosition *_jointPos) -> bool
      {
        if (auto jointPhys = this->entityJointMap.Get(_entity))
        {
          _jointPos->Data().resize(jointPhys->GetDegreesOfFreedom());
          for (std::size_t i = 0; i < jointPhys->GetDegreesOfFreedom();
               ++i)
          {
            _jointPos->Data()[i] = jointPhys->GetPosition(i);
          }
          _ecm.SetChanged(_entity, components::JointPosition::typeId,
              ComponentState::PeriodicChange);
        }
        return true;
      });

  // Update joint Velocities
  _ecm.Each<components::Joint, components::JointVelocity>(
      [&](const Entity &_entity, components::Joint *,
          components::JointVelocity *_jointVel) -> bool
      {
        if (auto jointPhys = this->entityJointMap.Get(_entity))
        {
          _jointVel->Data().resize(jointPhys->GetDegreesOfFreedom());
          for (std::size_t i = 0; i < jointPhys->GetDegreesOfFreedom();
               ++i)
          {
            _jointVel->Data()[i] = jointPhys->GetVelocity(i);
          }
        }
        return true;
      });
  IGN_PROFILE_END();

  // TODO(louise) Skip this if there are no collision features
  this->UpdateCollisions(_ecm);
}

//////////////////////////////////////////////////
void PhysicsPrivate::UpdateCollisions(EntityComponentManager &_ecm)
{
  IGN_PROFILE("PhysicsPrivate::UpdateCollisions");
  // Quit early if the ContactData component hasn't been created. This means
  // there are no systems that need contact information
  if (!_ecm.HasComponentType(components::ContactSensorData::typeId))
    return;

  // TODO(addisu) If systems are assumed to only have one world, we should
  // capture the world Entity in a Configure call
  Entity worldEntity = _ecm.EntityByComponents(components::World());

  if (worldEntity == kNullEntity)
  {
    ignerr << "Missing world entity.\n";
    return;
  }

  if (!this->entityWorldMap.HasEntity(worldEntity))
  {
    ignwarn << "Failed to find world [" << worldEntity << "]." << std::endl;
    return;
  }

  auto worldCollisionFeature =
      this->entityWorldMap.EntityCast<ContactFeatureList>(worldEntity);
  if (!worldCollisionFeature)
  {
    static bool informed{false};
    if (!informed)
    {
      igndbg << "Attempting process contacts, but the physics "
             << "engine doesn't support contact features. "
             << "Contacts won't be computed."
             << std::endl;
      informed = true;
    }
    return;
  }

  // Each contact object we get from ign-physics contains the EntityPtrs of the
  // two colliding entities and other data about the contact such as the
  // position. This map groups contacts so that it is easy to query all the
  // contacts of one entity.
  using EntityContactMap = std::unordered_map<Entity,
      std::deque<const WorldShapeType::ContactPoint *>>;

  // This data structure is essentially a mapping between a pair of entities and
  // a list of pointers to their contact object. We use a map inside a map to
  // create msgs::Contact objects conveniently later on.
  std::unordered_map<Entity, EntityContactMap> entityContactMap;

  // Note that we are temporarily storing pointers to elements in this
  // ("allContacts") container. Thus, we must make sure it doesn't get destroyed
  // until the end of this function.
  auto allContacts = worldCollisionFeature->GetContactsFromLastStep();
  for (const auto &contactComposite : allContacts)
  {
    const auto &contact = contactComposite.Get<WorldShapeType::ContactPoint>();
    auto coll1Entity =
      this->entityCollisionMap.Get(ShapePtrType(contact.collision1));
    auto coll2Entity =
      this->entityCollisionMap.Get(ShapePtrType(contact.collision2));


    if (coll1Entity != kNullEntity && coll2Entity != kNullEntity)
    {
      entityContactMap[coll1Entity][coll2Entity].push_back(&contact);
      entityContactMap[coll2Entity][coll1Entity].push_back(&contact);
    }
  }

  // Go through each collision entity that has a ContactData component and
  // set the component value to the list of contacts that correspond to
  // the collision entity
  _ecm.Each<components::Collision, components::ContactSensorData>(
      [&](const Entity &_collEntity1, components::Collision *,
          components::ContactSensorData *_contacts) -> bool
      {
        if (entityContactMap.find(_collEntity1) == entityContactMap.end())
        {
          // Clear the last contact data
          *_contacts = components::ContactSensorData();
          return true;
        }

        const auto &contactMap = entityContactMap[_collEntity1];

        msgs::Contacts contactsComp;

        for (const auto &[collEntity2, contactData] : contactMap)
        {
          msgs::Contact *contactMsg = contactsComp.add_contact();
          contactMsg->mutable_collision1()->set_id(_collEntity1);
          contactMsg->mutable_collision2()->set_id(collEntity2);
          for (const auto &contact : contactData)
          {
            auto *position = contactMsg->add_position();
            position->set_x(contact->point.x());
            position->set_y(contact->point.y());
            position->set_z(contact->point.z());
          }
        }
        *_contacts = components::ContactSensorData(contactsComp);

        return true;
      });
}

physics::FrameData3d PhysicsPrivate::LinkFrameDataAtOffset(
      const LinkPtrType &_link, const math::Pose3d &_pose) const
{
  physics::FrameData3d parent;
  parent.pose = math::eigen3::convert(_pose);
  physics::RelativeFrameData3d relFrameData(_link->GetFrameID(), parent);
  return this->engine->Resolve(relFrameData, physics::FrameID::World());
}

IGNITION_ADD_PLUGIN(Physics,
                    ignition::gazebo::System,
                    Physics::ISystemConfigure,
                    Physics::ISystemUpdate)

IGNITION_ADD_PLUGIN_ALIAS(Physics, "ignition::gazebo::systems::Physics")<|MERGE_RESOLUTION|>--- conflicted
+++ resolved
@@ -402,7 +402,6 @@
             physics::mesh::AttachMeshShapeFeature>{};
 
   //////////////////////////////////////////////////
-<<<<<<< HEAD
   // Heightmap
 
   /// \brief Feature list for heightmaps.
@@ -411,7 +410,8 @@
   public: struct HeightmapFeatureList : ignition::physics::FeatureList<
             CollisionFeatureList,
             physics::heightmap::AttachHeightmapShapeFeature>{};
-=======
+
+  //////////////////////////////////////////////////
   // Collision detector
   /// \brief Feature list for setting and getting the collision detector
   public: struct CollisionDetectorFeatureList : ignition::physics::FeatureList<
@@ -422,7 +422,6 @@
   /// \brief Feature list for setting and getting the solver
   public: struct SolverFeatureList : ignition::physics::FeatureList<
             ignition::physics::Solver>{};
->>>>>>> 3e2018e5
 
   //////////////////////////////////////////////////
   // Nested Models
