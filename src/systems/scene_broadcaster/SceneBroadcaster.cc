/*
 * Copyright (C) 2018 Open Source Robotics Foundation
 *
 * Licensed under the Apache License, Version 2.0 (the "License");
 * you may not use this file except in compliance with the License.
 * You may obtain a copy of the License at
 *
 *     http://www.apache.org/licenses/LICENSE-2.0
 *
 * Unless required by applicable law or agreed to in writing, software
 * distributed under the License is distributed on an "AS IS" BASIS,
 * WITHOUT WARRANTIES OR CONDITIONS OF ANY KIND, either express or implied.
 * See the License for the specific language governing permissions and
 * limitations under the License.
 *
*/

#include "SceneBroadcaster.hh"

#include <gz/msgs/scene.pb.h>

#include <algorithm>
#include <chrono>
#include <condition_variable>
#include <map>
#include <string>
#include <unordered_set>

#include <gz/common/Profiler.hh>
#include <gz/math/graph/Graph.hh>
#include <gz/plugin/Register.hh>
#include <gz/transport/Node.hh>

#include "gz/sim/components/AirPressureSensor.hh"
#include "gz/sim/components/Altimeter.hh"
#include "gz/sim/components/Camera.hh"
#include "gz/sim/components/CastShadows.hh"
#include "gz/sim/components/ContactSensor.hh"
#include "gz/sim/components/DepthCamera.hh"
#include "gz/sim/components/Geometry.hh"
#include "gz/sim/components/GpuLidar.hh"
#include "gz/sim/components/Imu.hh"
#include "gz/sim/components/LaserRetro.hh"
#include "gz/sim/components/Lidar.hh"
#include "gz/sim/components/Light.hh"
#include "gz/sim/components/Link.hh"
#include "gz/sim/components/LogicalCamera.hh"
#include "gz/sim/components/Material.hh"
#include "gz/sim/components/Model.hh"
#include "gz/sim/components/Name.hh"
#include "gz/sim/components/ParentEntity.hh"
#include "gz/sim/components/Pose.hh"
#include "gz/sim/components/RgbdCamera.hh"
#include "gz/sim/components/Scene.hh"
#include "gz/sim/components/Sensor.hh"
#include "gz/sim/components/Static.hh"
#include "gz/sim/components/ThermalCamera.hh"
#include "gz/sim/components/Visual.hh"
#include "gz/sim/components/World.hh"
#include "gz/sim/Conversions.hh"
#include "gz/sim/EntityComponentManager.hh"

#include <sdf/Camera.hh>
#include <sdf/Imu.hh>
#include <sdf/Lidar.hh>
#include <sdf/Noise.hh>
#include <sdf/Scene.hh>
#include <sdf/Sensor.hh>

using namespace std::chrono_literals;

using namespace gz;
using namespace sim;
using namespace systems;

// Private data class.
class gz::sim::systems::SceneBroadcasterPrivate
{
  /// \brief Type alias for the graph used to represent the scene graph.
  public: using SceneGraphType = math::graph::DirectedGraph<
          std::shared_ptr<google::protobuf::Message>, bool>;

  /// \brief Setup Gazebo Transport services and publishers
  /// \param[in] _worldName Name of world.
  public: void SetupTransport(const std::string &_worldName);

  /// \brief Callback for scene info service.
  /// \param[out] _res Response containing the latest scene message.
  /// \return True if successful.
  public: bool SceneInfoService(gz::msgs::Scene &_res);

  /// \brief Callback for scene graph service.
  /// \param[out] _res Response containing the the scene graph in DOT format.
  /// \return True if successful.
  public: bool SceneGraphService(gz::msgs::StringMsg &_res);

  /// \brief Callback for state service.
  /// \param[out] _res Response containing the latest full state.
  /// \return True if successful.
  public: bool StateService(gz::msgs::SerializedStepMap &_res);

  /// \brief Callback for state service - non blocking.
  /// \param[out] _res Response containing the last available full state.
  public: void StateAsyncService(const gz::msgs::StringMsg &_req);

  /// \brief Updates the scene graph when entities are added
  /// \param[in] _manager The entity component manager
  public: void SceneGraphAddEntities(const EntityComponentManager &_manager);

  /// \brief Updates the scene graph when entities are removed
  /// \param[in] _manager The entity component manager
  public: void SceneGraphRemoveEntities(const EntityComponentManager &_manager);

  /// \brief Adds models to a msgs::Scene or msgs::Model object based on the
  /// contents of the scene graph
  /// \tparam T Either a msgs::Scene or msgs::Model
  /// \param[in] _msg Pointer to msg object to which the models will be added
  /// \param[in] _entity Parent entity in the graph
  /// \param[in] _graph Scene graph
  public: template <typename T>
          static void AddModels(T *_msg, const Entity _entity,
                                const SceneGraphType &_graph);

  /// \brief Adds lights to a msgs::Scene or msgs::Link object based on the
  /// contents of the scene graph
  /// \tparam T Either a msgs::Scene or msgs::Link
  /// \param[in] _msg Pointer to msg object to which the lights will be added
  /// \param[in] _entity Parent entity in the graph
  /// \param[in] _graph Scene graph
  public: template<typename T>
          static void AddLights(T *_msg, const Entity _entity,
                                const SceneGraphType &_graph);

  /// \brief Adds links to a msgs::Model object based on the contents of
  /// the scene graph
  /// \param[in] _msg Pointer to msg object to which the links will be added
  /// \param[in] _entity Parent entity in the graph
  /// \param[in] _graph Scene graph
  public: static void AddLinks(msgs::Model *_msg, const Entity _entity,
                               const SceneGraphType &_graph);

  /// \brief Adds visuals to a msgs::Link object based on the contents of
  /// the scene graph
  /// \param[in] _msg Pointer to msg object to which the visuals will be added
  /// \param[in] _entity Parent entity in the graph
  /// \param[in] _graph Scene graph
  public: static void AddVisuals(msgs::Link *_msg, const Entity _entity,
                                 const SceneGraphType &_graph);

  /// \brief Adds sensors to a msgs::Link object based on the contents of
  /// the scene graph
  /// \param[inout] _msg Pointer to msg object to which the sensors will be
  /// added.
  /// \param[in] _entity Parent entity in the graph
  /// \param[in] _graph Scene graph
  public: static void AddSensors(msgs::Link *_msg, const Entity _entity,
                                 const SceneGraphType &_graph);

  /// \brief Recursively remove entities from the graph
  /// \param[in] _entity Entity
  /// \param[in/out] _graph Scene graph
  public: static void RemoveFromGraph(const Entity _entity,
                                      SceneGraphType &_graph);

  /// \brief Create and send out pose updates.
  /// \param[in] _info The update information
  /// \param[in] _manager The entity component manager
  public: void PoseUpdate(const UpdateInfo &_info,
    const EntityComponentManager &_manager);

  /// \brief Transport node.
  public: std::unique_ptr<transport::Node> node{nullptr};

  /// \brief Pose publisher.
  public: transport::Node::Publisher posePub;

  /// \brief Dynamic pose publisher, for non-static model poses
  public: transport::Node::Publisher dyPosePub;

  /// \brief Rate at which to publish dynamic poses
  public: int dyPoseHertz{60};

  /// \brief Scene publisher
  public: transport::Node::Publisher scenePub;

  /// \brief Request publisher.
  /// This is used to request entities to be removed
  public: transport::Node::Publisher deletionPub;

  /// \brief State publisher
  public: transport::Node::Publisher statePub;

  /// \brief Graph containing latest information from entities.
  /// The data in each node is the message associated with that entity only.
  /// i.e, a model node only has a message about the model. It will not
  /// have any links, joints, etc. To create a the whole scene, one has to
  /// traverse the graph adding messages as necessary.
  public: SceneGraphType sceneGraph;

  /// \brief Keep the id of the world entity so we know how to traverse the
  /// graph.
  public: Entity worldEntity{kNullEntity};

  /// \brief Keep the name of the world entity so it's easy to create temporary
  /// scene graphs
  public: std::string worldName;

  /// \brief Protects scene graph.
  public: std::mutex graphMutex;

  /// \brief Protects stepMsg.
  public: std::mutex stateMutex;

  /// \brief Used to coordinate the state service response.
  public: std::condition_variable stateCv;

  /// \brief Filled on demand for the state service.
  public: msgs::SerializedStepMap stepMsg;

  /// \brief Last time the state was published.
  public: std::chrono::time_point<std::chrono::system_clock>
      lastStatePubTime{std::chrono::system_clock::now()};

  /// \brief Period to publish state while paused and running. The key for
  /// the map is used to store the publish period when paused and not
  /// paused. The not-paused (a.ka. running) period has a key=false and a
  /// default update rate of 60Hz. The paused period has a key=true and a
  /// default update rate of 30Hz.
  public: std::map<bool, std::chrono::duration<double, std::ratio<1, 1000>>>
      statePublishPeriod{
        {false, std::chrono::duration<double,
        std::ratio<1, 1000>>(1000/60.0)},
          {true,  std::chrono::duration<double,
            std::ratio<1, 1000>>(1000/30.0)}};

  /// \brief Flag used to indicate if the state service was called.
  public: bool stateServiceRequest{false};

  /// \brief A list of async state requests
  public: std::unordered_set<std::string> stateRequests;

  /// \brief Store SDF scene information so that it can be inserted into
  /// scene message.
  public: sdf::Scene sdfScene;
};

//////////////////////////////////////////////////
SceneBroadcaster::SceneBroadcaster()
  : System(), dataPtr(std::make_unique<SceneBroadcasterPrivate>())
{
}

//////////////////////////////////////////////////
void SceneBroadcaster::Configure(
    const Entity &_entity, const std::shared_ptr<const sdf::Element> & _sdf,
    EntityComponentManager &_ecm, EventManager &)
{
  // World
  const components::Name *name = _ecm.Component<components::Name>(_entity);
  if (name == nullptr)
  {
    gzerr << "World with id: " << _entity
           << " has no name. SceneBroadcaster cannot create transport topics\n";
    return;
  }

  this->dataPtr->worldEntity = _entity;

  this->dataPtr->worldName = name->Data();

  auto readHertz = _sdf->Get<int>("dynamic_pose_hertz", 60);
  this->dataPtr->dyPoseHertz = readHertz.first;

  auto stateHertz = _sdf->Get<double>("state_hertz", 60);
  if (stateHertz.first > 0.0)
  {
    this->dataPtr->statePublishPeriod[false] =
        std::chrono::duration<double, std::ratio<1, 1000>>(
            1000 / stateHertz.first);

    // Set the paused update rate to half of the running update rate.
    this->dataPtr->statePublishPeriod[true] =
        std::chrono::duration<double, std::ratio<1, 1000>>(1000/
            (stateHertz.first * 0.5));
  }
  else
  {
    using secs_double = std::chrono::duration<double, std::ratio<1>>;
    gzerr << "SceneBroadcaster state_hertz must be positive, using default ("
      << 1.0 / secs_double(this->dataPtr->statePublishPeriod[false]).count() <<
        "Hz)\n";
  }

  // Add to graph
  {
    std::lock_guard<std::mutex> lock(this->dataPtr->graphMutex);
    this->dataPtr->sceneGraph.AddVertex(this->dataPtr->worldName, nullptr,
                                        this->dataPtr->worldEntity);
  }
}

//////////////////////////////////////////////////
void SceneBroadcaster::PostUpdate(const UpdateInfo &_info,
    const EntityComponentManager &_manager)
{
  GZ_PROFILE("SceneBroadcaster::PostUpdate");

  // Update scene graph with added entities before populating pose message
  if (_manager.HasNewEntities())
    this->dataPtr->SceneGraphAddEntities(_manager);

  // Store the Scene component data, which holds sdf::Scene so that we can
  // populate the scene info messages.
  auto sceneComp =
    _manager.Component<components::Scene>(this->dataPtr->worldEntity);
  if (sceneComp)
    this->dataPtr->sdfScene = sceneComp->Data();

  // Create and send pose update if transport connections exist.
  if (this->dataPtr->dyPosePub.HasConnections() ||
      this->dataPtr->posePub.HasConnections())
  {
    this->dataPtr->PoseUpdate(_info, _manager);
  }

  // call SceneGraphRemoveEntities at the end of this update cycle so that
  // removed entities are removed from the scene graph for the next update cycle
  this->dataPtr->SceneGraphRemoveEntities(_manager);

  // Publish state only if there are subscribers and
  // * throttle rate to 60 Hz
  // * also publish off-rate if there are change events:
  //     * new / erased entities
  //     * components with one-time changes
  //     * jump back in time
  // Throttle here instead of using transport::AdvertiseMessageOptions so that
  // we can skip the ECM serialization
  bool jumpBackInTime = _info.dt < std::chrono::steady_clock::duration::zero();
  bool changeEvent = _manager.HasEntitiesMarkedForRemoval() ||
    _manager.HasNewEntities() || _manager.HasOneTimeComponentChanges() ||
    jumpBackInTime || _manager.HasRemovedComponents();
  auto now = std::chrono::system_clock::now();
  bool itsPubTime = (now - this->dataPtr->lastStatePubTime >
       this->dataPtr->statePublishPeriod[_info.paused]);
  auto shouldPublish = this->dataPtr->statePub.HasConnections() &&
       (changeEvent || itsPubTime);

  if (this->dataPtr->stateServiceRequest || shouldPublish)
  {
    std::unique_lock<std::mutex> lock(this->dataPtr->stateMutex);
    this->dataPtr->stepMsg.Clear();

    set(this->dataPtr->stepMsg.mutable_stats(), _info);

    // Publish full state if it has been explicitly requested
    if (this->dataPtr->stateServiceRequest)
    {
      _manager.State(*this->dataPtr->stepMsg.mutable_state(), {}, {}, true);
    }
    // Publish the changed state if a change occurred to the ECS
    else if (changeEvent)
    {
      _manager.ChangedState(*this->dataPtr->stepMsg.mutable_state());
    }
    // Otherwise publish just periodic change components when running
    else if (!_info.paused)
    {
      GZ_PROFILE("SceneBroadcast::PostUpdate UpdateState");
      auto periodicComponents = _manager.ComponentTypesWithPeriodicChanges();
      _manager.State(*this->dataPtr->stepMsg.mutable_state(),
          {}, periodicComponents);
    }

    // Full state on demand
    if (this->dataPtr->stateServiceRequest)
    {
      this->dataPtr->stateServiceRequest = false;
      this->dataPtr->stateCv.notify_all();
    }

    // process async state requests
    if (!this->dataPtr->stateRequests.empty())
    {
      for (const auto &reqSrv : this->dataPtr->stateRequests)
      {
        this->dataPtr->node->Request(reqSrv, this->dataPtr->stepMsg);
      }
      this->dataPtr->stateRequests.clear();
    }

    // Poses periodically + change events
    // TODO(louise) Send changed state periodically instead, once it reflects
    // changed components
    if (shouldPublish)
    {
      GZ_PROFILE("SceneBroadcast::PostUpdate Publish State");
      this->dataPtr->statePub.Publish(this->dataPtr->stepMsg);
      this->dataPtr->lastStatePubTime = now;
    }
  }
}

//////////////////////////////////////////////////
void SceneBroadcaster::Reset(const UpdateInfo &_info,
                             EntityComponentManager &_manager)
{
<<<<<<< HEAD
  // Update scene graph with added entities before populating pose message
  this->dataPtr->SceneGraphAddEntities(_manager);

  this->dataPtr->PoseUpdate(_info, _manager);

  // call SceneGraphRemoveEntities at the end of this update cycle so that
  // removed entities are removed from the scene graph for the next update cycle
  this->dataPtr->SceneGraphRemoveEntities(_manager);

  std::unique_lock<std::mutex> lock(this->dataPtr->stateMutex);
  this->dataPtr->stepMsg.Clear();

  set(this->dataPtr->stepMsg.mutable_stats(), _info);
  _manager.State(*this->dataPtr->stepMsg.mutable_state(), {}, {}, true);
  this->dataPtr->statePub.Publish(this->dataPtr->stepMsg);
  this->dataPtr->lastStatePubTime = std::chrono::system_clock::now();
=======
  // Run Post Update so that GUI will be refreshed if reset is called while
  // simulation is paused.
  this->PostUpdate(_info, _manager);
>>>>>>> 59e66e13
}

//////////////////////////////////////////////////
void SceneBroadcasterPrivate::PoseUpdate(const UpdateInfo &_info,
    const EntityComponentManager &_manager)
{
  GZ_PROFILE("SceneBroadcast::PoseUpdate");

  msgs::Pose_V poseMsg, dyPoseMsg;
  bool dyPoseConnections = this->dyPosePub.HasConnections();
  bool poseConnections = this->posePub.HasConnections();

  // Models
  _manager.Each<components::Model, components::Name, components::Pose,
                components::Static>(
      [&](const Entity &_entity, const components::Model *,
          const components::Name *_nameComp,
          const components::Pose *_poseComp,
          const components::Static *_staticComp) -> bool
      {
        if (poseConnections)
        {
          // Add to pose msg
          auto pose = poseMsg.add_pose();
          msgs::Set(pose, _poseComp->Data());
          pose->set_name(_nameComp->Data());
          pose->set_id(_entity);
        }

        if (dyPoseConnections && !_staticComp->Data())
        {
          // Add to dynamic pose msg
          auto dyPose = dyPoseMsg.add_pose();
          msgs::Set(dyPose, _poseComp->Data());
          dyPose->set_name(_nameComp->Data());
          dyPose->set_id(_entity);
        }
        return true;
      });

  // Links
  _manager.Each<components::Link, components::Name, components::Pose,
                components::ParentEntity>(
      [&](const Entity &_entity, const components::Link *,
          const components::Name *_nameComp,
          const components::Pose *_poseComp,
          const components::ParentEntity *_parentComp) -> bool
      {
        // Add to pose msg
        if (poseConnections)
        {
          auto pose = poseMsg.add_pose();
          msgs::Set(pose, _poseComp->Data());
          pose->set_name(_nameComp->Data());
          pose->set_id(_entity);
        }

        // Check whether parent model is static
        auto staticComp = _manager.Component<components::Static>(
          _parentComp->Data());
        if (dyPoseConnections && !staticComp->Data())
        {
          // Add to dynamic pose msg
          auto dyPose = dyPoseMsg.add_pose();
          msgs::Set(dyPose, _poseComp->Data());
          dyPose->set_name(_nameComp->Data());
          dyPose->set_id(_entity);
        }

        return true;
      });

  if (dyPoseConnections)
  {
    // Set the time stamp in the header
    dyPoseMsg.mutable_header()->mutable_stamp()->CopyFrom(
        convert<msgs::Time>(_info.simTime));

    this->dyPosePub.Publish(dyPoseMsg);
  }

  // Visuals
  if (poseConnections)
  {
    poseMsg.mutable_header()->mutable_stamp()->CopyFrom(
        convert<msgs::Time>(_info.simTime));

    _manager.Each<components::Visual, components::Name, components::Pose>(
      [&](const Entity &_entity, const components::Visual *,
          const components::Name *_nameComp,
          const components::Pose *_poseComp) -> bool
      {
        // Add to pose msg
        auto pose = poseMsg.add_pose();
        msgs::Set(pose, _poseComp->Data());
        pose->set_name(_nameComp->Data());
        pose->set_id(_entity);
        return true;
      });

    // Lights
    _manager.Each<components::Light, components::Name, components::Pose>(
        [&](const Entity &_entity, const components::Light *,
            const components::Name *_nameComp,
            const components::Pose *_poseComp) -> bool
        {
          // Add to pose msg
          auto pose = poseMsg.add_pose();
          msgs::Set(pose, _poseComp->Data());
          pose->set_name(_nameComp->Data());
          pose->set_id(_entity);
          return true;
        });

    this->posePub.Publish(poseMsg);
  }
}

//////////////////////////////////////////////////
void SceneBroadcasterPrivate::SetupTransport(const std::string &_worldName)
{
  auto ns = transport::TopicUtils::AsValidTopic("/world/" + _worldName);
  if (ns.empty())
  {
    gzerr << "Failed to create valid namespace for world [" << _worldName
           << "]" << std::endl;
    return;
  }

  transport::NodeOptions opts;
  opts.SetNameSpace(ns);
  this->node = std::make_unique<transport::Node>(opts);

  // Scene info service
  std::string infoService{"scene/info"};

  this->node->Advertise(infoService, &SceneBroadcasterPrivate::SceneInfoService,
      this);

  gzmsg << "Serving scene information on [" << opts.NameSpace() << "/"
         << infoService << "]" << std::endl;

  // Scene graph service
  std::string graphService{"scene/graph"};

  this->node->Advertise(graphService,
      &SceneBroadcasterPrivate::SceneGraphService, this);

  gzmsg << "Serving graph information on [" << opts.NameSpace() << "/"
         << graphService << "]" << std::endl;

  // State service
  // Note: GuiRunner used to call this service but it is now using the async
  // version (state_async)
  std::string stateService{"state"};

  this->node->Advertise(stateService, &SceneBroadcasterPrivate::StateService,
      this);

  gzmsg << "Serving full state on [" << opts.NameSpace() << "/"
         << stateService << "]" << std::endl;

  // Async State service
  std::string stateAsyncService{"state_async"};

  this->node->Advertise(stateAsyncService,
      &SceneBroadcasterPrivate::StateAsyncService, this);

  gzmsg << "Serving full state (async) on [" << opts.NameSpace() << "/"
         << stateAsyncService << "]" << std::endl;

  // Scene info topic
  std::string sceneTopic{ns + "/scene/info"};

  this->scenePub = this->node->Advertise<gz::msgs::Scene>(sceneTopic);

  gzmsg << "Publishing scene information on [" << sceneTopic
         << "]" << std::endl;

  // Entity deletion publisher
  std::string deletionTopic{ns + "/scene/deletion"};

  this->deletionPub =
      this->node->Advertise<gz::msgs::UInt32_V>(deletionTopic);

  gzmsg << "Publishing entity deletions on [" << deletionTopic << "]"
         << std::endl;

  // State topic
  std::string stateTopic{ns + "/state"};

  this->statePub =
      this->node->Advertise<gz::msgs::SerializedStepMap>(stateTopic);

  gzmsg << "Publishing state changes on [" << stateTopic << "]"
      << std::endl;

  // Pose info publisher
  std::string poseTopic{"pose/info"};

  transport::AdvertiseMessageOptions poseAdvertOpts;
  poseAdvertOpts.SetMsgsPerSec(60);
  this->posePub = this->node->Advertise<msgs::Pose_V>(poseTopic,
      poseAdvertOpts);

  gzmsg << "Publishing pose messages on [" << opts.NameSpace() << "/"
         << poseTopic << "]" << std::endl;

  // Dynamic pose info publisher
  std::string dyPoseTopic{"dynamic_pose/info"};

  transport::AdvertiseMessageOptions dyPoseAdvertOpts;
  dyPoseAdvertOpts.SetMsgsPerSec(this->dyPoseHertz);
  this->dyPosePub = this->node->Advertise<msgs::Pose_V>(dyPoseTopic,
      dyPoseAdvertOpts);

  gzmsg << "Publishing dynamic pose messages on [" << opts.NameSpace() << "/"
         << dyPoseTopic << "]" << std::endl;
}

//////////////////////////////////////////////////
bool SceneBroadcasterPrivate::SceneInfoService(gz::msgs::Scene &_res)
{
  std::lock_guard<std::mutex> lock(this->graphMutex);

  _res.Clear();

  // Populate scene message
  _res.CopyFrom(convert<msgs::Scene>(this->sdfScene));

  // Add models
  AddModels(&_res, this->worldEntity, this->sceneGraph);

  // Add lights
  AddLights(&_res, this->worldEntity, this->sceneGraph);

  return true;
}

//////////////////////////////////////////////////
void SceneBroadcasterPrivate::StateAsyncService(
    const gz::msgs::StringMsg &_req)
{
  std::unique_lock<std::mutex> lock(this->stateMutex);
  this->stateServiceRequest = true;
  this->stateRequests.insert(_req.data());
}

//////////////////////////////////////////////////
bool SceneBroadcasterPrivate::StateService(
    gz::msgs::SerializedStepMap &_res)
{
  _res.Clear();

  // Lock and wait for an iteration to be run and fill the state
  std::unique_lock<std::mutex> lock(this->stateMutex);

  this->stateServiceRequest = true;
  auto success = this->stateCv.wait_for(lock, 5s, [&]
  {
    return this->stepMsg.has_state() && !this->stateServiceRequest;
  });

  if (success)
    _res.CopyFrom(this->stepMsg);
  else
    gzerr << "Timed out waiting for state" << std::endl;

  return success;
}

//////////////////////////////////////////////////
bool SceneBroadcasterPrivate::SceneGraphService(gz::msgs::StringMsg &_res)
{
  std::lock_guard<std::mutex> lock(this->graphMutex);

  _res.Clear();

  std::stringstream graphStr;
  graphStr << this->sceneGraph;

  _res.set_data(graphStr.str());

  return true;
}

//////////////////////////////////////////////////
void SceneBroadcasterPrivate::SceneGraphAddEntities(
    const EntityComponentManager &_manager)
{
  bool newEntity{false};

  // Populate a graph with latest information from all entities

  // Scene graph for new entities. This will be used later to create a scene msg
  // to publish.
  SceneGraphType newGraph;
  auto worldVertex = this->sceneGraph.VertexFromId(this->worldEntity);
  newGraph.AddVertex(worldVertex.Name(), worldVertex.Data(), worldVertex.Id());

  // Worlds: check this in case we're loading a world without models
  _manager.EachNew<components::World>(
      [&](const Entity &, const components::World *) -> bool
      {
        newEntity = true;
        return false;
      });

  // Models
  _manager.EachNew<components::Model, components::Name,
                   components::ParentEntity, components::Pose>(
      [&](const Entity &_entity, const components::Model *,
          const components::Name *_nameComp,
          const components::ParentEntity *_parentComp,
          const components::Pose *_poseComp) -> bool
      {
        auto modelMsg = std::make_shared<msgs::Model>();
        modelMsg->set_id(_entity);
        modelMsg->set_name(_nameComp->Data());
        modelMsg->mutable_pose()->CopyFrom(msgs::Convert(_poseComp->Data()));

        // Add to graph
        newGraph.AddVertex(_nameComp->Data(), modelMsg, _entity);
        newGraph.AddEdge({_parentComp->Data(), _entity}, true);

        newEntity = true;
        return true;
      });

  // Links
  _manager.EachNew<components::Link, components::Name, components::ParentEntity,
                   components::Pose>(
      [&](const Entity &_entity, const components::Link *,
          const components::Name *_nameComp,
          const components::ParentEntity *_parentComp,
          const components::Pose *_poseComp) -> bool
      {
        auto linkMsg = std::make_shared<msgs::Link>();
        linkMsg->set_id(_entity);
        linkMsg->set_name(_nameComp->Data());
        linkMsg->mutable_pose()->CopyFrom(msgs::Convert(_poseComp->Data()));

        // Add to graph
        newGraph.AddVertex(_nameComp->Data(), linkMsg, _entity);
        newGraph.AddEdge({_parentComp->Data(), _entity}, true);

        newEntity = true;
        return true;
      });

  // Visuals
  _manager.EachNew<components::Visual, components::Name,
                   components::ParentEntity,
                   components::CastShadows,
                   components::Pose>(
      [&](const Entity &_entity, const components::Visual *,
          const components::Name *_nameComp,
          const components::ParentEntity *_parentComp,
          const components::CastShadows *_castShadowsComp,
          const components::Pose *_poseComp) -> bool
      {
        auto visualMsg = std::make_shared<msgs::Visual>();
        visualMsg->set_id(_entity);
        visualMsg->set_parent_id(_parentComp->Data());
        visualMsg->set_name(_nameComp->Data());
        visualMsg->mutable_pose()->CopyFrom(msgs::Convert(_poseComp->Data()));
        visualMsg->set_cast_shadows(_castShadowsComp->Data());

        // Geometry is optional
        auto geometryComp = _manager.Component<components::Geometry>(_entity);
        if (geometryComp)
        {
          visualMsg->mutable_geometry()->CopyFrom(
              convert<msgs::Geometry>(geometryComp->Data()));
        }

        // Material is optional
        auto materialComp = _manager.Component<components::Material>(_entity);
        if (materialComp)
        {
          visualMsg->mutable_material()->CopyFrom(
              convert<msgs::Material>(materialComp->Data()));
        }

        // Add to graph
        newGraph.AddVertex(_nameComp->Data(), visualMsg, _entity);
        newGraph.AddEdge({_parentComp->Data(), _entity}, true);

        newEntity = true;
        return true;
      });

  // Lights
  _manager.EachNew<components::Light, components::Name,
                   components::ParentEntity, components::Pose>(
      [&](const Entity &_entity, const components::Light *_lightComp,
          const components::Name *_nameComp,
          const components::ParentEntity *_parentComp,
          const components::Pose *_poseComp) -> bool
      {
        auto lightMsg = std::make_shared<msgs::Light>();
        lightMsg->CopyFrom(convert<msgs::Light>(_lightComp->Data()));
        lightMsg->set_id(_entity);
        lightMsg->set_parent_id(_parentComp->Data());
        lightMsg->set_name(_nameComp->Data());
        lightMsg->mutable_pose()->CopyFrom(msgs::Convert(_poseComp->Data()));

        // Add to graph
        newGraph.AddVertex(_nameComp->Data(), lightMsg, _entity);
        newGraph.AddEdge({_parentComp->Data(), _entity}, true);
        newEntity = true;
        return true;
      });

  // Sensors
  _manager.EachNew<components::Sensor, components::Name,
                   components::ParentEntity, components::Pose>(
      [&](const Entity &_entity, const components::Sensor *,
          const components::Name *_nameComp,
          const components::ParentEntity *_parentComp,
          const components::Pose *_poseComp) -> bool
      {
        auto sensorMsg = std::make_shared<msgs::Sensor>();
        sensorMsg->set_id(_entity);
        sensorMsg->set_parent_id(_parentComp->Data());
        sensorMsg->set_name(_nameComp->Data());
        sensorMsg->mutable_pose()->CopyFrom(msgs::Convert(_poseComp->Data()));

        auto altimeterComp = _manager.Component<components::Altimeter>(_entity);
        if (altimeterComp)
        {
          sensorMsg->set_type("altimeter");
        }
        auto airPressureComp = _manager.Component<
          components::AirPressureSensor>(_entity);
        if (airPressureComp)
        {
          sensorMsg->set_type("air_pressure");
        }
        auto cameraComp = _manager.Component<components::Camera>(_entity);
        if (cameraComp)
        {
          sensorMsg->set_type("camera");
          msgs::CameraSensor * cameraSensorMsg = sensorMsg->mutable_camera();
          const auto * camera = cameraComp->Data().CameraSensor();
          if (camera)
          {
            cameraSensorMsg->set_horizontal_fov(
              camera->HorizontalFov().Radian());
            cameraSensorMsg->mutable_image_size()->set_x(camera->ImageWidth());
            cameraSensorMsg->mutable_image_size()->set_y(camera->ImageHeight());
            cameraSensorMsg->set_image_format(camera->PixelFormatStr());
            cameraSensorMsg->set_near_clip(camera->NearClip());
            cameraSensorMsg->set_far_clip(camera->FarClip());
            msgs::Distortion *distortionMsg =
              cameraSensorMsg->mutable_distortion();
            if (distortionMsg)
            {
              distortionMsg->mutable_center()->set_x(
                camera->DistortionCenter().X());
              distortionMsg->mutable_center()->set_y(
                camera->DistortionCenter().Y());
              distortionMsg->set_k1(camera->DistortionK1());
              distortionMsg->set_k2(camera->DistortionK2());
              distortionMsg->set_k3(camera->DistortionK3());
              distortionMsg->set_p1(camera->DistortionP1());
              distortionMsg->set_p2(camera->DistortionP2());
            }
          }
        }
        auto contactSensorComp = _manager.Component<
          components::ContactSensor>(_entity);
        if (contactSensorComp)
        {
          sensorMsg->set_type("contact_sensor");
        }
        auto depthCameraSensorComp = _manager.Component<
          components::DepthCamera>(_entity);
        if (depthCameraSensorComp)
        {
          sensorMsg->set_type("depth_camera");
        }
        auto gpuLidarComp = _manager.Component<components::GpuLidar>(_entity);
        if (gpuLidarComp)
        {
          sensorMsg->set_type("gpu_lidar");
          msgs::LidarSensor * lidarSensorMsg = sensorMsg->mutable_lidar();
          const auto * lidar = gpuLidarComp->Data().LidarSensor();

          if (lidar && lidarSensorMsg)
          {
            lidarSensorMsg->set_horizontal_samples(
              lidar->HorizontalScanSamples());
            lidarSensorMsg->set_horizontal_resolution(
              lidar->HorizontalScanResolution());
            lidarSensorMsg->set_horizontal_min_angle(
              lidar->HorizontalScanMinAngle().Radian());
            lidarSensorMsg->set_horizontal_max_angle(
              lidar->HorizontalScanMaxAngle().Radian());
            lidarSensorMsg->set_vertical_samples(lidar->VerticalScanSamples());
            lidarSensorMsg->set_vertical_resolution(
              lidar->VerticalScanResolution());
            lidarSensorMsg->set_vertical_min_angle(
              lidar->VerticalScanMinAngle().Radian());
            lidarSensorMsg->set_vertical_max_angle(
              lidar->VerticalScanMaxAngle().Radian());
            lidarSensorMsg->set_range_min(lidar->RangeMin());
            lidarSensorMsg->set_range_max(lidar->RangeMax());
            lidarSensorMsg->set_range_resolution(lidar->RangeResolution());
            msgs::SensorNoise *sensorNoise = lidarSensorMsg->mutable_noise();
            if (sensorNoise)
            {
              const auto noise = lidar->LidarNoise();
              switch(noise.Type())
              {
                case sdf::NoiseType::GAUSSIAN:
                  sensorNoise->set_type(msgs::SensorNoise::GAUSSIAN);
                  break;
                case sdf::NoiseType::GAUSSIAN_QUANTIZED:
                  sensorNoise->set_type(msgs::SensorNoise::GAUSSIAN_QUANTIZED);
                  break;
                default:
                  sensorNoise->set_type(msgs::SensorNoise::NONE);
              }
              sensorNoise->set_mean(noise.Mean());
              sensorNoise->set_stddev(noise.StdDev());
              sensorNoise->set_bias_mean(noise.BiasMean());
              sensorNoise->set_bias_stddev(noise.BiasStdDev());
              sensorNoise->set_precision(noise.Precision());
              sensorNoise->set_dynamic_bias_stddev(noise.DynamicBiasStdDev());
              sensorNoise->set_dynamic_bias_correlation_time(
                noise.DynamicBiasCorrelationTime());
            }
          }
        }
        auto imuComp = _manager.Component<components::Imu>(_entity);
        if (imuComp)
        {
          sensorMsg->set_type("imu");
          msgs::IMUSensor * imuMsg = sensorMsg->mutable_imu();
          const auto * imu = imuComp->Data().ImuSensor();

          gz::sim::set(
              imuMsg->mutable_linear_acceleration()->mutable_x_noise(),
              imu->LinearAccelerationXNoise());
          gz::sim::set(
              imuMsg->mutable_linear_acceleration()->mutable_y_noise(),
              imu->LinearAccelerationYNoise());
          gz::sim::set(
              imuMsg->mutable_linear_acceleration()->mutable_z_noise(),
              imu->LinearAccelerationZNoise());
          gz::sim::set(
              imuMsg->mutable_angular_velocity()->mutable_x_noise(),
              imu->AngularVelocityXNoise());
          gz::sim::set(
              imuMsg->mutable_angular_velocity()->mutable_y_noise(),
              imu->AngularVelocityYNoise());
          gz::sim::set(
              imuMsg->mutable_angular_velocity()->mutable_z_noise(),
              imu->AngularVelocityZNoise());
        }
        auto laserRetroComp = _manager.Component<
          components::LaserRetro>(_entity);
        if (laserRetroComp)
        {
          sensorMsg->set_type("laser_retro");
        }
        auto lidarComp = _manager.Component<components::Lidar>(_entity);
        if (lidarComp)
        {
          sensorMsg->set_type("lidar");
        }
        auto logicalCamera = _manager.Component<
          components::LogicalCamera>(_entity);
        if (logicalCamera)
        {
          sensorMsg->set_type("logical_camera");
        }
        auto rgbdCameraComp = _manager.Component<
          components::RgbdCamera>(_entity);
        if (rgbdCameraComp)
        {
          sensorMsg->set_type("rgbd_camera");
        }
        auto thermalCameraComp = _manager.Component<
          components::ThermalCamera>(_entity);
        if (thermalCameraComp)
        {
          sensorMsg->set_type("thermal_camera");
        }

        // Add to graph
        newGraph.AddVertex(_nameComp->Data(), sensorMsg, _entity);
        newGraph.AddEdge({_parentComp->Data(), _entity}, true);
        newEntity = true;
        return true;
      });

  // Update the whole scene graph from the new graph
  {
    std::lock_guard<std::mutex> lock(this->graphMutex);
    for (const auto &[id, vert] : newGraph.Vertices())
    {
      // Add the vertex only if it's not already in the graph
      if (!this->sceneGraph.VertexFromId(id).Valid())
        this->sceneGraph.AddVertex(vert.get().Name(), vert.get().Data(), id);
    }
    for (const auto &[id, edge] : newGraph.Edges())
    {
      // Add the edge only if it's not already in the graph
      if (!this->sceneGraph.EdgeFromVertices(edge.get().Vertices().first,
            edge.get().Vertices().second).Valid())
      {
        this->sceneGraph.AddEdge(edge.get().Vertices(), edge.get().Data());
      }
    }
  }

  if (newEntity)
  {
    // Only offer scene services once the message has been populated at least
    // once
    if (!this->node)
      this->SetupTransport(this->worldName);

    msgs::Scene sceneMsg;
    // Populate scene message
    sceneMsg.CopyFrom(convert<msgs::Scene>(this->sdfScene));

    AddModels(&sceneMsg, this->worldEntity, newGraph);

    // Add lights
    AddLights(&sceneMsg, this->worldEntity, newGraph);
    this->scenePub.Publish(sceneMsg);
  }
}

//////////////////////////////////////////////////
void SceneBroadcasterPrivate::SceneGraphRemoveEntities(
    const EntityComponentManager &_manager)
{
  std::lock_guard<std::mutex> lock(this->graphMutex);
  // Handle Removed Entities
  std::vector<Entity> removedEntities;

  // Scene a deleted model deletes all its child entities, we don't have to
  // handle links. We assume here that links are not deleted by themselves.
  // TODO(anyone) Handle case where other entities can be deleted without the
  // parent model being deleted.
  // Models
  _manager.EachRemoved<components::Model>(
      [&](const Entity &_entity, const components::Model *) -> bool
      {
        removedEntities.push_back(_entity);
        // Remove from graph
        RemoveFromGraph(_entity, this->sceneGraph);
        return true;
      });

  // Lights
  _manager.EachRemoved<components::Light>(
      [&](const Entity &_entity, const components::Light *) -> bool
      {
        removedEntities.push_back(_entity);
        // Remove from graph
        RemoveFromGraph(_entity, this->sceneGraph);
        return true;
      });

  if (!removedEntities.empty())
  {
    // Send the list of deleted entities
    msgs::UInt32_V deletionMsg;

    for (const auto &entity : removedEntities)
    {
      deletionMsg.mutable_data()->Add(entity);
    }
    this->deletionPub.Publish(deletionMsg);
  }
}

//////////////////////////////////////////////////
/// \tparam T Either a msgs::Scene or msgs::Model
template<typename T>
void SceneBroadcasterPrivate::AddModels(T *_msg, const Entity _entity,
                                        const SceneGraphType &_graph)
{
  for (const auto &vertex : _graph.AdjacentsFrom(_entity))
  {
    auto modelMsg = std::dynamic_pointer_cast<msgs::Model>(
        vertex.second.get().Data());
    if (!modelMsg)
      continue;

    auto msgOut = _msg->add_model();
    msgOut->CopyFrom(*modelMsg);

    // Nested models
    AddModels(msgOut, vertex.first, _graph);

    // Links
    AddLinks(msgOut, vertex.first, _graph);
  }
}

//////////////////////////////////////////////////
template<typename T>
void SceneBroadcasterPrivate::AddLights(T *_msg, const Entity _entity,
                                        const SceneGraphType &_graph)
{
  if (!_msg)
    return;

  for (const auto &vertex : _graph.AdjacentsFrom(_entity))
  {
    auto lightMsg = std::dynamic_pointer_cast<msgs::Light>(
        vertex.second.get().Data());
    if (!lightMsg)
      continue;

    _msg->add_light()->CopyFrom(*lightMsg);
  }
}

//////////////////////////////////////////////////
void SceneBroadcasterPrivate::AddVisuals(msgs::Link *_msg, const Entity _entity,
                                         const SceneGraphType &_graph)
{
  if (!_msg)
    return;

  for (const auto &vertex : _graph.AdjacentsFrom(_entity))
  {
    auto visualMsg = std::dynamic_pointer_cast<msgs::Visual>(
        vertex.second.get().Data());
    if (!visualMsg)
      continue;

    _msg->add_visual()->CopyFrom(*visualMsg);
  }
}

//////////////////////////////////////////////////
void SceneBroadcasterPrivate::AddSensors(msgs::Link *_msg, const Entity _entity,
    const SceneGraphType &_graph)
{
  if (!_msg)
    return;

  for (const auto &vertex : _graph.AdjacentsFrom(_entity))
  {
    auto sensorMsg = std::dynamic_pointer_cast<msgs::Sensor>(
        vertex.second.get().Data());
    if (!sensorMsg)
      continue;

    _msg->add_sensor()->CopyFrom(*sensorMsg);
  }
}

//////////////////////////////////////////////////
void SceneBroadcasterPrivate::AddLinks(msgs::Model *_msg, const Entity _entity,
                                       const SceneGraphType &_graph)
{
  if (!_msg)
    return;

  for (const auto &vertex : _graph.AdjacentsFrom(_entity))
  {
    auto linkMsg = std::dynamic_pointer_cast<msgs::Link>(
        vertex.second.get().Data());
    if (!linkMsg)
      continue;

    auto msgOut = _msg->add_link();
    msgOut->CopyFrom(*linkMsg);

    // Visuals
    AddVisuals(msgOut, vertex.second.get().Id(), _graph);

    // Lights
    AddLights(msgOut, vertex.second.get().Id(), _graph);

    // Sensors
    AddSensors(msgOut, vertex.second.get().Id(), _graph);
  }
}

//////////////////////////////////////////////////
void SceneBroadcasterPrivate::RemoveFromGraph(const Entity _entity,
                                              SceneGraphType &_graph)
{
  for (const auto &vertex : _graph.AdjacentsFrom(_entity))
  {
    RemoveFromGraph(vertex.first, _graph);
  }
  _graph.RemoveVertex(_entity);
}


GZ_ADD_PLUGIN(SceneBroadcaster,
                    gz::sim::System,
                    SceneBroadcaster::ISystemConfigure,
                    SceneBroadcaster::ISystemPostUpdate,
                    SceneBroadcaster::ISystemReset)

// Add plugin alias so that we can refer to the plugin without the version
// namespace
GZ_ADD_PLUGIN_ALIAS(SceneBroadcaster,
                          "gz::sim::systems::SceneBroadcaster")

// TODO(CH3): Deprecated, remove on version 8
GZ_ADD_PLUGIN_ALIAS(SceneBroadcaster,
                          "ignition::gazebo::systems::SceneBroadcaster")<|MERGE_RESOLUTION|>--- conflicted
+++ resolved
@@ -404,28 +404,9 @@
 void SceneBroadcaster::Reset(const UpdateInfo &_info,
                              EntityComponentManager &_manager)
 {
-<<<<<<< HEAD
-  // Update scene graph with added entities before populating pose message
-  this->dataPtr->SceneGraphAddEntities(_manager);
-
-  this->dataPtr->PoseUpdate(_info, _manager);
-
-  // call SceneGraphRemoveEntities at the end of this update cycle so that
-  // removed entities are removed from the scene graph for the next update cycle
-  this->dataPtr->SceneGraphRemoveEntities(_manager);
-
-  std::unique_lock<std::mutex> lock(this->dataPtr->stateMutex);
-  this->dataPtr->stepMsg.Clear();
-
-  set(this->dataPtr->stepMsg.mutable_stats(), _info);
-  _manager.State(*this->dataPtr->stepMsg.mutable_state(), {}, {}, true);
-  this->dataPtr->statePub.Publish(this->dataPtr->stepMsg);
-  this->dataPtr->lastStatePubTime = std::chrono::system_clock::now();
-=======
   // Run Post Update so that GUI will be refreshed if reset is called while
   // simulation is paused.
   this->PostUpdate(_info, _manager);
->>>>>>> 59e66e13
 }
 
 //////////////////////////////////////////////////
