/*
 * Copyright (C) 2019 Open Source Robotics Foundation
 *
 * Licensed under the Apache License, Version 2.0 (the "License");
 * you may not use this file except in compliance with the License.
 * You may obtain a copy of the License at
 *
 *     http://www.apache.org/licenses/LICENSE-2.0
 *
 * Unless required by applicable law or agreed to in writing, software
 * distributed under the License is distributed on an "AS IS" BASIS,
 * WITHOUT WARRANTIES OR CONDITIONS OF ANY KIND, either express or implied.
 * See the License for the specific language governing permissions and
 * limitations under the License.
 *
 */

#ifndef IGNITION_GAZEBO_SYSTEMS_STATE_PUBLISHER_HH_
#define IGNITION_GAZEBO_SYSTEMS_STATE_PUBLISHER_HH_

#include <memory>
#include <set>
#include <ignition/gazebo/joint-state-publisher-system/Export.hh>
#include <ignition/gazebo/Model.hh>
#include <ignition/transport/Node.hh>
#include <ignition/gazebo/System.hh>

namespace ignition
{
namespace gazebo
{
// Inline bracket to help doxygen filtering.
inline namespace IGNITION_GAZEBO_VERSION_NAMESPACE {
namespace systems
{
  /// \brief The JointStatePub system publishes state information for
  /// a model. The published message type is ignition::msgs::Model, and the
  /// publication topic is "/world/<world_name>/model/<model_name>/state".
  ///
  /// By default the JointStatePublisher will publish all joints for
  /// a model. Use the `<joint_name>` system parameter, described below, to
  /// control which joints are published.
  ///
  /// # System Parameters
  ///
  /// `<joint_name>`: Name of a joint to publish. This parameter can be
  /// specified multiple times, and is optional. All joints in a model will
  /// be published if joint names are not specified.
<<<<<<< HEAD
  class IGNITION_GAZEBO_JOINT_STATE_PUBLISHER_SYSTEM_VISIBLE JointStatePublisher
=======
  class JointStatePublisher
>>>>>>> cd78bd45
      : public System,
        public ISystemConfigure,
        public ISystemPostUpdate
  {
    /// \brief Constructor
    public: JointStatePublisher();

    /// \brief Destructor
    public: ~JointStatePublisher() override = default;

    // Documentation inherited
    public: void Configure(const Entity &_entity,
        const std::shared_ptr<const sdf::Element> &,
        EntityComponentManager &_ecm, EventManager &) override;

    // Documentation inherited
    public: void PostUpdate(const UpdateInfo &_info,
                            const EntityComponentManager &_ecm) final;

    /// \brief Create components for a joint.
    /// \param[in] _ecm The EntityComponentManager.
    /// \param[in] _joint The joint entity to create component for.
    private: void CreateComponents(EntityComponentManager &_ecm,
                                   gazebo::Entity _joint);

    /// \brief The model
    private: Model model;

    /// \brief The communication node
    private: transport::Node node;

    /// \brief The publisher
    private: std::unique_ptr<transport::Node::Publisher> modelPub;

    /// \brief The joints that will be published.
    private: std::set<Entity> joints;
  };
  }
}
}
}

#endif<|MERGE_RESOLUTION|>--- conflicted
+++ resolved
@@ -20,7 +20,6 @@
 
 #include <memory>
 #include <set>
-#include <ignition/gazebo/joint-state-publisher-system/Export.hh>
 #include <ignition/gazebo/Model.hh>
 #include <ignition/transport/Node.hh>
 #include <ignition/gazebo/System.hh>
@@ -46,11 +45,7 @@
   /// `<joint_name>`: Name of a joint to publish. This parameter can be
   /// specified multiple times, and is optional. All joints in a model will
   /// be published if joint names are not specified.
-<<<<<<< HEAD
-  class IGNITION_GAZEBO_JOINT_STATE_PUBLISHER_SYSTEM_VISIBLE JointStatePublisher
-=======
   class JointStatePublisher
->>>>>>> cd78bd45
       : public System,
         public ISystemConfigure,
         public ISystemPostUpdate
