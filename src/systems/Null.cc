/*
 * Copyright (C) 2018 Open Source Robotics Foundation
 *
 * Licensed under the Apache License, Version 2.0 (the "License");
 * you may not use this file except in compliance with the License.
 * You may obtain a copy of the License at
 *
 *     http://www.apache.org/licenses/LICENSE-2.0
 *
 * Unless required by applicable law or agreed to in writing, software
 * distributed under the License is distributed on an "AS IS" BASIS,
 * WITHOUT WARRANTIES OR CONDITIONS OF ANY KIND, either express or implied.
 * See the License for the specific language governing permissions and
 * limitations under the License.
 *
*/

#include "ignition/gazebo/systems/Null.hh"
#include <ignition/plugin/Register.hh>

using namespace ignition::gazebo::systems;

//////////////////////////////////////////////////
Null::Null()
  : System()
{
}

//////////////////////////////////////////////////
Null::~Null()
{
}

<<<<<<< HEAD
//////////////////////////////////////////////////
void Null::Init()
{
}

// First Registration. include RegisterMore elsewhere
=======
>>>>>>> f7b2d616
IGNITION_ADD_PLUGIN(ignition::gazebo::systems::Null,
                    ignition::gazebo::System)
<|MERGE_RESOLUTION|>--- conflicted
+++ resolved
@@ -31,14 +31,6 @@
 {
 }
 
-<<<<<<< HEAD
-//////////////////////////////////////////////////
-void Null::Init()
-{
-}
-
 // First Registration. include RegisterMore elsewhere
-=======
->>>>>>> f7b2d616
 IGNITION_ADD_PLUGIN(ignition::gazebo::systems::Null,
                     ignition::gazebo::System)
