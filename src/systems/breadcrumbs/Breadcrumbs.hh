--- conflicted
+++ resolved
@@ -59,19 +59,14 @@
   /// is ignition.msgs.Empty
   /// `<max_deployments>`: The maximum number of times this breadcrumb can be
   /// deployed. Once this many are deployed, publishing on the deploy topic will
-<<<<<<< HEAD
-  /// have no effect. If a negative number is set, the maximun deployment will
-  /// be unbounded.
+  /// have no effect. If a negative number is set, the maximum deployment will
+  /// be unbounded. If a value of zero is used, then the breadcrumb system will
+  /// be disabled. A zero value is useful for situations where SDF files are
+  /// programmatically created.
   /// `<disable_physics_time>`: The time in which the breadcrumb entity's
   /// dynamics remain enabled. After his specified time, the breadcrumb will
   /// be made static. If this value is <= 0 or the param is not specified, the
   /// breadcrumb model's dynamics will not be modified.
-=======
-  /// have no effect. If a negative number is set, the maximum deployment will
-  /// be unbounded. If a value of zero is used, then the breadcrumb system will
-  /// be disabled. A zero value is useful for situations where SDF files are
-  /// programmatically created.
->>>>>>> 9a3b42b4
   /// `<performer_volume>`: Geometry that represents the bounding volume of
   /// the performer. Only `<geometry><box>` is supported currently. When this
   /// parameter is present, the deployed models will be performers.
