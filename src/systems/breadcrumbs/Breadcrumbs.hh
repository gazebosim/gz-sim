--- conflicted
+++ resolved
@@ -81,14 +81,10 @@
   /// Defaults to false.
   /// `<breadcrumb>`: This is the model used as a template for deploying
   /// breadcrumbs.
-<<<<<<< HEAD
-  class Breadcrumbs
-=======
   /// `<topic_statistics>`: If true, then topic statistics are enabled on
   /// `<topic>` and error messages will be generated when messages are
   /// dropped. Default to false.
-  class IGNITION_GAZEBO_VISIBLE Breadcrumbs
->>>>>>> 4dbf229a
+  class Breadcrumbs
       : public System,
         public ISystemConfigure,
         public ISystemPreUpdate
