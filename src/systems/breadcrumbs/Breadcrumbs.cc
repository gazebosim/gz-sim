--- conflicted
+++ resolved
@@ -133,13 +133,7 @@
   }
 
   // Subscribe to commands
-<<<<<<< HEAD
-  std::string topic{"/model/" + this->model.Name(_ecm) + "/breadcrumbs/" +
-                    this->modelRoot.Model()->Name() + "/deploy"};
-
-=======
   std::vector<std::string> topics;
->>>>>>> 4dbf229a
   if (_sdf->HasElement("topic"))
   {
     topics.push_back(_sdf->Get<std::string>("topic"));
