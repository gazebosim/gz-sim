--- conflicted
+++ resolved
@@ -133,13 +133,6 @@
   }
 
   // Subscribe to commands
-<<<<<<< HEAD
-  this->topic = "/model/" + this->model.Name(_ecm) + "/breadcrumbs/" +
-                    this->modelRoot.ModelByIndex(0)->Name() + "/deploy";
-
-  if (_sdf->HasElement("topic"))
-    this->topic = _sdf->Get<std::string>("topic");
-=======
   std::vector<std::string> topics;
   if (_sdf->HasElement("topic"))
   {
@@ -148,8 +141,7 @@
   topics.push_back("/model/" +
       this->model.Name(_ecm) + "/breadcrumbs/" +
       this->modelRoot.ModelByIndex(0)->Name() + "/deploy");
-  auto topic = validTopic(topics);
->>>>>>> 8ab2b7be
+  this->topic = validTopic(topics);
 
   this->topicStatistics = _sdf->Get<bool>("topic_statistics",
       this->topicStatistics).first;
