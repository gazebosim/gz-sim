--- conflicted
+++ resolved
@@ -74,18 +74,6 @@
   /// gz sim buoyancy_engine.sdf
   /// ```
   /// Enter the following in a separate terminal:
-<<<<<<< HEAD
-  /// ```
-  /// gz topic -t /model/buoyant_box/buoyancy_engine/ -m gz.msgs.Double \
-  ///    -p "data: 0.003"
-  /// ```
-  /// to see the box float up.
-  /// ```
-  /// gz topic -t /model/buoyant_box/buoyancy_engine/ -m gz.msgs.Double \
-  ///    -p "data: 0.001"
-  /// ```
-  /// to see the box go down.
-=======
   /** ```
       gz topic -t /model/buoyant_box/buoyancy_engine/ -m gz.msgs.Double \
          -p "data: 0.003"
@@ -99,7 +87,6 @@
   **/
   /// to see the box go down.
   ///
->>>>>>> 760ba21f
   /// To see the current volume enter:
   /// ```
   /// gz topic -t /model/buoyant_box/buoyancy_engine/current_volume -e
