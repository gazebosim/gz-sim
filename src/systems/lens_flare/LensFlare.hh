/*
 * Copyright (C) 2023 Open Source Robotics Foundation
 *
 * Licensed under the Apache License, Version 2.0 (the "License");
 * you may not use this file except in compliance with the License.
 * You may obtain a copy of the License at
 *
 *     http://www.apache.org/licenses/LICENSE-2.0
 *
 * Unless required by applicable law or agreed to in writing, software
 * distributed under the License is distributed on an "AS IS" BASIS,
 * WITHOUT WARRANTIES OR CONDITIONS OF ANY KIND, either express or implied.
 * See the License for the specific language governing permissions and
 * limitations under the License.
 *
*/
#ifndef GZ_SIM_LENSFLARE_SYSTEM_HH_
#define GZ_SIM_LENSFLARE_SYSTEM_HH_

#include <memory>
#include <gz/sim/config.hh>
#include <gz/sim/System.hh>

namespace gz
{
namespace sim
{
// Inline bracket to help doxygen filtering
inline namespace GZ_SIM_VERSION_NAMESPACE {
namespace systems
{
  /// \brief Private data class for LensFlare Plugin
  class LensFlarePrivate;

  /** \class LensFlare LensFlare.hh \
   * gz/sim/systems/LensFlare.hh
  **/
  /// \brief Add lens flare effects to the camera output as a render pass
  ///
  /// ## System Parameters
  ///
<<<<<<< HEAD
  /// - `<scale>`: Sets the scale of the lens flare. If this is
  ///   not specified, the value defaults to 1.0
  ///
  /// - `<color>`: Sets the color of the lens flare. The default
  ///   is {1.4, 1.2, 1.0}
  ///
  /// - `<occlusion_steps>`: Sets the number of steps to take in
  ///   each direction to check for occlusions.
  ///   The default value is set to 10. Use 0 to disable
=======
  ///   <occlusion_steps> Sets the number of steps to take in
  ///                     each direction to check for occlusions.
  ///                     The default value is set to 10. Use 0 to disable
  ///   <light_name> Sets the light associated with the lens flares.
  ///                If not specified. The first light in the scene will
  ///                be used.
>>>>>>> 8c2fb9b3

  class LensFlare:
    public System,
    public ISystemConfigure
  {
    /// \brief Constructor
    public: LensFlare();

    /// \brief Destructor
    public: ~LensFlare() override = default;

    /// Document Inherited
    public: void Configure(const Entity &_entity,
                           const std::shared_ptr<const sdf::Element> &_sdf,
                           EntityComponentManager &_ecm,
                           EventManager &_eventMgr) override;

    /// \brief Private data pointer
    private: std::unique_ptr<LensFlarePrivate> dataPtr;
  };
}
}
}
}
#endif<|MERGE_RESOLUTION|>--- conflicted
+++ resolved
@@ -39,7 +39,6 @@
   ///
   /// ## System Parameters
   ///
-<<<<<<< HEAD
   /// - `<scale>`: Sets the scale of the lens flare. If this is
   ///   not specified, the value defaults to 1.0
   ///
@@ -49,14 +48,10 @@
   /// - `<occlusion_steps>`: Sets the number of steps to take in
   ///   each direction to check for occlusions.
   ///   The default value is set to 10. Use 0 to disable
-=======
-  ///   <occlusion_steps> Sets the number of steps to take in
-  ///                     each direction to check for occlusions.
-  ///                     The default value is set to 10. Use 0 to disable
-  ///   <light_name> Sets the light associated with the lens flares.
-  ///                If not specified. The first light in the scene will
-  ///                be used.
->>>>>>> 8c2fb9b3
+  ///
+  /// - `<light_name>`: Sets the light associated with the lens flares.
+  ///   If not specified. The first light in the scene will
+  ///   be used.
 
   class LensFlare:
     public System,
