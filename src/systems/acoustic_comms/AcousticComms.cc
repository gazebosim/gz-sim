--- conflicted
+++ resolved
@@ -57,17 +57,10 @@
 
 //////////////////////////////////////////////////
 void AcousticComms::Load(
-<<<<<<< HEAD
-    const Entity &,
-    std::shared_ptr<const sdf::Element> _sdf,
-    EntityComponentManager &,
-    EventManager &_eventMgr)
-=======
     const Entity &/*_entity*/,
     std::shared_ptr<const sdf::Element> _sdf,
     EntityComponentManager &/*_ecm*/,
     EventManager &/*_eventMgr*/)
->>>>>>> 02b3f59d
 {
   if (_sdf->HasElement("max_range"))
   {
