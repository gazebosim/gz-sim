/*
 * Copyright (C) 2020 Open Source Robotics Foundation
 *
 * Licensed under the Apache License, Version 2.0 (the "License");
 * you may not use this file except in compliance with the License.
 * You may obtain a copy of the License at
 *
 *     http://www.apache.org/licenses/LICENSE-2.0
 *
 * Unless required by applicable law or agreed to in writing, software
 * distributed under the License is distributed on an "AS IS" BASIS,
 * WITHOUT WARRANTIES OR CONDITIONS OF ANY KIND, either express or implied.
 * See the License for the specific language governing permissions and
 * limitations under the License.
 *
 */

#ifndef IGNITION_GAZEBO_SYSTEMS_KINETIC_ENERGY_MONITOR_HH_
#define IGNITION_GAZEBO_SYSTEMS_KINETIC_ENERGY_MONITOR_HH_

#include <memory>
#include <ignition/gazebo/config.hh>
#include <ignition/gazebo/Export.hh>
#include <ignition/gazebo/System.hh>

namespace ignition
{
namespace gazebo
{
// Inline bracket to help doxygen filtering.
inline namespace IGNITION_GAZEBO_VERSION_NAMESPACE {
namespace systems
{
  // Forward declarations.
  class KineticEnergyMonitorPrivate;

  /// \brief A system that monitors the kinetic energy of a link in a model
  /// and publishes when there is a lost of kinetic energy during a timestep
  /// that surpasses a specific threshold.
  /// This system can be used to detect when a model could be damaged.
  ///
  /// # System Parameters
  ///
  /// `<link_name>`: Name of the link to monitor. This name must match
  /// a name of link within the model.
  ///
  /// `<kinetic_energy_threshold>`: Threshold, in Joule (J), after which
  /// a message is generated on `<topic>` with the kinetic energy value that
  /// surpassed the threshold.
  ///
  /// `<topic>`: Custom topic that this system will publish to when kinetic
  /// energy surpasses the threshold. This element if optional, and the
  /// default value is `/model/{name_of_model}/kinetic_energy`.
  ///
  /// # Example Usage
  ///
  /** \verbatim
   <model name="sphere">
      <pose>0 0 5 0 0 0</pose>
      <link name="sphere_link">
        <inertial>
          <inertia>
            <ixx>3</ixx>
            <ixy>0</ixy>
            <ixz>0</ixz>
            <iyy>3</iyy>
            <iyz>0</iyz>
            <izz>3</izz>
          </inertia>
          <mass>3.0</mass>
        </inertial>
        <collision name="sphere_collision">
          <geometry>
            <sphere>
              <radius>0.5</radius>
            </sphere>
          </geometry>
        </collision>
        <visual name="sphere_visual">
          <geometry>
            <sphere>
              <radius>0.5</radius>
            </sphere>
          </geometry>
          <material>
            <ambient>0 0 1 1</ambient>
            <diffuse>0 0 1 1</diffuse>
            <specular>0 0 1 1</specular>
          </material>
        </visual>
      </link>
      <plugin
        filename="ignition-gazebo-kinetic-energy-monitor-system"
        name="ignition::gazebo::systems::KineticEnergyMonitor">
        <base_link_name>sphere_link</base_link_name>
        <kinetic_energy_threshold>100</kinetic_energy_threshold>
      </plugin>
    </model>
  \endverbatim */
<<<<<<< HEAD
  class KineticEnergyMonitor:
    public System,
=======
  class IGNITION_GAZEBO_VISIBLE KineticEnergyMonitor
  : public System,
>>>>>>> 1a7c6062
    public ISystemConfigure,
    public ISystemPostUpdate
  {
    /// \brief Constructor
    public: KineticEnergyMonitor();

    /// \brief Destructor
    public: ~KineticEnergyMonitor() final;

    // Documentation inherited
    public: void Configure(const Entity &_entity,
                           const std::shared_ptr<const sdf::Element> &_sdf,
                           EntityComponentManager &_ecm,
                           EventManager &_eventMgr) final;

    // Documentation inherited
    public: void PostUpdate(const UpdateInfo &_info,
                            const EntityComponentManager &_ecm) final;

    /// \brief Private data pointer.
    private: std::unique_ptr<KineticEnergyMonitorPrivate> dataPtr;
  };
}
}
}
}
#endif<|MERGE_RESOLUTION|>--- conflicted
+++ resolved
@@ -97,13 +97,8 @@
       </plugin>
     </model>
   \endverbatim */
-<<<<<<< HEAD
-  class KineticEnergyMonitor:
-    public System,
-=======
   class IGNITION_GAZEBO_VISIBLE KineticEnergyMonitor
   : public System,
->>>>>>> 1a7c6062
     public ISystemConfigure,
     public ISystemPostUpdate
   {
