/*
 * Copyright (C) 2019 Open Source Robotics Foundation
 *
 * Licensed under the Apache License, Version 2.0 (the "License");
 * you may not use this file except in compliance with the License.
 * You may obtain a copy of the License at
 *
 *     http://www.apache.org/licenses/LICENSE-2.0
 *
 * Unless required by applicable law or agreed to in writing, software
 * distributed under the License is distributed on an "AS IS" BASIS,
 * WITHOUT WARRANTIES OR CONDITIONS OF ANY KIND, either express or implied.
 * See the License for the specific language governing permissions and
 * limitations under the License.
 *
 */

#include "JointController.hh"

#include <gz/msgs/double.pb.h>

#include <string>

#include <gz/common/Profiler.hh>
#include <gz/math/PID.hh>
#include <gz/plugin/Register.hh>
#include <gz/transport/Node.hh>

#include "gz/sim/components/JointForceCmd.hh"
#include "gz/sim/components/JointVelocity.hh"
#include "gz/sim/components/JointVelocityCmd.hh"
#include "gz/sim/Model.hh"

using namespace gz;
using namespace sim;
using namespace systems;

class gz::sim::systems::JointControllerPrivate
{
  /// \brief Callback for velocity subscription
  /// \param[in] _msg Velocity message
<<<<<<< HEAD
  public: void OnCmdVel(const gz::msgs::Double &_msg);
=======
  public: void OnCmdVel(const msgs::Double &_msg);
>>>>>>> 216d5a51

  /// \brief Gazebo communication node.
  public: transport::Node node;

  /// \brief Joint Entity
  public: Entity jointEntity;

  /// \brief Commanded joint velocity
  public: double jointVelCmd;

  /// \brief mutex to protect jointVelCmd
  public: std::mutex jointVelCmdMutex;

  /// \brief Model interface
  public: Model model{kNullEntity};

  /// \brief True if force commands are internally used to keep the target
  /// velocity.
  public: bool useForceCommands{false};

  /// \brief Velocity PID controller.
<<<<<<< HEAD
  public: gz::math::PID velPid;
=======
  public: math::PID velPid;
>>>>>>> 216d5a51
};

//////////////////////////////////////////////////
JointController::JointController()
  : dataPtr(std::make_unique<JointControllerPrivate>())
{
}

//////////////////////////////////////////////////
void JointController::Configure(const Entity &_entity,
    const std::shared_ptr<const sdf::Element> &_sdf,
    EntityComponentManager &_ecm,
    EventManager &/*_eventMgr*/)
{
  this->dataPtr->model = Model(_entity);

  if (!this->dataPtr->model.Valid(_ecm))
  {
    gzerr << "JointController plugin should be attached to a model entity. "
           << "Failed to initialize." << std::endl;
    return;
  }

  // Get params from SDF
  auto jointName = _sdf->Get<std::string>("joint_name");
  if (jointName.empty())
  {
    gzerr << "JointController found an empty jointName parameter. "
           << "Failed to initialize.";
    return;
  }

  this->dataPtr->jointEntity = this->dataPtr->model.JointByName(_ecm,
      jointName);
  if (this->dataPtr->jointEntity == kNullEntity)
  {
    gzerr << "Joint with name[" << jointName << "] not found. "
    << "The JointController may not control this joint.\n";
    return;
  }

  if (_sdf->HasElement("initial_velocity"))
  {
    this->dataPtr->jointVelCmd = _sdf->Get<double>("initial_velocity");
    gzmsg << "Joint velocity initialized to ["
           << this->dataPtr->jointVelCmd << "]" << std::endl;
  }

  if (_sdf->HasElement("use_force_commands") &&
      _sdf->Get<bool>("use_force_commands"))
  {
    this->dataPtr->useForceCommands = true;

    // PID parameters
    double p         = _sdf->Get<double>("p_gain",     1.0).first;
    double i         = _sdf->Get<double>("i_gain",     0.0).first;
    double d         = _sdf->Get<double>("d_gain",     0.0).first;
    double iMax      = _sdf->Get<double>("i_max",      1.0).first;
    double iMin      = _sdf->Get<double>("i_min",     -1.0).first;
    double cmdMax    = _sdf->Get<double>("cmd_max",    1000.0).first;
    double cmdMin    = _sdf->Get<double>("cmd_min",   -1000.0).first;
    double cmdOffset = _sdf->Get<double>("cmd_offset", 0.0).first;

    this->dataPtr->velPid.Init(p, i, d, iMax, iMin, cmdMax, cmdMin, cmdOffset);

    gzdbg << "[JointController] Force mode with parameters:" << std::endl;
    gzdbg << "p_gain: ["     << p         << "]"             << std::endl;
    gzdbg << "i_gain: ["     << i         << "]"             << std::endl;
    gzdbg << "d_gain: ["     << d         << "]"             << std::endl;
    gzdbg << "i_max: ["      << iMax      << "]"             << std::endl;
    gzdbg << "i_min: ["      << iMin      << "]"             << std::endl;
    gzdbg << "cmd_max: ["    << cmdMax    << "]"             << std::endl;
    gzdbg << "cmd_min: ["    << cmdMin    << "]"             << std::endl;
    gzdbg << "cmd_offset: [" << cmdOffset << "]"             << std::endl;
  }
  else
  {
    gzdbg << "[JointController] Velocity mode" << std::endl;
  }

  // Subscribe to commands
  std::string topic = transport::TopicUtils::AsValidTopic("/model/" +
      this->dataPtr->model.Name(_ecm) + "/joint/" + jointName +
      "/cmd_vel");
  if (topic.empty())
  {
    gzerr << "Failed to create topic for joint [" << jointName
           << "]" << std::endl;
    return;
  }
  if (_sdf->HasElement("topic"))
  {
    topic = transport::TopicUtils::AsValidTopic(
        _sdf->Get<std::string>("topic"));

    if (topic.empty())
    {
      gzerr << "Failed to create topic [" << _sdf->Get<std::string>("topic")
             << "]" << " for joint [" << jointName
             << "]" << std::endl;
      return;
    }
  }
  this->dataPtr->node.Subscribe(topic, &JointControllerPrivate::OnCmdVel,
                                this->dataPtr.get());

  gzmsg << "JointController subscribing to Double messages on [" << topic
         << "]" << std::endl;
}

//////////////////////////////////////////////////
<<<<<<< HEAD
void JointController::PreUpdate(const gz::sim::UpdateInfo &_info,
    gz::sim::EntityComponentManager &_ecm)
=======
void JointController::PreUpdate(const UpdateInfo &_info,
    EntityComponentManager &_ecm)
>>>>>>> 216d5a51
{
  GZ_PROFILE("JointController::PreUpdate");

  // If the joint hasn't been identified yet, the plugin is disabled
  if (this->dataPtr->jointEntity == kNullEntity)
    return;

  // \TODO(anyone) Support rewind
  if (_info.dt < std::chrono::steady_clock::duration::zero())
  {
    gzwarn << "Detected jump back in time ["
        << std::chrono::duration_cast<std::chrono::seconds>(_info.dt).count()
        << "s]. System may not work properly." << std::endl;
  }

  // Nothing left to do if paused.
  if (_info.paused)
    return;

  // Create joint velocity component if one doesn't exist
  auto jointVelComp =
      _ecm.Component<components::JointVelocity>(this->dataPtr->jointEntity);
  if (jointVelComp == nullptr)
  {
    _ecm.CreateComponent(
        this->dataPtr->jointEntity, components::JointVelocity());
  }
  if (jointVelComp == nullptr)
    return;

  double targetVel;
  {
    std::lock_guard<std::mutex> lock(this->dataPtr->jointVelCmdMutex);
    targetVel = this->dataPtr->jointVelCmd;
  }

  // Force mode.
  if (this->dataPtr->useForceCommands)
  {
    if (!jointVelComp->Data().empty())
    {
      double error = jointVelComp->Data().at(0) - targetVel;
      double force = this->dataPtr->velPid.Update(error, _info.dt);

      auto forceComp =
          _ecm.Component<components::JointForceCmd>(this->dataPtr->jointEntity);
      if (forceComp == nullptr)
      {
        _ecm.CreateComponent(this->dataPtr->jointEntity,
                             components::JointForceCmd({force}));
      }
      else
      {
        forceComp->Data()[0] = force;
      }
    }
  }
  // Velocity mode.
  else
  {
    // Update joint velocity
    auto vel =
      _ecm.Component<components::JointVelocityCmd>(this->dataPtr->jointEntity);

    if (vel == nullptr)
    {
      _ecm.CreateComponent(
          this->dataPtr->jointEntity,
          components::JointVelocityCmd({targetVel}));
    }
    else if (!vel->Data().empty())
    {
      vel->Data()[0] = targetVel;
    }
  }
}

//////////////////////////////////////////////////
void JointControllerPrivate::OnCmdVel(const msgs::Double &_msg)
{
  std::lock_guard<std::mutex> lock(this->jointVelCmdMutex);
  this->jointVelCmd = _msg.data();
}

<<<<<<< HEAD
GZ_ADD_PLUGIN(JointController,
                    gz::sim::System,
=======
IGNITION_ADD_PLUGIN(JointController,
                    System,
>>>>>>> 216d5a51
                    JointController::ISystemConfigure,
                    JointController::ISystemPreUpdate)

GZ_ADD_PLUGIN_ALIAS(JointController,
                          "gz::sim::systems::JointController")

// TODO(CH3): Deprecated, remove on version 8
GZ_ADD_PLUGIN_ALIAS(JointController,
                          "ignition::gazebo::systems::JointController")<|MERGE_RESOLUTION|>--- conflicted
+++ resolved
@@ -39,11 +39,7 @@
 {
   /// \brief Callback for velocity subscription
   /// \param[in] _msg Velocity message
-<<<<<<< HEAD
-  public: void OnCmdVel(const gz::msgs::Double &_msg);
-=======
   public: void OnCmdVel(const msgs::Double &_msg);
->>>>>>> 216d5a51
 
   /// \brief Gazebo communication node.
   public: transport::Node node;
@@ -65,11 +61,7 @@
   public: bool useForceCommands{false};
 
   /// \brief Velocity PID controller.
-<<<<<<< HEAD
-  public: gz::math::PID velPid;
-=======
   public: math::PID velPid;
->>>>>>> 216d5a51
 };
 
 //////////////////////////////////////////////////
@@ -181,13 +173,8 @@
 }
 
 //////////////////////////////////////////////////
-<<<<<<< HEAD
-void JointController::PreUpdate(const gz::sim::UpdateInfo &_info,
-    gz::sim::EntityComponentManager &_ecm)
-=======
 void JointController::PreUpdate(const UpdateInfo &_info,
     EntityComponentManager &_ecm)
->>>>>>> 216d5a51
 {
   GZ_PROFILE("JointController::PreUpdate");
 
@@ -272,13 +259,8 @@
   this->jointVelCmd = _msg.data();
 }
 
-<<<<<<< HEAD
 GZ_ADD_PLUGIN(JointController,
-                    gz::sim::System,
-=======
-IGNITION_ADD_PLUGIN(JointController,
                     System,
->>>>>>> 216d5a51
                     JointController::ISystemConfigure,
                     JointController::ISystemPreUpdate)
 
