/*
 * Copyright (C) 2019 Open Source Robotics Foundation
 *
 * Licensed under the Apache License, Version 2.0 (the "License");
 * you may not use this file except in compliance with the License.
 * You may obtain a copy of the License at
 *
 *     http://www.apache.org/licenses/LICENSE-2.0
 *
 * Unless required by applicable law or agreed to in writing, software
 * distributed under the License is distributed on an "AS IS" BASIS,
 * WITHOUT WARRANTIES OR CONDITIONS OF ANY KIND, either express or implied.
 * See the License for the specific language governing permissions and
 * limitations under the License.
 *
 */

#include "UserCommands.hh"

#include <google/protobuf/message.h>
#include <ignition/msgs/boolean.pb.h>
#include <ignition/msgs/entity_factory.pb.h>
#include <ignition/msgs/pose.pb.h>

#include <string>
#include <utility>
#include <vector>

#include <ignition/msgs/Utility.hh>

#include <sdf/Root.hh>
#include <sdf/Error.hh>

#include <ignition/plugin/Register.hh>
#include <ignition/transport/Node.hh>

#include "ignition/common/Profiler.hh"

#include "ignition/gazebo/components/Light.hh"
#include "ignition/gazebo/components/Model.hh"
#include "ignition/gazebo/components/Name.hh"
#include "ignition/gazebo/components/ParentEntity.hh"
#include "ignition/gazebo/components/Pose.hh"
#include "ignition/gazebo/components/PoseCmd.hh"
#include "ignition/gazebo/components/World.hh"
#include "ignition/gazebo/EntityComponentManager.hh"
#include "ignition/gazebo/SdfEntityCreator.hh"

using namespace ignition;
using namespace gazebo;
using namespace systems;

namespace ignition
{
namespace gazebo
{
inline namespace IGNITION_GAZEBO_VERSION_NAMESPACE {
namespace systems
{
/// \brief This class is passed to every command and contains interfaces that
/// can be shared among all commands. For example, all create and remove
/// commands can use the `creator` object.
class UserCommandsInterface
{
  /// \brief Pointer to entity component manager. We don't assume ownership.
  public: EntityComponentManager *ecm{nullptr};

  /// \brief Creator interface, shared among all commands that need it.
  public: std::unique_ptr<SdfEntityCreator> creator{nullptr};

  /// \brief World entity.
  public: Entity worldEntity{kNullEntity};
};

/// \brief All user commands should inherit from this class so they can be
/// undone / redone.
class UserCommandBase
{
  /// \brief Constructor
  /// \param[in] _msg Message containing user command.
  /// \param[in] _iface Pointer to interfaces shared by all commands.
  public: UserCommandBase(google::protobuf::Message *_msg,
      std::shared_ptr<UserCommandsInterface> &_iface);

  /// \brief Destructor.
  public: virtual ~UserCommandBase();

  /// \brief Execute the command. All subclasses must implement this
  /// function and update entities and components so the command takes effect.
  /// \return True if command was properly executed.
  public: virtual bool Execute() = 0;

  /// \brief Message containing command.
  protected: google::protobuf::Message *msg{nullptr};

  /// \brief Keep pointer to interfaces shared among commands.
  protected: const std::shared_ptr<UserCommandsInterface> iface{nullptr};
};

/// \brief Command to spawn an entity into simulation.
class CreateCommand : public UserCommandBase
{
  /// \brief Constructor
  /// \param[in] _msg Factory message.
  /// \param[in] _iface Pointer to user commands interface.
  public: CreateCommand(msgs::EntityFactory *_msg,
      std::shared_ptr<UserCommandsInterface> &_iface);

  // Documentation inherited
  public: bool Execute() final;
};

/// \brief Command to remove an entity from simulation.
class RemoveCommand : public UserCommandBase
{
  /// \brief Constructor
  /// \param[in] _msg Message identifying the entity to be removed.
  /// \param[in] _iface Pointer to user commands interface.
  public: RemoveCommand(msgs::Entity *_msg,
      std::shared_ptr<UserCommandsInterface> &_iface);

  // Documentation inherited
  public: bool Execute() final;
};

/// \brief Command to update an entity's pose transform.
class PoseCommand : public UserCommandBase
{
  /// \brief Constructor
  /// \param[in] _msg pose message.
  /// \param[in] _iface Pointer to user commands interface.
  public: PoseCommand(msgs::Pose *_msg,
      std::shared_ptr<UserCommandsInterface> &_iface);

  // Documentation inherited
  public: bool Execute() final;

  /// \brief Pose3d equality comparison function.
  public: std::function<bool(const math::Pose3d &, const math::Pose3d &)>
          pose3Eql { [](const math::Pose3d &_a, const math::Pose3d &_b)
                     {
                       return _a.Pos().Equal(_b.Pos(), 1e-6) &&
                         math::equal(_a.Rot().X(), _b.Rot().X(), 1e-6) &&
                         math::equal(_a.Rot().Y(), _b.Rot().Y(), 1e-6) &&
                         math::equal(_a.Rot().Z(), _b.Rot().Z(), 1e-6) &&
                         math::equal(_a.Rot().W(), _b.Rot().W(), 1e-6);
                     }};
};
}
}
}
}

/// \brief Private UserCommands data class.
class ignition::gazebo::systems::UserCommandsPrivate
{
  /// \brief Callback for create service
  /// \param[in] _req Request containing entity description.
  /// \param[in] _res True if message successfully received and queued.
  /// It does not mean that the entity will be successfully spawned.
  /// \return True if successful.
  public: bool CreateService(const msgs::EntityFactory &_req,
      msgs::Boolean &_res);

  /// \brief Callback for multiple create service
  /// \param[in] _req Request containing one or more entity descriptions.
  /// \param[in] _res True if message successfully received and queued.
  /// It does not mean that the entities will be successfully spawned.
  /// \return True if successful.
  public: bool CreateServiceMultiple(
              const msgs::EntityFactory_V &_req, msgs::Boolean &_res);

  /// \brief Callback for remove service
  /// \param[in] _req Request containing identification of entity to be removed.
  /// \param[in] _res True if message successfully received and queued.
  /// It does not mean that the entity will be successfully removed.
  /// \return True if successful.
  public: bool RemoveService(const msgs::Entity &_req,
      msgs::Boolean &_res);

  /// \brief Callback for pose service
  /// \param[in] _req Request containing pose update of an entity.
  /// \param[in] _res True if message successfully received and queued.
  /// It does not mean that the entity will be successfully moved.
  /// \return True if successful.
  public: bool PoseService(const msgs::Pose &_req, msgs::Boolean &_res);

  /// \brief Queue of commands pending execution.
  public: std::vector<std::unique_ptr<UserCommandBase>> pendingCmds;

  /// \brief Ignition communication node.
  public: transport::Node node;

  /// \brief Object holding several interfaces that can be used by any command.
  public: std::shared_ptr<UserCommandsInterface> iface{nullptr};

  /// \brief Mutex to protect pending queue.
  public: std::mutex pendingMutex;
};

//////////////////////////////////////////////////
UserCommands::UserCommands() : System(),
    dataPtr(std::make_unique<UserCommandsPrivate>())
{
}

//////////////////////////////////////////////////
UserCommands::~UserCommands() = default;

//////////////////////////////////////////////////
void UserCommands::Configure(const Entity &_entity,
    const std::shared_ptr<const sdf::Element> &,
    EntityComponentManager &_ecm,
    EventManager &_eventManager)
{
  // Create interfaces shared among commands
  this->dataPtr->iface = std::make_shared<UserCommandsInterface>();
  this->dataPtr->iface->worldEntity = _entity;
  this->dataPtr->iface->ecm = &_ecm;
  this->dataPtr->iface->creator =
      std::make_unique<SdfEntityCreator>(_ecm, _eventManager);

  const components::Name *constCmp = _ecm.Component<components::Name>(_entity);
  const std::string &worldName = constCmp->Data();

  auto validWorldName = transport::TopicUtils::AsValidTopic(worldName);
  if (validWorldName.empty())
  {
    ignerr << "World name [" << worldName
           << "] doesn't work well with transport, services not advertised."
           << std::endl;
    return;
  }

  // Create service
  std::string createService{"/world/" + validWorldName + "/create"};
  this->dataPtr->node.Advertise(createService,
      &UserCommandsPrivate::CreateService, this->dataPtr.get());

  // Create service for EntityFactory_V
  std::string createServiceMultiple{"/world/" + validWorldName +
      "/create_multiple"};
  this->dataPtr->node.Advertise(createServiceMultiple,
      &UserCommandsPrivate::CreateServiceMultiple, this->dataPtr.get());

  ignmsg << "Create service on [" << createService << "]" << std::endl;

  // Remove service
  std::string removeService{"/world/" + validWorldName + "/remove"};
  this->dataPtr->node.Advertise(removeService,
      &UserCommandsPrivate::RemoveService, this->dataPtr.get());

  ignmsg << "Remove service on [" << removeService << "]" << std::endl;

  // Pose service
  std::string poseService{"/world/" + validWorldName + "/set_pose"};
  this->dataPtr->node.Advertise(poseService,
      &UserCommandsPrivate::PoseService, this->dataPtr.get());

  ignmsg << "Pose service on [" << poseService << "]" << std::endl;
}

//////////////////////////////////////////////////
void UserCommands::PreUpdate(const UpdateInfo &/*_info*/,
    EntityComponentManager &)
{
  IGN_PROFILE("UserCommands::PreUpdate");
  // make a copy the cmds so execution does not block receiving other
  // incoming cmds
  std::vector<std::unique_ptr<UserCommandBase>> cmds;
  {
    std::lock_guard<std::mutex> lock(this->dataPtr->pendingMutex);
    if (this->dataPtr->pendingCmds.empty())
      return;
    cmds = std::move(this->dataPtr->pendingCmds);
    this->dataPtr->pendingCmds.clear();
  }

  // TODO(louise) Record current world state for undo

  // Execute pending commands
  for (auto &cmd : cmds)
  {
    // Execute
    if (!cmd->Execute())
      continue;

    // TODO(louise) Update command with current world state

    // TODO(louise) Move to undo list
  }

  // TODO(louise) Clear redo list
}

//////////////////////////////////////////////////
bool UserCommandsPrivate::CreateServiceMultiple(
    const msgs::EntityFactory_V &_req, msgs::Boolean &_res)
{
  std::lock_guard<std::mutex> lock(this->pendingMutex);
  for (int i = 0; i < _req.data_size(); ++i)
  {
    const msgs::EntityFactory &msg = _req.data(i);
    // Create command and push it to queue
    auto msgCopy = msg.New();
    msgCopy->CopyFrom(msg);
    auto cmd = std::make_unique<CreateCommand>(msgCopy, this->iface);
    this->pendingCmds.push_back(std::move(cmd));
  }

  _res.set_data(true);
  return true;
}

//////////////////////////////////////////////////
bool UserCommandsPrivate::CreateService(const msgs::EntityFactory &_req,
    msgs::Boolean &_res)
{
  // Create command and push it to queue
  auto msg = _req.New();
  msg->CopyFrom(_req);
  auto cmd = std::make_unique<CreateCommand>(msg, this->iface);

  // Push to pending
  {
    std::lock_guard<std::mutex> lock(this->pendingMutex);
    this->pendingCmds.push_back(std::move(cmd));
  }

  _res.set_data(true);
  return true;
}

//////////////////////////////////////////////////
bool UserCommandsPrivate::RemoveService(const msgs::Entity &_req,
    msgs::Boolean &_res)
{
  // Create command and push it to queue
  auto msg = _req.New();
  msg->CopyFrom(_req);
  auto cmd = std::make_unique<RemoveCommand>(msg, this->iface);

  // Push to pending
  {
    std::lock_guard<std::mutex> lock(this->pendingMutex);
    this->pendingCmds.push_back(std::move(cmd));
  }

  _res.set_data(true);
  return true;
}

//////////////////////////////////////////////////
bool UserCommandsPrivate::PoseService(const msgs::Pose &_req,
    msgs::Boolean &_res)
{
  // Create command and push it to queue
  auto msg = _req.New();
  msg->CopyFrom(_req);
  auto cmd = std::make_unique<PoseCommand>(msg, this->iface);

  // Push to pending
  {
    std::lock_guard<std::mutex> lock(this->pendingMutex);
    this->pendingCmds.push_back(std::move(cmd));
  }

  _res.set_data(true);
  return true;
}

//////////////////////////////////////////////////
UserCommandBase::UserCommandBase(google::protobuf::Message *_msg,
    std::shared_ptr<UserCommandsInterface> &_iface)
    : msg(_msg), iface(_iface)
{
}

//////////////////////////////////////////////////
UserCommandBase::~UserCommandBase()
{
  if (this->msg != nullptr)
    delete this->msg;
  this->msg = nullptr;
}

//////////////////////////////////////////////////
CreateCommand::CreateCommand(msgs::EntityFactory *_msg,
    std::shared_ptr<UserCommandsInterface> &_iface)
    : UserCommandBase(_msg, _iface)
{
}

//////////////////////////////////////////////////
bool CreateCommand::Execute()
{
  auto createMsg = dynamic_cast<const msgs::EntityFactory *>(this->msg);
  if (nullptr == createMsg)
  {
    ignerr << "Internal error, null create message" << std::endl;
    return false;
  }

  // Load SDF
  sdf::Root root;
  sdf::Light lightSdf;
  sdf::Errors errors;
  switch (createMsg->from_case())
  {
    case msgs::EntityFactory::kSdf:
    {
      errors = root.LoadSdfString(createMsg->sdf());
      break;
    }
    case msgs::EntityFactory::kSdfFilename:
    {
      errors = root.Load(createMsg->sdf_filename());
      break;
    }
    case msgs::EntityFactory::kModel:
    {
      // TODO(louise) Support model msg
      ignerr << "model field not yet supported." << std::endl;
      return false;
    }
    case msgs::EntityFactory::kLight:
    {
      lightSdf = convert<sdf::Light>(createMsg->light());
      break;
    }
    case msgs::EntityFactory::kCloneName:
    {
      // TODO(louise) Implement clone
      ignerr << "Cloning an entity is not yet supported." << std::endl;
      return false;
    }
    default:
    {
      ignerr << "Missing [from] field in create message." << std::endl;
      return false;
    }
  }

  if (!errors.empty())
  {
    for (auto &err : errors)
      ignerr << err << std::endl;
    return false;
  }

  bool isModel{false};
  bool isLight{false};
  bool isActor{false};
<<<<<<< HEAD
  if (nullptr != root.Model())
=======
  bool isRoot{false};
  if (root.ModelCount() > 0)
>>>>>>> 4dbf229a
  {
    isRoot = true;
    isModel = true;
  }
  else if (nullptr != root.Light())
  {
    isRoot = true;
    isLight = true;
  }
  else if (nullptr != root.Actor())
  {
    isRoot = true;
    isActor = true;
  }
  else if (!lightSdf.Name().empty())
  {
    isLight = true;
  }
  else
  {
    ignerr << "Expected exactly one top-level <model>, <light> or <actor> on"
           << " SDF." << std::endl;
    return false;
  }

  if ((isModel && isLight) || (isModel && isActor) || (isLight && isActor))
  {
    ignwarn << "Expected exactly one top-level <model>, <light> or <actor>, "
            << "but found more. Only the 1st will be spawned." << std::endl;
  }

  // Check the name of the entity being spawned
  std::string desiredName;
  if (!createMsg->name().empty())
  {
    desiredName = createMsg->name();
  }
  else if (isModel)
  {
    desiredName = root.Model()->Name();
  }
  else if (isLight && isRoot)
  {
    desiredName = root.Light()->Name();
  }
  else if (isLight)
  {
    desiredName = lightSdf.Name();
  }
  else if (isActor)
  {
    desiredName = root.Actor()->Name();
  }

  // Check if there's already a top-level entity with the given name
  if (kNullEntity != this->iface->ecm->EntityByComponents(
      components::Name(desiredName),
      components::ParentEntity(this->iface->worldEntity)))
  {
    if (!createMsg->allow_renaming())
    {
      ignwarn << "Entity named [" << desiredName << "] already exists and "
              << "[allow_renaming] is false. Entity not spawned."
              << std::endl;
      return false;
    }

    // Generate unique name
    std::string newName = desiredName;
    int i = 0;
    while (kNullEntity != this->iface->ecm->EntityByComponents(
      components::Name(newName),
      components::ParentEntity(this->iface->worldEntity)))
    {
      newName = desiredName + "_" + std::to_string(i++);
    }
    desiredName = newName;
  }

  // Create entities
  Entity entity{kNullEntity};
  if (isModel)
  {
    auto model = *root.Model();
    model.SetName(desiredName);
    entity = this->iface->creator->CreateEntities(&model);
  }
  else if (isLight && isRoot)
  {
    auto light = root.Light();
    light->SetName(desiredName);
    entity = this->iface->creator->CreateEntities(light);
  }
  else if (isLight)
  {
    lightSdf.SetName(desiredName);
    entity = this->iface->creator->CreateEntities(&lightSdf);
  }
  else if (isActor)
  {
    auto actor = *root.Actor();
    actor.SetName(desiredName);
    entity = this->iface->creator->CreateEntities(&actor);
  }

  this->iface->creator->SetParent(entity, this->iface->worldEntity);

  // Pose
  if (createMsg->has_pose())
  {
    auto poseComp = this->iface->ecm->Component<components::Pose>(entity);
    *poseComp = components::Pose(msgs::Convert(createMsg->pose()));
  }

  igndbg << "Created entity [" << entity << "] named [" << desiredName << "]"
         << std::endl;

  return true;
}

//////////////////////////////////////////////////
RemoveCommand::RemoveCommand(msgs::Entity *_msg,
    std::shared_ptr<UserCommandsInterface> &_iface)
    : UserCommandBase(_msg, _iface)
{
}

//////////////////////////////////////////////////
bool RemoveCommand::Execute()
{
  auto removeMsg = dynamic_cast<const msgs::Entity *>(this->msg);
  if (nullptr == removeMsg)
  {
    ignerr << "Internal error, null remove message" << std::endl;
    return false;
  }

  Entity entity{kNullEntity};
  if (removeMsg->id() != kNullEntity)
  {
    entity = removeMsg->id();
  }
  else if (!removeMsg->name().empty() &&
      removeMsg->type() != msgs::Entity::NONE)
  {
    if (removeMsg->type() == msgs::Entity::MODEL)
    {
      entity = this->iface->ecm->EntityByComponents(components::Model(),
        components::Name(removeMsg->name()));
    }
    else if (removeMsg->type() == msgs::Entity::LIGHT)
    {
      entity = this->iface->ecm->EntityByComponents(
        components::Name(removeMsg->name()));

      auto lightComp = this->iface->ecm->Component<components::Light>(entity);
      if (nullptr == lightComp)
        entity = kNullEntity;
    }
    else
    {
      ignerr << "Deleting entities of type [" << removeMsg->type()
             << "] is not supported." << std::endl;
      return false;
    }
  }
  else
  {
    ignerr << "Remove command missing either entity's ID or name + type"
           << std::endl;
    return false;
  }

  if (entity == kNullEntity)
  {
    ignerr << "Entity named [" << removeMsg->name() << "] of type ["
           << removeMsg->type() << "] not found, so not removed." << std::endl;
    return false;
  }

  // Check that we support removing this entity
  auto parent = this->iface->ecm->ParentEntity(entity);
  if (nullptr == this->iface->ecm->Component<components::World>(parent))
  {
    ignerr << "Entity [" << entity
           << "] is not a direct child of the world, so it can't be removed."
           << std::endl;
    return false;
  }

  if (nullptr == this->iface->ecm->Component<components::Model>(entity) &&
      nullptr == this->iface->ecm->Component<components::Light>(entity))
  {
    ignerr << "Entity [" << entity
           << "] is not a model or a light, so it can't be removed."
           << std::endl;
    return false;
  }

  igndbg << "Requesting removal of entity [" << entity << "]" << std::endl;
  this->iface->creator->RequestRemoveEntity(entity);
  return true;
}

//////////////////////////////////////////////////
PoseCommand::PoseCommand(msgs::Pose *_msg,
    std::shared_ptr<UserCommandsInterface> &_iface)
    : UserCommandBase(_msg, _iface)
{
}

//////////////////////////////////////////////////
bool PoseCommand::Execute()
{
  auto poseMsg = dynamic_cast<const msgs::Pose *>(this->msg);
  if (nullptr == poseMsg)
  {
    ignerr << "Internal error, null create message" << std::endl;
    return false;
  }

  // Check the name of the entity being spawned
  std::string entityName = poseMsg->name();
  Entity entity = kNullEntity;
  // TODO(anyone) Update pose message to use Entity, with default ID null
  if (poseMsg->id() != kNullEntity && poseMsg->id() != 0)
  {
    entity = poseMsg->id();
  }
  else if (!entityName.empty())
  {
    entity = this->iface->ecm->EntityByComponents(components::Name(entityName),
      components::ParentEntity(this->iface->worldEntity));
  }

  if (!this->iface->ecm->HasEntity(entity))
  {
    ignerr << "Unable to update the pose for entity id:[" << poseMsg->id()
           << "], name[" << entityName << "]" << std::endl;
    return false;
  }

  auto poseCmdComp =
    this->iface->ecm->Component<components::WorldPoseCmd>(entity);
  if (!poseCmdComp)
  {
    this->iface->ecm->CreateComponent(
        entity, components::WorldPoseCmd(msgs::Convert(*poseMsg)));
  }
  else
  {
    /// \todo(anyone) Moving an object is not captured in a log file.
    auto state = poseCmdComp->SetData(msgs::Convert(*poseMsg), this->pose3Eql) ?
        ComponentState::OneTimeChange :
        ComponentState::NoChange;
    this->iface->ecm->SetChanged(entity, components::WorldPoseCmd::typeId,
        state);
  }

  return true;
}


IGNITION_ADD_PLUGIN(UserCommands, System,
  UserCommands::ISystemConfigure,
  UserCommands::ISystemPreUpdate
)

IGNITION_ADD_PLUGIN_ALIAS(UserCommands,
                          "ignition::gazebo::systems::UserCommands")<|MERGE_RESOLUTION|>--- conflicted
+++ resolved
@@ -451,12 +451,8 @@
   bool isModel{false};
   bool isLight{false};
   bool isActor{false};
-<<<<<<< HEAD
+  bool isRoot{false};
   if (nullptr != root.Model())
-=======
-  bool isRoot{false};
-  if (root.ModelCount() > 0)
->>>>>>> 4dbf229a
   {
     isRoot = true;
     isModel = true;
