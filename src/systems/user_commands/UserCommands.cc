/*
 * Copyright (C) 2019 Open Source Robotics Foundation
 * Copyright (C) 2024 CogniPilot Foundation
 * Copyright (C) 2024 Rudis Laboratories LLC
 *
 * Licensed under the Apache License, Version 2.0 (the "License");
 * you may not use this file except in compliance with the License.
 * You may obtain a copy of the License at
 *
 *     http://www.apache.org/licenses/LICENSE-2.0
 *
 * Unless required by applicable law or agreed to in writing, software
 * distributed under the License is distributed on an "AS IS" BASIS,
 * WITHOUT WARRANTIES OR CONDITIONS OF ANY KIND, either express or implied.
 * See the License for the specific language governing permissions and
 * limitations under the License.
 *
 */

#include "UserCommands.hh"
#include <chrono>
#include <future>
#include <gz/common/Util.hh>
#include <iostream>

#ifdef _MSC_VER
#pragma warning(push)
#pragma warning(disable: 4251)
#endif

#include <google/protobuf/message.h>

#ifdef _MSC_VER
#pragma warning(pop)
#endif

#include <gz/msgs/boolean.pb.h>
#include <gz/msgs/entity.pb.h>
#include <gz/msgs/entity_factory.pb.h>
#include <gz/msgs/entity_factory_v.pb.h>
#include <gz/msgs/light.pb.h>
#include <gz/msgs/material_color.pb.h>
#include <gz/msgs/physics.pb.h>
#include <gz/msgs/pose.pb.h>
#include <gz/msgs/pose_v.pb.h>
#include <gz/msgs/spherical_coordinates.pb.h>
#include <gz/msgs/visual.pb.h>
#include <gz/msgs/wheel_slip_parameters_cmd.pb.h>

#include <string>
#include <utility>
#include <unordered_set>
#include <vector>

#include <gz/math/Color.hh>
#include <gz/math/SphericalCoordinates.hh>
#include <gz/msgs/Utility.hh>

#include <sdf/Physics.hh>
#include <sdf/Root.hh>
#include <sdf/Error.hh>
#include <sdf/Light.hh>

#include <gz/plugin/Register.hh>
#include <gz/transport/Node.hh>

#include "gz/common/Profiler.hh"

#include "gz/sim/components/Collision.hh"
#include "gz/sim/components/Joint.hh"
#include "gz/sim/components/Light.hh"
#include "gz/sim/components/LightCmd.hh"
#include "gz/sim/components/Link.hh"
#include "gz/sim/components/Model.hh"
#include "gz/sim/components/Name.hh"
#include "gz/sim/components/ParentEntity.hh"
#include "gz/sim/components/Pose.hh"
#include "gz/sim/components/PoseCmd.hh"
#include "gz/sim/components/PhysicsCmd.hh"
#include "gz/sim/components/SphericalCoordinates.hh"
#include "gz/sim/components/Visual.hh"
#include "gz/sim/components/World.hh"
#include "gz/sim/Conversions.hh"
#include "gz/sim/EntityComponentManager.hh"
#include "gz/sim/Model.hh"
#include "gz/sim/SdfEntityCreator.hh"
#include "gz/sim/System.hh"
#include "gz/sim/Util.hh"
#include "gz/sim/World.hh"
#include "gz/sim/components/ContactSensorData.hh"
#include "gz/sim/components/ContactSensor.hh"
#include "gz/sim/components/Sensor.hh"
#include "gz/sim/components/VisualCmd.hh"
#include "gz/sim/components/WheelSlipCmd.hh"

using namespace gz;
using namespace sim;
using namespace systems;

namespace gz
{
namespace sim
{
inline namespace GZ_SIM_VERSION_NAMESPACE {
namespace systems
{
/// \brief This class is passed to every command and contains interfaces that
/// can be shared among all commands. For example, all create and remove
/// commands can use the `creator` object.
class UserCommandsInterface
{
  /// \brief Pointer to entity component manager. We don't assume ownership.
  public: EntityComponentManager *ecm{nullptr};

  /// \brief Creator interface, shared among all commands that need it.
  public: std::unique_ptr<SdfEntityCreator> creator{nullptr};

  /// \brief World entity.
  public: Entity worldEntity{kNullEntity};

  /// \brief Check if there's a contact sensor connected to a collision
  /// component
  /// \param[in] _collision Collision entity to be checked
  /// \return True if a contact sensor is connected to the collision entity,
  /// false otherwise
  public: bool HasContactSensor(const Entity _collision);

  /// \brief Bool to set all matching light entities.
  public: bool setAllLightEntities = false;
};

/// \brief All user commands should inherit from this class so they can be
/// undone / redone.
class UserCommandBase
{
  /// \brief Constructor
  /// \param[in] _msg Message containing user command.
  /// \param[in] _iface Pointer to interfaces shared by all commands.
  public: UserCommandBase(google::protobuf::Message *_msg,
      std::shared_ptr<UserCommandsInterface> &_iface);

  /// \brief Destructor.
  public: virtual ~UserCommandBase();

  /// \brief Execute the command. All subclasses must implement this
  /// function and update entities and components so the command takes effect.
  /// \return True if command was properly executed.
  public: virtual bool Execute() = 0;

  /// \brief Promise that is used to exchange the result of the command
  /// execution with the service handler.
  public: std::promise<bool> promise;

  /// \brief Message containing command.
  protected: google::protobuf::Message *msg{nullptr};

  /// \brief Keep pointer to interfaces shared among commands.
  protected: const std::shared_ptr<UserCommandsInterface> iface{nullptr};
};

/// \brief Command to spawn an entity into simulation.
class CreateCommand : public UserCommandBase
{
  /// \brief Constructor
  /// \param[in] _msg Factory message.
  /// \param[in] _iface Pointer to user commands interface.
  public: CreateCommand(msgs::EntityFactory *_msg,
      std::shared_ptr<UserCommandsInterface> &_iface);

  /// \brief Constructor overload that takes a vector of Factory messages
  /// \param[in] _msg Vector of Factory message.
  /// \param[in] _iface Pointer to user commands interface.
  public: CreateCommand(msgs::EntityFactory_V *_msg,
      std::shared_ptr<UserCommandsInterface> &_iface);

  // Documentation inherited
  public: bool Execute() final;

  /// \brief Actual implementation that creates entities from message.
  /// \param[in] Factory message that specifies the entity to create.
  private: bool CreateFromMsg(const msgs::EntityFactory &_createMsg);
};

/// \brief Command to remove an entity from simulation.
class RemoveCommand : public UserCommandBase
{
  /// \brief Constructor
  /// \param[in] _msg Message identifying the entity to be removed.
  /// \param[in] _iface Pointer to user commands interface.
  public: RemoveCommand(msgs::Entity *_msg,
      std::shared_ptr<UserCommandsInterface> &_iface);

  // Documentation inherited
  public: bool Execute() final;
};

/// \brief Command to modify a light entity from simulation.
class LightCommand : public UserCommandBase
{
  /// \brief Constructor
  /// \param[in] _msg Message identifying the entity to be edited.
  /// \param[in] _iface Pointer to user commands interface.
  public: LightCommand(msgs::Light *_msg,
      std::shared_ptr<UserCommandsInterface> &_iface);

  // Documentation inherited
  public: bool Execute() final;

  /// \brief Light equality comparison function.
  public: std::function<bool(const msgs::Light &, const msgs::Light &)>
          lightEql { [](const msgs::Light &_a, const msgs::Light &_b)
            {
             return
                _a.is_light_off() == _b.is_light_off() &&
                _a.visualize_visual() == _b.visualize_visual() &&
                _a.type() == _b.type() &&
                _a.name() == _b.name() &&
                math::equal(
                   _a.diffuse().a(), _b.diffuse().a(), 1e-6f) &&
                math::equal(
                  _a.diffuse().r(), _b.diffuse().r(), 1e-6f) &&
                math::equal(
                  _a.diffuse().g(), _b.diffuse().g(), 1e-6f) &&
                math::equal(
                  _a.diffuse().b(), _b.diffuse().b(), 1e-6f) &&
                math::equal(
                  _a.specular().a(), _b.specular().a(), 1e-6f) &&
                math::equal(
                  _a.specular().r(), _b.specular().r(), 1e-6f) &&
                math::equal(
                  _a.specular().g(), _b.specular().g(), 1e-6f) &&
                math::equal(
                  _a.specular().b(), _b.specular().b(), 1e-6f) &&
                math::equal(
                  _a.range(), _b.range(), 1e-6f) &&
               math::equal(
                 _a.attenuation_linear(),
                 _b.attenuation_linear(),
                 1e-6f) &&
               math::equal(
                 _a.attenuation_constant(),
                 _b.attenuation_constant(),
                 1e-6f) &&
               math::equal(
                 _a.attenuation_quadratic(),
                 _b.attenuation_quadratic(),
                 1e-6f) &&
               _a.cast_shadows() == _b.cast_shadows() &&
               math::equal(
                 _a.intensity(),
                 _b.intensity(),
                 1e-6f) &&
               math::equal(
                 _a.direction().x(), _b.direction().x(), 1e-6) &&
               math::equal(
                 _a.direction().y(), _b.direction().y(), 1e-6) &&
               math::equal(
                 _a.direction().z(), _b.direction().z(), 1e-6) &&
               math::equal(
                 _a.spot_inner_angle(), _b.spot_inner_angle(), 1e-6f) &&
               math::equal(
                 _a.spot_outer_angle(), _b.spot_outer_angle(), 1e-6f) &&
               math::equal(_a.spot_falloff(), _b.spot_falloff(), 1e-6f);
            }};
};

/// \brief Command to update an entity's pose transform.
class PoseCommand : public UserCommandBase
{
  /// \brief Constructor
  /// \param[in] _msg pose message.
  /// \param[in] _iface Pointer to user commands interface.
  public: PoseCommand(msgs::Pose *_msg,
      std::shared_ptr<UserCommandsInterface> &_iface);

  // Documentation inherited
  public: bool Execute() final;
};

/// \brief Command to update an entity's pose transform.
class PoseVectorCommand : public UserCommandBase
{
  /// \brief Constructor
  /// \param[in] _msg pose_v message.
  /// \param[in] _iface Pointer to user commands interface.
  public: PoseVectorCommand(msgs::Pose_V *_msg,
      std::shared_ptr<UserCommandsInterface> &_iface);

  // Documentation inherited
  public: bool Execute() final;
};

/// \brief Command to modify the physics parameters of a simulation.
class PhysicsCommand : public UserCommandBase
{
  /// \brief Constructor
  /// \param[in] _msg Message containing the new physics parameters.
  /// \param[in] _iface Pointer to user commands interface.
  public: PhysicsCommand(msgs::Physics *_msg,
      std::shared_ptr<UserCommandsInterface> &_iface);

  // Documentation inherited
  public: bool Execute() final;
};

/// \brief Command to modify the spherical coordinates of a simulation.
class SphericalCoordinatesCommand : public UserCommandBase
{
  /// \brief Constructor
  /// \param[in] _msg Message containing the new coordinates.
  /// \param[in] _iface Pointer to user commands interface.
  public: SphericalCoordinatesCommand(msgs::SphericalCoordinates *_msg,
      std::shared_ptr<UserCommandsInterface> &_iface);

  // Documentation inherited
  public: bool Execute() final;
};

/// \brief Command to enable a collision component.
class EnableCollisionCommand : public UserCommandBase
{
  /// \brief Constructor
  /// \param[in] _msg Message identifying the collision to be enabled.
  /// \param[in] _iface Pointer to user commands interface.
  public: EnableCollisionCommand(msgs::Entity *_msg,
      std::shared_ptr<UserCommandsInterface> &_iface);

  // Documentation inherited
  public: bool Execute() final;
};

/// \brief Command to disable a collision component.
class DisableCollisionCommand : public UserCommandBase
{
  /// \brief Constructor
  /// \param[in] _msg Message identifying the collision to be disabled.
  /// \param[in] _iface Pointer to user commands interface.
  public: DisableCollisionCommand(msgs::Entity *_msg,
      std::shared_ptr<UserCommandsInterface> &_iface);

  // Documentation inherited
  public: bool Execute() final;
};


/// \brief Command to modify a visual entity from simulation.
class VisualCommand : public UserCommandBase
{
  /// \brief Constructor
  /// \param[in] _msg Message containing the visual parameters.
  /// \param[in] _iface Pointer to user commands interface.
  public: VisualCommand(msgs::Visual *_msg,
      std::shared_ptr<UserCommandsInterface> &_iface);

  /// \brief Constructor
  /// \param[in] _msg Message containing the material color parameters.
  /// \param[in] _iface Pointer to user commands interface.
  public: VisualCommand(msgs::MaterialColor *_msg,
      std::shared_ptr<UserCommandsInterface> &_iface);

  // Documentation inherited
  public: bool Execute() final;

  /// \brief Visual equality comparison function
  /// TODO(anyone) Currently only checks for material colors equality,
  /// need to extend to others
  public: std::function<bool(const msgs::Visual &, const msgs::Visual &)>
          visualEql { [](const msgs::Visual &_a, const msgs::Visual &_b)
            {
              auto aMaterial = _a.material(), bMaterial = _b.material();
              return
                _a.name() == _b.name() &&
                _a.id() == _b.id() &&
                math::equal(
                  aMaterial.ambient().r(), bMaterial.ambient().r(), 1e-6f) &&
                math::equal(
                  aMaterial.ambient().g(), bMaterial.ambient().g(), 1e-6f) &&
                math::equal(
                  aMaterial.ambient().b(), bMaterial.ambient().b(), 1e-6f) &&
                math::equal(
                  aMaterial.ambient().a(), bMaterial.ambient().a(), 1e-6f) &&
                math::equal(
                  aMaterial.diffuse().r(), bMaterial.diffuse().r(), 1e-6f) &&
                math::equal(
                  aMaterial.diffuse().g(), bMaterial.diffuse().g(), 1e-6f) &&
                math::equal(
                  aMaterial.diffuse().b(), bMaterial.diffuse().b(), 1e-6f) &&
                math::equal(
                  aMaterial.diffuse().a(), bMaterial.diffuse().a(), 1e-6f) &&
                math::equal(
                  aMaterial.specular().r(), bMaterial.specular().r(), 1e-6f) &&
                math::equal(
                  aMaterial.specular().g(), bMaterial.specular().g(), 1e-6f) &&
                math::equal(
                  aMaterial.specular().b(), bMaterial.specular().b(), 1e-6f) &&
                math::equal(
                  aMaterial.specular().a(), bMaterial.specular().a(), 1e-6f) &&
                math::equal(
                  aMaterial.emissive().r(), bMaterial.emissive().r(), 1e-6f) &&
                math::equal(
                  aMaterial.emissive().g(), bMaterial.emissive().g(), 1e-6f) &&
                math::equal(
                  aMaterial.emissive().b(), bMaterial.emissive().b(), 1e-6f) &&
                math::equal(
                  aMaterial.emissive().a(), bMaterial.emissive().a(), 1e-6f);
            }};
};

/// \brief Command to modify a wheel entity from simulation.
class WheelSlipCommand : public UserCommandBase
{
  /// \brief Constructor
  /// \param[in] _msg Message containing the wheel slip parameters.
  /// \param[in] _iface Pointer to user commands interface.
  public: WheelSlipCommand(msgs::WheelSlipParametersCmd *_msg,
      std::shared_ptr<UserCommandsInterface> &_iface);

  // Documentation inherited
  public: bool Execute() final;

  /// \brief WheelSlip equality comparison function
  public: std::function<bool(
    const msgs::WheelSlipParametersCmd &, const msgs::WheelSlipParametersCmd &)>
          wheelSlipEql {
            [](
              const msgs::WheelSlipParametersCmd &_a,
              const msgs::WheelSlipParametersCmd &_b)
            {
              return
                (
                  (
                    _a.entity().id() != kNullEntity &&
                    _a.entity().id() == _b.entity().id()
                  ) ||
                  (
                    _a.entity().name() == _b.entity().name() &&
                    _a.entity().type() == _b.entity().type()
                  )
                ) &&
                math::equal(
                  _a.slip_compliance_lateral(),
                  _b.slip_compliance_lateral(),
                  1e-6) &&
                math::equal(
                  _a.slip_compliance_longitudinal(),
                  _b.slip_compliance_longitudinal(),
                  1e-6);
            }};
};
}
}
}
}

/// \brief Private UserCommands data class.
class gz::sim::systems::UserCommandsPrivate
{
  /// \brief Temlpate for handling service calls. This copies the message and
  /// adds it the pending commands queue.
  /// \tparam CommandT Type for the command that associated with the service.
  /// \tparam InputT Type form gz::msgs of the input parameter.
  /// \param[in] _req Input parameter message of the service.
  /// \param[out] _res Output parameter message of the service.
  public: template <typename CommandT, typename InputT>
  bool ServiceHandler(const InputT &_req, msgs::Boolean &_res);

<<<<<<< HEAD
  /// \brief This is similar to \sa ServiceHandler but it blocks the request
  /// until the command is actually executed.
  /// \tparam CommandT Type for the command that associated with the service.
  /// \tparam InputT Type form gz::msgs of the input parameter.
  /// \param[in] _req Input parameter message of the service.
  /// \param[out] _res Output parameter message of the service.
  public: template <typename CommandT, typename InputT>
  bool BlockingServiceHandler(const InputT &_req, msgs::Boolean &_res);

=======
>>>>>>> bf68eaea
  /// \brief Temlpate for advertising services
  /// \tparam CommandT Type for the command that associated with the service.
  /// \tparam InputT Type form gz::msgs of the input parameter.
  /// \param[in] _topic Topic of the service to advertise
  /// \param[in] _serviceName (Optional) Name of service used in console
  /// message. If nullptr, no console message will be emitted
  public: template <typename CommandT, typename InputT>
  void AdvertiseService(const std::string &_topic,
                        const char *_serviceName = nullptr);

  /// \brief Callback for light subscription
  /// \param[in] _msg Light message
  public: void OnCmdLight(const msgs::Light &_msg);

  /// \brief Callback for MaterialColor subscription
  /// \param[in] _msg MaterialColor message
  public: void OnCmdMaterialColor(const msgs::MaterialColor &_msg);

  /// \brief Queue of commands pending execution.
  public: std::vector<std::unique_ptr<UserCommandBase>> pendingCmds;

  /// \brief Gazebo communication node.
  public: transport::Node node;

  /// \brief Object holding several interfaces that can be used by any command.
  public: std::shared_ptr<UserCommandsInterface> iface{nullptr};

  /// \brief Mutex to protect pending queue.
  public: std::mutex pendingMutex;

  /// \brief Global timeout settings for services.
  /// \TODO(azeey) Consider making this configurable.
  public: const unsigned int kServiceHandlerTimeoutMs{5000};
};

/// \brief Pose3d equality comparison function.
/// \param[in] _a A pose to compare
/// \param[in] _b Another pose to compare
bool pose3Eql(const math::Pose3d &_a, const math::Pose3d &_b)
{
  return _a.Pos().Equal(_b.Pos(), 1e-6) &&
    math::equal(_a.Rot().X(), _b.Rot().X(), 1e-6) &&
    math::equal(_a.Rot().Y(), _b.Rot().Y(), 1e-6) &&
    math::equal(_a.Rot().Z(), _b.Rot().Z(), 1e-6) &&
    math::equal(_a.Rot().W(), _b.Rot().W(), 1e-6);
}

/// \brief Update pose for a specific pose message
/// \param[in] _req Message containing new pose
/// \param[in] _iface Pointer to user commands interface.
/// \return True if successful.
bool updatePose(
  const msgs::Pose &_req,
  std::shared_ptr<UserCommandsInterface> _iface);

//////////////////////////////////////////////////
UserCommands::UserCommands() : System(),
    dataPtr(std::make_unique<UserCommandsPrivate>())
{
}

//////////////////////////////////////////////////
UserCommands::~UserCommands() = default;

//////////////////////////////////////////////////
bool UserCommandsInterface::HasContactSensor(const Entity _collision)
{
  auto *linkEntity = ecm->Component<components::ParentEntity>(_collision);

  if (linkEntity == nullptr)
  {
    return false;
  }

  auto allLinkSensors =
    ecm->EntitiesByComponents(components::Sensor(),
      components::ParentEntity(*linkEntity));

  for (auto const &sensor : allLinkSensors)
  {
    // Check if it is a contact sensor
    auto isContactSensor =
      ecm->EntityHasComponentType(sensor, components::ContactSensor::typeId);
    if (!isContactSensor)
      continue;

    // Check if sensor is connected to _collision
    auto componentName = ecm->Component<components::Name>(_collision);
    std::string collisionName = componentName->Data();
    auto sensorSDF = ecm->Component<components::ContactSensor>(sensor)->Data();
    auto sensorCollisionName =
      sensorSDF->GetElement("contact")->Get<std::string>("collision");

    if (collisionName == sensorCollisionName)
    {
      return true;
    }
  }

  return false;
}

//////////////////////////////////////////////////
System::PriorityType UserCommands::ConfigurePriority()
{
  // Use constant from System.hh
  return ::gz::sim::systems::kUserCommandsPriority;
}

//////////////////////////////////////////////////
void UserCommands::Configure(const Entity &_entity,
    const std::shared_ptr<const sdf::Element> &_sdf,
    EntityComponentManager &_ecm,
    EventManager &_eventManager)
{
  // Create interfaces shared among commands
  this->dataPtr->iface = std::make_shared<UserCommandsInterface>();
  this->dataPtr->iface->worldEntity = _entity;
  this->dataPtr->iface->ecm = &_ecm;
  this->dataPtr->iface->creator =
      std::make_unique<SdfEntityCreator>(_ecm, _eventManager);

  const components::Name *constCmp = _ecm.Component<components::Name>(_entity);
  const std::string &worldName = constCmp->Data();

  auto validWorldName = transport::TopicUtils::AsValidTopic(worldName);
  if (validWorldName.empty())
  {
    gzerr << "World name [" << worldName
           << "] doesn't work well with transport, services not advertised."
           << std::endl;
    return;
  }

  // Create service
  this->dataPtr->AdvertiseService<CreateCommand, msgs::EntityFactory>(
      "/world/" + validWorldName + "/create");
  this->dataPtr->AdvertiseService<CreateCommand, msgs::EntityFactory_V>(
      "/world/" + validWorldName + "/create_multiple", "Create");

  // Remove service
  this->dataPtr->AdvertiseService<RemoveCommand, msgs::Entity>(
      "/world/" + validWorldName + "/remove", "Remove");

  // Pose service
  this->dataPtr->AdvertiseService<PoseCommand, msgs::Pose>(
      "/world/" + validWorldName + "/set_pose", "Pose");

  // Pose vector service
  this->dataPtr->AdvertiseService<PoseVectorCommand, msgs::Pose_V>(
      "/world/" + validWorldName + "/set_pose_vector", "Pose");

  // Light service
  this->dataPtr->AdvertiseService<LightCommand, msgs::Light>(
      "/world/" + validWorldName + "/light_config", "Light configuration");

  std::string lightTopic{"/world/" + validWorldName + "/light_config"};
  this->dataPtr->node.Subscribe(lightTopic, &UserCommandsPrivate::OnCmdLight,
                                this->dataPtr.get());

  if (_sdf->HasElement("set_all_light_entities"))
  {
    this->dataPtr->iface->setAllLightEntities =
      _sdf->Get<bool>("set_all_light_entities");
    gzdbg << "Set all light entities: "
          << this->dataPtr->iface->setAllLightEntities
          << std::endl;
  }

  std::string materialColorTopic{
    "/world/" + validWorldName + "/material_color"};
  this->dataPtr->node.Subscribe(materialColorTopic,
      &UserCommandsPrivate::OnCmdMaterialColor, this->dataPtr.get());

  // Physics service
  this->dataPtr->AdvertiseService<PhysicsCommand, msgs::Physics>(
      "/world/" + validWorldName + "/set_physics", "Physics");

  // Spherical coordinates service
  this->dataPtr->AdvertiseService<SphericalCoordinatesCommand,
                                  msgs::SphericalCoordinates>(
      "/world/" + validWorldName + "/set_spherical_coordinates",
      "SphericalCoordinates");

  // Enable collision service
  this->dataPtr->AdvertiseService<EnableCollisionCommand, msgs::Entity>(
      "/world/" + validWorldName + "/enable_collision", "Enable collision");

  // Disable collision service
  this->dataPtr->AdvertiseService<DisableCollisionCommand, msgs::Entity>(
      "/world/" + validWorldName + "/disable_collision", "Disable collision");

  // Visual service
  this->dataPtr->AdvertiseService<VisualCommand, msgs::Visual>(
      "/world/" + validWorldName + "/visual_config", "Material");

  // Wheel slip service
  this->dataPtr
      ->AdvertiseService<WheelSlipCommand, msgs::WheelSlipParametersCmd>(
          "/world/" + validWorldName + "/wheel_slip", "Material");
}

//////////////////////////////////////////////////
void UserCommands::PreUpdate(const UpdateInfo &/*_info*/,
    EntityComponentManager &)
{
  GZ_PROFILE("UserCommands::PreUpdate");
  // make a copy the cmds so execution does not block receiving other
  // incoming cmds
  std::vector<std::unique_ptr<UserCommandBase>> cmds;
  {
    std::lock_guard<std::mutex> lock(this->dataPtr->pendingMutex);
    if (this->dataPtr->pendingCmds.empty())
      return;
    cmds = std::move(this->dataPtr->pendingCmds);
    this->dataPtr->pendingCmds.clear();
  }

  // TODO(louise) Record current world state for undo

  // Execute pending commands
  for (auto &cmd : cmds)
  {
    // Execute
    bool result = cmd->Execute();
    cmd->promise.set_value(result);
    if (!result)
      continue;

    // TODO(louise) Update command with current world state

    // TODO(louise) Move to undo list
  }

  // TODO(louise) Clear redo list
}

//////////////////////////////////////////////////
void UserCommandsPrivate::OnCmdLight(const msgs::Light &_msg)
{
  auto msg = _msg.New();
  msg->CopyFrom(_msg);
  auto cmd = std::make_unique<LightCommand>(msg, this->iface);

  // Push to pending
  {
    std::lock_guard<std::mutex> lock(this->pendingMutex);
    this->pendingCmds.push_back(std::move(cmd));
  }
}
void UserCommandsPrivate::OnCmdMaterialColor(const msgs::MaterialColor &_msg)
{
  auto msg = _msg.New();
  msg->CopyFrom(_msg);
  auto cmd = std::make_unique<VisualCommand>(msg, this->iface);
  // Push to pending
  {
    std::lock_guard<std::mutex> lock(this->pendingMutex);
    this->pendingCmds.push_back(std::move(cmd));
  }

  return;
}

//////////////////////////////////////////////////
template <typename CommandT, typename InputT>
void UserCommandsPrivate::AdvertiseService(const std::string &_topic,
                                           const char *_serviceName)
<<<<<<< HEAD
{
  this->node.Advertise(
      _topic, &UserCommandsPrivate::ServiceHandler<CommandT, InputT>, this);

  const auto blockingTopic = _topic + "/blocking";
  this->node.Advertise(
      blockingTopic,
      &UserCommandsPrivate::BlockingServiceHandler<CommandT, InputT>, this);
  if (_serviceName != nullptr)
  {
    gzmsg << _serviceName << " service on [" << _topic << "] (async)"
          << std::endl;
    gzmsg << _serviceName << " service on [" << blockingTopic << "] (blocking)"
          << std::endl;
  }
}

//////////////////////////////////////////////////
template <typename CommandT, typename InputT>
bool UserCommandsPrivate::ServiceHandler(const InputT &_req,
                                         msgs::Boolean &_res)
{
  auto msg = _req.New();
  msg->CopyFrom(_req);
  auto cmd = std::make_unique<CommandT>(msg, this->iface);
  // Push to pending
  {
    std::lock_guard<std::mutex> lock(this->pendingMutex);
    this->pendingCmds.push_back(std::move(cmd));
  }
  _res.set_data(true);
  return true;
}

//////////////////////////////////////////////////
template <typename CommandT, typename InputT>
bool UserCommandsPrivate::BlockingServiceHandler(const InputT &_req,
                                         msgs::Boolean &_res)
{
  auto msg = _req.New();
  msg->CopyFrom(_req);
  auto cmd = std::make_unique<CommandT>(msg, this->iface);
  auto future = cmd->promise.get_future();
  // Push to pending
  {
    std::lock_guard<std::mutex> lock(this->pendingMutex);
    this->pendingCmds.push_back(std::move(cmd));
  }

  // This blocks until the command is executed.
  if (future.wait_for(std::chrono::milliseconds(kServiceHandlerTimeoutMs)) ==
      std::future_status::ready)
=======
{
  this->node.Advertise(
      _topic, &UserCommandsPrivate::ServiceHandler<CommandT, InputT>, this);
  if (_serviceName != nullptr)
    gzmsg << _serviceName << " service on [" << _topic << "]" << std::endl;
}

//////////////////////////////////////////////////
template <typename CommandT, typename InputT>
bool UserCommandsPrivate::ServiceHandler(const InputT &_req,
                                         msgs::Boolean &_res)
{
  auto msg = _req.New();
  msg->CopyFrom(_req);
  auto cmd = std::make_unique<CommandT>(msg, this->iface);
  // Push to pending
>>>>>>> bf68eaea
  {
    _res.set_data(future.get());
    return true;
  }
  return false;
}

//////////////////////////////////////////////////
UserCommandBase::UserCommandBase(google::protobuf::Message *_msg,
    std::shared_ptr<UserCommandsInterface> &_iface)
    : msg(_msg), iface(_iface)
{
}


//////////////////////////////////////////////////
UserCommandBase::~UserCommandBase()
{
  if (this->msg != nullptr)
    delete this->msg;
  this->msg = nullptr;
}

//////////////////////////////////////////////////
CreateCommand::CreateCommand(msgs::EntityFactory *_msg,
    std::shared_ptr<UserCommandsInterface> &_iface)
    : UserCommandBase(_msg, _iface)
{
}

//////////////////////////////////////////////////
CreateCommand::CreateCommand(msgs::EntityFactory_V *_msg,
    std::shared_ptr<UserCommandsInterface> &_iface)
    : UserCommandBase(_msg, _iface)
{
}
//////////////////////////////////////////////////
bool CreateCommand::Execute()
{
  auto createMsg = dynamic_cast<const msgs::EntityFactory *>(this->msg);
  if (nullptr != createMsg)
  {
    return this->CreateFromMsg(*createMsg);
  }
  else
  {
    // It could also be an EntityFactory_V
    auto createMsgV = dynamic_cast<const msgs::EntityFactory_V *>(this->msg);
    if (nullptr != createMsgV)
    {
      bool result = true;
      for (const auto &msgItem : createMsgV->data())
      {
        result = result && this->CreateFromMsg(msgItem);
      }
      return result;
    }
  }

  gzerr << "Internal error, null create message" << std::endl;
  return false;
}

//////////////////////////////////////////////////
bool CreateCommand::CreateFromMsg(const msgs::EntityFactory &_createMsg)
{
  // Load SDF
  sdf::Root root;
  sdf::Light lightSdf;
  sdf::Errors errors;
  switch (_createMsg.from_case())
  {
    case msgs::EntityFactory::kSdf:
    {
      errors = root.LoadSdfString(_createMsg.sdf());
      break;
    }
    case msgs::EntityFactory::kSdfFilename:
    {
      errors = root.Load(_createMsg.sdf_filename());
      break;
    }
    case msgs::EntityFactory::kModel:
    {
      // TODO(louise) Support model msg
      gzerr << "model field not yet supported." << std::endl;
      return false;
    }
    case msgs::EntityFactory::kLight:
    {
      lightSdf = convert<sdf::Light>(_createMsg.light());
      break;
    }
    case msgs::EntityFactory::kCloneName:
    {
      auto validClone = false;
      auto clonedEntity = kNullEntity;
      auto entityToClone = this->iface->ecm->EntityByComponents(
          components::Name(_createMsg.clone_name()));
      if (kNullEntity != entityToClone)
      {
        auto parentComp =
          this->iface->ecm->Component<components::ParentEntity>(entityToClone);

        // TODO(anyone) add better support for creating non-top level entities.
        // For now, we will only clone top level entities
        if (parentComp && parentComp->Data() == this->iface->worldEntity)
        {
          auto parentEntity = parentComp->Data();
          clonedEntity = this->iface->ecm->Clone(entityToClone,
              parentEntity, _createMsg.name(), _createMsg.allow_renaming());
          validClone = kNullEntity != clonedEntity;
        }
      }

      if (!validClone)
      {
        gzerr << "Request to clone an entity named ["
          << _createMsg.clone_name() << "] failed." << std::endl;
        return false;
      }

      if (_createMsg.has_pose())
      {
        // TODO(anyone) handle if relative_to is filled
        auto pose = sim::convert<math::Pose3d>(_createMsg.pose());
        this->iface->ecm->SetComponentData<components::Pose>(clonedEntity,
            pose);
      }
      return true;
    }
    default:
    {
      gzerr << "Missing [from] field in create message." << std::endl;
      return false;
    }
  }

  if (!errors.empty())
  {
    for (auto &err : errors)
      gzerr << err << std::endl;
    return false;
  }

  bool isModel{false};
  bool isLight{false};
  bool isActor{false};
  bool isRoot{false};
  if (nullptr != root.Model())
  {
    isRoot = true;
    isModel = true;
  }
  else if (nullptr != root.Light())
  {
    isRoot = true;
    isLight = true;
  }
  else if (nullptr != root.Actor())
  {
    isRoot = true;
    isActor = true;
  }
  else if (!lightSdf.Name().empty())
  {
    isLight = true;
  }
  else
  {
    gzerr << "Expected exactly one top-level <model>, <light> or <actor> on"
           << " SDF." << std::endl;
    return false;
  }

  if ((isModel && isLight) || (isModel && isActor) || (isLight && isActor))
  {
    gzwarn << "Expected exactly one top-level <model>, <light> or <actor>, "
            << "but found more. Only the 1st will be spawned." << std::endl;
  }

  // Check the name of the entity being spawned
  std::string desiredName;
  if (!_createMsg.name().empty())
  {
    desiredName = _createMsg.name();
  }
  else if (isModel)
  {
    desiredName = root.Model()->Name();
  }
  else if (isLight && isRoot)
  {
    desiredName = root.Light()->Name();
  }
  else if (isLight)
  {
    desiredName = lightSdf.Name();
  }
  else if (isActor)
  {
    desiredName = root.Actor()->Name();
  }

  // Check if there's already a top-level entity with the given name
  if (kNullEntity != this->iface->ecm->EntityByComponents(
      components::Name(desiredName),
      components::ParentEntity(this->iface->worldEntity)))
  {
    if (!_createMsg.allow_renaming())
    {
      gzwarn << "Entity named [" << desiredName << "] already exists and "
              << "[allow_renaming] is false. Entity not spawned."
              << std::endl;
      return false;
    }

    // Generate unique name
    std::string newName = desiredName;
    int i = 0;
    while (kNullEntity != this->iface->ecm->EntityByComponents(
      components::Name(newName),
      components::ParentEntity(this->iface->worldEntity)))
    {
      newName = desiredName + "_" + std::to_string(i++);
    }
    desiredName = newName;
  }

  // Create entities
  Entity entity{kNullEntity};
  if (isModel)
  {
    auto model = *root.Model();
    model.SetName(desiredName);
    entity = this->iface->creator->CreateEntities(&model);
  }
  else if (isLight && isRoot)
  {
    auto light = *root.Light();
    light.SetName(desiredName);
    entity = this->iface->creator->CreateEntities(&light);
  }
  else if (isLight)
  {
    lightSdf.SetName(desiredName);
    entity = this->iface->creator->CreateEntities(&lightSdf);
  }
  else if (isActor)
  {
    auto actor = *root.Actor();
    actor.SetName(desiredName);
    entity = this->iface->creator->CreateEntities(&actor);
  }

  this->iface->creator->SetParent(entity, this->iface->worldEntity);

  // Pose
  std::optional<math::Pose3d> createPose;
  if (_createMsg.has_pose())
  {
    createPose = msgs::Convert(_createMsg.pose());
  }

  // Spherical coordinates
  if (_createMsg.has_spherical_coordinates())
  {
    auto scComp = this->iface->ecm->Component<components::SphericalCoordinates>(
        this->iface->worldEntity);
    if (nullptr == scComp)
    {
      gzwarn << "Trying to create entity [" << desiredName
              << "] with spherical coordinates, but world's spherical "
              << "coordinates aren't set. Entity will be created at the world "
              << "origin." << std::endl;
    }
    else
    {
      auto vec = math::CoordinateVector3::Spherical(
          GZ_DTOR(_createMsg.spherical_coordinates().latitude_deg()),
          GZ_DTOR(_createMsg.spherical_coordinates().longitude_deg()),
          _createMsg.spherical_coordinates().elevation());
      auto pos = scComp->Data().PositionTransform(vec,
          math::SphericalCoordinates::SPHERICAL,
          math::SphericalCoordinates::LOCAL);

      if (!pos.has_value() || !pos->IsMetric())
      {
        gzerr << "Trying to create entity [" << desiredName
              << "] using spherical coordinates, but spherical to local "
              << "position conversion failed. Entity will be created at the "
              << "world origin." << std::endl;
      }
      else
      {
        // Override pos and add to yaw
        if (!createPose.has_value())
          createPose = math::Pose3d::Zero;
        createPose.value().SetX(*pos->X());
        createPose.value().SetY(*pos->Y());
        createPose.value().SetZ(*pos->Z());
        createPose.value().Rot() = math::Quaterniond(0, 0,
            GZ_DTOR(_createMsg.spherical_coordinates().heading_deg())) *
            createPose.value().Rot();
      }
    }
  }

  if (createPose.has_value())
  {
    auto poseComp = this->iface->ecm->Component<components::Pose>(entity);
    *poseComp = components::Pose(createPose.value());
  }

  gzdbg << "Created entity [" << entity << "] named [" << desiredName << "]"
         << std::endl;

  return true;
}

//////////////////////////////////////////////////
RemoveCommand::RemoveCommand(msgs::Entity *_msg,
    std::shared_ptr<UserCommandsInterface> &_iface)
    : UserCommandBase(_msg, _iface)
{
}

//////////////////////////////////////////////////
bool RemoveCommand::Execute()
{
  auto removeMsg = dynamic_cast<const msgs::Entity *>(this->msg);
  if (nullptr == removeMsg)
  {
    gzerr << "Internal error, null remove message" << std::endl;
    return false;
  }

  auto entity = entityFromMsg(*this->iface->ecm, *removeMsg);
  if (entity == kNullEntity)
  {
    gzerr << "Entity named [" << removeMsg->name() << "] of type ["
           << removeMsg->type() << "] not found, so not removed." << std::endl;
    return false;
  }

  // Check that we support removing this entity
  auto parent = this->iface->ecm->ParentEntity(entity);
  if (nullptr == this->iface->ecm->Component<components::World>(parent))
  {
    gzerr << "Entity [" << entity
           << "] is not a direct child of the world, so it can't be removed."
           << std::endl;
    return false;
  }

  if (nullptr == this->iface->ecm->Component<components::Model>(entity) &&
      nullptr == this->iface->ecm->Component<components::Light>(entity))
  {
    gzerr << "Entity [" << entity
           << "] is not a model or a light, so it can't be removed."
           << std::endl;
    return false;
  }

  gzdbg << "Requesting removal of entity [" << entity << "]" << std::endl;
  this->iface->creator->RequestRemoveEntity(entity);
  return true;
}

//////////////////////////////////////////////////
LightCommand::LightCommand(msgs::Light *_msg,
    std::shared_ptr<UserCommandsInterface> &_iface)
    : UserCommandBase(_msg, _iface)
{
}

//////////////////////////////////////////////////
bool LightCommand::Execute()
{
  auto lightMsg = dynamic_cast<msgs::Light *>(this->msg);
  if (nullptr == lightMsg)
  {
    gzerr << "Internal error, null light message" << std::endl;
    return false;
  }
  Entity lightEntity = kNullEntity;
  if (this->iface->setAllLightEntities)
  {
    auto entities = entitiesFromScopedName(lightMsg->name(),
        *this->iface->ecm);
    if (entities.empty())
    {
      gzwarn << "Entity name: " << lightMsg->name() << ", is not found."
             << std::endl;
      return false;
    }
    for (const Entity &id : entities)
    {
      lightEntity = kNullEntity;
      lightMsg->set_id(id);
      if (lightMsg->id() != kNullEntity)
      {
        lightEntity = lightMsg->id();
      }
      if (!lightEntity)
      {
        gzmsg << "Failed to find light entity named [" << lightMsg->name()
          << "]." << std::endl;
        return false;
      }

      auto lightPose =
        this->iface->ecm->Component<components::Pose>(lightEntity);
      if (nullptr == lightPose)
      {
        lightEntity = kNullEntity;
      }

      if (!lightEntity)
      {
        gzmsg << "Pose component not available" << std::endl;
        return false;
      }

      if (lightMsg->has_pose())
      {
        lightPose->Data().Pos() = msgs::Convert(lightMsg->pose()).Pos();
      }

      auto lightCmdComp =
        this->iface->ecm->Component<components::LightCmd>(lightEntity);
      if (!lightCmdComp)
      {
        this->iface->ecm->CreateComponent(
            lightEntity, components::LightCmd(*lightMsg));
      }
      else
      {
        auto state = lightCmdComp->SetData(*lightMsg, this->lightEql) ?
            ComponentState::OneTimeChange :
            ComponentState::NoChange;
        this->iface->ecm->SetChanged(lightEntity, components::LightCmd::typeId,
          state);
      }
    }
  }
  else
  {
    lightEntity = kNullEntity;
    if (lightMsg->id() != kNullEntity)
    {
      lightEntity = lightMsg->id();
    }
    else if (!lightMsg->name().empty())
    {
      if (lightMsg->parent_id() != kNullEntity)
      {
        lightEntity = this->iface->ecm->EntityByComponents(
          components::Name(lightMsg->name()),
          components::ParentEntity(lightMsg->parent_id()));
      }
      else
      {
        lightEntity = this->iface->ecm->EntityByComponents(
          components::Name(lightMsg->name()));
      }
    }
    if (kNullEntity == lightEntity)
    {
      gzerr << "Failed to find light with name [" << lightMsg->name()
             << "], ID [" << lightMsg->id() << "] and parent ID ["
             << lightMsg->parent_id() << "]." << std::endl;
      return false;
    }

    if (!lightEntity)
    {
      gzmsg << "Failed to find light entity named [" << lightMsg->name()
        << "]." << std::endl;
      return false;
    }

    auto lightPose = this->iface->ecm->Component<components::Pose>(lightEntity);
    if (nullptr == lightPose)
    {
      lightEntity = kNullEntity;
    }

    if (!lightEntity)
    {
      gzmsg << "Pose component not available" << std::endl;
      return false;
    }

    if (lightMsg->has_pose())
    {
      lightPose->Data().Pos() = msgs::Convert(lightMsg->pose()).Pos();
    }

    auto lightCmdComp =
      this->iface->ecm->Component<components::LightCmd>(lightEntity);
    if (!lightCmdComp)
    {
      this->iface->ecm->CreateComponent(
          lightEntity, components::LightCmd(*lightMsg));
    }
    else
    {
      auto state = lightCmdComp->SetData(*lightMsg, this->lightEql) ?
          ComponentState::OneTimeChange :
          ComponentState::NoChange;
      this->iface->ecm->SetChanged(lightEntity, components::LightCmd::typeId,
        state);
    }
  }
  return true;
}

//////////////////////////////////////////////////
bool updatePose(
  const msgs::Pose &_poseMsg,
  std::shared_ptr<UserCommandsInterface> _iface)
{
  // Check the name of the entity being spawned
  std::string entityName = _poseMsg.name();
  Entity entity = kNullEntity;
  // TODO(anyone) Update pose message to use Entity, with default ID null
  if (_poseMsg.id() != kNullEntity && _poseMsg.id() != 0)
  {
    entity = _poseMsg.id();
  }
  else if (!entityName.empty())
  {
    entity = _iface->ecm->EntityByComponents(components::Name(entityName),
      components::ParentEntity(_iface->worldEntity));
  }

  if (!_iface->ecm->HasEntity(entity))
  {
    gzerr << "Unable to update the pose for entity id:[" << _poseMsg.id()
           << "], name[" << entityName << "]" << std::endl;
    return false;
  }

  auto poseCmdComp =
    _iface->ecm->Component<components::WorldPoseCmd>(entity);
  if (!poseCmdComp)
  {
    _iface->ecm->CreateComponent(
        entity, components::WorldPoseCmd(msgs::Convert(_poseMsg)));
  }
  else
  {
    /// \todo(anyone) Moving an object is not captured in a log file.
    auto state = poseCmdComp->SetData(msgs::Convert(_poseMsg), pose3Eql) ?
        ComponentState::OneTimeChange :
        ComponentState::NoChange;
    _iface->ecm->SetChanged(entity, components::WorldPoseCmd::typeId,
        state);
  }
  return true;
}

//////////////////////////////////////////////////
PoseCommand::PoseCommand(msgs::Pose *_msg,
    std::shared_ptr<UserCommandsInterface> &_iface)
    : UserCommandBase(_msg, _iface)
{
}

//////////////////////////////////////////////////
bool PoseCommand::Execute()
{
  auto poseMsg = dynamic_cast<const msgs::Pose *>(this->msg);
  if (nullptr == poseMsg)
  {
    gzerr << "Internal error, null create message" << std::endl;
    return false;
  }

  return updatePose(*poseMsg, this->iface);
}

//////////////////////////////////////////////////
PoseVectorCommand::PoseVectorCommand(msgs::Pose_V *_msg,
    std::shared_ptr<UserCommandsInterface> &_iface)
    : UserCommandBase(_msg, _iface)
{
}

//////////////////////////////////////////////////
bool PoseVectorCommand::Execute()
{
  auto poseVectorMsg = dynamic_cast<const msgs::Pose_V *>(this->msg);
  if (nullptr == poseVectorMsg)
  {
    gzerr << "Internal error, null create message" << std::endl;
    return false;
  }

  for (int i = 0; i < poseVectorMsg->pose_size(); i++)
  {
    if (!updatePose(poseVectorMsg->pose(i), this->iface))
    {
      return false;
    }
  }

  return true;
}

//////////////////////////////////////////////////
PhysicsCommand::PhysicsCommand(msgs::Physics *_msg,
    std::shared_ptr<UserCommandsInterface> &_iface)
    : UserCommandBase(_msg, _iface)
{
}

//////////////////////////////////////////////////
bool PhysicsCommand::Execute()
{
  auto physicsMsg = dynamic_cast<const msgs::Physics *>(this->msg);
  if (nullptr == physicsMsg)
  {
    gzerr << "Internal error, null physics message" << std::endl;
    return false;
  }

  auto worldEntity = this->iface->ecm->EntityByComponents(components::World());
  if (worldEntity == kNullEntity)
  {
    gzmsg << "Failed to find world entity" << std::endl;
    return false;
  }

  if (!this->iface->ecm->EntityHasComponentType(worldEntity,
    components::PhysicsCmd().TypeId()))
  {
    this->iface->ecm->CreateComponent(worldEntity,
        components::PhysicsCmd(*physicsMsg));
  }

  return true;
}

//////////////////////////////////////////////////
SphericalCoordinatesCommand::SphericalCoordinatesCommand(
    msgs::SphericalCoordinates *_msg,
    std::shared_ptr<UserCommandsInterface> &_iface)
    : UserCommandBase(_msg, _iface)
{
}

//////////////////////////////////////////////////
bool SphericalCoordinatesCommand::Execute()
{
  auto sphericalCoordinatesMsg =
      dynamic_cast<const msgs::SphericalCoordinates *>(this->msg);
  if (nullptr == sphericalCoordinatesMsg)
  {
    gzerr << "Internal error, null SphericalCoordinates message" << std::endl;
    return false;
  }

  // World
  if (!sphericalCoordinatesMsg->has_entity())
  {
    World world(this->iface->worldEntity);
    world.SetSphericalCoordinates(*this->iface->ecm,
        msgs::Convert(*sphericalCoordinatesMsg));
    return true;
  }

  // Entity
  auto entity = entityFromMsg(*this->iface->ecm,
      sphericalCoordinatesMsg->entity());

  if (!this->iface->ecm->HasEntity(entity))
  {
    gzerr << "Unable to update the pose for entity [" << entity
           << "]: entity doesn't exist." << std::endl;
    return false;
  }

  auto scComp = this->iface->ecm->Component<components::SphericalCoordinates>(
      this->iface->worldEntity);
  if (nullptr == scComp)
  {
    gzerr << "Trying to move entity [" << entity
           << "] using spherical coordinates, but world's spherical "
           << "coordinates aren't set." << std::endl;
    return false;
  }

  auto vec = math::CoordinateVector3::Spherical(
      GZ_DTOR(sphericalCoordinatesMsg->latitude_deg()),
      GZ_DTOR(sphericalCoordinatesMsg->longitude_deg()),
      sphericalCoordinatesMsg->elevation());
  auto pos = scComp->Data().PositionTransform(vec,
      math::SphericalCoordinates::SPHERICAL,
      math::SphericalCoordinates::LOCAL);
  if (!pos.has_value() || !pos->IsMetric())
  {
    gzerr << "Trying to move entity [" << entity
           << "] using spherical coordinates, but spherical to local "
           << "position conversion failed." << std::endl;
    return false;
  }

  math::Pose3d pose{*pos->X(), *pos->Y(), *pos->Z(), 0, 0,
          GZ_DTOR(sphericalCoordinatesMsg->heading_deg())};

  auto poseCmdComp =
    this->iface->ecm->Component<components::WorldPoseCmd>(entity);
  if (!poseCmdComp)
  {
    this->iface->ecm->CreateComponent(entity, components::WorldPoseCmd(pose));
  }
  else
  {
    auto state = poseCmdComp->SetData(pose, pose3Eql) ?
        ComponentState::OneTimeChange :
        ComponentState::NoChange;
    this->iface->ecm->SetChanged(entity, components::WorldPoseCmd::typeId,
        state);
  }

  return true;
}

//////////////////////////////////////////////////
EnableCollisionCommand::EnableCollisionCommand(msgs::Entity *_msg,
    std::shared_ptr<UserCommandsInterface> &_iface)
    : UserCommandBase(_msg, _iface)
{
}

//////////////////////////////////////////////////
bool EnableCollisionCommand::Execute()
{
  auto entityMsg = dynamic_cast<const msgs::Entity *>(this->msg);
  if (nullptr == entityMsg)
  {
    gzerr << "Internal error, null create message" << std::endl;
    return false;
  }

  // Check Entity type
  if (entityMsg->type() != msgs::Entity::COLLISION)
  {
    gzwarn << "Expected msgs::Entity::Type::COLLISION, exiting service..."
      << std::endl;
    return false;
  }

  // Check if collision is connected to a contact sensor
  if (this->iface->HasContactSensor(entityMsg->id()))
  {
    gzwarn << "Requested collision is connected to a contact sensor, "
      << "exiting service..." << std::endl;
    return false;
  }

  // Create ContactSensorData component
  auto contactDataComp =
    this->iface->ecm->Component<
      components::ContactSensorData>(entityMsg->id());
  if (contactDataComp)
  {
    gzwarn << "Can't create component that already exists" << std::endl;
    return false;
  }

  this->iface->ecm->
    CreateComponent(entityMsg->id(), components::ContactSensorData());
  gzdbg << "Enabled collision [" << entityMsg->id() << "]" << std::endl;

  return true;
}

//////////////////////////////////////////////////
DisableCollisionCommand::DisableCollisionCommand(msgs::Entity *_msg,
    std::shared_ptr<UserCommandsInterface> &_iface)
    : UserCommandBase(_msg, _iface)
{
}

//////////////////////////////////////////////////
bool DisableCollisionCommand::Execute()
{
  auto entityMsg = dynamic_cast<const msgs::Entity *>(this->msg);
  if (nullptr == entityMsg)
  {
    gzerr << "Internal error, null create message" << std::endl;
    return false;
  }

  // Check Entity type
  if (entityMsg->type() != msgs::Entity::COLLISION)
  {
    gzwarn << "Expected msgs::Entity::Type::COLLISION, exiting service..."
      << std::endl;
    return false;
  }

  // Check if collision is connected to a contact sensor
  if (this->iface->HasContactSensor(entityMsg->id()))
  {
    gzwarn << "Requested collision is connected to a contact sensor, "
      << "exiting service..." << std::endl;
    return false;
  }

  // Remove ContactSensorData component
  auto *contactDataComp =
    this->iface->ecm->Component<
      components::ContactSensorData>(entityMsg->id());
  if (!contactDataComp)
  {
    gzwarn << "No ContactSensorData detected inside entity " << entityMsg->id()
      << std::endl;
    return false;
  }

  this->iface->ecm->
    RemoveComponent(entityMsg->id(), components::ContactSensorData::typeId);

  gzdbg << "Disabled collision [" << entityMsg->id() << "]" << std::endl;

  return true;
}

//////////////////////////////////////////////////
VisualCommand::VisualCommand(msgs::Visual *_msg,
    std::shared_ptr<UserCommandsInterface> &_iface)
    : UserCommandBase(_msg, _iface)
{
}

//////////////////////////////////////////////////
VisualCommand::VisualCommand(msgs::MaterialColor *_msg,
    std::shared_ptr<UserCommandsInterface> &_iface)
    : UserCommandBase(_msg, _iface)
{
}

//////////////////////////////////////////////////
bool VisualCommand::Execute()
{
  auto visualMsg = dynamic_cast<const msgs::Visual *>(this->msg);
  auto materialColorMsg = dynamic_cast<const msgs::MaterialColor *>(this->msg);
  if (visualMsg != nullptr)
  {
    Entity visualEntity = kNullEntity;
    if (visualMsg->id() != kNullEntity)
    {
      visualEntity = visualMsg->id();
    }
    else if (!visualMsg->name().empty() && !visualMsg->parent_name().empty())
    {
      Entity parentEntity =
        this->iface->ecm->EntityByComponents(
          components::Name(visualMsg->parent_name()));

      auto entities =
        this->iface->ecm->ChildrenByComponents(parentEntity,
          components::Name(visualMsg->name()));

      // When size > 1, we don't know which entity to modify
      if (entities.size() == 1)
      {
        visualEntity = entities[0];
      }
    }

    if (visualEntity == kNullEntity)
    {
      gzerr << "Failed to find visual entity" << std::endl;
      return false;
    }

    auto visualCmdComp =
        this->iface->ecm->Component<components::VisualCmd>(visualEntity);
    if (!visualCmdComp)
    {
      this->iface->ecm->CreateComponent(
          visualEntity, components::VisualCmd(*visualMsg));
    }
    else
    {
      auto state = visualCmdComp->SetData(*visualMsg, this->visualEql) ?
          ComponentState::OneTimeChange : ComponentState::NoChange;
      this->iface->ecm->SetChanged(
          visualEntity, components::VisualCmd::typeId, state);
    }
  }
  else if (materialColorMsg != nullptr)
  {
    Entity visualEntity = kNullEntity;
    int numberOfEntities = 0;
    auto entities = entitiesFromScopedName(materialColorMsg->entity().name(),
      *this->iface->ecm);
    if (entities.empty())
    {
      gzwarn << "Entity name: " << materialColorMsg->entity().name()
             << ", is not found."
             << std::endl;
      return false;
    }
    for (const Entity &id : entities)
    {
      if ((numberOfEntities > 0) && (materialColorMsg->entity_match() !=
        gz::msgs::MaterialColor::EntityMatch::MaterialColor_EntityMatch_ALL))
      {
        return true;
      }
      numberOfEntities++;
      msgs::Visual visualMCMsg;
      visualMCMsg.set_id(id);
      visualMCMsg.mutable_material()->mutable_ambient()->CopyFrom(
        materialColorMsg->ambient());
      visualMCMsg.mutable_material()->mutable_diffuse()->CopyFrom(
        materialColorMsg->diffuse());
      visualMCMsg.mutable_material()->mutable_specular()->CopyFrom(
        materialColorMsg->specular());
      visualMCMsg.mutable_material()->mutable_emissive()->CopyFrom(
        materialColorMsg->emissive());
      // TODO(anyone) Enable setting shininess
      visualEntity = kNullEntity;
      if (visualMCMsg.id() != kNullEntity)
      {
        visualEntity = visualMCMsg.id();
      }
      if (visualEntity == kNullEntity)
      {
        gzerr << "Failed to find visual entity" << std::endl;
        return false;
      }

      auto visualCmdComp =
          this->iface->ecm->Component<components::VisualCmd>(visualEntity);
      if (!visualCmdComp)
      {
        this->iface->ecm->CreateComponent(
            visualEntity, components::VisualCmd(visualMCMsg));
      }
      else
      {
        auto state = visualCmdComp->SetData(visualMCMsg, this->visualEql) ?
            ComponentState::OneTimeChange : ComponentState::NoChange;
        this->iface->ecm->SetChanged(
            visualEntity, components::VisualCmd::typeId, state);
      }
    }
  }
  else
  {
    gzerr <<
      "VisualCommand _msg does not match MaterialColor or Visual msg type."
      << std::endl;
    return false;
  }
  return true;
}

//////////////////////////////////////////////////
WheelSlipCommand::WheelSlipCommand(msgs::WheelSlipParametersCmd *_msg,
    std::shared_ptr<UserCommandsInterface> &_iface)
    : UserCommandBase(_msg, _iface)
{
}

//////////////////////////////////////////////////
bool WheelSlipCommand::Execute()
{
  auto wheelSlipMsg = dynamic_cast<const msgs::WheelSlipParametersCmd *>(
      this->msg);
  if (nullptr == wheelSlipMsg)
  {
    gzerr << "Internal error, null wheel slip message" << std::endl;
    return false;
  }
  const auto & ecm = *this->iface->ecm;
  Entity entity = entityFromMsg(ecm, wheelSlipMsg->entity());
  if (kNullEntity == entity)
  {
    return false;
  }

  auto doForEachLink = [this, wheelSlipMsg](Entity linkEntity) {
    auto wheelSlipCmdComp =
      this->iface->ecm->Component<components::WheelSlipCmd>(linkEntity);
    if (!wheelSlipCmdComp)
    {
      this->iface->ecm->CreateComponent(
          linkEntity, components::WheelSlipCmd(*wheelSlipMsg));
    }
    else
    {
      auto state = wheelSlipCmdComp->SetData(
        *wheelSlipMsg, this->wheelSlipEql) ? ComponentState::OneTimeChange
        : ComponentState::NoChange;
      this->iface->ecm->SetChanged(
          linkEntity, components::WheelSlipCmd::typeId, state);
    }
  };
  const components::BaseComponent * component =
    ecm.Component<components::Link>(entity);

  if (nullptr != component) {
    doForEachLink(entity);
    return true;
  }
  component = ecm.Component<components::Model>(entity);
  if (nullptr != component) {
    Model model{entity};
    for (const auto & linkEntity : model.Links(*this->iface->ecm)) {
      doForEachLink(linkEntity);
    }
    return true;
  }
  gzerr << "Found entity with scoped name [" << wheelSlipMsg->entity().name()
          << "], is neither a model or a link." << std::endl;
  return false;
}

GZ_ADD_PLUGIN(UserCommands, System,
  UserCommands::ISystemConfigure,
  UserCommands::ISystemPreUpdate
)

GZ_ADD_PLUGIN_ALIAS(UserCommands,
                          "gz::sim::systems::UserCommands")<|MERGE_RESOLUTION|>--- conflicted
+++ resolved
@@ -464,7 +464,6 @@
   public: template <typename CommandT, typename InputT>
   bool ServiceHandler(const InputT &_req, msgs::Boolean &_res);
 
-<<<<<<< HEAD
   /// \brief This is similar to \sa ServiceHandler but it blocks the request
   /// until the command is actually executed.
   /// \tparam CommandT Type for the command that associated with the service.
@@ -474,8 +473,6 @@
   public: template <typename CommandT, typename InputT>
   bool BlockingServiceHandler(const InputT &_req, msgs::Boolean &_res);
 
-=======
->>>>>>> bf68eaea
   /// \brief Temlpate for advertising services
   /// \tparam CommandT Type for the command that associated with the service.
   /// \tparam InputT Type form gz::msgs of the input parameter.
@@ -744,7 +741,6 @@
 template <typename CommandT, typename InputT>
 void UserCommandsPrivate::AdvertiseService(const std::string &_topic,
                                            const char *_serviceName)
-<<<<<<< HEAD
 {
   this->node.Advertise(
       _topic, &UserCommandsPrivate::ServiceHandler<CommandT, InputT>, this);
@@ -775,6 +771,7 @@
     std::lock_guard<std::mutex> lock(this->pendingMutex);
     this->pendingCmds.push_back(std::move(cmd));
   }
+
   _res.set_data(true);
   return true;
 }
@@ -797,24 +794,6 @@
   // This blocks until the command is executed.
   if (future.wait_for(std::chrono::milliseconds(kServiceHandlerTimeoutMs)) ==
       std::future_status::ready)
-=======
-{
-  this->node.Advertise(
-      _topic, &UserCommandsPrivate::ServiceHandler<CommandT, InputT>, this);
-  if (_serviceName != nullptr)
-    gzmsg << _serviceName << " service on [" << _topic << "]" << std::endl;
-}
-
-//////////////////////////////////////////////////
-template <typename CommandT, typename InputT>
-bool UserCommandsPrivate::ServiceHandler(const InputT &_req,
-                                         msgs::Boolean &_res)
-{
-  auto msg = _req.New();
-  msg->CopyFrom(_req);
-  auto cmd = std::make_unique<CommandT>(msg, this->iface);
-  // Push to pending
->>>>>>> bf68eaea
   {
     _res.set_data(future.get());
     return true;
@@ -828,7 +807,6 @@
     : msg(_msg), iface(_iface)
 {
 }
-
 
 //////////////////////////////////////////////////
 UserCommandBase::~UserCommandBase()
