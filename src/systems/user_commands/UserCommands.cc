--- conflicted
+++ resolved
@@ -746,12 +746,8 @@
 {
   auto msg = _req.New();
   msg->CopyFrom(_req);
-<<<<<<< HEAD
-  auto cmd = std::make_unique<CommantT>(msg, this->iface);
+  auto cmd = std::make_unique<CommandT>(msg, this->iface);
   auto future = cmd->promise.get_future();
-=======
-  auto cmd = std::make_unique<CommandT>(msg, this->iface);
->>>>>>> 1bb0343f
   // Push to pending
   {
     std::lock_guard<std::mutex> lock(this->pendingMutex);
