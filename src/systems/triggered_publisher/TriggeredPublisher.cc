--- conflicted
+++ resolved
@@ -855,14 +855,9 @@
 }
 
 IGNITION_ADD_PLUGIN(TriggeredPublisher,
-<<<<<<< HEAD
-                    ignition::gazebo::System,
+                    System,
                     TriggeredPublisher::ISystemConfigure,
                     TriggeredPublisher::ISystemPreUpdate)
-=======
-                    System,
-                    TriggeredPublisher::ISystemConfigure)
->>>>>>> 784e8228
 
 IGNITION_ADD_PLUGIN_ALIAS(TriggeredPublisher,
                           "ignition::gazebo::systems::TriggeredPublisher")