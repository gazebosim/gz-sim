--- conflicted
+++ resolved
@@ -716,11 +716,7 @@
       if (!req)
       {
         gzerr << "Unable to create request for type ["
-<<<<<<< HEAD
-               << serviceInfo.reqType << "].\n";
-=======
               << serviceInfo.reqType << "].\n";
->>>>>>> 86141841
         return;
       }
 
@@ -728,11 +724,7 @@
       if (!rep)
       {
         gzerr << "Unable to create response for type ["
-<<<<<<< HEAD
-               << serviceInfo.repType << "].\n";
-=======
               << serviceInfo.repType << "].\n";
->>>>>>> 86141841
         return;
       }
 
