--- conflicted
+++ resolved
@@ -21,7 +21,6 @@
 #include <string>
 #include <vector>
 
-#include <ignition/gazebo/triggered-publisher-system/Export.hh>
 #include <ignition/transport/Node.hh>
 #include "ignition/gazebo/System.hh"
 
@@ -154,14 +153,9 @@
   /// The current implementation of this system does not support specifying a
   /// subfield of a repeated field in the "field" attribute. i.e, if
   /// `field="f1.f2"`, `f1` cannot be a repeated field.
-<<<<<<< HEAD
-  class IGNITION_GAZEBO_TRIGGERED_PUBLISHER_SYSTEM_VISIBLE TriggeredPublisher : public System,
-                                                     public ISystemConfigure
-=======
   class TriggeredPublisher :
     public System,
     public ISystemConfigure
->>>>>>> cd78bd45
   {
     /// \brief Constructor
     public: TriggeredPublisher() = default;
