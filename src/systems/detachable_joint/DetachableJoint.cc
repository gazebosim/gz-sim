--- conflicted
+++ resolved
@@ -274,16 +274,16 @@
                 // Only select this child model entity if the entity has a link with the given child link name
                 modelEntity = entity;
                 selectedModelName = childEntityScope;
-                igndbg << "Selecting " << childEntityScope << " as model to be detached" << std::endl;
+                gzdbg << "Selecting " << childEntityScope << " as model to be detached" << std::endl;
           }
           else
           {
-            ignwarn << "Found " << childEntityScope << " with no link named " << this->childLinkName << std::endl;
+            gzwarn << "Found " << childEntityScope << " with no link named " << this->childLinkName << std::endl;
           }
         }
         else
         {
-          ignwarn << "Found multiple models skipping " << childEntityScope
+          gzwarn << "Found multiple models skipping " << childEntityScope
             << "Using " << selectedModelName << " instead" << std::endl;
         }
       }
@@ -297,7 +297,7 @@
   }
   else if (!this->suppressChildWarning)
   {
-    ignwarn << "Child Model " << this->childModelName
+    gzwarn << "Child Model " << this->childModelName
             << " could not be found.\n";
   }
 }
@@ -331,49 +331,12 @@
       this->attachRequested = false;
       this->isAttached = true;
       this->PublishJointState(this->isAttached);
-      igndbg << "Attaching entity: " << this->detachableJointEntity
+      gzdbg << "Attaching entity: " << this->detachableJointEntity
               << std::endl;
     }
     else
     {
-<<<<<<< HEAD
-      modelEntity = _ecm.EntityByComponents(
-          components::Model(), components::Name(this->childModelName));
-    }
-    if (kNullEntity != modelEntity)
-    {
-      this->childLinkEntity = _ecm.EntityByComponents(
-          components::Link(), components::ParentEntity(modelEntity),
-          components::Name(this->childLinkName));
-
-      if (kNullEntity != this->childLinkEntity)
-      {
-        // Attach the models
-        // We do this by creating a detachable joint entity.
-        this->detachableJointEntity = _ecm.CreateEntity();
-
-        _ecm.CreateComponent(
-            this->detachableJointEntity,
-            components::DetachableJoint({this->parentLinkEntity,
-                                         this->childLinkEntity, "fixed"}));
-        this->attachRequested = false;
-        this->isAttached = true;
-        this->PublishJointState(this->isAttached);
-        gzdbg << "Attaching entity: " << this->detachableJointEntity
-               << std::endl;
-      }
-      else
-      {
-        gzwarn << "Child Link " << this->childLinkName
-                << " could not be found.\n";
-      }
-    }
-    else if (!this->suppressChildWarning)
-    {
-      gzwarn << "Child Model " << this->childModelName
-=======
-      ignwarn << "Child Link " << this->childLinkName
->>>>>>> b90dd729
+      gzwarn << "Child Link " << this->childLinkName
               << " could not be found.\n";
     }
 
