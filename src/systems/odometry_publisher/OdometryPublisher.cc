--- conflicted
+++ resolved
@@ -287,23 +287,6 @@
   // \TODO(anyone) This is a temporary fix for
   // gazebosim/gz-sim#2165 until gazebosim/gz-sim#2217 is resolved.
   if (kNullEntity == this->dataPtr->model.Entity())
-<<<<<<< HEAD
-  {
-    return;
-  }
-
-  if (!this->dataPtr->model.Valid(_ecm))
-  {
-    gzwarn << "OdometryPublisher model no longer valid. "
-           << "Disabling plugin." << std::endl;
-    this->dataPtr->model = Model(kNullEntity);
-    return;
-  }
-
-  // \TODO(anyone) Support rewind
-  if (_info.dt < std::chrono::steady_clock::duration::zero())
-=======
->>>>>>> d6620002
   {
     return;
   }
