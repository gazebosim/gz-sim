--- conflicted
+++ resolved
@@ -62,11 +62,7 @@
     /// \param[in] _sdf SDF description of the sensor
     /// \param[in] _parentName Name of parent that the sensor is attached to
     /// \return Sensor name
-<<<<<<< HEAD
-    private : std::string CreateSensor(sdf::ElementPtr _sdf,
-=======
     private : std::string CreateSensor(const sdf::Sensor &_sdf,
->>>>>>> ffeec32d
         const std::string &_parentName);
 
     /// \brief Private data pointer.
