--- conflicted
+++ resolved
@@ -43,11 +43,8 @@
 #include <ignition/sensors/Manager.hh>
 
 #include "ignition/gazebo/components/Atmosphere.hh"
-<<<<<<< HEAD
+#include "ignition/gazebo/components/BatterySoC.hh"
 #include "ignition/gazebo/components/BoundingBoxCamera.hh"
-=======
-#include "ignition/gazebo/components/BatterySoC.hh"
->>>>>>> b26a5734
 #include "ignition/gazebo/components/Camera.hh"
 #include "ignition/gazebo/components/DepthCamera.hh"
 #include "ignition/gazebo/components/GpuLidar.hh"
@@ -573,18 +570,6 @@
         << "s]. System may not work properly." << std::endl;
   }
 
-<<<<<<< HEAD
-  if (!this->dataPtr->initialized &&
-      (_ecm.HasComponentType(components::Camera::typeId) ||
-       _ecm.HasComponentType(components::DepthCamera::typeId) ||
-       _ecm.HasComponentType(components::GpuLidar::typeId) ||
-       _ecm.HasComponentType(components::RgbdCamera::typeId) ||
-       _ecm.HasComponentType(components::ThermalCamera::typeId) ||
-       _ecm.HasComponentType(components::SegmentationCamera::typeId) ||
-       _ecm.HasComponentType(components::BoundingBoxCamera::typeId)
-       ))
-=======
->>>>>>> b26a5734
   {
     std::unique_lock<std::mutex> lock(this->dataPtr->renderMutex);
     if (!this->dataPtr->initialized &&
@@ -593,7 +578,8 @@
          _ecm.HasComponentType(components::GpuLidar::typeId) ||
          _ecm.HasComponentType(components::RgbdCamera::typeId) ||
          _ecm.HasComponentType(components::ThermalCamera::typeId) ||
-         _ecm.HasComponentType(components::SegmentationCamera::typeId)))
+         _ecm.HasComponentType(components::SegmentationCamera::typeId) ||
+         _ecm.HasComponentType(components::BoundingBoxCamera::typeId)))
     {
       igndbg << "Initialization needed" << std::endl;
       this->dataPtr->doInit = true;
@@ -757,14 +743,11 @@
     sensor = this->dataPtr->sensorManager.CreateSensor<
       sensors::ThermalCameraSensor>(_sdf);
   }
-<<<<<<< HEAD
   else if (_sdf.Type() == sdf::SensorType::BOUNDINGBOX_CAMERA)
   {
     sensor = this->dataPtr->sensorManager.CreateSensor<
       sensors::BoundingBoxCameraSensor>(_sdf);
   }
-=======
->>>>>>> b26a5734
   else if (_sdf.Type() == sdf::SensorType::SEGMENTATION_CAMERA)
   {
     sensor = this->dataPtr->sensorManager.CreateSensor<
@@ -882,6 +865,11 @@
       return s->HasConnections();
   }
   {
+    auto s = dynamic_cast<sensors::BoundingBoxCameraSensor *>(_sensor);
+    if (s)
+      return s->HasConnections();
+  }
+  {
     auto s = dynamic_cast<sensors::ThermalCameraSensor *>(_sensor);
     if (s)
       return s->HasConnections();
