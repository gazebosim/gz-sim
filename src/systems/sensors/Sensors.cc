--- conflicted
+++ resolved
@@ -29,10 +29,10 @@
 
 #include <sdf/Sensor.hh>
 
-<<<<<<< HEAD
 #include <gz/math/Helpers.hh>
 
 #include <gz/rendering/Scene.hh>
+#include <gz/sensors/BoundingBoxCameraSensor.hh>
 #include <gz/sensors/CameraSensor.hh>
 #include <gz/sensors/DepthCameraSensor.hh>
 #include <gz/sensors/GpuLidarSensor.hh>
@@ -45,6 +45,7 @@
 
 #include "gz/sim/components/Atmosphere.hh"
 #include "gz/sim/components/BatterySoC.hh"
+#include "gz/sim/components/BoundingBoxCamera.hh"
 #include "gz/sim/components/Camera.hh"
 #include "gz/sim/components/DepthCamera.hh"
 #include "gz/sim/components/GpuLidar.hh"
@@ -64,42 +65,6 @@
 
 using namespace gz;
 using namespace sim;
-=======
-#include <ignition/math/Helpers.hh>
-
-#include <ignition/rendering/Scene.hh>
-#include <ignition/sensors/BoundingBoxCameraSensor.hh>
-#include <ignition/sensors/CameraSensor.hh>
-#include <ignition/sensors/DepthCameraSensor.hh>
-#include <ignition/sensors/GpuLidarSensor.hh>
-#include <ignition/sensors/RenderingSensor.hh>
-#include <ignition/sensors/RgbdCameraSensor.hh>
-#include <ignition/sensors/ThermalCameraSensor.hh>
-#include <ignition/sensors/SegmentationCameraSensor.hh>
-#include <ignition/sensors/Manager.hh>
-
-#include "ignition/gazebo/components/Atmosphere.hh"
-#include "ignition/gazebo/components/BatterySoC.hh"
-#include "ignition/gazebo/components/BoundingBoxCamera.hh"
-#include "ignition/gazebo/components/Camera.hh"
-#include "ignition/gazebo/components/DepthCamera.hh"
-#include "ignition/gazebo/components/GpuLidar.hh"
-#include "ignition/gazebo/components/ParentEntity.hh"
-#include "ignition/gazebo/components/RenderEngineServerHeadless.hh"
-#include "ignition/gazebo/components/RenderEngineServerPlugin.hh"
-#include "ignition/gazebo/components/RgbdCamera.hh"
-#include "ignition/gazebo/components/SegmentationCamera.hh"
-#include "ignition/gazebo/components/ThermalCamera.hh"
-#include "ignition/gazebo/components/World.hh"
-#include "ignition/gazebo/Events.hh"
-#include "ignition/gazebo/EntityComponentManager.hh"
-
-#include "ignition/gazebo/rendering/Events.hh"
-#include "ignition/gazebo/rendering/RenderUtil.hh"
-
-using namespace ignition;
-using namespace gazebo;
->>>>>>> 9c60c162
 using namespace systems;
 
 // Private data class.
@@ -650,17 +615,14 @@
     std::unique_lock<std::mutex> lock(this->dataPtr->renderMutex);
     if (!this->dataPtr->initialized &&
         (this->dataPtr->forceUpdate ||
+         _ecm.HasComponentType(components::BoundingBoxCamera::typeId) ||
          _ecm.HasComponentType(components::Camera::typeId) ||
          _ecm.HasComponentType(components::DepthCamera::typeId) ||
          _ecm.HasComponentType(components::GpuLidar::typeId) ||
          _ecm.HasComponentType(components::RgbdCamera::typeId) ||
          _ecm.HasComponentType(components::ThermalCamera::typeId) ||
          _ecm.HasComponentType(components::SegmentationCamera::typeId) ||
-<<<<<<< HEAD
          _ecm.HasComponentType(components::WideAngleCamera::typeId)))
-=======
-         _ecm.HasComponentType(components::BoundingBoxCamera::typeId)))
->>>>>>> 9c60c162
     {
       gzdbg << "Initialization needed" << std::endl;
       this->dataPtr->doInit = true;
@@ -936,59 +898,7 @@
   return sensor->Name();
 }
 
-<<<<<<< HEAD
 GZ_ADD_PLUGIN(Sensors, System,
-=======
-//////////////////////////////////////////////////
-bool SensorsPrivate::HasConnections(sensors::RenderingSensor *_sensor) const
-{
-  if (!_sensor)
-    return true;
-
-  // \todo(iche033) Remove this function once a virtual
-  // sensors::RenderingSensor::HasConnections function is available
-  {
-    auto s = dynamic_cast<sensors::RgbdCameraSensor *>(_sensor);
-    if (s)
-      return s->HasConnections();
-  }
-  {
-    auto s = dynamic_cast<sensors::DepthCameraSensor *>(_sensor);
-    if (s)
-      return s->HasConnections();
-  }
-  {
-    auto s = dynamic_cast<sensors::GpuLidarSensor *>(_sensor);
-    if (s)
-      return s->HasConnections();
-  }
-  {
-    auto s = dynamic_cast<sensors::SegmentationCameraSensor *>(_sensor);
-    if (s)
-      return s->HasConnections();
-  }
-  {
-    auto s = dynamic_cast<sensors::BoundingBoxCameraSensor *>(_sensor);
-    if (s)
-      return s->HasConnections();
-  }
-  {
-    auto s = dynamic_cast<sensors::ThermalCameraSensor *>(_sensor);
-    if (s)
-      return s->HasConnections();
-  }
-  {
-    auto s = dynamic_cast<sensors::CameraSensor *>(_sensor);
-    if (s)
-      return s->HasConnections();
-  }
-  ignwarn << "Unable to check connection count for sensor: " << _sensor->Name()
-          << ". Unknown sensor type." << std::endl;
-  return true;
-}
-
-IGNITION_ADD_PLUGIN(Sensors, System,
->>>>>>> 9c60c162
   Sensors::ISystemConfigure,
   Sensors::ISystemReset,
   Sensors::ISystemUpdate,
