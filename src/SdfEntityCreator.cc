--- conflicted
+++ resolved
@@ -869,14 +869,11 @@
     this->dataPtr->ecm->CreateComponent(sensorEntity,
         components::SegmentationCamera(*_sensor));
   }
-<<<<<<< HEAD
   else if (_sensor->Type() == sdf::SensorType::BOUNDINGBOX_CAMERA)
   {
     this->dataPtr->ecm->CreateComponent(sensorEntity,
         components::BoundingBoxCamera(*_sensor));
   }
-=======
->>>>>>> b26a5734
   else if (_sensor->Type() == sdf::SensorType::AIR_PRESSURE)
   {
     this->dataPtr->ecm->CreateComponent(sensorEntity,
