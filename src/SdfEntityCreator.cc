--- conflicted
+++ resolved
@@ -441,16 +441,6 @@
   // Store the world's SDF DOM to be used when saving the world to file
   this->dataPtr->ecm->CreateComponent(
       _worldEntity, components::WorldSdf(*_world));
-<<<<<<< HEAD
-
-  // Load world plugins first.
-  this->dataPtr->eventManager->Emit<events::LoadSdfPlugins>(_worldEntity,
-      _world->Plugins());
-
-  // Load model plugins after the world plugin.
-  this->LoadModelPlugins();
-=======
->>>>>>> d6620002
 }
 
 //////////////////////////////////////////////////
