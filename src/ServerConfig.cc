--- conflicted
+++ resolved
@@ -294,14 +294,12 @@
   /// \brief Type of source used.
   public: ServerConfig::SourceType source{ServerConfig::SourceType::kNone};
 
-<<<<<<< HEAD
-  /// \brief True to block while simulation assets download.
-  public: bool waitForAssets = true;
-=======
   /// \brief Server loading behavior in presence of SDF errors.
   public: ServerConfig::SdfErrorBehavior behaviorOnSdfErrors{
       ServerConfig::SdfErrorBehavior::EXIT_IMMEDIATELY};
->>>>>>> 88665eac
+
+  /// \brief True to block while simulation assets download.
+  public: bool waitForAssets = true;
 };
 
 //////////////////////////////////////////////////
