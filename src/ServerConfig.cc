--- conflicted
+++ resolved
@@ -972,15 +972,9 @@
   }
 
   std::string defaultConfigDir;
-<<<<<<< HEAD
-  ignition::common::env(IGN_HOMEDIR, defaultConfigDir);
-  defaultConfigDir = ignition::common::joinPaths(defaultConfigDir, ".ignition",
-    "gazebo", IGNITION_GAZEBO_MAJOR_VERSION_STR);
-=======
   common::env(IGN_HOMEDIR, defaultConfigDir);
   defaultConfigDir = common::joinPaths(defaultConfigDir, ".ignition",
-    "gazebo");
->>>>>>> 784e8228
+    "gazebo", IGNITION_GAZEBO_MAJOR_VERSION_STR);
 
   auto defaultConfig = common::joinPaths(defaultConfigDir,
       configFilename);
