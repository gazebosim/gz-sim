/*
 * Copyright (C) 2018 Open Source Robotics Foundation
 *
 * Licensed under the Apache License, Version 2.0 (the "License");
 * you may not use this file except in compliance with the License.
 * You may obtain a copy of the License at
 *
 *     http://www.apache.org/licenses/LICENSE-2.0
 *
 * Unless required by applicable law or agreed to in writing, software
 * distributed under the License is distributed on an "AS IS" BASIS,
 * WITHOUT WARRANTIES OR CONDITIONS OF ANY KIND, either express or implied.
 * See the License for the specific language governing permissions and
 * limitations under the License.
 *
*/

#include <map>
#include <set>
#include <unordered_map>
#include <unordered_set>
#include <vector>

#include <ignition/common/Profiler.hh>
#include <ignition/math/graph/GraphAlgorithms.hh>
#include "ignition/gazebo/components/Component.hh"
#include "ignition/gazebo/components/Factory.hh"
#include "ignition/gazebo/EntityComponentManager.hh"

using namespace ignition;
using namespace gazebo;

class ignition::gazebo::EntityComponentManagerPrivate
{
  /// \brief Implementation of the CreateEntity function, which takes a specific
  /// entity as input.
  /// \param[in] _entity Entity to be created.
  /// \return Created entity, which should match the input.
  public: Entity CreateEntityImplementation(Entity _entity);

  /// \brief Recursively insert an entity and all its descendants into a given
  /// set.
  /// \param[in] _entity Entity to be inserted.
  /// \param[in, out] _set Set to be filled.
  public: void InsertEntityRecursive(Entity _entity,
      std::unordered_set<Entity> &_set);

  /// \brief Register a new component type.
  /// \param[in] _typeId Type if of the new component.
  /// \return True if created successfully.
  public: bool CreateComponentStorage(const ComponentTypeId _typeId);

  /// \brief Allots the work for multiple threads prior to running
  /// `AddEntityToMessage`.
  public: void CalculateStateThreadLoad();

  /// \brief Create a message for the removed components
  /// \param[in] _entity Entity with the removed components
  /// \param[in, out] _msg Entity message
  /// \param[in] _types _types Type IDs of components to be serialized. Leave
  /// empty to get all removed components.
  public: void SetRemovedComponentsMsgs(Entity &_entity,
      msgs::SerializedEntity *_msg,
      const std::unordered_set<ComponentTypeId> &_types = {});

  /// \brief Create a message for the removed components
  /// \param[in] _entity Entity with the removed components
  /// \param[in, out] _msg State message
  /// \param[in] _types _types Type IDs of components to be serialized. Leave
  /// empty to get all removed components.
  public: void SetRemovedComponentsMsgs(Entity &_entity,
      msgs::SerializedStateMap &_msg,
      const std::unordered_set<ComponentTypeId> &_types = {});

  /// \brief Allots the work for multiple threads prior to running
  /// `AddEntityToMessage`.
  public: void CalculateStateThreadLoad();

  /// \brief Map of component storage classes. The key is a component
  /// type id, and the value is a pointer to the component storage.
  public: std::unordered_map<ComponentTypeId,
          std::unique_ptr<ComponentStorageBase>> components;

  /// \brief A graph holding all entities, arranged according to their
  /// parenting.
  public: EntityGraph entities;

  /// \brief Components that have been changed through a peridic change.
  public: std::set<ComponentKey> periodicChangedComponents;

  /// \brief Components that have been changed through a one-time change.
  public: std::set<ComponentKey> oneTimeChangedComponents;

  /// \brief Entities that have just been created
  public: std::unordered_set<Entity> newlyCreatedEntities;

  /// \brief Entities that need to be removed.
  public: std::unordered_set<Entity> toRemoveEntities;

  /// \brief Flag that indicates if all entities should be removed.
  public: bool removeAllEntities{false};

  /// \brief True if the entityComponents map was changed.  Primarily used
  /// by the multithreading functionality in `State()` to allocate work to
  /// each thread.
  public: bool entityComponentsDirty{true};

  /// \brief The set of components that each entity has.
  /// NOTE: Any modification of this data structure must be followed
  /// by setting `entityComponentsDirty` to true.
  public: std::unordered_map<Entity,
          std::unordered_map<ComponentTypeId, ComponentKey>> entityComponents;

  /// \brief A vector of iterators to evenly distributed spots in the
  /// `entityComponents` map.  Threads in the `State` function use this
  /// vector for easy access of their pre-allocated work.  This vector
  /// is recalculated if `entityComponents` is changed (when
  /// `entityComponentsDirty` == true).
  public: std::vector<std::unordered_map<Entity,
          std::unordered_map<ComponentTypeId, ComponentKey>>::iterator>
            entityComponentIterators;

<<<<<<< HEAD
  /// \brief A mutex to protect newly created entityes.
=======
  /// \brief A mutex to protect newly created entities.
>>>>>>> 636bad5c
  public: std::mutex entityCreatedMutex;

  /// \brief A mutex to protect entity remove.
  public: std::mutex entityRemoveMutex;

  /// \brief A mutex to protect from concurrent writes to views
  public: mutable std::mutex viewsMutex;

  /// \brief A mutex to protect removed components
  public: mutable std::mutex removedComponentsMutex;

  /// \brief The set of all views.
  public: mutable std::map<detail::ComponentTypeKey, detail::View> views;

  /// \brief Cache of previously queried descendants. The key is the parent
  /// entity for which descendants were queried, and the value are all its
  /// descendants.
  public: mutable std::unordered_map<Entity, std::unordered_set<Entity>>
          descendantCache;

  /// \brief Keep track of entities already used to ensure uniqueness.
  public: uint64_t entityCount{0};

  /// \brief Unordered multimap of removed components. The key is the entity to
  /// which belongs the component, and the value is the component being
  /// removed.
  std::unordered_multimap<Entity, ComponentKey> removedComponents;
};

//////////////////////////////////////////////////
EntityComponentManager::EntityComponentManager()
  : dataPtr(new EntityComponentManagerPrivate)
{
}

//////////////////////////////////////////////////
EntityComponentManager::~EntityComponentManager() = default;

//////////////////////////////////////////////////
size_t EntityComponentManager::EntityCount() const
{
  return this->dataPtr->entities.Vertices().size();
}

/////////////////////////////////////////////////
Entity EntityComponentManager::CreateEntity()
{
  Entity entity = ++this->dataPtr->entityCount;

  if (entity == std::numeric_limits<uint64_t>::max())
  {
    ignwarn << "Reached maximum number of entities [" << entity << "]"
            << std::endl;
    return entity;
  }

  return this->dataPtr->CreateEntityImplementation(entity);
}

/////////////////////////////////////////////////
Entity EntityComponentManagerPrivate::CreateEntityImplementation(Entity _entity)
{
  IGN_PROFILE("EntityComponentManager::CreateEntityImplementation");
  this->entities.AddVertex(std::to_string(_entity), _entity, _entity);

  // Add entity to the list of newly created entities
  {
    std::lock_guard<std::mutex> lock(this->entityCreatedMutex);
    this->newlyCreatedEntities.insert(_entity);
  }

  // Reset descendants cache
  this->descendantCache.clear();

  return _entity;
}

/////////////////////////////////////////////////
void EntityComponentManager::ClearNewlyCreatedEntities()
{
  std::lock_guard<std::mutex> lock(this->dataPtr->entityCreatedMutex);
  this->dataPtr->newlyCreatedEntities.clear();

  for (auto &view : this->dataPtr->views)
  {
    view.second.ClearNewEntities();
  }
}

/////////////////////////////////////////////////
void EntityComponentManager::ClearRemovedComponents()
{
  std::lock_guard<std::mutex> lock(this->dataPtr->removedComponentsMutex);
  this->dataPtr->removedComponents.clear();
}

/////////////////////////////////////////////////
void EntityComponentManagerPrivate::InsertEntityRecursive(Entity _entity,
    std::unordered_set<Entity> &_set)
{
  for (const auto &vertex : this->entities.AdjacentsFrom(_entity))
  {
    this->InsertEntityRecursive(vertex.first, _set);
  }
  _set.insert(_entity);
}

/////////////////////////////////////////////////
void EntityComponentManager::RequestRemoveEntity(Entity _entity,
    bool _recursive)
{
  // Store the to-be-removed entities in a temporary set so we can call
  // UpdateViews on each of them
  std::unordered_set<Entity> tmpToRemoveEntities;
  if (!_recursive)
  {
    tmpToRemoveEntities.insert(_entity);
  }
  else
  {
    this->dataPtr->InsertEntityRecursive(_entity, tmpToRemoveEntities);
  }

  {
    std::lock_guard<std::mutex> lock(this->dataPtr->entityRemoveMutex);
    this->dataPtr->toRemoveEntities.insert(tmpToRemoveEntities.begin(),
                                          tmpToRemoveEntities.end());
  }

  for (const auto &removedEntity : tmpToRemoveEntities)
  {
    this->UpdateViews(removedEntity);
  }
}

/////////////////////////////////////////////////
void EntityComponentManager::RequestRemoveEntities()
{
  {
    std::lock_guard<std::mutex> lock(this->dataPtr->entityRemoveMutex);
    this->dataPtr->removeAllEntities = true;
  }
  this->RebuildViews();
}

/////////////////////////////////////////////////
void EntityComponentManager::ProcessRemoveEntityRequests()
{
  IGN_PROFILE("EntityComponentManager::ProcessRemoveEntityRequests");
  std::lock_guard<std::mutex> lock(this->dataPtr->entityRemoveMutex);
  // Short-cut if erasing all entities
  if (this->dataPtr->removeAllEntities)
  {
    IGN_PROFILE("RemoveAll");
    this->dataPtr->removeAllEntities = false;
    this->dataPtr->entities = EntityGraph();
    this->dataPtr->entityComponents.clear();
    this->dataPtr->toRemoveEntities.clear();
    this->dataPtr->entityComponentsDirty = true;

    for (std::pair<const ComponentTypeId,
        std::unique_ptr<ComponentStorageBase>> &comp: this->dataPtr->components)
    {
      comp.second->RemoveAll();
    }

    // All views are now invalid.
    this->dataPtr->views.clear();
  }
  else
  {
    IGN_PROFILE("Remove");
    // Otherwise iterate through the list of entities to remove.
    for (const Entity entity : this->dataPtr->toRemoveEntities)
    {
      // Make sure the entity exists and is not removed.
      if (!this->HasEntity(entity))
        continue;

      // Remove from graph
      this->dataPtr->entities.RemoveVertex(entity);

      auto entityIter = this->dataPtr->entityComponents.find(entity);
      // Remove the components, if any.
      if (entityIter != this->dataPtr->entityComponents.end())
      {
        for (const auto &key : entityIter->second)
        {
          this->dataPtr->components.at(key.second.first)->Remove(
              key.second.second);
        }

        // Remove the entry in the entityComponent map
        this->dataPtr->entityComponents.erase(entity);
        this->dataPtr->entityComponentsDirty = true;
      }

      // Remove the entity from views.
      for (auto &view : this->dataPtr->views)
      {
        view.second.RemoveEntity(entity, view.first);
      }
    }
    // Clear the set of entities to remove.
    this->dataPtr->toRemoveEntities.clear();
  }

  // Reset descendants cache
  this->dataPtr->descendantCache.clear();
}

/////////////////////////////////////////////////
bool EntityComponentManager::RemoveComponent(
    const Entity _entity, const ComponentTypeId &_typeId)
{
  auto componentId = this->EntityComponentIdFromType(_entity, _typeId);
  ComponentKey key{_typeId, componentId};
  return this->RemoveComponent(_entity, key);
}

/////////////////////////////////////////////////
bool EntityComponentManager::RemoveComponent(
    const Entity _entity, const ComponentKey &_key)
{
  IGN_PROFILE("EntityComponentManager::RemoveComponent");
  // Make sure the entity exists and has the component.
  if (!this->EntityHasComponent(_entity, _key))
    return false;

  this->dataPtr->components.at(_key.first)->Remove(_key.second);
  this->dataPtr->entityComponents[_entity].erase(_key.first);
  this->dataPtr->oneTimeChangedComponents.erase(_key);
  this->dataPtr->periodicChangedComponents.erase(_key);
  this->dataPtr->entityComponentsDirty = true;

  this->UpdateViews(_entity);

  // Add component to map of removed components
  {
    std::lock_guard<std::mutex> lock(this->dataPtr->removedComponentsMutex);
    this->dataPtr->removedComponents.insert(std::make_pair(_entity, _key));
  }

  return true;
}

/////////////////////////////////////////////////
bool EntityComponentManager::EntityHasComponent(const Entity _entity,
    const ComponentKey &_key) const
{
  if (!this->HasEntity(_entity))
    return false;
  auto &compMap = this->dataPtr->entityComponents[_entity];
  return compMap.find(_key.first) != compMap.end();
}

/////////////////////////////////////////////////
bool EntityComponentManager::EntityHasComponentType(const Entity _entity,
    const ComponentTypeId &_typeId) const
{
  if (!this->HasEntity(_entity))
    return false;

  auto iter = this->dataPtr->entityComponents.find(_entity);

  if (iter == this->dataPtr->entityComponents.end())
    return false;

  auto typeIter = iter->second.find(_typeId);
  return (typeIter != iter->second.end());
}

/////////////////////////////////////////////////
bool EntityComponentManager::IsNewEntity(const Entity _entity) const
{
  std::lock_guard<std::mutex> lock(this->dataPtr->entityCreatedMutex);
  return this->dataPtr->newlyCreatedEntities.find(_entity) !=
         this->dataPtr->newlyCreatedEntities.end();
}

/////////////////////////////////////////////////
bool EntityComponentManager::IsMarkedForRemoval(const Entity _entity) const
{
  std::lock_guard<std::mutex> lock(this->dataPtr->entityRemoveMutex);
  if (this->dataPtr->removeAllEntities)
  {
    return true;
  }
  return this->dataPtr->toRemoveEntities.find(_entity) !=
         this->dataPtr->toRemoveEntities.end();
}

/////////////////////////////////////////////////
ComponentState EntityComponentManager::ComponentState(const Entity _entity,
    const ComponentTypeId _typeId) const
{
  auto result = ComponentState::NoChange;

  auto ecIter = this->dataPtr->entityComponents.find(_entity);

  if (ecIter == this->dataPtr->entityComponents.end())
    return result;

  auto typeKey = ecIter->second.find(_typeId);
  if (typeKey == ecIter->second.end())
    return result;

  if (this->dataPtr->oneTimeChangedComponents.find(typeKey->second) !=
      this->dataPtr->oneTimeChangedComponents.end())
  {
    result = ComponentState::OneTimeChange;
  }
  else if (this->dataPtr->periodicChangedComponents.find(typeKey->second) !=
      this->dataPtr->periodicChangedComponents.end())
  {
    result = ComponentState::PeriodicChange;
  }

  return result;
}

/////////////////////////////////////////////////
bool EntityComponentManager::HasNewEntities() const
{
  std::lock_guard<std::mutex> lock(this->dataPtr->entityCreatedMutex);
  return !this->dataPtr->newlyCreatedEntities.empty();
}

/////////////////////////////////////////////////
bool EntityComponentManager::HasEntitiesMarkedForRemoval() const
{
  std::lock_guard<std::mutex> lock(this->dataPtr->entityRemoveMutex);
  return this->dataPtr->removeAllEntities ||
      !this->dataPtr->toRemoveEntities.empty();
}

/////////////////////////////////////////////////
bool EntityComponentManager::HasOneTimeComponentChanges() const
{
  return !this->dataPtr->oneTimeChangedComponents.empty();
}

/////////////////////////////////////////////////
std::unordered_set<ComponentTypeId>
    EntityComponentManager::ComponentTypesWithPeriodicChanges() const
{
  std::unordered_set<ComponentTypeId> periodicComponents;
  for (const auto& compPair : this->dataPtr->periodicChangedComponents)
  {
    periodicComponents.insert(compPair.first);
  }
  return periodicComponents;
}

/////////////////////////////////////////////////
bool EntityComponentManager::HasEntity(const Entity _entity) const
{
  auto vertex = this->dataPtr->entities.VertexFromId(_entity);
  return vertex.Id() != math::graph::kNullId;
}

/////////////////////////////////////////////////
Entity EntityComponentManager::ParentEntity(const Entity _entity) const
{
  auto parents = this->Entities().AdjacentsTo(_entity);
  if (parents.empty())
    return kNullEntity;

  // TODO(louise) Do we want to support multiple parents?
  return parents.begin()->first;
}

/////////////////////////////////////////////////
bool EntityComponentManager::SetParentEntity(const Entity _child,
    const Entity _parent)
{
  // Remove current parent(s)
  auto parents = this->Entities().AdjacentsTo(_child);
  for (const auto &parent : parents)
  {
    auto edge = this->dataPtr->entities.EdgeFromVertices(parent.first, _child);
    this->dataPtr->entities.RemoveEdge(edge);
  }

  // Leave parent-less
  if (_parent == kNullEntity)
  {
    return true;
  }

  // Add edge
  auto edge = this->dataPtr->entities.AddEdge({_parent, _child}, true);
  return (math::graph::kNullId != edge.Id());
}

/////////////////////////////////////////////////
ComponentKey EntityComponentManager::CreateComponentImplementation(
    const Entity _entity, const ComponentTypeId _componentTypeId,
    const components::BaseComponent *_data)
{
  // If type hasn't been instantiated yet, create a storage for it
  if (!this->HasComponentType(_componentTypeId))
  {
    if (!this->dataPtr->CreateComponentStorage(_componentTypeId))
    {
      ignerr << "Failed to create component of type [" << _componentTypeId
             << "] for entity [" << _entity
             << "]. Type has not been properly registered." << std::endl;
      return ComponentKey();
    }
  }

  // Instantiate the new component.
  std::pair<ComponentId, bool> componentIdPair =
    this->dataPtr->components[_componentTypeId]->Create(_data);

  ComponentKey componentKey{_componentTypeId, componentIdPair.first};

  this->dataPtr->entityComponents[_entity].insert(
      {_componentTypeId, componentKey});
  this->dataPtr->oneTimeChangedComponents.insert(componentKey);
  this->dataPtr->entityComponentsDirty = true;

  if (componentIdPair.second)
    this->RebuildViews();
  else
    this->UpdateViews(_entity);

  return componentKey;
}

/////////////////////////////////////////////////
bool EntityComponentManager::EntityMatches(Entity _entity,
    const std::set<ComponentTypeId> &_types) const
{
  auto iter = this->dataPtr->entityComponents.find(_entity);
  if (iter == this->dataPtr->entityComponents.end())
    return false;

  // \todo(nkoenig) The performance of this could be improved.
  // It might be possible to create bitmask for component sets.
  // Fixing this might not be high priority, unless we expect frequent
  // creation of entities and/or queries.
  for (const ComponentTypeId &type : _types)
  {
    auto typeIter = iter->second.find(type);
    if (typeIter == iter->second.end())
      return false;
  }

  return true;
}

/////////////////////////////////////////////////
ComponentId EntityComponentManager::EntityComponentIdFromType(
    const Entity _entity, const ComponentTypeId _type) const
{
  auto ecIter = this->dataPtr->entityComponents.find(_entity);

  if (ecIter == this->dataPtr->entityComponents.end())
    return -1;

  auto typeIter = ecIter->second.find(_type);
  if (typeIter != ecIter->second.end())
    return typeIter->second.second;

  return -1;
}

/////////////////////////////////////////////////
const components::BaseComponent
    *EntityComponentManager::ComponentImplementation(
    const Entity _entity, const ComponentTypeId _type) const
{
  IGN_PROFILE("EntityComponentManager::ComponentImplementation");
  auto ecIter = this->dataPtr->entityComponents.find(_entity);

  if (ecIter == this->dataPtr->entityComponents.end())
    return nullptr;

  auto typeIter = ecIter->second.find(_type);
  if (typeIter != ecIter->second.end())
    return this->dataPtr->components.at(typeIter->second.first)->Component(
        typeIter->second.second);

  return nullptr;
}

/////////////////////////////////////////////////
components::BaseComponent *EntityComponentManager::ComponentImplementation(
    const Entity _entity, const ComponentTypeId _type)
{
  auto ecIter = this->dataPtr->entityComponents.find(_entity);

  if (ecIter == this->dataPtr->entityComponents.end())
    return nullptr;

  auto typeIter = ecIter->second.find(_type);
  if (typeIter != ecIter->second.end())
    return this->dataPtr->components.at(typeIter->second.first)->Component(
        typeIter->second.second);

  return nullptr;
}

/////////////////////////////////////////////////
const components::BaseComponent
    *EntityComponentManager::ComponentImplementation(
    const ComponentKey &_key) const
{
  if (this->dataPtr->components.find(_key.first) !=
      this->dataPtr->components.end())
  {
    return this->dataPtr->components.at(_key.first)->Component(_key.second);
  }
  return nullptr;
}

/////////////////////////////////////////////////
components::BaseComponent *EntityComponentManager::ComponentImplementation(
    const ComponentKey &_key)
{
  if (this->dataPtr->components.find(_key.first) !=
      this->dataPtr->components.end())
  {
    return this->dataPtr->components.at(_key.first)->Component(_key.second);
  }
  return nullptr;
}

/////////////////////////////////////////////////
bool EntityComponentManager::HasComponentType(
    const ComponentTypeId _typeId) const
{
  return this->dataPtr->components.find(_typeId) !=
    this->dataPtr->components.end();
}

/////////////////////////////////////////////////
bool EntityComponentManagerPrivate::CreateComponentStorage(
    const ComponentTypeId _typeId)
{
  auto storage = components::Factory::Instance()->NewStorage(_typeId);

  if (nullptr == storage)
  {
    ignerr << "Internal errror: failed to create storage for type [" << _typeId
           << "]" << std::endl;
    return false;
  }

  this->components[_typeId] = std::move(storage);
  igndbg << "Using components of type [" << _typeId << "] / ["
         << components::Factory::Instance()->Name(_typeId) << "].\n";

  return true;
}

/////////////////////////////////////////////////
components::BaseComponent *EntityComponentManager::First(
    const ComponentTypeId _componentTypeId)
{
  auto iter = this->dataPtr->components.find(_componentTypeId);
  if (iter != this->dataPtr->components.end())
  {
    return iter->second->First();
  }
  return nullptr;
}

//////////////////////////////////////////////////
const EntityGraph &EntityComponentManager::Entities() const
{
  return this->dataPtr->entities;
}

//////////////////////////////////////////////////
bool EntityComponentManager::FindView(const std::set<ComponentTypeId> &_types,
    std::map<detail::ComponentTypeKey, detail::View>::iterator &_iter) const
{
  std::lock_guard<std::mutex> lockViews(this->dataPtr->viewsMutex);
  _iter = this->dataPtr->views.find(_types);
  return _iter != this->dataPtr->views.end();
}

//////////////////////////////////////////////////
std::map<detail::ComponentTypeKey, detail::View>::iterator
    EntityComponentManager::AddView(const std::set<ComponentTypeId> &_types,
    detail::View &&_view) const
{
  // If the view already exists, then the map will return the iterator to
  // the location that prevented the insertion.
  std::lock_guard<std::mutex> lockViews(this->dataPtr->viewsMutex);
  return this->dataPtr->views.insert(
      std::make_pair(_types, std::move(_view))).first;
}

//////////////////////////////////////////////////
void EntityComponentManager::UpdateViews(const Entity _entity)
{
  IGN_PROFILE("EntityComponentManager::UpdateViews");
  for (auto &view : this->dataPtr->views)
  {
    // Add/update the entity if it matches the view.
    if (this->EntityMatches(_entity, view.first))
    {
      view.second.AddEntity(_entity, this->IsNewEntity(_entity));
      // If there is a request to delete this entity, update the view as
      // well
      if (this->IsMarkedForRemoval(_entity))
      {
        view.second.AddEntityToRemoved(_entity);
      }
      for (const ComponentTypeId &compTypeId : view.first)
      {
        view.second.AddComponent(_entity, compTypeId,
            this->EntityComponentIdFromType(_entity, compTypeId));
      }
    }
    else
    {
      view.second.RemoveEntity(_entity, view.first);
    }
  }
}

//////////////////////////////////////////////////
void EntityComponentManager::RebuildViews()
{
  IGN_PROFILE("EntityComponentManager::RebuildViews");
  for (auto &view : this->dataPtr->views)
  {
    view.second.entities.clear();
    view.second.components.clear();
    // Add all the entities that match the component types to the
    // view.
    for (const auto &vertex : this->dataPtr->entities.Vertices())
    {
      Entity entity = vertex.first;
      if (this->EntityMatches(entity, view.first))
      {
        view.second.AddEntity(entity, this->IsNewEntity(entity));
        // If there is a request to delete this entity, update the view as
        // well
        if (this->IsMarkedForRemoval(entity))
        {
          view.second.AddEntityToRemoved(entity);
        }
        // Store pointers to all the components. This recursively adds
        // all the ComponentTypeTs that belong to the entity to the view.
        for (const ComponentTypeId &compTypeId : view.first)
        {
          view.second.AddComponent(entity, compTypeId,
              this->EntityComponentIdFromType(
                entity, compTypeId));
        }
      }
    }
  }
}

//////////////////////////////////////////////////
void EntityComponentManagerPrivate::SetRemovedComponentsMsgs(Entity &_entity,
    msgs::SerializedEntity *_entityMsg,
    const std::unordered_set<ComponentTypeId> &_types)
{
  std::lock_guard<std::mutex> lock(this->removedComponentsMutex);
  auto entRemovedComps = this->removedComponents.equal_range(_entity);
  for (auto it = entRemovedComps.first; it != entRemovedComps.second; ++it)
  {
    auto removedComponent = it->second;

    if (!_types.empty() && _types.find(removedComponent.first) == _types.end())
    {
      continue;
    }

    auto compMsg = _entityMsg->add_components();

    // Empty data is needed for the component to be processed afterwards
    compMsg->set_component(" ");
    compMsg->set_type(removedComponent.first);
    compMsg->set_remove(true);
  }
}

//////////////////////////////////////////////////
void EntityComponentManagerPrivate::SetRemovedComponentsMsgs(Entity &_entity,
    msgs::SerializedStateMap &_msg,
    const std::unordered_set<ComponentTypeId> &_types)
{
  std::lock_guard<std::mutex> lock(this->removedComponentsMutex);
  uint64_t nEntityKeys = this->removedComponents.count(_entity);
  if (nEntityKeys == 0)
    return;

  // The message need not necessarily contain the entity initially. For
  // instance, when AddEntityToMessage() calls this function, the entity may
  // have some removed components but none in entityComponents that changed,
  // so the entity may not have been added to the message beforehand.
  auto entIter = _msg.mutable_entities()->find(_entity);
  if (entIter == _msg.mutable_entities()->end())
  {
    msgs::SerializedEntityMap ent;
    ent.set_id(_entity);
    entIter =
      (_msg.mutable_entities())->insert({static_cast<uint64_t>(_entity), ent})
      .first;
  }

  auto entRemovedComps = this->removedComponents.equal_range(_entity);
  for (auto it = entRemovedComps.first; it != entRemovedComps.second; ++it)
  {
    auto removedComponent = it->second;

    if (!_types.empty() && _types.find(removedComponent.first) == _types.end())
    {
      continue;
    }

    msgs::SerializedComponent compMsg;

    // Empty data is needed for the component to be processed afterwards
    compMsg.set_component(" ");
    compMsg.set_type(removedComponent.first);
    compMsg.set_remove(true);

    (*(entIter->second.mutable_components()))[
      static_cast<int64_t>(removedComponent.first)] = compMsg;
  }
}

//////////////////////////////////////////////////
void EntityComponentManager::AddEntityToMessage(msgs::SerializedState &_msg,
    Entity _entity, const std::unordered_set<ComponentTypeId> &_types) const
{
  auto entityMsg = _msg.add_entities();
  entityMsg->set_id(_entity);
  auto iter = this->dataPtr->entityComponents.find(_entity);
  if (iter == this->dataPtr->entityComponents.end())
    return;

  if (this->dataPtr->toRemoveEntities.find(_entity) !=
      this->dataPtr->toRemoveEntities.end())
  {
    entityMsg->set_remove(true);
  }

  // Insert all of the entity's components if the passed in types
  // set is empty
  auto types = _types;
  if (types.empty())
  {
    for (auto &type : this->dataPtr->entityComponents[_entity])
    {
      types.insert(type.first);
    }
  }

  for (const ComponentTypeId type : types)
  {
    // If the entity does not have the component, continue
    std::unordered_map<ComponentTypeId, ComponentKey>::iterator typeIter =
      iter->second.find(type);
    if (typeIter == iter->second.end())
    {
      continue;
    }
    ComponentKey comp = (typeIter->second);

    auto compMsg = entityMsg->add_components();
    auto compBase = this->ComponentImplementation(_entity, comp.first);
    compMsg->set_type(compBase->TypeId());

    std::ostringstream ostr;
    compBase->Serialize(ostr);

    compMsg->set_component(ostr.str());
  }

  // Add a component to the message and set it to be removed if the component
  // exists in the removedComponents map.
  this->dataPtr->SetRemovedComponentsMsgs(_entity, entityMsg, _types);
}

//////////////////////////////////////////////////
void EntityComponentManager::AddEntityToMessage(msgs::SerializedStateMap &_msg,
    Entity _entity, const std::unordered_set<ComponentTypeId> &_types,
    bool _full) const
{
  auto iter = this->dataPtr->entityComponents.find(_entity);
  if (iter == this->dataPtr->entityComponents.end())
    return;

  // Set the default entity iterator to the end. This will allow us to know
  // if the entity has been added to the message.
  auto entIter = _msg.mutable_entities()->end();
  // Add an entity to the message and set it to be removed if the entity
  // exists in the toRemoveEntities list.
  if (this->dataPtr->toRemoveEntities.find(_entity) !=
      this->dataPtr->toRemoveEntities.end())
  {
    // Find the entity in the message, and add if not present.
    entIter = _msg.mutable_entities()->find(_entity);
    if (entIter == _msg.mutable_entities()->end())
    {
      msgs::SerializedEntityMap ent;
      ent.set_id(_entity);
      (*_msg.mutable_entities())[static_cast<uint64_t>(_entity)] = ent;
      entIter = _msg.mutable_entities()->find(_entity);
    }

    entIter->second.set_remove(true);
  }

  // Insert all of the entity's components if the passed in types
  // set is empty
  auto types = _types;
  if (types.empty())
  {
    for (auto &type : this->dataPtr->entityComponents[_entity])
    {
      types.insert(type.first);
    }
  }

  // Empty means all types
  for (const ComponentTypeId type : types)
  {
    std::unordered_map<ComponentTypeId, ComponentKey>::iterator typeIter =
      iter->second.find(type);
    if (typeIter == iter->second.end())
    {
      continue;
    }

    ComponentKey comp = typeIter->second;
    const components::BaseComponent *compBase =
      this->ComponentImplementation(_entity, comp.first);

    // If not sending full state, skip unchanged components
    if (!_full &&
        this->dataPtr->oneTimeChangedComponents.find(comp) ==
        this->dataPtr->oneTimeChangedComponents.end() &&
        this->dataPtr->periodicChangedComponents.find(comp) ==
        this->dataPtr->periodicChangedComponents.end())
    {
      continue;
    }

    /// Find the entity in the message, if not already found.
    /// Add the entity to the message, if not already added.
    if (entIter == _msg.mutable_entities()->end())
    {
      entIter = _msg.mutable_entities()->find(_entity);
      if (entIter == _msg.mutable_entities()->end())
      {
        msgs::SerializedEntityMap ent;
        ent.set_id(_entity);
        (*_msg.mutable_entities())[static_cast<uint64_t>(_entity)] = ent;
        entIter = _msg.mutable_entities()->find(_entity);
      }
    }

    auto compIter = entIter->second.mutable_components()->find(comp.first);
    // Find the component in the message, and add the component to the
    // message if it's not present.
    if (compIter == entIter->second.mutable_components()->end())
    {
      msgs::SerializedComponent cmp;
      cmp.set_type(compBase->TypeId());
      (*(entIter->second.mutable_components()))[
        static_cast<int64_t>(comp.first)] = cmp;
      compIter = entIter->second.mutable_components()->find(comp.first);
    }

    // Serialize and store the message
    std::ostringstream ostr;
    compBase->Serialize(ostr);
    compIter->second.set_component(ostr.str());
  }

  // Add a component to the message and set it to be removed if the component
  // exists in the removedComponents map.
  this->dataPtr->SetRemovedComponentsMsgs(_entity, _msg, _types);
}

//////////////////////////////////////////////////
ignition::msgs::SerializedState EntityComponentManager::ChangedState() const
{
  ignition::msgs::SerializedState stateMsg;

  // New entities
  for (const auto &entity : this->dataPtr->newlyCreatedEntities)
  {
    this->AddEntityToMessage(stateMsg, entity);
  }

  // Entities being removed
  for (const auto &entity : this->dataPtr->toRemoveEntities)
  {
    this->AddEntityToMessage(stateMsg, entity);
  }

  // TODO(anyone) New / removed / changed components

  return stateMsg;
}

//////////////////////////////////////////////////
void EntityComponentManager::ChangedState(
    ignition::msgs::SerializedStateMap &_state) const
{
  // New entities
  for (const auto &entity : this->dataPtr->newlyCreatedEntities)
  {
    this->AddEntityToMessage(_state, entity);
  }

  // Entities being removed
  for (const auto &entity : this->dataPtr->toRemoveEntities)
  {
    this->AddEntityToMessage(_state, entity);
  }

  // TODO(anyone) New / removed / changed components
}

//////////////////////////////////////////////////
void EntityComponentManagerPrivate::CalculateStateThreadLoad()
{
  // If the entity component vector is dirty, we need to recalculate the
  // threads and each threads work load
  if (!this->entityComponentsDirty)
    return;

  this->entityComponentsDirty = false;
  this->entityComponentIterators.clear();
  auto startIt = this->entityComponents.begin();
  int numComponents = this->entityComponents.size();

  // Set the number of threads to spawn to the min of the calculated thread
  // count or max threads that the hardware supports
  int maxThreads = std::thread::hardware_concurrency();
  uint64_t numThreads = std::min(numComponents, maxThreads);

  int componentsPerThread = std::ceil(static_cast<double>(numComponents) /
    numThreads);

  igndbg << "Updated state thread iterators: " << numThreads
         << " threads processing around " << componentsPerThread
         << " components each." << std::endl;

  // Push back the starting iterator
  this->entityComponentIterators.push_back(startIt);
  for (uint64_t i = 0; i < numThreads; ++i)
  {
    // If we have added all of the components to the iterator vector, we are
    // done so push back the end iterator
    numComponents -= componentsPerThread;
    if (numComponents <= 0)
    {
      this->entityComponentIterators.push_back(
          this->entityComponents.end());
      break;
    }

    // Get the iterator to the next starting group of components
    auto nextIt = std::next(startIt, componentsPerThread);
    this->entityComponentIterators.push_back(nextIt);
    startIt = nextIt;
  }
}

//////////////////////////////////////////////////
ignition::msgs::SerializedState EntityComponentManager::State(
    const std::unordered_set<Entity> &_entities,
    const std::unordered_set<ComponentTypeId> &_types) const
{
  ignition::msgs::SerializedState stateMsg;
  for (const auto &it : this->dataPtr->entityComponents)
  {
    auto entity = it.first;
    if (!_entities.empty() && _entities.find(entity) == _entities.end())
    {
      continue;
    }

    this->AddEntityToMessage(stateMsg, entity, _types);
  }

  return stateMsg;
}

//////////////////////////////////////////////////
void EntityComponentManager::State(
    msgs::SerializedStateMap  &_state,
    const std::unordered_set<Entity> &_entities,
    const std::unordered_set<ComponentTypeId> &_types,
    bool _full) const
{
  std::mutex stateMapMutex;
  std::vector<std::thread> workers;

  this->dataPtr->CalculateStateThreadLoad();

  auto functor = [&](auto itStart, auto itEnd)
<<<<<<< HEAD
  {
    msgs::SerializedStateMap threadMap;
    while (itStart != itEnd)
    {
      auto entity = (*itStart).first;
      if (_entities.empty() || _entities.find(entity) != _entities.end())
      {
        this->AddEntityToMessage(threadMap, entity, _types, _full);
      }
      itStart++;
    }
    std::lock_guard<std::mutex> lock(stateMapMutex);

    for (const auto &entity : threadMap.entities())
    {
      (*_state.mutable_entities())[static_cast<uint64_t>(entity.first)] =
          entity.second;
    }
  };

  // Spawn workers
  uint64_t numThreads = this->dataPtr->entityComponentIterators.size() - 1;
  for (uint64_t i = 0; i < numThreads; i++)
  {
=======
  {
    msgs::SerializedStateMap threadMap;
    while (itStart != itEnd)
    {
      auto entity = (*itStart).first;
      if (_entities.empty() || _entities.find(entity) != _entities.end())
      {
        this->AddEntityToMessage(threadMap, entity, _types, _full);
      }
      itStart++;
    }
    std::lock_guard<std::mutex> lock(stateMapMutex);

    for (const auto &entity : threadMap.entities())
    {
      (*_state.mutable_entities())[static_cast<uint64_t>(entity.first)] =
          entity.second;
    }
  };

  // Spawn workers
  uint64_t numThreads = this->dataPtr->entityComponentIterators.size() - 1;
  for (uint64_t i = 0; i < numThreads; i++)
  {
>>>>>>> 636bad5c
    workers.push_back(std::thread(functor,
        this->dataPtr->entityComponentIterators[i],
        this->dataPtr->entityComponentIterators[i+1]));
  }

  // Wait for each thread to finish processing its components
  std::for_each(workers.begin(), workers.end(), [](std::thread &_t)
  {
    _t.join();
  });
}

//////////////////////////////////////////////////
void EntityComponentManager::SetState(
    const ignition::msgs::SerializedState &_stateMsg)
{
  IGN_PROFILE("EntityComponentManager::SetState Non-map");
  // Create / remove / update entities
  for (int e = 0; e < _stateMsg.entities_size(); ++e)
  {
    const auto &entityMsg = _stateMsg.entities(e);

    Entity entity{entityMsg.id()};

    // Remove entity
    if (entityMsg.remove())
    {
      this->RequestRemoveEntity(entity);
      continue;
    }

    // Create entity if it doesn't exist
    if (!this->HasEntity(entity))
    {
      this->dataPtr->CreateEntityImplementation(entity);
    }

    // Create / remove / update components
    for (int c = 0; c < entityMsg.components_size(); ++c)
    {
      const auto &compMsg = entityMsg.components(c);

      // Skip if component not set. Note that this will also skip components
      // setting an empty value.
      if (compMsg.component().empty())
      {
        continue;
      }

      auto type = compMsg.type();

      // Components which haven't been registered in this process, such as 3rd
      // party components streamed to other secondaries and the GUI.
      if (!components::Factory::Instance()->HasType(type))
      {
        static std::unordered_set<unsigned int> printedComps;
        if (printedComps.find(type) == printedComps.end())
        {
          printedComps.insert(type);
          ignwarn << "Component type [" << type << "] has not been "
                  << "registered in this process, so it can't be deserialized."
                  << std::endl;
        }
        continue;
      }

      // Create component
      auto newComp = components::Factory::Instance()->New(compMsg.type());

      if (nullptr == newComp)
      {
        ignerr << "Failed to deserialize component of type [" << compMsg.type()
               << "]" << std::endl;
        continue;
      }

      std::istringstream istr(compMsg.component());
      newComp->Deserialize(istr);

      // Get type id
      auto typeId = newComp->TypeId();

      // TODO(louise) Move into if, see TODO below
      this->RemoveComponent(entity, typeId);

      // Remove component
      if (compMsg.remove())
      {
        continue;
      }

      // Get Component
      auto comp = this->ComponentImplementation(entity, typeId);

      // Create if new
      if (nullptr == comp)
      {
        this->CreateComponentImplementation(entity, typeId, newComp.get());
      }
      // Update component value
      else
      {
        ignerr << "Internal error" << std::endl;
        // TODO(louise) We're shortcutting above and always  removing the
        // component so that we don't get here, gotta figure out why this
        // doesn't update the component. The following line prints the correct
        // values.
        // igndbg << *comp << "  " << *newComp.get() << std::endl;
        // *comp = *newComp.get();
      }
    }
  }
}

//////////////////////////////////////////////////
void EntityComponentManager::SetState(
    const ignition::msgs::SerializedStateMap &_stateMsg)
{
  IGN_PROFILE("EntityComponentManager::SetState Map");
  // Create / remove / update entities
  for (const auto &iter : _stateMsg.entities())
  {
    const auto &entityMsg = iter.second;

    Entity entity{entityMsg.id()};

    // Remove entity
    if (entityMsg.remove())
    {
      this->RequestRemoveEntity(entity);
      continue;
    }

    // Create entity if it doesn't exist
    if (!this->HasEntity(entity))
    {
      this->dataPtr->CreateEntityImplementation(entity);
    }

    // Create / remove / update components
    for (const auto &compIter : iter.second.components())
    {
      const auto &compMsg = compIter.second;

      // Skip if component not set. Note that this will also skip components
      // setting an empty value.
      if (compMsg.component().empty())
      {
        continue;
      }

      uint64_t type = compMsg.type();

      // Components which haven't been registered in this process, such as 3rd
      // party components streamed to other secondaries and the GUI.
      if (!components::Factory::Instance()->HasType(type))
      {
        static std::unordered_set<unsigned int> printedComps;
        if (printedComps.find(type) == printedComps.end())
        {
          printedComps.insert(type);
          ignwarn << "Component type [" << type << "] has not been "
                  << "registered in this process, so it can't be deserialized."
                  << std::endl;
        }
        continue;
      }

      // Remove component
      if (compMsg.remove())
      {
        this->RemoveComponent(entity, compIter.first);
        continue;
      }

      // Get Component
      components::BaseComponent *comp =
        this->ComponentImplementation(entity, compIter.first);

      // Create if new
      if (nullptr == comp)
      {
        // Create component
        auto newComp = components::Factory::Instance()->New(compMsg.type());

        if (nullptr == newComp)
        {
          ignerr << "Failed to create component of type [" << compMsg.type()
            << "]" << std::endl;
          continue;
        }

        std::istringstream istr(compMsg.component());
        newComp->Deserialize(istr);

        this->CreateComponentImplementation(entity,
            newComp->TypeId(), newComp.get());
      }
      // Update component value
      else
      {
        std::istringstream istr(compMsg.component());
        comp->Deserialize(istr);
        this->SetChanged(entity, compIter.first,
            _stateMsg.has_one_time_component_changes() ?
            ComponentState::OneTimeChange :
            ComponentState::PeriodicChange);
      }
    }
  }
}

//////////////////////////////////////////////////
std::unordered_set<Entity> EntityComponentManager::Descendants(Entity _entity)
    const
{
  // Check cache
  if (this->dataPtr->descendantCache.find(_entity) !=
      this->dataPtr->descendantCache.end())
  {
    return this->dataPtr->descendantCache[_entity];
  }

  std::unordered_set<Entity> descendants;

  if (!this->HasEntity(_entity))
    return descendants;

  auto descVector = math::graph::BreadthFirstSort(this->dataPtr->entities,
      _entity);
  std::move(descVector.begin(), descVector.end(), std::inserter(descendants,
      descendants.end()));

  this->dataPtr->descendantCache[_entity] = descendants;
  return descendants;
}

//////////////////////////////////////////////////
void EntityComponentManager::SetAllComponentsUnchanged()
{
  this->dataPtr->periodicChangedComponents.clear();
  this->dataPtr->oneTimeChangedComponents.clear();
}

/////////////////////////////////////////////////
void EntityComponentManager::SetChanged(
    const Entity _entity, const ComponentTypeId _type,
    gazebo::ComponentState _c)
{
  auto ecIter = this->dataPtr->entityComponents.find(_entity);

  if (ecIter == this->dataPtr->entityComponents.end())
    return;

  auto typeIter = ecIter->second.find(_type);
  if (typeIter == ecIter->second.end())
    return;

  if (_c == ComponentState::PeriodicChange)
  {
    this->dataPtr->periodicChangedComponents.insert(typeIter->second);
    this->dataPtr->oneTimeChangedComponents.erase(typeIter->second);
  }
  else if (_c == ComponentState::OneTimeChange)
  {
    this->dataPtr->periodicChangedComponents.erase(typeIter->second);
    this->dataPtr->oneTimeChangedComponents.insert(typeIter->second);
  }
  else
  {
    this->dataPtr->periodicChangedComponents.erase(typeIter->second);
    this->dataPtr->oneTimeChangedComponents.erase(typeIter->second);
  }
}

/////////////////////////////////////////////////
std::unordered_set<ComponentTypeId> EntityComponentManager::ComponentTypes(
    const Entity _entity) const
{
  std::unordered_set<ComponentTypeId> result;

  auto it = this->dataPtr->entityComponents.find(_entity);
  if (it == this->dataPtr->entityComponents.end())
    return result;

  for (const auto &key : it->second)
  {
    result.insert(key.first);
  }

  return result;
}

/////////////////////////////////////////////////
void EntityComponentManager::SetEntityCreateOffset(uint64_t _offset)
{
  if (_offset < this->dataPtr->entityCount)
  {
    ignwarn << "Setting an entity offset of [" << _offset << "] is less than "
     << "the current entity count of [" << this->dataPtr->entityCount << "]. "
     << "Incorrect behavior should be expected.\n";
  }

  this->dataPtr->entityCount = _offset;
}<|MERGE_RESOLUTION|>--- conflicted
+++ resolved
@@ -72,10 +72,6 @@
       msgs::SerializedStateMap &_msg,
       const std::unordered_set<ComponentTypeId> &_types = {});
 
-  /// \brief Allots the work for multiple threads prior to running
-  /// `AddEntityToMessage`.
-  public: void CalculateStateThreadLoad();
-
   /// \brief Map of component storage classes. The key is a component
   /// type id, and the value is a pointer to the component storage.
   public: std::unordered_map<ComponentTypeId,
@@ -120,11 +116,7 @@
           std::unordered_map<ComponentTypeId, ComponentKey>>::iterator>
             entityComponentIterators;
 
-<<<<<<< HEAD
   /// \brief A mutex to protect newly created entityes.
-=======
-  /// \brief A mutex to protect newly created entities.
->>>>>>> 636bad5c
   public: std::mutex entityCreatedMutex;
 
   /// \brief A mutex to protect entity remove.
@@ -1132,7 +1124,6 @@
   this->dataPtr->CalculateStateThreadLoad();
 
   auto functor = [&](auto itStart, auto itEnd)
-<<<<<<< HEAD
   {
     msgs::SerializedStateMap threadMap;
     while (itStart != itEnd)
@@ -1157,32 +1148,6 @@
   uint64_t numThreads = this->dataPtr->entityComponentIterators.size() - 1;
   for (uint64_t i = 0; i < numThreads; i++)
   {
-=======
-  {
-    msgs::SerializedStateMap threadMap;
-    while (itStart != itEnd)
-    {
-      auto entity = (*itStart).first;
-      if (_entities.empty() || _entities.find(entity) != _entities.end())
-      {
-        this->AddEntityToMessage(threadMap, entity, _types, _full);
-      }
-      itStart++;
-    }
-    std::lock_guard<std::mutex> lock(stateMapMutex);
-
-    for (const auto &entity : threadMap.entities())
-    {
-      (*_state.mutable_entities())[static_cast<uint64_t>(entity.first)] =
-          entity.second;
-    }
-  };
-
-  // Spawn workers
-  uint64_t numThreads = this->dataPtr->entityComponentIterators.size() - 1;
-  for (uint64_t i = 0; i < numThreads; i++)
-  {
->>>>>>> 636bad5c
     workers.push_back(std::thread(functor,
         this->dataPtr->entityComponentIterators[i],
         this->dataPtr->entityComponentIterators[i+1]));
