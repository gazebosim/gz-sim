/*
 * Copyright (C) 2018 Open Source Robotics Foundation
 *
 * Licensed under the Apache License, Version 2.0 (the "License");
 * you may not use this file except in compliance with the License.
 * You may obtain a copy of the License at
 *
 *     http://www.apache.org/licenses/LICENSE-2.0
 *
 * Unless required by applicable law or agreed to in writing, software
 * distributed under the License is distributed on an "AS IS" BASIS,
 * WITHOUT WARRANTIES OR CONDITIONS OF ANY KIND, either express or implied.
 * See the License for the specific language governing permissions and
 * limitations under the License.
 *
*/

#include <map>
#include <set>
#include <unordered_map>
#include <unordered_set>
#include <vector>

#include <ignition/common/Profiler.hh>
#include <ignition/math/graph/GraphAlgorithms.hh>
#include "ignition/gazebo/components/Component.hh"
#include "ignition/gazebo/components/Factory.hh"
#include "ignition/gazebo/EntityComponentManager.hh"

using namespace ignition;
using namespace gazebo;

class ignition::gazebo::EntityComponentManagerPrivate
{
  /// \brief Implementation of the CreateEntity function, which takes a specific
  /// entity as input.
  /// \param[in] _entity Entity to be created.
  /// \return Created entity, which should match the input.
  public: Entity CreateEntityImplementation(Entity _entity);

  /// \brief Recursively insert an entity and all its descendants into a given
  /// set.
  /// \param[in] _entity Entity to be inserted.
  /// \param[in, out] _set Set to be filled.
  public: void InsertEntityRecursive(Entity _entity,
      std::unordered_set<Entity> &_set);

  /// \brief Register a new component type.
  /// \param[in] _typeId Type if of the new component.
  /// \return True if created successfully.
  public: bool CreateComponentStorage(const ComponentTypeId _typeId);

  /// \brief Allots the work for multiple threads prior to running
  /// `AddEntityToMessage`.
  public: void CalculateStateThreadLoad();

  /// \brief Create a message for the removed components
  /// \param[in] _entity Entity with the removed components
  /// \param[in, out] _msg Entity message
  /// \param[in] _types _types Type IDs of components to be serialized. Leave
  /// empty to get all removed components.
  public: void SetRemovedComponentsMsgs(Entity &_entity,
      msgs::SerializedEntity *_msg,
      const std::unordered_set<ComponentTypeId> &_types = {});

  /// \brief Create a message for the removed components
  /// \param[in] _entity Entity with the removed components
  /// \param[in, out] _msg State message
  /// \param[in] _types _types Type IDs of components to be serialized. Leave
  /// empty to get all removed components.
  public: void SetRemovedComponentsMsgs(Entity &_entity,
      msgs::SerializedStateMap &_msg,
      const std::unordered_set<ComponentTypeId> &_types = {});

  /// \brief Map of component storage classes. The key is a component
  /// type id, and the value is a pointer to the component storage.
  public: std::unordered_map<ComponentTypeId,
          std::unique_ptr<ComponentStorageBase>> components;

  /// \brief A graph holding all entities, arranged according to their
  /// parenting.
  public: EntityGraph entities;

  /// \brief Components that have been changed through a peridic change.
  public: std::set<ComponentKey> periodicChangedComponents;

  /// \brief Components that have been changed through a one-time change.
  public: std::set<ComponentKey> oneTimeChangedComponents;

  /// \brief Entities that have just been created
  public: std::unordered_set<Entity> newlyCreatedEntities;

  /// \brief Entities that need to be removed.
  public: std::unordered_set<Entity> toRemoveEntities;

  /// \brief Flag that indicates if all entities should be removed.
  public: bool removeAllEntities{false};

  /// \brief True if the entityComponents map was changed.  Primarily used
  /// by the multithreading functionality in `State()` to allocate work to
  /// each thread.
  public: bool entityComponentsDirty{true};

  /// \brief The set of components that each entity has.
  /// NOTE: Any modification of this data structure must be followed
  /// by setting `entityComponentsDirty` to true.
  public: std::unordered_map<Entity,
          std::unordered_map<ComponentTypeId, ComponentKey>> entityComponents;

  /// \brief A vector of iterators to evenly distributed spots in the
  /// `entityComponents` map.  Threads in the `State` function use this
  /// vector for easy access of their pre-allocated work.  This vector
  /// is recalculated if `entityComponents` is changed (when
  /// `entityComponentsDirty` == true).
  public: std::vector<std::unordered_map<Entity,
          std::unordered_map<ComponentTypeId, ComponentKey>>::iterator>
            entityComponentIterators;

  /// \brief A mutex to protect newly created entities.
  public: std::mutex entityCreatedMutex;

  /// \brief A mutex to protect entity remove.
  public: std::mutex entityRemoveMutex;

  /// \brief A mutex to protect from concurrent writes to views
  public: mutable std::mutex viewsMutex;

  /// \brief A mutex to protect removed components
  public: mutable std::mutex removedComponentsMutex;

  /// \brief The set of all views.
  public: mutable std::map<detail::ComponentTypeKey, detail::View> views;

  /// \brief Cache of previously queried descendants. The key is the parent
  /// entity for which descendants were queried, and the value are all its
  /// descendants.
  public: mutable std::unordered_map<Entity, std::unordered_set<Entity>>
          descendantCache;

  /// \brief Keep track of entities already used to ensure uniqueness.
  public: uint64_t entityCount{0};

  /// \brief Unordered multimap of removed components. The key is the entity to
  /// which belongs the component, and the value is the component being
  /// removed.
  std::unordered_multimap<Entity, ComponentKey> removedComponents;
};

//////////////////////////////////////////////////
EntityComponentManager::EntityComponentManager()
  : dataPtr(new EntityComponentManagerPrivate)
{
}

//////////////////////////////////////////////////
EntityComponentManager::~EntityComponentManager() = default;

//////////////////////////////////////////////////
size_t EntityComponentManager::EntityCount() const
{
  return this->dataPtr->entities.Vertices().size();
}

/////////////////////////////////////////////////
Entity EntityComponentManager::CreateEntity()
{
  Entity entity = ++this->dataPtr->entityCount;

  if (entity == std::numeric_limits<uint64_t>::max())
  {
    ignwarn << "Reached maximum number of entities [" << entity << "]"
            << std::endl;
    return entity;
  }

  return this->dataPtr->CreateEntityImplementation(entity);
}

/////////////////////////////////////////////////
Entity EntityComponentManagerPrivate::CreateEntityImplementation(Entity _entity)
{
  IGN_PROFILE("EntityComponentManager::CreateEntityImplementation");
  this->entities.AddVertex(std::to_string(_entity), _entity, _entity);

  // Add entity to the list of newly created entities
  {
    std::lock_guard<std::mutex> lock(this->entityCreatedMutex);
    this->newlyCreatedEntities.insert(_entity);
  }

  // Reset descendants cache
  this->descendantCache.clear();

  return _entity;
}

/////////////////////////////////////////////////
void EntityComponentManager::ClearNewlyCreatedEntities()
{
  std::lock_guard<std::mutex> lock(this->dataPtr->entityCreatedMutex);
  this->dataPtr->newlyCreatedEntities.clear();

  for (auto &view : this->dataPtr->views)
  {
    view.second.ClearNewEntities();
  }
}

/////////////////////////////////////////////////
void EntityComponentManager::ClearRemovedComponents()
{
  std::lock_guard<std::mutex> lock(this->dataPtr->removedComponentsMutex);
  this->dataPtr->removedComponents.clear();
}

/////////////////////////////////////////////////
void EntityComponentManagerPrivate::InsertEntityRecursive(Entity _entity,
    std::unordered_set<Entity> &_set)
{
  for (const auto &vertex : this->entities.AdjacentsFrom(_entity))
  {
    this->InsertEntityRecursive(vertex.first, _set);
  }
  _set.insert(_entity);
}

/////////////////////////////////////////////////
void EntityComponentManager::RequestRemoveEntity(Entity _entity,
    bool _recursive)
{
  // Store the to-be-removed entities in a temporary set so we can call
  // UpdateViews on each of them
  std::unordered_set<Entity> tmpToRemoveEntities;
  if (!_recursive)
  {
    tmpToRemoveEntities.insert(_entity);
  }
  else
  {
    this->dataPtr->InsertEntityRecursive(_entity, tmpToRemoveEntities);
  }

  {
    std::lock_guard<std::mutex> lock(this->dataPtr->entityRemoveMutex);
    this->dataPtr->toRemoveEntities.insert(tmpToRemoveEntities.begin(),
                                          tmpToRemoveEntities.end());
  }

  for (const auto &removedEntity : tmpToRemoveEntities)
  {
    this->UpdateViews(removedEntity);
  }
}

/////////////////////////////////////////////////
void EntityComponentManager::RequestRemoveEntities()
{
  {
    std::lock_guard<std::mutex> lock(this->dataPtr->entityRemoveMutex);
    this->dataPtr->removeAllEntities = true;
  }
  this->RebuildViews();
}

/////////////////////////////////////////////////
void EntityComponentManager::ProcessRemoveEntityRequests()
{
  IGN_PROFILE("EntityComponentManager::ProcessRemoveEntityRequests");
  std::lock_guard<std::mutex> lock(this->dataPtr->entityRemoveMutex);
  // Short-cut if erasing all entities
  if (this->dataPtr->removeAllEntities)
  {
    IGN_PROFILE("RemoveAll");
    this->dataPtr->removeAllEntities = false;
    this->dataPtr->entities = EntityGraph();
    this->dataPtr->entityComponents.clear();
    this->dataPtr->toRemoveEntities.clear();
    this->dataPtr->entityComponentsDirty = true;

    for (std::pair<const ComponentTypeId,
        std::unique_ptr<ComponentStorageBase>> &comp: this->dataPtr->components)
    {
      comp.second->RemoveAll();
    }

    // All views are now invalid.
    this->dataPtr->views.clear();
  }
  else
  {
    IGN_PROFILE("Remove");
    // Otherwise iterate through the list of entities to remove.
    for (const Entity entity : this->dataPtr->toRemoveEntities)
    {
      // Make sure the entity exists and is not removed.
      if (!this->HasEntity(entity))
        continue;

      // Remove from graph
      this->dataPtr->entities.RemoveVertex(entity);

      auto entityIter = this->dataPtr->entityComponents.find(entity);
      // Remove the components, if any.
      if (entityIter != this->dataPtr->entityComponents.end())
      {
        for (const auto &key : entityIter->second)
        {
          this->dataPtr->components.at(key.second.first)->Remove(
              key.second.second);
        }

        // Remove the entry in the entityComponent map
        this->dataPtr->entityComponents.erase(entity);
        this->dataPtr->entityComponentsDirty = true;
      }

      // Remove the entity from views.
      for (auto &view : this->dataPtr->views)
      {
        view.second.RemoveEntity(entity, view.first);
      }
    }
    // Clear the set of entities to remove.
    this->dataPtr->toRemoveEntities.clear();
  }

  // Reset descendants cache
  this->dataPtr->descendantCache.clear();
}

/////////////////////////////////////////////////
bool EntityComponentManager::RemoveComponent(
    const Entity _entity, const ComponentTypeId &_typeId)
{
  auto componentId = this->EntityComponentIdFromType(_entity, _typeId);
  ComponentKey key{_typeId, componentId};
  return this->RemoveComponent(_entity, key);
}

/////////////////////////////////////////////////
bool EntityComponentManager::RemoveComponent(
    const Entity _entity, const ComponentKey &_key)
{
  IGN_PROFILE("EntityComponentManager::RemoveComponent");
  // Make sure the entity exists and has the component.
  if (!this->EntityHasComponent(_entity, _key))
    return false;

  this->dataPtr->components.at(_key.first)->Remove(_key.second);
  this->dataPtr->entityComponents[_entity].erase(_key.first);
  this->dataPtr->oneTimeChangedComponents.erase(_key);
  this->dataPtr->periodicChangedComponents.erase(_key);
  this->dataPtr->entityComponentsDirty = true;

  this->UpdateViews(_entity);

  // Add component to map of removed components
  {
    std::lock_guard<std::mutex> lock(this->dataPtr->removedComponentsMutex);
    this->dataPtr->removedComponents.insert(std::make_pair(_entity, _key));
  }

  return true;
}

/////////////////////////////////////////////////
bool EntityComponentManager::EntityHasComponent(const Entity _entity,
    const ComponentKey &_key) const
{
  if (!this->HasEntity(_entity))
    return false;
  auto &compMap = this->dataPtr->entityComponents[_entity];
  return compMap.find(_key.first) != compMap.end();
}

/////////////////////////////////////////////////
bool EntityComponentManager::EntityHasComponentType(const Entity _entity,
    const ComponentTypeId &_typeId) const
{
  if (!this->HasEntity(_entity))
    return false;

  auto iter = this->dataPtr->entityComponents.find(_entity);

  if (iter == this->dataPtr->entityComponents.end())
    return false;

  auto typeIter = iter->second.find(_typeId);
  return (typeIter != iter->second.end());
}

/////////////////////////////////////////////////
bool EntityComponentManager::IsNewEntity(const Entity _entity) const
{
  std::lock_guard<std::mutex> lock(this->dataPtr->entityCreatedMutex);
  return this->dataPtr->newlyCreatedEntities.find(_entity) !=
         this->dataPtr->newlyCreatedEntities.end();
}

/////////////////////////////////////////////////
bool EntityComponentManager::IsMarkedForRemoval(const Entity _entity) const
{
  std::lock_guard<std::mutex> lock(this->dataPtr->entityRemoveMutex);
  if (this->dataPtr->removeAllEntities)
  {
    return true;
  }
  return this->dataPtr->toRemoveEntities.find(_entity) !=
         this->dataPtr->toRemoveEntities.end();
}

/////////////////////////////////////////////////
ComponentState EntityComponentManager::ComponentState(const Entity _entity,
    const ComponentTypeId _typeId) const
{
  auto result = ComponentState::NoChange;

  auto ecIter = this->dataPtr->entityComponents.find(_entity);

  if (ecIter == this->dataPtr->entityComponents.end())
    return result;

  auto typeKey = ecIter->second.find(_typeId);
  if (typeKey == ecIter->second.end())
    return result;

  if (this->dataPtr->oneTimeChangedComponents.find(typeKey->second) !=
      this->dataPtr->oneTimeChangedComponents.end())
  {
    result = ComponentState::OneTimeChange;
  }
  else if (this->dataPtr->periodicChangedComponents.find(typeKey->second) !=
      this->dataPtr->periodicChangedComponents.end())
  {
    result = ComponentState::PeriodicChange;
  }

  return result;
}

/////////////////////////////////////////////////
bool EntityComponentManager::HasNewEntities() const
{
  std::lock_guard<std::mutex> lock(this->dataPtr->entityCreatedMutex);
  return !this->dataPtr->newlyCreatedEntities.empty();
}

/////////////////////////////////////////////////
bool EntityComponentManager::HasEntitiesMarkedForRemoval() const
{
  std::lock_guard<std::mutex> lock(this->dataPtr->entityRemoveMutex);
  return this->dataPtr->removeAllEntities ||
      !this->dataPtr->toRemoveEntities.empty();
}

/////////////////////////////////////////////////
bool EntityComponentManager::HasOneTimeComponentChanges() const
{
  return !this->dataPtr->oneTimeChangedComponents.empty();
}

/////////////////////////////////////////////////
std::unordered_set<ComponentTypeId>
    EntityComponentManager::ComponentTypesWithPeriodicChanges() const
{
  std::unordered_set<ComponentTypeId> periodicComponents;
  for (const auto& compPair : this->dataPtr->periodicChangedComponents)
  {
    periodicComponents.insert(compPair.first);
  }
  return periodicComponents;
}

/////////////////////////////////////////////////
bool EntityComponentManager::HasEntity(const Entity _entity) const
{
  auto vertex = this->dataPtr->entities.VertexFromId(_entity);
  return vertex.Id() != math::graph::kNullId;
}

/////////////////////////////////////////////////
Entity EntityComponentManager::ParentEntity(const Entity _entity) const
{
  auto parents = this->Entities().AdjacentsTo(_entity);
  if (parents.empty())
    return kNullEntity;

  // TODO(louise) Do we want to support multiple parents?
  return parents.begin()->first;
}

/////////////////////////////////////////////////
bool EntityComponentManager::SetParentEntity(const Entity _child,
    const Entity _parent)
{
  // Remove current parent(s)
  auto parents = this->Entities().AdjacentsTo(_child);
  for (const auto &parent : parents)
  {
    auto edge = this->dataPtr->entities.EdgeFromVertices(parent.first, _child);
    this->dataPtr->entities.RemoveEdge(edge);
  }

  // Leave parent-less
  if (_parent == kNullEntity)
  {
    return true;
  }

  // Add edge
  auto edge = this->dataPtr->entities.AddEdge({_parent, _child}, true);
  return (math::graph::kNullId != edge.Id());
}

/////////////////////////////////////////////////
ComponentKey EntityComponentManager::CreateComponentImplementation(
    const Entity _entity, const ComponentTypeId _componentTypeId,
    const components::BaseComponent *_data)
{
  // If type hasn't been instantiated yet, create a storage for it
  if (!this->HasComponentType(_componentTypeId))
  {
    if (!this->dataPtr->CreateComponentStorage(_componentTypeId))
    {
      ignerr << "Failed to create component of type [" << _componentTypeId
             << "] for entity [" << _entity
             << "]. Type has not been properly registered." << std::endl;
      return ComponentKey();
    }
  }

  // Instantiate the new component.
  std::pair<ComponentId, bool> componentIdPair =
    this->dataPtr->components[_componentTypeId]->Create(_data);

  ComponentKey componentKey{_componentTypeId, componentIdPair.first};

  this->dataPtr->entityComponents[_entity].insert(
      {_componentTypeId, componentKey});
  this->dataPtr->oneTimeChangedComponents.insert(componentKey);
  this->dataPtr->entityComponentsDirty = true;

  if (componentIdPair.second)
    this->RebuildViews();
  else
    this->UpdateViews(_entity);

  return componentKey;
}

/////////////////////////////////////////////////
bool EntityComponentManager::EntityMatches(Entity _entity,
    const std::set<ComponentTypeId> &_types) const
{
  auto iter = this->dataPtr->entityComponents.find(_entity);
  if (iter == this->dataPtr->entityComponents.end())
    return false;

  // \todo(nkoenig) The performance of this could be improved.
  // It might be possible to create bitmask for component sets.
  // Fixing this might not be high priority, unless we expect frequent
  // creation of entities and/or queries.
  for (const ComponentTypeId &type : _types)
  {
    auto typeIter = iter->second.find(type);
    if (typeIter == iter->second.end())
      return false;
  }

  return true;
}

/////////////////////////////////////////////////
ComponentId EntityComponentManager::EntityComponentIdFromType(
    const Entity _entity, const ComponentTypeId _type) const
{
  auto ecIter = this->dataPtr->entityComponents.find(_entity);

  if (ecIter == this->dataPtr->entityComponents.end())
    return -1;

  auto typeIter = ecIter->second.find(_type);
  if (typeIter != ecIter->second.end())
    return typeIter->second.second;

  return -1;
}

/////////////////////////////////////////////////
const components::BaseComponent
    *EntityComponentManager::ComponentImplementation(
    const Entity _entity, const ComponentTypeId _type) const
{
  IGN_PROFILE("EntityComponentManager::ComponentImplementation");
  auto ecIter = this->dataPtr->entityComponents.find(_entity);

  if (ecIter == this->dataPtr->entityComponents.end())
    return nullptr;

  auto typeIter = ecIter->second.find(_type);
  if (typeIter != ecIter->second.end())
    return this->dataPtr->components.at(typeIter->second.first)->Component(
        typeIter->second.second);

  return nullptr;
}

/////////////////////////////////////////////////
components::BaseComponent *EntityComponentManager::ComponentImplementation(
    const Entity _entity, const ComponentTypeId _type)
{
  auto ecIter = this->dataPtr->entityComponents.find(_entity);

  if (ecIter == this->dataPtr->entityComponents.end())
    return nullptr;

  auto typeIter = ecIter->second.find(_type);
  if (typeIter != ecIter->second.end())
    return this->dataPtr->components.at(typeIter->second.first)->Component(
        typeIter->second.second);

  return nullptr;
}

/////////////////////////////////////////////////
const components::BaseComponent
    *EntityComponentManager::ComponentImplementation(
    const ComponentKey &_key) const
{
  if (this->dataPtr->components.find(_key.first) !=
      this->dataPtr->components.end())
  {
    return this->dataPtr->components.at(_key.first)->Component(_key.second);
  }
  return nullptr;
}

/////////////////////////////////////////////////
components::BaseComponent *EntityComponentManager::ComponentImplementation(
    const ComponentKey &_key)
{
  if (this->dataPtr->components.find(_key.first) !=
      this->dataPtr->components.end())
  {
    return this->dataPtr->components.at(_key.first)->Component(_key.second);
  }
  return nullptr;
}

/////////////////////////////////////////////////
bool EntityComponentManager::HasComponentType(
    const ComponentTypeId _typeId) const
{
  return this->dataPtr->components.find(_typeId) !=
    this->dataPtr->components.end();
}

/////////////////////////////////////////////////
bool EntityComponentManagerPrivate::CreateComponentStorage(
    const ComponentTypeId _typeId)
{
  auto storage = components::Factory::Instance()->NewStorage(_typeId);

  if (nullptr == storage)
  {
    ignerr << "Internal errror: failed to create storage for type [" << _typeId
           << "]" << std::endl;
    return false;
  }

  this->components[_typeId] = std::move(storage);
  igndbg << "Using components of type [" << _typeId << "] / ["
         << components::Factory::Instance()->Name(_typeId) << "].\n";

  return true;
}

/////////////////////////////////////////////////
components::BaseComponent *EntityComponentManager::First(
    const ComponentTypeId _componentTypeId)
{
  auto iter = this->dataPtr->components.find(_componentTypeId);
  if (iter != this->dataPtr->components.end())
  {
    return iter->second->First();
  }
  return nullptr;
}

//////////////////////////////////////////////////
const EntityGraph &EntityComponentManager::Entities() const
{
  return this->dataPtr->entities;
}

//////////////////////////////////////////////////
bool EntityComponentManager::FindView(const std::set<ComponentTypeId> &_types,
    std::map<detail::ComponentTypeKey, detail::View>::iterator &_iter) const
{
  std::lock_guard<std::mutex> lockViews(this->dataPtr->viewsMutex);
  _iter = this->dataPtr->views.find(_types);
  return _iter != this->dataPtr->views.end();
}

//////////////////////////////////////////////////
std::map<detail::ComponentTypeKey, detail::View>::iterator
    EntityComponentManager::AddView(const std::set<ComponentTypeId> &_types,
    detail::View &&_view) const
{
  // If the view already exists, then the map will return the iterator to
  // the location that prevented the insertion.
  std::lock_guard<std::mutex> lockViews(this->dataPtr->viewsMutex);
  return this->dataPtr->views.insert(
      std::make_pair(_types, std::move(_view))).first;
}

//////////////////////////////////////////////////
void EntityComponentManager::UpdateViews(const Entity _entity)
{
  IGN_PROFILE("EntityComponentManager::UpdateViews");
  for (auto &view : this->dataPtr->views)
  {
    // Add/update the entity if it matches the view.
    if (this->EntityMatches(_entity, view.first))
    {
      view.second.AddEntity(_entity, this->IsNewEntity(_entity));
      // If there is a request to delete this entity, update the view as
      // well
      if (this->IsMarkedForRemoval(_entity))
      {
        view.second.AddEntityToRemoved(_entity);
      }
      for (const ComponentTypeId &compTypeId : view.first)
      {
        view.second.AddComponent(_entity, compTypeId,
            this->EntityComponentIdFromType(_entity, compTypeId));
      }
    }
    else
    {
      view.second.RemoveEntity(_entity, view.first);
    }
  }
}

//////////////////////////////////////////////////
void EntityComponentManager::RebuildViews()
{
  IGN_PROFILE("EntityComponentManager::RebuildViews");
  for (auto &view : this->dataPtr->views)
  {
    view.second.entities.clear();
    view.second.components.clear();
    // Add all the entities that match the component types to the
    // view.
    for (const auto &vertex : this->dataPtr->entities.Vertices())
    {
      Entity entity = vertex.first;
      if (this->EntityMatches(entity, view.first))
      {
        view.second.AddEntity(entity, this->IsNewEntity(entity));
        // If there is a request to delete this entity, update the view as
        // well
        if (this->IsMarkedForRemoval(entity))
        {
          view.second.AddEntityToRemoved(entity);
        }
        // Store pointers to all the components. This recursively adds
        // all the ComponentTypeTs that belong to the entity to the view.
        for (const ComponentTypeId &compTypeId : view.first)
        {
          view.second.AddComponent(entity, compTypeId,
              this->EntityComponentIdFromType(
                entity, compTypeId));
        }
      }
    }
  }
}

//////////////////////////////////////////////////
void EntityComponentManagerPrivate::SetRemovedComponentsMsgs(Entity &_entity,
    msgs::SerializedEntity *_entityMsg,
    const std::unordered_set<ComponentTypeId> &_types)
{
  std::lock_guard<std::mutex> lock(this->removedComponentsMutex);
  auto entRemovedComps = this->removedComponents.equal_range(_entity);
  for (auto it = entRemovedComps.first; it != entRemovedComps.second; ++it)
  {
    auto removedComponent = it->second;

    if (!_types.empty() && _types.find(removedComponent.first) == _types.end())
    {
      continue;
    }

    auto compMsg = _entityMsg->add_components();

    // Empty data is needed for the component to be processed afterwards
    compMsg->set_component(" ");
    compMsg->set_type(removedComponent.first);
    compMsg->set_remove(true);
  }
}

//////////////////////////////////////////////////
void EntityComponentManagerPrivate::SetRemovedComponentsMsgs(Entity &_entity,
    msgs::SerializedStateMap &_msg,
    const std::unordered_set<ComponentTypeId> &_types)
{
  std::lock_guard<std::mutex> lock(this->removedComponentsMutex);
  uint64_t nEntityKeys = this->removedComponents.count(_entity);
  if (nEntityKeys == 0)
    return;

  // The message need not necessarily contain the entity initially. For
  // instance, when AddEntityToMessage() calls this function, the entity may
  // have some removed components but none in entityComponents that changed,
  // so the entity may not have been added to the message beforehand.
  auto entIter = _msg.mutable_entities()->find(_entity);
  if (entIter == _msg.mutable_entities()->end())
<<<<<<< HEAD
    return;
=======
  {
    msgs::SerializedEntityMap ent;
    ent.set_id(_entity);
    entIter =
      (_msg.mutable_entities())->insert({static_cast<uint64_t>(_entity), ent})
      .first;
  }
>>>>>>> 6c91ff9e

  auto entRemovedComps = this->removedComponents.equal_range(_entity);
  for (auto it = entRemovedComps.first; it != entRemovedComps.second; ++it)
  {
    auto removedComponent = it->second;

    if (!_types.empty() && _types.find(removedComponent.first) == _types.end())
    {
      continue;
    }

    msgs::SerializedComponent compMsg;

    // Empty data is needed for the component to be processed afterwards
    compMsg.set_component(" ");
    compMsg.set_type(removedComponent.first);
    compMsg.set_remove(true);

    (*(entIter->second.mutable_components()))[
      static_cast<int64_t>(removedComponent.first)] = compMsg;
  }
}

//////////////////////////////////////////////////
void EntityComponentManager::AddEntityToMessage(msgs::SerializedState &_msg,
    Entity _entity, const std::unordered_set<ComponentTypeId> &_types) const
{
  auto entityMsg = _msg.add_entities();
  entityMsg->set_id(_entity);
  auto iter = this->dataPtr->entityComponents.find(_entity);
  if (iter == this->dataPtr->entityComponents.end())
    return;

  if (this->dataPtr->toRemoveEntities.find(_entity) !=
      this->dataPtr->toRemoveEntities.end())
  {
    entityMsg->set_remove(true);
  }

  // Insert all of the entity's components if the passed in types
  // set is empty
  auto types = _types;
  if (types.empty())
  {
    for (auto &type : this->dataPtr->entityComponents[_entity])
    {
      types.insert(type.first);
    }
  }

  for (const ComponentTypeId type : types)
  {
    // If the entity does not have the component, continue
    std::unordered_map<ComponentTypeId, ComponentKey>::iterator typeIter =
      iter->second.find(type);
    if (typeIter == iter->second.end())
    {
      continue;
    }
    ComponentKey comp = (typeIter->second);

    auto compMsg = entityMsg->add_components();
    auto compBase = this->ComponentImplementation(_entity, comp.first);
    compMsg->set_type(compBase->TypeId());

    std::ostringstream ostr;
    compBase->Serialize(ostr);

    compMsg->set_component(ostr.str());
  }

  // Add a component to the message and set it to be removed if the component
  // exists in the removedComponents map.
  this->dataPtr->SetRemovedComponentsMsgs(_entity, entityMsg, _types);
}

//////////////////////////////////////////////////
void EntityComponentManager::AddEntityToMessage(msgs::SerializedStateMap &_msg,
    Entity _entity, const std::unordered_set<ComponentTypeId> &_types,
    bool _full) const
{
  auto iter = this->dataPtr->entityComponents.find(_entity);
  if (iter == this->dataPtr->entityComponents.end())
    return;

  // Set the default entity iterator to the end. This will allow us to know
  // if the entity has been added to the message.
  auto entIter = _msg.mutable_entities()->end();
  // Add an entity to the message and set it to be removed if the entity
  // exists in the toRemoveEntities list.
  if (this->dataPtr->toRemoveEntities.find(_entity) !=
      this->dataPtr->toRemoveEntities.end())
  {
    // Find the entity in the message, and add if not present.
    entIter = _msg.mutable_entities()->find(_entity);
    if (entIter == _msg.mutable_entities()->end())
    {
      msgs::SerializedEntityMap ent;
      ent.set_id(_entity);
      (*_msg.mutable_entities())[static_cast<uint64_t>(_entity)] = ent;
      entIter = _msg.mutable_entities()->find(_entity);
    }

    entIter->second.set_remove(true);
  }

  // Insert all of the entity's components if the passed in types
  // set is empty
  auto types = _types;
  if (types.empty())
  {
    for (auto &type : this->dataPtr->entityComponents[_entity])
    {
      types.insert(type.first);
    }
  }

  // Empty means all types
  for (const ComponentTypeId type : types)
  {
    std::unordered_map<ComponentTypeId, ComponentKey>::iterator typeIter =
      iter->second.find(type);
    if (typeIter == iter->second.end())
    {
      continue;
    }

    ComponentKey comp = typeIter->second;
    const components::BaseComponent *compBase =
      this->ComponentImplementation(_entity, comp.first);

    // If not sending full state, skip unchanged components
    if (!_full &&
        this->dataPtr->oneTimeChangedComponents.find(comp) ==
        this->dataPtr->oneTimeChangedComponents.end() &&
        this->dataPtr->periodicChangedComponents.find(comp) ==
        this->dataPtr->periodicChangedComponents.end())
    {
      continue;
    }

    /// Find the entity in the message, if not already found.
    /// Add the entity to the message, if not already added.
    if (entIter == _msg.mutable_entities()->end())
    {
      entIter = _msg.mutable_entities()->find(_entity);
      if (entIter == _msg.mutable_entities()->end())
      {
        msgs::SerializedEntityMap ent;
        ent.set_id(_entity);
        (*_msg.mutable_entities())[static_cast<uint64_t>(_entity)] = ent;
        entIter = _msg.mutable_entities()->find(_entity);
      }
    }

    auto compIter = entIter->second.mutable_components()->find(comp.first);
    // Find the component in the message, and add the component to the
    // message if it's not present.
    if (compIter == entIter->second.mutable_components()->end())
    {
      msgs::SerializedComponent cmp;
      cmp.set_type(compBase->TypeId());
      (*(entIter->second.mutable_components()))[
        static_cast<int64_t>(comp.first)] = cmp;
      compIter = entIter->second.mutable_components()->find(comp.first);
    }

    // Serialize and store the message
    std::ostringstream ostr;
    compBase->Serialize(ostr);
    compIter->second.set_component(ostr.str());
  }

  // Add a component to the message and set it to be removed if the component
  // exists in the removedComponents map.
  this->dataPtr->SetRemovedComponentsMsgs(_entity, _msg, _types);
}

//////////////////////////////////////////////////
ignition::msgs::SerializedState EntityComponentManager::ChangedState() const
{
  ignition::msgs::SerializedState stateMsg;

  // New entities
  for (const auto &entity : this->dataPtr->newlyCreatedEntities)
  {
    this->AddEntityToMessage(stateMsg, entity);
  }

  // Entities being removed
  for (const auto &entity : this->dataPtr->toRemoveEntities)
  {
    this->AddEntityToMessage(stateMsg, entity);
  }

  // TODO(anyone) New / removed / changed components

  return stateMsg;
}

//////////////////////////////////////////////////
void EntityComponentManager::ChangedState(
    ignition::msgs::SerializedStateMap &_state) const
{
  // New entities
  for (const auto &entity : this->dataPtr->newlyCreatedEntities)
  {
    this->AddEntityToMessage(_state, entity);
  }

  // Entities being removed
  for (const auto &entity : this->dataPtr->toRemoveEntities)
  {
    this->AddEntityToMessage(_state, entity);
  }

  // TODO(anyone) New / removed / changed components
}

//////////////////////////////////////////////////
void EntityComponentManagerPrivate::CalculateStateThreadLoad()
{
  // If the entity component vector is dirty, we need to recalculate the
  // threads and each threads work load
  if (!this->entityComponentsDirty)
    return;

  this->entityComponentsDirty = false;
  this->entityComponentIterators.clear();
  auto startIt = this->entityComponents.begin();
  int numComponents = this->entityComponents.size();

  // Set the number of threads to spawn to the min of the calculated thread
  // count or max threads that the hardware supports
  int maxThreads = std::thread::hardware_concurrency();
  uint64_t numThreads = std::min(numComponents, maxThreads);

  int componentsPerThread = std::ceil(static_cast<double>(numComponents) /
    numThreads);

  igndbg << "Updated state thread iterators: " << numThreads
         << " threads processing around " << componentsPerThread
         << " components each." << std::endl;

  // Push back the starting iterator
  this->entityComponentIterators.push_back(startIt);
  for (uint64_t i = 0; i < numThreads; ++i)
  {
    // If we have added all of the components to the iterator vector, we are
    // done so push back the end iterator
    numComponents -= componentsPerThread;
    if (numComponents <= 0)
    {
      this->entityComponentIterators.push_back(
          this->entityComponents.end());
      break;
    }

    // Get the iterator to the next starting group of components
    auto nextIt = std::next(startIt, componentsPerThread);
    this->entityComponentIterators.push_back(nextIt);
    startIt = nextIt;
  }
}

//////////////////////////////////////////////////
ignition::msgs::SerializedState EntityComponentManager::State(
    const std::unordered_set<Entity> &_entities,
    const std::unordered_set<ComponentTypeId> &_types) const
{
  ignition::msgs::SerializedState stateMsg;
  for (const auto &it : this->dataPtr->entityComponents)
  {
    auto entity = it.first;
    if (!_entities.empty() && _entities.find(entity) == _entities.end())
    {
      continue;
    }

    this->AddEntityToMessage(stateMsg, entity, _types);
  }

  return stateMsg;
}

//////////////////////////////////////////////////
void EntityComponentManager::State(
    msgs::SerializedStateMap  &_state,
    const std::unordered_set<Entity> &_entities,
    const std::unordered_set<ComponentTypeId> &_types,
    bool _full) const
{
  std::mutex stateMapMutex;
  std::vector<std::thread> workers;

  this->dataPtr->CalculateStateThreadLoad();

  auto functor = [&](auto itStart, auto itEnd)
  {
    msgs::SerializedStateMap threadMap;
    while (itStart != itEnd)
    {
      auto entity = (*itStart).first;
      if (_entities.empty() || _entities.find(entity) != _entities.end())
      {
        this->AddEntityToMessage(threadMap, entity, _types, _full);
      }
      itStart++;
    }
    std::lock_guard<std::mutex> lock(stateMapMutex);

    for (const auto &entity : threadMap.entities())
    {
      (*_state.mutable_entities())[static_cast<uint64_t>(entity.first)] =
          entity.second;
    }
  };

  // Spawn workers
  uint64_t numThreads = this->dataPtr->entityComponentIterators.size() - 1;
  for (uint64_t i = 0; i < numThreads; i++)
  {
    workers.push_back(std::thread(functor,
        this->dataPtr->entityComponentIterators[i],
        this->dataPtr->entityComponentIterators[i+1]));
  }

  // Wait for each thread to finish processing its components
  std::for_each(workers.begin(), workers.end(), [](std::thread &_t)
  {
    _t.join();
  });
}

//////////////////////////////////////////////////
void EntityComponentManager::SetState(
    const ignition::msgs::SerializedState &_stateMsg)
{
  IGN_PROFILE("EntityComponentManager::SetState Non-map");
  // Create / remove / update entities
  for (int e = 0; e < _stateMsg.entities_size(); ++e)
  {
    const auto &entityMsg = _stateMsg.entities(e);

    Entity entity{entityMsg.id()};

    // Remove entity
    if (entityMsg.remove())
    {
      this->RequestRemoveEntity(entity);
      continue;
    }

    // Create entity if it doesn't exist
    if (!this->HasEntity(entity))
    {
      this->dataPtr->CreateEntityImplementation(entity);
    }

    // Create / remove / update components
    for (int c = 0; c < entityMsg.components_size(); ++c)
    {
      const auto &compMsg = entityMsg.components(c);

      // Skip if component not set. Note that this will also skip components
      // setting an empty value.
      if (compMsg.component().empty())
      {
        continue;
      }

      auto type = compMsg.type();

      // Components which haven't been registered in this process, such as 3rd
      // party components streamed to other secondaries and the GUI.
      if (!components::Factory::Instance()->HasType(type))
      {
        static std::unordered_set<unsigned int> printedComps;
        if (printedComps.find(type) == printedComps.end())
        {
          printedComps.insert(type);
          ignwarn << "Component type [" << type << "] has not been "
                  << "registered in this process, so it can't be deserialized."
                  << std::endl;
        }
        continue;
      }

      // Create component
      auto newComp = components::Factory::Instance()->New(compMsg.type());

      if (nullptr == newComp)
      {
        ignerr << "Failed to deserialize component of type [" << compMsg.type()
               << "]" << std::endl;
        continue;
      }

      std::istringstream istr(compMsg.component());
      newComp->Deserialize(istr);

      // Get type id
      auto typeId = newComp->TypeId();

      // TODO(louise) Move into if, see TODO below
      this->RemoveComponent(entity, typeId);

      // Remove component
      if (compMsg.remove())
      {
        continue;
      }

      // Get Component
      auto comp = this->ComponentImplementation(entity, typeId);

      // Create if new
      if (nullptr == comp)
      {
        this->CreateComponentImplementation(entity, typeId, newComp.get());
      }
      // Update component value
      else
      {
        ignerr << "Internal error" << std::endl;
        // TODO(louise) We're shortcutting above and always  removing the
        // component so that we don't get here, gotta figure out why this
        // doesn't update the component. The following line prints the correct
        // values.
        // igndbg << *comp << "  " << *newComp.get() << std::endl;
        // *comp = *newComp.get();
      }
    }
  }
}

//////////////////////////////////////////////////
void EntityComponentManager::SetState(
    const ignition::msgs::SerializedStateMap &_stateMsg)
{
  IGN_PROFILE("EntityComponentManager::SetState Map");
  // Create / remove / update entities
  for (const auto &iter : _stateMsg.entities())
  {
    const auto &entityMsg = iter.second;

    Entity entity{entityMsg.id()};

    // Remove entity
    if (entityMsg.remove())
    {
      this->RequestRemoveEntity(entity);
      continue;
    }

    // Create entity if it doesn't exist
    if (!this->HasEntity(entity))
    {
      this->dataPtr->CreateEntityImplementation(entity);
    }

    // Create / remove / update components
    for (const auto &compIter : iter.second.components())
    {
      const auto &compMsg = compIter.second;

      // Skip if component not set. Note that this will also skip components
      // setting an empty value.
      if (compMsg.component().empty())
      {
        continue;
      }

      uint64_t type = compMsg.type();

      // Components which haven't been registered in this process, such as 3rd
      // party components streamed to other secondaries and the GUI.
      if (!components::Factory::Instance()->HasType(type))
      {
        static std::unordered_set<unsigned int> printedComps;
        if (printedComps.find(type) == printedComps.end())
        {
          printedComps.insert(type);
          ignwarn << "Component type [" << type << "] has not been "
                  << "registered in this process, so it can't be deserialized."
                  << std::endl;
        }
        continue;
      }

      // Remove component
      if (compMsg.remove())
      {
        this->RemoveComponent(entity, compIter.first);
        continue;
      }

      // Get Component
      components::BaseComponent *comp =
        this->ComponentImplementation(entity, compIter.first);

      // Create if new
      if (nullptr == comp)
      {
        // Create component
        auto newComp = components::Factory::Instance()->New(compMsg.type());

        if (nullptr == newComp)
        {
          ignerr << "Failed to create component of type [" << compMsg.type()
            << "]" << std::endl;
          continue;
        }

        std::istringstream istr(compMsg.component());
        newComp->Deserialize(istr);

        this->CreateComponentImplementation(entity,
            newComp->TypeId(), newComp.get());
      }
      // Update component value
      else
      {
        std::istringstream istr(compMsg.component());
        comp->Deserialize(istr);
        this->SetChanged(entity, compIter.first,
            _stateMsg.has_one_time_component_changes() ?
            ComponentState::OneTimeChange :
            ComponentState::PeriodicChange);
      }
    }
  }
}

//////////////////////////////////////////////////
std::unordered_set<Entity> EntityComponentManager::Descendants(Entity _entity)
    const
{
  // Check cache
  if (this->dataPtr->descendantCache.find(_entity) !=
      this->dataPtr->descendantCache.end())
  {
    return this->dataPtr->descendantCache[_entity];
  }

  std::unordered_set<Entity> descendants;

  if (!this->HasEntity(_entity))
    return descendants;

  auto descVector = math::graph::BreadthFirstSort(this->dataPtr->entities,
      _entity);
  std::move(descVector.begin(), descVector.end(), std::inserter(descendants,
      descendants.end()));

  this->dataPtr->descendantCache[_entity] = descendants;
  return descendants;
}

//////////////////////////////////////////////////
void EntityComponentManager::SetAllComponentsUnchanged()
{
  this->dataPtr->periodicChangedComponents.clear();
  this->dataPtr->oneTimeChangedComponents.clear();
}

/////////////////////////////////////////////////
void EntityComponentManager::SetChanged(
    const Entity _entity, const ComponentTypeId _type,
    gazebo::ComponentState _c)
{
  auto ecIter = this->dataPtr->entityComponents.find(_entity);

  if (ecIter == this->dataPtr->entityComponents.end())
    return;

  auto typeIter = ecIter->second.find(_type);
  if (typeIter == ecIter->second.end())
    return;

  if (_c == ComponentState::PeriodicChange)
  {
    this->dataPtr->periodicChangedComponents.insert(typeIter->second);
    this->dataPtr->oneTimeChangedComponents.erase(typeIter->second);
  }
  else if (_c == ComponentState::OneTimeChange)
  {
    this->dataPtr->periodicChangedComponents.erase(typeIter->second);
    this->dataPtr->oneTimeChangedComponents.insert(typeIter->second);
  }
  else
  {
    this->dataPtr->periodicChangedComponents.erase(typeIter->second);
    this->dataPtr->oneTimeChangedComponents.erase(typeIter->second);
  }
}

/////////////////////////////////////////////////
std::unordered_set<ComponentTypeId> EntityComponentManager::ComponentTypes(
    const Entity _entity) const
{
  std::unordered_set<ComponentTypeId> result;

  auto it = this->dataPtr->entityComponents.find(_entity);
  if (it == this->dataPtr->entityComponents.end())
    return result;

  for (const auto &key : it->second)
  {
    result.insert(key.first);
  }

  return result;
}

/////////////////////////////////////////////////
void EntityComponentManager::SetEntityCreateOffset(uint64_t _offset)
{
  if (_offset < this->dataPtr->entityCount)
  {
    ignwarn << "Setting an entity offset of [" << _offset << "] is less than "
     << "the current entity count of [" << this->dataPtr->entityCount << "]. "
     << "Incorrect behavior should be expected.\n";
  }

  this->dataPtr->entityCount = _offset;
}<|MERGE_RESOLUTION|>--- conflicted
+++ resolved
@@ -819,9 +819,6 @@
   // so the entity may not have been added to the message beforehand.
   auto entIter = _msg.mutable_entities()->find(_entity);
   if (entIter == _msg.mutable_entities()->end())
-<<<<<<< HEAD
-    return;
-=======
   {
     msgs::SerializedEntityMap ent;
     ent.set_id(_entity);
@@ -829,7 +826,6 @@
       (_msg.mutable_entities())->insert({static_cast<uint64_t>(_entity), ent})
       .first;
   }
->>>>>>> 6c91ff9e
 
   auto entRemovedComps = this->removedComponents.equal_range(_entity);
   for (auto it = entRemovedComps.first; it != entRemovedComps.second; ++it)
