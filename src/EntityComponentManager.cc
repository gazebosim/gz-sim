--- conflicted
+++ resolved
@@ -2320,22 +2320,9 @@
     const std::string &_name) const
 {
   std::optional<Entity> entity;
-<<<<<<< HEAD
-  this->Each<components::Name>([&](const Entity _entity,
-        const components::Name *_entityName)->bool
-  {
-    if (_entityName->Data() == _name)
-    {
-      entity = _entity;
-      return false;
-    }
-    return true;
-  });
-=======
    Entity entByName = EntityByComponents(components::Name(_name));
   if (entByName != kNullEntity)
     entity = entByName;
->>>>>>> 517a73ad
 
   return entity;
 }