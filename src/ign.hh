/*
 * Copyright (C) 2019 Open Source Robotics Foundation
 *
 * Licensed under the Apache License, Version 2.0 (the "License");
 * you may not use this file except in compliance with the License.
 * You may obtain a copy of the License at
 *
 *     http://www.apache.org/licenses/LICENSE-2.0
 *
 * Unless required by applicable law or agreed to in writing, software
 * distributed under the License is distributed on an "AS IS" BASIS,
 * WITHOUT WARRANTIES OR CONDITIONS OF ANY KIND, either express or implied.
 * See the License for the specific language governing permissions and
 * limitations under the License.
 *
*/
#ifndef IGNITION_GAZEBO_IGN_HH_
#define IGNITION_GAZEBO_IGN_HH_

#include "ignition/gazebo/Export.hh"

/// \brief External hook to read the library version.
/// \return C-string representing the version. Ex.: 0.1.2
extern "C" IGNITION_GAZEBO_VISIBLE char *ignitionGazeboVersion();

/// \brief Get the Gazebo version header.
/// \return C-string containing the Gazebo version information.
extern "C" IGNITION_GAZEBO_VISIBLE char *gazeboVersionHeader();

/// \brief Set verbosity level
/// \param[in] _verbosity 0 to 4
extern "C" IGNITION_GAZEBO_VISIBLE void cmdVerbosity(
    const char *_verbosity);

extern "C" IGNITION_GAZEBO_VISIBLE const char *worldInstallDir();

/// \brief External hook to run simulation server.
/// \param[in] _sdfString SDF file to run, as a string.
/// \param[in] _iterations --iterations option
/// \param[in] _run -r option
/// \param[in] _hz -z option
/// \param[in] _levels --levels option
/// \param[in] _networkRole --network-role option
/// \param[in] _networkSecondaries --network-secondaries option
/// \param[in] _record --record option
/// \param[in] _recordPath --record-path option
/// \param[in] _recordResources --record-resources option
/// \param[in] _logOverwrite --log-overwrite option
/// \param[in] _logCompress --log-compress option
/// \param[in] _playback --playback option
/// \param[in] _physicsEngine --physics-engine option
/// \param[in] _renderEngineServer --render-engine-server option
/// \param[in] _renderEngineGui --render-engine-gui option
/// \param[in] _file Path to file being loaded
/// \param[in] _recordTopics Colon separated list of topics to record. Leave
/// null to record the default topics.
/// \return 0 if successful, 1 if not.
extern "C" IGNITION_GAZEBO_VISIBLE int runServer(const char *_sdfString,
    int _iterations, int _run, float _hz, int _levels,
    const char *_networkRole, int _networkSecondaries, int _record,
    const char *_recordPath, int _recordResources, int _logOverwrite,
    int _logCompress, const char *_playback,
<<<<<<< HEAD
    const char *_physicsEngine, const char *_renderEngineServer,
    const char *_renderEngineGui, const char *_file);
=======
    const char *_physicsEngine, const char *_file,
    const char *_recordTopics);
>>>>>>> c9337ae8

/// \brief External hook to run simulation GUI.
/// \param[in] _guiConfig Path to Ignition GUI configuration file.
/// \return 0 if successful, 1 if not.
extern "C" IGNITION_GAZEBO_VISIBLE int runGui(const char *_guiConfig);

/// \brief External hook to find or download a fuel world provided a URL.
/// \param[in] _pathToResource Path to the fuel world resource, ie,
/// https://staging-fuel.ignitionrobotics.org/1.0/gmas/worlds/ShapesClone
/// \return C-string containing the path to the local world sdf file
extern "C" IGNITION_GAZEBO_VISIBLE const char *findFuelResource(
    char *_pathToResource);

#endif<|MERGE_RESOLUTION|>--- conflicted
+++ resolved
@@ -60,13 +60,9 @@
     const char *_networkRole, int _networkSecondaries, int _record,
     const char *_recordPath, int _recordResources, int _logOverwrite,
     int _logCompress, const char *_playback,
-<<<<<<< HEAD
     const char *_physicsEngine, const char *_renderEngineServer,
-    const char *_renderEngineGui, const char *_file);
-=======
-    const char *_physicsEngine, const char *_file,
+    const char *_renderEngineGui, const char *_file,
     const char *_recordTopics);
->>>>>>> c9337ae8
 
 /// \brief External hook to run simulation GUI.
 /// \param[in] _guiConfig Path to Ignition GUI configuration file.
