--- conflicted
+++ resolved
@@ -434,23 +434,6 @@
 }
 
 //////////////////////////////////////////////////
-<<<<<<< HEAD
-void Link::AddWorldWrenchRelativeToCOM(EntityComponentManager &_ecm,
-                                      const math::Vector3d &_force,
-                                      const math::Vector3d &_offset,
-                                      const math::Vector3d &_torque) const
-{
-  auto inertial = _ecm.Component<components::Inertial>(this->dataPtr->id);
-  auto worldPoseComp = _ecm.Component<components::WorldPose>(this->dataPtr->id);
-
-  // Can't apply force if the inertial's pose is not found
-  if (!inertial)
-  {
-    gzdbg << "Inertial Component not found" << std::endl;
-    return;
-  }
-  math::Pose3d linkWorldPose;
-=======
 void Link::AddWorldWrench(EntityComponentManager &_ecm,
                           const math::Vector3d &_force,
                           const math::Vector3d &_offset,
@@ -458,7 +441,6 @@
 {
   math::Pose3d linkWorldPose;
   auto worldPoseComp = _ecm.Component<components::WorldPose>(this->dataPtr->id);
->>>>>>> 36732e4e
   if (worldPoseComp)
   {
     linkWorldPose = worldPoseComp->Data();
@@ -468,27 +450,13 @@
     linkWorldPose = worldPose(this->dataPtr->id, _ecm);
   }
 
-<<<<<<< HEAD
-  // We want the force to be applied at an offset from the center of mass, but
-  // ExternalWorldWrenchCmd applies the force at the link origin so we need to
-  // compute the resulting force and torque on the link origin.
-  auto posComWorldCoord = linkWorldPose.Rot().RotateVector(
-    inertial->Data().Pose().Rot().RotateVector(_offset) +
-    inertial->Data().Pose().Pos());
-
-=======
   // We want the force to be applied at an offset from the link origin, so we
   // must compute the resulting force and torque on the link origin.
   auto posComWorldCoord = linkWorldPose.Rot().RotateVector(_offset);
->>>>>>> 36732e4e
   math::Vector3d torqueWithOffset = _torque + posComWorldCoord.Cross(_force);
 
   auto linkWrenchComp =
     _ecm.Component<components::ExternalWorldWrenchCmd>(this->dataPtr->id);
-<<<<<<< HEAD
-
-=======
->>>>>>> 36732e4e
   if (!linkWrenchComp)
   {
     components::ExternalWorldWrenchCmd wrench;
