/*
 * Copyright (C) 2018 Open Source Robotics Foundation
 *
 * Licensed under the Apache License, Version 2.0 (the "License");
 * you may not use this file except in compliance with the License.
 * You may obtain a copy of the License at
 *
 *     http://www.apache.org/licenses/LICENSE-2.0
 *
 * Unless required by applicable law or agreed to in writing, software
 * distributed under the License is distributed on an "AS IS" BASIS,
 * WITHOUT WARRANTIES OR CONDITIONS OF ANY KIND, either express or implied.
 * See the License for the specific language governing permissions and
 * limitations under the License.
 *
 */

#include "LevelManager.hh"

#include <algorithm>

#include <sdf/Actor.hh>
#include <sdf/Atmosphere.hh>
#include <sdf/Joint.hh>
#include <sdf/Light.hh>
#include <sdf/Model.hh>
#include <sdf/World.hh>

#include <gz/math/SphericalCoordinates.hh>
#include <gz/common/Profiler.hh>

#include "gz/sim/Events.hh"
#include "gz/sim/EntityComponentManager.hh"

#include "gz/sim/components/Actor.hh"
#include "gz/sim/components/Atmosphere.hh"
#include "gz/sim/components/Geometry.hh"
#include "gz/sim/components/Gravity.hh"
#include "gz/sim/components/Joint.hh"
#include "gz/sim/components/Level.hh"
#include "gz/sim/components/LevelBuffer.hh"
#include "gz/sim/components/LevelEntityNames.hh"
#include "gz/sim/components/Light.hh"
#include "gz/sim/components/LinearVelocity.hh"
#include "gz/sim/components/MagneticField.hh"
#include "gz/sim/components/Model.hh"
#include "gz/sim/components/Name.hh"
#include "gz/sim/components/ParentEntity.hh"
#include "gz/sim/components/Performer.hh"
#include "gz/sim/components/PerformerLevels.hh"
#include "gz/sim/components/Physics.hh"
#include "gz/sim/components/Pose.hh"
#include "gz/sim/components/Scene.hh"
#include "gz/sim/components/SphericalCoordinates.hh"
#include "gz/sim/components/World.hh"

#include "SimulationRunner.hh"

using namespace gz;
using namespace sim;

/////////////////////////////////////////////////
LevelManager::LevelManager(SimulationRunner *_runner, const bool _useLevels)
    : runner(_runner), useLevels(_useLevels)
{
  if (nullptr == _runner)
  {
    gzerr << "Can't start level manager with null runner." << std::endl;
    return;
  }

  this->entityCreator = std::make_unique<SdfEntityCreator>(
      this->runner->entityCompMgr,
      this->runner->eventMgr);

  std::string service = transport::TopicUtils::AsValidTopic("/world/" +
      this->runner->sdfWorld.Name() + "/level/set_performer");
  if (service.empty())
  {
    gzerr << "Failed to generate set_performer topic for world ["
           << this->runner->sdfWorld.Name() << "]" << std::endl;
    return;
  }
  this->node.Advertise(service, &LevelManager::OnSetPerformer, this);
}

/////////////////////////////////////////////////
void LevelManager::ReadLevelPerformerInfo(const sdf::World &_world)
{
  // TODO(anyone) This should probably go somewhere else as it is a global
  // constant.
  const std::string kPluginName{"gz::sim"};

  bool found = false;
  for (const sdf::Plugin &plugin : _world.Plugins())
  {
    if (plugin.Name() == kPluginName)
    {
      this->ReadPerformers(plugin);
      if (this->useLevels)
        this->ReadLevels(plugin);
      found = true;
      break;
    }
  }

  if (!found && this->useLevels)
  {
    gzerr << "Could not find a plugin tag with name " << kPluginName
      << ". Levels and distributed simulation will not work.\n";
  }
}

/////////////////////////////////////////////////
void LevelManager::ReadPerformers(const sdf::Plugin &_plugin)
{
  GZ_PROFILE("LevelManager::ReadPerformers");

  sdf::ElementPtr sdf = _plugin.ToElement();
  if (sdf == nullptr)
    return;

  if (sdf->HasElement("performer"))
  {
    gzdbg << "Reading performer info\n";
    for (auto performer = sdf->GetElement("performer"); performer;
        performer = performer->GetNextElement("performer"))
    {
      auto name = performer->Get<std::string>("name");

      Entity performerEntity = this->runner->entityCompMgr.CreateEntity();
      // We use the ref to create a parent entity component later on
      std::string ref = performer->GetElement("ref")->GetValue()->GetAsString();

      if (this->performerMap.find(ref) == this->performerMap.end())
      {
        this->performerMap[ref] = performerEntity;
      }
      else
      {
        auto performer2 =
          this->runner->entityCompMgr.Component<components::Name>(
              this->performerMap[ref]);

        gzerr << "Found multiple performers (" << name << " and "
          << performer2->Data() << ") referring to the same entity\n";
      }

      sdf::Geometry geometry;
      geometry.Load(performer->GetElement("geometry"));
      this->runner->entityCompMgr.CreateComponent(performerEntity,
          components::Performer());
      this->runner->entityCompMgr.CreateComponent(performerEntity,
          components::PerformerRef(ref));
      this->runner->entityCompMgr.CreateComponent(performerEntity,
          components::PerformerLevels());
      this->runner->entityCompMgr.CreateComponent(performerEntity,
          components::Name(name));
      this->runner->entityCompMgr.CreateComponent(performerEntity,
          components::Geometry(geometry));

<<<<<<< HEAD
      /* RESHUFFLE
      std::optional<Entity> parentEntity = this->runner->EntityByName(ref);
      if (!parentEntity)
      {
        gzerr << "Unable to find performer parent entity with name[" <<
          ref << "]. This performer will not adhere to levels.\n";
      }
      else
      {
        this->entityCreator->SetParent(performerEntity, *parentEntity);
      }*/

      gzmsg << "Created performer [" << performerEntity << " / " << name << "]"
             << std::endl;
=======
      gzmsg << "Created performer. EntityId[" << performerEntity
            << "] EntityName[" << name << "] Ref[" << ref << "]"
            << std::endl;
>>>>>>> 517a73ad
    }
  }

  if (this->useLevels && performerMap.empty())
  {
    gzdbg << "Levels enabled, but no <performer>s were speficied in SDF. Use "
      << "the /world/<world_name>/level/set_performer service to specify "
      << "performers.\n";
  }
}

/////////////////////////////////////////////////
bool LevelManager::OnSetPerformer(const msgs::StringMsg &_req,
                                  msgs::Boolean &_rep)
{
  // \todo(nkoenig) This implementation store the request to be processed in
  // the update cycle. This approach is thread-safe, but is unable to
  // provide the caller with feedback because
  // entityCompMgr.EntityByComponents() is not thread safe. It would better
  // to have long running service calls in gz-transport so that this
  // function could get information out of the EntityComponent mangager
  // in a thread-safe manner and return information back to the caller.
  //
  // The commented out section at the end of this function was
  // the original implementation.

  std::string name = _req.data();
  _rep.set_data(false);
  if (!name.empty())
  {
    sdf::Geometry geom;
    geom.SetType(sdf::GeometryType::BOX);
    sdf::Box boxShape;

    // \todo(anyone) Use the bounding box instead of a hardcoded box.
    boxShape.SetSize({2, 2, 2});

    geom.SetBoxShape(boxShape);
    _rep.set_data(true);

    std::lock_guard<std::mutex> lock(this->performerToAddMutex);
    this->performersToAdd.push_back(std::make_pair(name, geom));
  }
  else
  {
    gzerr << "Empty performer name. Performer will not be created\n";
  }

  return true;

  // Orignial implementation
  //
  // _rep.set_data(false);
  // std::string name = _req.data();

  // // Find the model entity
  // Entity modelEntity = this->runner->entityCompMgr.EntityByComponents(
  //     components::Name(name));
  // if (modelEntity == kNullEntity)
  // {
  //   gzerr << "Unable to find model with name[" << name << "]. "
  //     << "Performer not created\n";
  //   return true;
  // }

  // // Check to see if the performer has already been set.
  // if (this->performerMap.find(name) == this->performerMap.end())
  // {
  //   sdf::Geometry geom;
  //   geom.SetType(sdf::GeometryType::BOX);
  //   sdf::Box boxShape;

  //   // \todo(anyone) Use the bounding box instead of a hardcoded box.
  //   boxShape.SetSize({2, 2, 2});

  //   geom.SetBoxShape(boxShape);
  //   this->performersToAdd.push_back(std::make_pair(name, geom));
  //   _rep.set_data(true);
  // }
  // else
  // {
  //   gzwarn << "Performer with name[" << name << "] "
  //     << "has already been set.\n";
  // }

  // // The response succeeded.
  // return true;
}

/////////////////////////////////////////////////
void LevelManager::ReadLevels(const sdf::Plugin &_plugin)
{
  GZ_PROFILE("LevelManager::ReadLevels");

  gzdbg << "Reading levels info\n";

  sdf::ElementPtr sdf = _plugin.ToElement();
  if (sdf == nullptr)
    return;

  if (!sdf->HasElement("level"))
    return;

  for (auto level = sdf->GetElement("level"); level;
       level = level->GetNextElement("level"))
  {
    auto name = level->Get<std::string>("name");
    auto pose = level->Get<math::Pose3d>("pose");
    sdf::Geometry geometry;
    geometry.Load(level->GetElement("geometry"));

    if (nullptr == geometry.BoxShape())
    {
      gzerr << "Level [" << name << "]'s geometry is not a box, level won't "
             << "be created." << std::endl;
      continue;
    }

    double buffer = level->Get<double>("buffer", 0.0).first;
    if (buffer < 0)
    {
      gzwarn << "The buffer parameter for Level [" << name << "]cannot be a "
              << " negative number. Setting to 0.0\n";
      buffer = 0.0;
    }

    std::set<std::string> entityNames;

    for (auto ref = level->GetElement("ref"); ref;
         ref = ref->GetNextElement("ref"))
    {
      std::string entityName = ref->GetValue()->GetAsString();
      entityNames.insert(entityName);

      this->entityNamesInLevels.insert(entityName);
    }

    // Entity
    Entity levelEntity = this->runner->entityCompMgr.CreateEntity();

    // Components
    this->runner->entityCompMgr.CreateComponent(
        levelEntity, components::Level());
    this->runner->entityCompMgr.CreateComponent(
        levelEntity, components::Pose(pose));
    this->runner->entityCompMgr.CreateComponent(
        levelEntity, components::Name(name));
    this->runner->entityCompMgr.CreateComponent(
        levelEntity, components::LevelEntityNames(entityNames));
    this->runner->entityCompMgr.CreateComponent(
        levelEntity, components::Geometry(geometry));
    this->runner->entityCompMgr.CreateComponent(
        levelEntity, components::LevelBuffer(buffer));

    auto worldEntity =
      this->runner->entityCompMgr.EntityByComponents(components::World());

    // All levels start inactive and unloaded.
    this->UnloadLevel(levelEntity);
    this->entityCreator->SetParent(levelEntity, worldEntity);

    gzdbg << "Created level with name[" << name << "] and pose["
      << pose << "]\n";
  }
}

/////////////////////////////////////////////////
void LevelManager::ConfigureDefaultLevel()
{
  GZ_PROFILE("LevelManager::ConfigureDefaultLevel");

  // Create the default level. This level contains all entities not contained by
  // any other level.
  Entity defaultLevel = this->runner->entityCompMgr.CreateEntity();

  // Go through all entities in the world and find ones not in the
  // set entityNamesInLevels

  std::set<std::string> entityNamesInDefault;

  // Models
  for (uint64_t modelIndex = 0;
       modelIndex < this->runner->sdfWorld.ModelCount(); ++modelIndex)
  {
    // There is no sdf::World::ModelByName so we have to iterate by index and
    // check if the model is in this level
    auto model = this->runner->sdfWorld.ModelByIndex(modelIndex);
<<<<<<< HEAD
=======
    if (!this->useLevels)
    {
      entityNamesInDefault.insert(model->Name());
      continue;
    }

>>>>>>> 517a73ad
    // If model is a performer, it will be handled separately
    if (this->performerMap.find(model->Name()) != this->performerMap.end())
    {
      continue;
    }

    if (this->entityNamesInLevels.find(model->Name()) ==
        this->entityNamesInLevels.end())
    {
      entityNamesInDefault.insert(model->Name());
    }
  }

  // Actors
  for (uint64_t actorIndex = 0;
       actorIndex < this->runner->sdfWorld.ActorCount(); ++actorIndex)
  {
    // There is no sdf::World::ActorByName so we have to iterate by index and
    // check if the actor is in this level
    auto actor = this->runner->sdfWorld.ActorByIndex(actorIndex);
<<<<<<< HEAD
=======

    if (!this->useLevels)
    {
      entityNamesInDefault.insert(actor->Name());
      continue;
    }

>>>>>>> 517a73ad
    // If actor is a performer, it will be handled separately
    if (this->performerMap.find(actor->Name()) != this->performerMap.end())
    {
      continue;
    }

    if (this->entityNamesInLevels.find(actor->Name()) ==
        this->entityNamesInLevels.end())
    {
      entityNamesInDefault.insert(actor->Name());
    }
  }

  // Lights
  // We assume no performers are lights
  for (uint64_t lightIndex = 0;
       lightIndex < this->runner->sdfWorld.LightCount(); ++lightIndex)
  {
    auto light = this->runner->sdfWorld.LightByIndex(lightIndex);
    if (this->entityNamesInLevels.find(light->Name()) ==
        this->entityNamesInLevels.end())
    {
      entityNamesInDefault.insert(light->Name());
    }
  }

  // Joints
  // We assume no performers are joints
  for (uint64_t jointIndex = 0;
       jointIndex < this->runner->sdfWorld.JointCount(); ++jointIndex)
  {
    auto joint = this->runner->sdfWorld.JointByIndex(jointIndex);

    if (
        this->entityNamesInLevels.find(joint->Name()) ==
        this->entityNamesInLevels.end())
    {
      entityNamesInDefault.insert(joint->Name());
    }
  }

  // Components
  this->runner->entityCompMgr.CreateComponent(
      defaultLevel, components::Level());
  this->runner->entityCompMgr.CreateComponent(
      defaultLevel, components::DefaultLevel());
  this->runner->entityCompMgr.CreateComponent(
      defaultLevel, components::Name("default"));
  this->runner->entityCompMgr.CreateComponent(
      defaultLevel, components::LevelEntityNames(entityNamesInDefault));

  auto worldEntity =
      this->runner->entityCompMgr.EntityByComponents(components::World());

  this->entityCreator->SetParent(defaultLevel, worldEntity);
}

/////////////////////////////////////////////////
void LevelManager::UpdateLevelsState()
{
  GZ_PROFILE("LevelManager::UpdateLevelsState");

  std::vector<Entity> levelsToLoad;
  std::vector<Entity> levelsToUnload;

  {
    std::lock_guard<std::mutex> lock(this->performerToAddMutex);
    auto iter = this->performersToAdd.begin();
    while (iter != this->performersToAdd.end())
    {
      int result = this->CreatePerformerEntity(iter->first, iter->second);
      // Create the performer entity
      if (result >= 0)
        iter = this->performersToAdd.erase(iter);
      else
        ++iter;
    }
  }

  {
    GZ_PROFILE("DefaultLevel");
    // Handle default level
    this->runner->entityCompMgr.Each<components::DefaultLevel>(
        [&](const Entity &_entity, const components::DefaultLevel *) -> bool
        {
          if (!this->IsLevelActive(_entity))
          {
            levelsToLoad.push_back(_entity);
          }
          // We assume one default level
          return false;
        });
  }

  // If levels are not being used, we only process the default level.
  if (this->useLevels)
  {
    this->runner->entityCompMgr.Each<
      components::Performer,
      components::PerformerLevels,
      components::Geometry,
      components::ParentEntity>(
          [&](const Entity &_perfEntity,
            components::Performer *,
            components::PerformerLevels *_perfLevels,
            components::Geometry *_geometry,
            components::ParentEntity *_parent) -> bool
          {
          GZ_PROFILE("EachPerformer");

          auto pose = this->runner->entityCompMgr.Component<components::Pose>(
              _parent->Data());

          // We assume the geometry contains a box.
          auto perfBox = _geometry->Data().BoxShape();
          if (nullptr == perfBox)
          {
          gzerr << "Internal error: geometry of performer [" << _perfEntity
          << "] missing box." << std::endl;
          return true;
          }

          math::AxisAlignedBox performerVolume{
            pose->Data().Pos() - perfBox->Size() / 2,
              pose->Data().Pos() + perfBox->Size() / 2};

          std::set<Entity> newPerfLevels;

          // loop through levels and check for intersections
          // Add all levels with intersections to the levelsToLoad even if they
          // are currently active.
          this->runner->entityCompMgr.Each<components::Level, components::Pose,
            components::Geometry,
            components::LevelBuffer >(
                [&](const Entity &_entity, const components::Level *,
                  const components::Pose *_pose,
                  const components::Geometry *_levelGeometry,
                  const components::LevelBuffer *_levelBuffer) -> bool
                {
                GZ_PROFILE("CheckPerformerAgainstLevel");
                // Check if the performer is in this level
                // assume a box for now
                auto box = _levelGeometry->Data().BoxShape();
                if (nullptr == box)
                {
                gzerr << "Level [" << _entity
                << "]'s geometry is not a box." << std::endl;
                return true;
                }
                auto buffer = _levelBuffer->Data();
                auto center = _pose->Data().Pos();
                math::AxisAlignedBox region{center - box->Size() / 2,
                center + box->Size() / 2};

                math::AxisAlignedBox outerRegion{
                  center - (box->Size() / 2 + buffer),
                         center + (box->Size() / 2 + buffer)};

                if (region.Intersects(performerVolume))
                {
                  newPerfLevels.insert(_entity);
                  levelsToLoad.push_back(_entity);
                }
                else
                {
                  // If the level is active, check if the performer is
                  // outside of the buffer of this level
                  if (this->IsLevelActive(_entity))
                  {
                    if (outerRegion.Intersects(performerVolume))
                    {
                      newPerfLevels.insert(_entity);
                      levelsToLoad.push_back(_entity);
                      return true;
                    }
                    // Otherwise, mark the level to be unloaded
                    levelsToUnload.push_back(_entity);
                  }
                }
                return true;
                });

          *_perfLevels = components::PerformerLevels(newPerfLevels);

          return true;
          });
  }

  // Sort levelsToLoad and levelsToUnload so as to run std::unique on them.
  std::sort(levelsToLoad.begin(), levelsToLoad.end());
  std::sort(levelsToUnload.begin(), levelsToUnload.end());
  {
    auto pendingEnd = std::unique(levelsToLoad.begin(), levelsToLoad.end());
    levelsToLoad.erase(pendingEnd, levelsToLoad.end());
  }
  {
    auto pendingEnd = std::unique(levelsToUnload.begin(), levelsToUnload.end());
    levelsToUnload.erase(pendingEnd, levelsToUnload.end());
  }

  // Make a list of entity names from all the levels that have been marked to be
  // loaded
  std::set<std::string> entityNamesMarked;
  for (const auto &toLoad : levelsToLoad)
  {
    const components::LevelEntityNames *lvlEntNames =
      this->runner->entityCompMgr.Component<components::LevelEntityNames>(
          toLoad);
    const auto &entityNames = lvlEntNames->Data();
    for (const auto &name : entityNames)
    {
      entityNamesMarked.insert(name);
    }
  }

  // Filter out currently active entities from the marked entities and create a
  // new set of entities. These entities will be the ones that are loaded
  std::set<std::string> entityNamesToLoad;
  for (const auto &name : entityNamesMarked)
  {
    if (this->activeEntityNames.find(name) == this->activeEntityNames.end())
    {
      entityNamesToLoad.insert(name);
    }
  }

  // First filter levelsToUnload so it doesn't contain any levels that are
  // already in levelsToLoad
  auto pendingRemove = std::remove_if(
      levelsToUnload.begin(), levelsToUnload.end(), [&](Entity _entity)
      {
        return std::find(levelsToLoad.begin(), levelsToLoad.end(), _entity) !=
               levelsToLoad.end();
      });
  levelsToUnload.erase(pendingRemove, levelsToUnload.end());

  // Make a list of entity names to unload making sure to leave out the ones
  // that have been marked to be loaded above
  for (const Entity &toUnload : levelsToUnload)
  {
    this->UnloadLevel(toUnload, entityNamesMarked);
  }

  // Load the entities
  if (entityNamesToLoad.size() > 0)
    this->LoadActiveEntities(entityNamesToLoad);

  // Finally, update the list of active levels
  for (const auto &level : levelsToLoad)
  {
    if (!this->IsLevelActive(level))
    {
      const components::Name *lvlName =
      this->runner->entityCompMgr.Component<components::Name>(level);

      gzmsg << "Loaded level [" << lvlName->Data() << "]" << std::endl;
      this->activeLevels.insert(level);
    }
  }
}

/////////////////////////////////////////////////
void LevelManager::LoadActiveEntities(const std::set<std::string> &_namesToLoad)
{
  GZ_PROFILE("LevelManager::LoadActiveEntities");

  auto worldEntity =
      this->runner->entityCompMgr.EntityByComponents(components::World());

  if (worldEntity == kNullEntity)
  {
    gzerr << "Could not find the world entity while loading levels\n";
    return;
  }

  // Models
  for (uint64_t modelIndex = 0;
       modelIndex < this->runner->sdfWorld.ModelCount(); ++modelIndex)
  {
    // There is no sdf::World::ModelByName so we have to iterate by index and
    // check if the model is in this level
    auto model = this->runner->sdfWorld.ModelByIndex(modelIndex);
    if (_namesToLoad.find(model->Name()) != _namesToLoad.end() &&
        this->runner->EntityByName(model->Name()) == std::nullopt)
    {
      Entity modelEntity = this->entityCreator->CreateEntities(model);

      this->entityCreator->SetParent(modelEntity, worldEntity);
    }
  }

  // Actors
  for (uint64_t actorIndex = 0;
       actorIndex < this->runner->sdfWorld.ActorCount(); ++actorIndex)
  {
    // There is no sdf::World::ActorByName so we have to iterate by index and
    // check if the actor is in this level
    auto actor = this->runner->sdfWorld.ActorByIndex(actorIndex);
    if (_namesToLoad.find(actor->Name()) != _namesToLoad.end() &&
        this->runner->EntityByName(actor->Name()) == std::nullopt)
    {
      Entity actorEntity = this->entityCreator->CreateEntities(actor);

      this->entityCreator->SetParent(actorEntity, worldEntity);
    }
  }

  // Lights
  for (uint64_t lightIndex = 0;
       lightIndex < this->runner->sdfWorld.LightCount(); ++lightIndex)
  {
    auto light = this->runner->sdfWorld.LightByIndex(lightIndex);
    if (_namesToLoad.find(light->Name()) != _namesToLoad.end() &&
        this->runner->EntityByName(light->Name()) == std::nullopt)
    {
      Entity lightEntity = this->entityCreator->CreateEntities(light);

      this->entityCreator->SetParent(lightEntity, worldEntity);
    }
  }

  // Joints
  for (uint64_t jointIndex = 0;
       jointIndex < this->runner->sdfWorld.JointCount(); ++jointIndex)
  {
    auto joint = this->runner->sdfWorld.JointByIndex(jointIndex);
    if (_namesToLoad.find(joint->Name()) != _namesToLoad.end())
    {
      Entity jointEntity = this->entityCreator->CreateEntities(joint);

      this->entityCreator->SetParent(jointEntity, worldEntity);
    }
  }


  this->activeEntityNames.insert(_namesToLoad.begin(), _namesToLoad.end());
}

/////////////////////////////////////////////////
void LevelManager::UnloadInactiveEntities(
    const std::set<std::string> &_namesToUnload)
{
  this->runner->entityCompMgr.Each<components::Model, components::Name>(
      [&](const Entity &_entity, const components::Model *,
          const components::Name *_name) -> bool
      {
        if (_namesToUnload.find(_name->Data()) != _namesToUnload.end())
        {
          this->entityCreator->RequestRemoveEntity(_entity, true);
        }
        return true;
      });

  this->runner->entityCompMgr.Each<components::Actor, components::Name>(
      [&](const Entity &_entity, const components::Actor *,
          const components::Name *_name) -> bool
      {
        if (_namesToUnload.find(_name->Data()) != _namesToUnload.end())
        {
          this->entityCreator->RequestRemoveEntity(_entity, true);
        }
        return true;
      });

  this->runner->entityCompMgr.Each<components::Light, components::Name>(
      [&](const Entity &_entity, const components::Light *,
          const components::Name *_name) -> bool
      {
        if (_namesToUnload.find(_name->Data()) != _namesToUnload.end())
        {
          this->entityCreator->RequestRemoveEntity(_entity, true);
        }
        return true;
      });

  this->runner->entityCompMgr.Each<components::Joint, components::Name>(
      [&](const Entity &_entity, const components::Joint *,
          const components::Name *_name) -> bool
      {
        if (_namesToUnload.find(_name->Data()) != _namesToUnload.end())
        {
          this->entityCreator->RequestRemoveEntity(_entity, true);
        }
        return true;
      });

  for (const auto &name : _namesToUnload)
  {
    this->activeEntityNames.erase(name);
  }
}

/////////////////////////////////////////////////
bool LevelManager::IsLevelActive(const Entity _entity) const
{
  return this->activeLevels.find(_entity) != this->activeLevels.end();
}

/////////////////////////////////////////////////
int LevelManager::CreatePerformerEntity(const std::string &_name,
    const sdf::Geometry &_geom)
{
  // Find the model entity
  Entity modelEntity = this->runner->entityCompMgr.EntityByComponents(
      components::Name(_name));
  if (modelEntity == kNullEntity)
  {
    gzwarn << "Attempting to set performer with name ["
      << _name << "] "
      << ", but the entity could not be found. Another attempt will be made "
      << "in the next iteration.\n";
    return -1;
  }

  if (!this->runner->entityCompMgr.ChildrenByComponents(modelEntity,
        components::Performer()).empty())
  {
    gzwarn << "Attempting to set performer with name ["
      << _name << "], but the entity already has a performer.\n";
    return 1;
  }

  Entity performerEntity = this->runner->entityCompMgr.CreateEntity();
  this->performerMap[_name] = performerEntity;

  this->runner->entityCompMgr.CreateComponent(performerEntity,
      components::Performer());
  this->runner->entityCompMgr.CreateComponent(performerEntity,
      components::PerformerLevels());
  this->runner->entityCompMgr.CreateComponent(performerEntity,
      components::Name("perf_" + _name));
  this->runner->entityCompMgr.CreateComponent(performerEntity,
      components::Geometry(_geom));

  // Make the model a parent of this performer
  this->entityCreator->SetParent(this->performerMap[_name], modelEntity);
  return 0;
}

//////////////////////////////////////////////////
void LevelManager::UnloadLevel(const Entity &_entity,
    const std::set<std::string> &_entityNamesMarked)
{
  auto entityNames = this->runner->entityCompMgr
    .Component<components::LevelEntityNames>(_entity)
    ->Data();

  std::set<std::string> entityNamesToUnload;
  for (const auto &name : entityNames)
  {
    if (_entityNamesMarked.find(name) == _entityNamesMarked.end())
    {
      entityNamesToUnload.insert(name);
    }
  }

  if (entityNamesToUnload.size() > 0)
  {
    this->UnloadInactiveEntities(entityNamesToUnload);
  }
  this->activeLevels.erase(_entity);
  const components::Name *lvlName =
    this->runner->entityCompMgr.Component<components::Name>(_entity);

  gzmsg << "Unloaded level [" << lvlName->Data() << "]" << std::endl;
}<|MERGE_RESOLUTION|>--- conflicted
+++ resolved
@@ -159,26 +159,9 @@
       this->runner->entityCompMgr.CreateComponent(performerEntity,
           components::Geometry(geometry));
 
-<<<<<<< HEAD
-      /* RESHUFFLE
-      std::optional<Entity> parentEntity = this->runner->EntityByName(ref);
-      if (!parentEntity)
-      {
-        gzerr << "Unable to find performer parent entity with name[" <<
-          ref << "]. This performer will not adhere to levels.\n";
-      }
-      else
-      {
-        this->entityCreator->SetParent(performerEntity, *parentEntity);
-      }*/
-
-      gzmsg << "Created performer [" << performerEntity << " / " << name << "]"
-             << std::endl;
-=======
       gzmsg << "Created performer. EntityId[" << performerEntity
             << "] EntityName[" << name << "] Ref[" << ref << "]"
             << std::endl;
->>>>>>> 517a73ad
     }
   }
 
@@ -366,15 +349,12 @@
     // There is no sdf::World::ModelByName so we have to iterate by index and
     // check if the model is in this level
     auto model = this->runner->sdfWorld.ModelByIndex(modelIndex);
-<<<<<<< HEAD
-=======
     if (!this->useLevels)
     {
       entityNamesInDefault.insert(model->Name());
       continue;
     }
 
->>>>>>> 517a73ad
     // If model is a performer, it will be handled separately
     if (this->performerMap.find(model->Name()) != this->performerMap.end())
     {
@@ -395,8 +375,6 @@
     // There is no sdf::World::ActorByName so we have to iterate by index and
     // check if the actor is in this level
     auto actor = this->runner->sdfWorld.ActorByIndex(actorIndex);
-<<<<<<< HEAD
-=======
 
     if (!this->useLevels)
     {
@@ -404,7 +382,6 @@
       continue;
     }
 
->>>>>>> 517a73ad
     // If actor is a performer, it will be handled separately
     if (this->performerMap.find(actor->Name()) != this->performerMap.end())
     {
