/*
 * Copyright (C) 2018 Open Source Robotics Foundation
 *
 * Licensed under the Apache License, Version 2.0 (the "License");
 * you may not use this file except in compliance with the License.
 * You may obtain a copy of the License at
 *
 *     http://www.apache.org/licenses/LICENSE-2.0
 *
 * Unless required by applicable law or agreed to in writing, software
 * distributed under the License is distributed on an "AS IS" BASIS,
 * WITHOUT WARRANTIES OR CONDITIONS OF ANY KIND, either express or implied.
 * See the License for the specific language governing permissions and
 * limitations under the License.
 *
 */

<<<<<<< HEAD
#include <sdf/Actor.hh>
#include <sdf/Atmosphere.hh>
=======
#include "LevelManager.hh"

#include <algorithm>

>>>>>>> 327cde76
#include <sdf/Light.hh>
#include <sdf/Model.hh>
#include <sdf/World.hh>

#include <ignition/common/Profiler.hh>

#include "ignition/gazebo/Events.hh"
#include "ignition/gazebo/EntityComponentManager.hh"

#include "ignition/gazebo/components/Actor.hh"
#include "ignition/gazebo/components/Atmosphere.hh"
#include "ignition/gazebo/components/Geometry.hh"
#include "ignition/gazebo/components/Gravity.hh"
#include "ignition/gazebo/components/Level.hh"
#include "ignition/gazebo/components/Model.hh"
#include "ignition/gazebo/components/Light.hh"
#include "ignition/gazebo/components/Name.hh"
#include "ignition/gazebo/components/LevelBuffer.hh"
#include "ignition/gazebo/components/LevelEntityNames.hh"
#include "ignition/gazebo/components/LinearVelocity.hh"
#include "ignition/gazebo/components/LinearVelocitySeed.hh"
#include "ignition/gazebo/components/MagneticField.hh"
#include "ignition/gazebo/components/ParentEntity.hh"
#include "ignition/gazebo/components/Performer.hh"
#include "ignition/gazebo/components/PerformerLevels.hh"
#include "ignition/gazebo/components/PhysicsEnginePlugin.hh"
#include "ignition/gazebo/components/Pose.hh"
#include "ignition/gazebo/components/RenderEngineGuiPlugin.hh"
#include "ignition/gazebo/components/RenderEngineServerPlugin.hh"
#include "ignition/gazebo/components/Scene.hh"
#include "ignition/gazebo/components/Wind.hh"
#include "ignition/gazebo/components/World.hh"

#include "SimulationRunner.hh"

using namespace ignition;
using namespace gazebo;

/////////////////////////////////////////////////
LevelManager::LevelManager(SimulationRunner *_runner, const bool _useLevels)
    : runner(_runner), useLevels(_useLevels)
{
  if (nullptr == _runner)
  {
    ignerr << "Can't start level manager with null runner." << std::endl;
    return;
  }

  this->entityCreator = std::make_unique<SdfEntityCreator>(
      this->runner->entityCompMgr,
      this->runner->eventMgr);

  this->ReadLevelPerformerInfo();
  this->CreatePerformers();

  std::string service = "/world/";
  service += this->runner->sdfWorld->Name() + "/level/set_performer";
  this->node.Advertise(service, &LevelManager::OnSetPerformer, this);
}

/////////////////////////////////////////////////
void LevelManager::ReadLevelPerformerInfo()
{
  // \todo(anyone) Use SdfEntityCreator to avoid duplication
  this->worldEntity = this->runner->entityCompMgr.CreateEntity();

  // World components
  this->runner->entityCompMgr.CreateComponent(this->worldEntity,
                                               components::World());
  this->runner->entityCompMgr.CreateComponent(
      this->worldEntity, components::Name(this->runner->sdfWorld->Name()));

  this->runner->entityCompMgr.CreateComponent(this->worldEntity,
      components::Gravity(this->runner->sdfWorld->Gravity()));

  this->runner->entityCompMgr.CreateComponent(this->worldEntity,
      components::MagneticField(this->runner->sdfWorld->MagneticField()));

  this->runner->entityCompMgr.CreateComponent(this->worldEntity,
      components::PhysicsEnginePlugin(
      this->runner->serverConfig.PhysicsEngine()));

  this->runner->entityCompMgr.CreateComponent(this->worldEntity,
      components::RenderEngineServerPlugin(
      this->runner->serverConfig.RenderEngineServer()));

  this->runner->entityCompMgr.CreateComponent(this->worldEntity,
      components::RenderEngineGuiPlugin(
      this->runner->serverConfig.RenderEngineGui()));

  auto worldElem = this->runner->sdfWorld->Element();

  // Create Wind
  auto windEntity = this->runner->entityCompMgr.CreateEntity();
  this->runner->entityCompMgr.CreateComponent(windEntity, components::Wind());
  this->runner->entityCompMgr.CreateComponent(
      windEntity, components::WorldLinearVelocity(
                      this->runner->sdfWorld->WindLinearVelocity()));
  // Initially the wind linear velocity is used as the seed velocity
  this->runner->entityCompMgr.CreateComponent(
      windEntity, components::WorldLinearVelocitySeed(
                      this->runner->sdfWorld->WindLinearVelocity()));

  this->entityCreator->SetParent(windEntity, this->worldEntity);

  // scene
  if (this->runner->sdfWorld->Scene())
  {
    this->runner->entityCompMgr.CreateComponent(this->worldEntity,
        components::Scene(*this->runner->sdfWorld->Scene()));
  }

  // atmosphere
  if (this->runner->sdfWorld->Atmosphere())
  {
    this->runner->entityCompMgr.CreateComponent(this->worldEntity,
        components::Atmosphere(*this->runner->sdfWorld->Atmosphere()));
  }

  // TODO(anyone) This should probably go somewhere else as it is a global
  // constant.
  const std::string kPluginName{"ignition::gazebo"};

  sdf::ElementPtr pluginElem;
  // Get the ignition::gazebo plugin element
  for (auto plugin = worldElem->GetElement("plugin"); plugin;
       plugin = plugin->GetNextElement("plugin"))
  {
    if (plugin->Get<std::string>("name") == kPluginName)
    {
      pluginElem = plugin;
      break;
    }
  }

  if (pluginElem == nullptr)
  {
    if (this->useLevels)
    {
      ignerr << "Could not find a plugin tag with name " << kPluginName
             << ". Levels and distributed simulation will not work.\n";
    }
  }
  else
  {
    this->ReadPerformers(pluginElem);
    if (this->useLevels)
      this->ReadLevels(pluginElem);
  }

  this->ConfigureDefaultLevel();

  // Load world plugins.
  this->runner->EventMgr().Emit<events::LoadPlugins>(this->worldEntity,
      this->runner->sdfWorld->Element());

  // Store the world's SDF DOM to be used when saving the world to file
  this->runner->entityCompMgr.CreateComponent(
      worldEntity, components::WorldSdf(*this->runner->sdfWorld));
}

/////////////////////////////////////////////////
void LevelManager::ReadPerformers(const sdf::ElementPtr &_sdf)
{
  IGN_PROFILE("LevelManager::ReadPerformers");

  if (_sdf == nullptr)
    return;

  if (_sdf->HasElement("performer"))
  {
    igndbg << "Reading performer info\n";
    for (auto performer = _sdf->GetElement("performer"); performer;
        performer = performer->GetNextElement("performer"))
    {
      auto name = performer->Get<std::string>("name");

      Entity performerEntity = this->runner->entityCompMgr.CreateEntity();
      // We use the ref to create a parent entity component later on
      std::string ref = performer->GetElement("ref")->GetValue()->GetAsString();
      if (this->performerMap.find(ref) == this->performerMap.end())
      {
        this->performerMap[ref] = performerEntity;
      }
      else
      {
        auto performer2 =
          this->runner->entityCompMgr.Component<components::Name>(
              this->performerMap[ref]);

        ignerr << "Found multiple performers (" << name << " and "
          << performer2->Data() << ") referring to the same entity\n";
      }

      sdf::Geometry geometry;
      geometry.Load(performer->GetElement("geometry"));
      this->runner->entityCompMgr.CreateComponent(performerEntity,
          components::Performer());
      this->runner->entityCompMgr.CreateComponent(performerEntity,
          components::PerformerLevels());
      this->runner->entityCompMgr.CreateComponent(performerEntity,
          components::Name(name));
      this->runner->entityCompMgr.CreateComponent(performerEntity,
          components::Geometry(geometry));

      ignmsg << "Created performer [" << performerEntity << " / " << name << "]"
             << std::endl;
    }
  }

  if (this->useLevels && performerMap.empty())
  {
    igndbg << "Levels enabled, but no <performer>s were speficied in SDF. Use "
      << "the /world/<world_name>/level/set_performer service to specify "
      << "performers.\n";
  }
}

/////////////////////////////////////////////////
bool LevelManager::OnSetPerformer(const msgs::StringMsg &_req,
                                  msgs::Boolean &_rep)
{
  // \todo(nkoenig) This implementation store the request to be processed in
  // the update cycle. This approach is thread-safe, but is unable to
  // provide the caller with feedback because
  // entityCompMgr.EntityByComponents() is not thread safe. It would better
  // to have long running service calls in ign-transport so that this
  // function could get information out of the EntityComponent mangager
  // in a thread-safe manner and return information back to the caller.
  //
  // The commented out section at the end of this function was
  // the original implementation.

  std::string name = _req.data();
  _rep.set_data(false);
  if (!name.empty())
  {
    sdf::Geometry geom;
    geom.SetType(sdf::GeometryType::BOX);
    sdf::Box boxShape;

    // \todo(anyone) Use the bounding box instead of a hardcoded box.
    boxShape.SetSize({2, 2, 2});

    geom.SetBoxShape(boxShape);
    _rep.set_data(true);

    std::lock_guard<std::mutex> lock(this->performerToAddMutex);
    this->performersToAdd.push_back(std::make_pair(name, geom));
  }
  else
  {
    ignerr << "Empty performer name. Performer will not be created\n";
  }

  return true;

  // Orignial implementation
  //
  // _rep.set_data(false);
  // std::string name = _req.data();

  // // Find the model entity
  // Entity modelEntity = this->runner->entityCompMgr.EntityByComponents(
  //     components::Name(name));
  // if (modelEntity == kNullEntity)
  // {
  //   ignerr << "Unable to find model with name[" << name << "]. "
  //     << "Performer not created\n";
  //   return true;
  // }

  // // Check to see if the performer has already been set.
  // if (this->performerMap.find(name) == this->performerMap.end())
  // {
  //   sdf::Geometry geom;
  //   geom.SetType(sdf::GeometryType::BOX);
  //   sdf::Box boxShape;

  //   // \todo(anyone) Use the bounding box instead of a hardcoded box.
  //   boxShape.SetSize({2, 2, 2});

  //   geom.SetBoxShape(boxShape);
  //   this->performersToAdd.push_back(std::make_pair(name, geom));
  //   _rep.set_data(true);
  // }
  // else
  // {
  //   ignwarn << "Performer with name[" << name << "] "
  //     << "has already been set.\n";
  // }

  // // The response succeeded.
  // return true;
}

/////////////////////////////////////////////////
void LevelManager::ReadLevels(const sdf::ElementPtr &_sdf)
{
  IGN_PROFILE("LevelManager::ReadLevels");

  igndbg << "Reading levels info\n";

  if (_sdf == nullptr)
    return;

  for (auto level = _sdf->GetElement("level"); level;
       level = level->GetNextElement("level"))
  {
    auto name = level->Get<std::string>("name");
    auto pose = level->Get<math::Pose3d>("pose");
    sdf::Geometry geometry;
    geometry.Load(level->GetElement("geometry"));

    if (nullptr == geometry.BoxShape())
    {
      ignerr << "Level [" << name << "]'s geometry is not a box, level won't "
             << "be created." << std::endl;
      continue;
    }

    double buffer = level->Get<double>("buffer", 0.0).first;
    if (buffer < 0)
    {
      ignwarn << "The buffer parameter for Level [" << name << "]cannot be a "
              << " negative number. Setting to 0.0\n";
      buffer = 0.0;
    }

    std::set<std::string> entityNames;

    for (auto ref = level->GetElement("ref"); ref;
         ref = ref->GetNextElement("ref"))
    {
      std::string entityName = ref->GetValue()->GetAsString();
      entityNames.insert(entityName);

      this->entityNamesInLevels.insert(entityName);
    }

    // Entity
    Entity levelEntity = this->runner->entityCompMgr.CreateEntity();

    // Components
    this->runner->entityCompMgr.CreateComponent(
        levelEntity, components::Level());
    this->runner->entityCompMgr.CreateComponent(
        levelEntity, components::Pose(pose));
    this->runner->entityCompMgr.CreateComponent(
        levelEntity, components::Name(name));
    this->runner->entityCompMgr.CreateComponent(
        levelEntity, components::LevelEntityNames(entityNames));
    this->runner->entityCompMgr.CreateComponent(
        levelEntity, components::Geometry(geometry));
    this->runner->entityCompMgr.CreateComponent(
        levelEntity, components::LevelBuffer(buffer));

    this->entityCreator->SetParent(levelEntity, this->worldEntity);
  }
}

/////////////////////////////////////////////////
void LevelManager::ConfigureDefaultLevel()
{
  IGN_PROFILE("LevelManager::ConfigureDefaultLevel");

  // Create the default level. This level contains all entities not contained by
  // any other level.
  Entity defaultLevel = this->runner->entityCompMgr.CreateEntity();

  // Go through all entities in the world and find ones not in the
  // set entityNamesInLevels

  std::set<std::string> entityNamesInDefault;

  // Models
  for (uint64_t modelIndex = 0;
       modelIndex < this->runner->sdfWorld->ModelCount(); ++modelIndex)
  {
    // There is no sdf::World::ModelByName so we have to iterate by index and
    // check if the model is in this level
    auto model = this->runner->sdfWorld->ModelByIndex(modelIndex);
    // If model is a performer, it will be handled separately
    if (this->performerMap.find(model->Name()) != this->performerMap.end())
    {
      continue;
    }

    if (this->entityNamesInLevels.find(model->Name()) ==
        this->entityNamesInLevels.end())
    {
      entityNamesInDefault.insert(model->Name());
    }
  }

  // Actors
  for (uint64_t actorIndex = 0;
       actorIndex < this->runner->sdfWorld->ActorCount(); ++actorIndex)
  {
    // There is no sdf::World::ActorByName so we have to iterate by index and
    // check if the actor is in this level
    auto actor = this->runner->sdfWorld->ActorByIndex(actorIndex);
    // If actor is a performer, it will be handled separately
    if (this->performerMap.find(actor->Name()) != this->performerMap.end())
    {
      continue;
    }

    if (this->entityNamesInLevels.find(actor->Name()) ==
        this->entityNamesInLevels.end())
    {
      entityNamesInDefault.insert(actor->Name());
    }
  }

  // Lights
  // We assume no performers are lights
  for (uint64_t lightIndex = 0;
       lightIndex < this->runner->sdfWorld->LightCount(); ++lightIndex)
  {
    auto light = this->runner->sdfWorld->LightByIndex(lightIndex);
    if (this->entityNamesInLevels.find(light->Name()) ==
        this->entityNamesInLevels.end())
    {
      entityNamesInDefault.insert(light->Name());
    }
  }
  // Components
  this->runner->entityCompMgr.CreateComponent(
      defaultLevel, components::Level());
  this->runner->entityCompMgr.CreateComponent(
      defaultLevel, components::DefaultLevel());
  this->runner->entityCompMgr.CreateComponent(
      defaultLevel, components::LevelEntityNames(entityNamesInDefault));

  this->entityCreator->SetParent(defaultLevel, this->worldEntity);
}

/////////////////////////////////////////////////
void LevelManager::CreatePerformers()
{
  IGN_PROFILE("LevelManager::CreatePerformers");

  if (this->worldEntity == kNullEntity)
  {
    ignerr << "Could not find the world entity while creating performers\n";
    return;
  }
  // Models
  for (uint64_t modelIndex = 0;
       modelIndex < this->runner->sdfWorld->ModelCount(); ++modelIndex)
  {
    auto model = this->runner->sdfWorld->ModelByIndex(modelIndex);
    if (this->performerMap.find(model->Name()) != this->performerMap.end())
    {
      Entity modelEntity = this->entityCreator->CreateEntities(model);

      // Make the model a parent of this performer
      this->entityCreator->SetParent(this->performerMap[model->Name()],
                                     modelEntity);

      // Add parent world to the model
      this->entityCreator->SetParent(modelEntity, this->worldEntity);
    }
  }

  // Actors
  for (uint64_t actorIndex = 0;
       actorIndex < this->runner->sdfWorld->ActorCount(); ++actorIndex)
  {
    auto actor = this->runner->sdfWorld->ActorByIndex(actorIndex);
    if (this->performerMap.find(actor->Name()) != this->performerMap.end())
    {
      Entity actorEntity = this->entityCreator->CreateEntities(actor);

      // Make the actor a parent of this performer
      this->entityCreator->SetParent(this->performerMap[actor->Name()],
                                     actorEntity);

      // Add parent world to the actor
      this->entityCreator->SetParent(actorEntity, this->worldEntity);
    }
  }
}

/////////////////////////////////////////////////
void LevelManager::UpdateLevelsState()
{
  IGN_PROFILE("LevelManager::UpdateLevelsState");

  std::vector<Entity> levelsToLoad;
  std::vector<Entity> levelsToUnload;

  {
    std::lock_guard<std::mutex> lock(this->performerToAddMutex);
    auto iter = this->performersToAdd.begin();
    while (iter != this->performersToAdd.end())
    {
      int result = this->CreatePerformerEntity(iter->first, iter->second);
      // Create the performer entity
      if (result >= 0)
        iter = this->performersToAdd.erase(iter);
      else
        ++iter;
    }
  }

  {
    IGN_PROFILE("DefaultLevel");
    // Handle default level
    this->runner->entityCompMgr.Each<components::DefaultLevel>(
        [&](const Entity &_entity, const components::DefaultLevel *) -> bool
        {
          if (!this->IsLevelActive(_entity))
          {
            levelsToLoad.push_back(_entity);
          }
          // We assume one default level
          return false;
        });
  }

  // If levels are not being used, we only process the default level.
  if (this->useLevels)
  {
    this->runner->entityCompMgr.Each<
      components::Performer,
      components::PerformerLevels,
      components::Geometry,
      components::ParentEntity>(
          [&](const Entity &_perfEntity,
            components::Performer *,
            components::PerformerLevels *_perfLevels,
            components::Geometry *_geometry,
            components::ParentEntity *_parent) -> bool
          {
          IGN_PROFILE("EachPerformer");

          auto pose = this->runner->entityCompMgr.Component<components::Pose>(
              _parent->Data());

          // We assume the geometry contains a box.
          auto perfBox = _geometry->Data().BoxShape();
          if (nullptr == perfBox)
          {
          ignerr << "Internal error: geometry of performer [" << _perfEntity
          << "] missing box." << std::endl;
          return true;
          }

          math::AxisAlignedBox performerVolume{
            pose->Data().Pos() - perfBox->Size() / 2,
              pose->Data().Pos() + perfBox->Size() / 2};

          std::set<Entity> newPerfLevels;

          // loop through levels and check for intersections
          // Add all levels with intersections to the levelsToLoad even if they
          // are currently active.
          this->runner->entityCompMgr.Each<components::Level, components::Pose,
            components::Geometry,
            components::LevelBuffer >(
                [&](const Entity &_entity, const components::Level *,
                  const components::Pose *_pose,
                  const components::Geometry *_levelGeometry,
                  const components::LevelBuffer *_levelBuffer) -> bool
                {
                IGN_PROFILE("CheckPerformerAgainstLevel");
                // Check if the performer is in this level
                // assume a box for now
                auto box = _levelGeometry->Data().BoxShape();
                if (nullptr == box)
                {
                ignerr << "Level [" << _entity
                << "]'s geometry is not a box." << std::endl;
                return true;
                }
                auto buffer = _levelBuffer->Data();
                auto center = _pose->Data().Pos();
                math::AxisAlignedBox region{center - box->Size() / 2,
                center + box->Size() / 2};

                math::AxisAlignedBox outerRegion{
                  center - (box->Size() / 2 + buffer),
                         center + (box->Size() / 2 + buffer)};

                if (region.Intersects(performerVolume))
                {
                  newPerfLevels.insert(_entity);
                  levelsToLoad.push_back(_entity);
                }
                else
                {
                  // If the level is active, check if the performer is
                  // outside of the buffer of this level
                  if (this->IsLevelActive(_entity))
                  {
                    if (outerRegion.Intersects(performerVolume))
                    {
                      newPerfLevels.insert(_entity);
                      levelsToLoad.push_back(_entity);
                      return true;
                    }
                    // Otherwise, mark the level to be unloaded
                    levelsToUnload.push_back(_entity);
                  }
                }
                return true;
                });

          *_perfLevels = components::PerformerLevels(newPerfLevels);

          return true;
          });
  }

  // Sort levelsToLoad and levelsToUnload so as to run std::unique on them.
  std::sort(levelsToLoad.begin(), levelsToLoad.end());
  std::sort(levelsToUnload.begin(), levelsToUnload.end());
  {
    auto pendingEnd = std::unique(levelsToLoad.begin(), levelsToLoad.end());
    levelsToLoad.erase(pendingEnd, levelsToLoad.end());
  }
  {
    auto pendingEnd = std::unique(levelsToUnload.begin(), levelsToUnload.end());
    levelsToUnload.erase(pendingEnd, levelsToUnload.end());
  }

  // Make a list of entity names from all the levels that have been marked to be
  // loaded
  std::set<std::string> entityNamesMarked;
  for (const auto &toLoad : levelsToLoad)
  {
    const components::LevelEntityNames *lvlEntNames =
      this->runner->entityCompMgr.Component<components::LevelEntityNames>(
          toLoad);
    const auto &entityNames = lvlEntNames->Data();
    for (const auto &name : entityNames)
    {
      entityNamesMarked.insert(name);
    }
  }

  // Filter out currently active entities from the marked entities and create a
  // new set of entities. These entities will be the ones that are loaded
  std::set<std::string> entityNamesToLoad;
  for (const auto &name : entityNamesMarked)
  {
    if (this->activeEntityNames.find(name) == this->activeEntityNames.end())
    {
      entityNamesToLoad.insert(name);
    }
  }

  // First filter levelsToUnload so it doesn't contain any levels that are
  // already in levelsToLoad
  auto pendingRemove = std::remove_if(
      levelsToUnload.begin(), levelsToUnload.end(), [&](Entity _entity)
      {
        return std::find(levelsToLoad.begin(), levelsToLoad.end(), _entity) !=
               levelsToLoad.end();
      });
  levelsToUnload.erase(pendingRemove, levelsToUnload.end());

  // Make a list of entity names to unload making sure to leave out the ones
  // that have been marked to be loaded above
  std::set<std::string> entityNamesToUnload;
  for (const auto &toUnload : levelsToUnload)
  {
    auto entityNames = this->runner->entityCompMgr
                           .Component<components::LevelEntityNames>(toUnload)
                           ->Data();

    for (const auto &name : entityNames)
    {
      if (entityNamesMarked.find(name) == entityNamesMarked.end())
      {
        entityNamesToUnload.insert(name);
      }
    }
  }

  // Load and unload the entities
  if (entityNamesToLoad.size() > 0)
  {
    this->LoadActiveEntities(entityNamesToLoad);
  }
  if (entityNamesToUnload.size() > 0)
  {
    this->UnloadInactiveEntities(entityNamesToUnload);
  }

  // Finally, upadte the list of active levels
  for (const auto &level : levelsToLoad)
  {
    if (!this->IsLevelActive(level))
    {
      ignmsg << "Loaded level [" << level << "]" << std::endl;
      this->activeLevels.push_back(level);
    }
  }

  auto pendingEnd = this->activeLevels.end();
  for (const auto &toUnload : levelsToUnload)
  {
    ignmsg << "Unloaded level [" << toUnload << "]" << std::endl;
    pendingEnd = std::remove(this->activeLevels.begin(), pendingEnd, toUnload);
  }
  // Erase from vector
  this->activeLevels.erase(pendingEnd, this->activeLevels.end());
}

/////////////////////////////////////////////////
void LevelManager::LoadActiveEntities(const std::set<std::string> &_namesToLoad)
{
  IGN_PROFILE("LevelManager::LoadActiveEntities");

  if (this->worldEntity == kNullEntity)
  {
    ignerr << "Could not find the world entity while loading levels\n";
    return;
  }

  // Models
  for (uint64_t modelIndex = 0;
       modelIndex < this->runner->sdfWorld->ModelCount(); ++modelIndex)
  {
    // There is no sdf::World::ModelByName so we have to iterate by index and
    // check if the model is in this level
    auto model = this->runner->sdfWorld->ModelByIndex(modelIndex);
    if (_namesToLoad.find(model->Name()) != _namesToLoad.end())
    {
      Entity modelEntity = this->entityCreator->CreateEntities(model);

      this->entityCreator->SetParent(modelEntity, this->worldEntity);
    }
  }

  // Actors
  for (uint64_t actorIndex = 0;
       actorIndex < this->runner->sdfWorld->ActorCount(); ++actorIndex)
  {
    // There is no sdf::World::ActorByName so we have to iterate by index and
    // check if the actor is in this level
    auto actor = this->runner->sdfWorld->ActorByIndex(actorIndex);
    if (_namesToLoad.find(actor->Name()) != _namesToLoad.end())
    {
      Entity actorEntity = this->entityCreator->CreateEntities(actor);

      this->entityCreator->SetParent(actorEntity, this->worldEntity);
    }
  }

  // Lights
  for (uint64_t lightIndex = 0;
       lightIndex < this->runner->sdfWorld->LightCount(); ++lightIndex)
  {
    auto light = this->runner->sdfWorld->LightByIndex(lightIndex);
    if (_namesToLoad.find(light->Name()) != _namesToLoad.end())
    {
      Entity lightEntity = this->entityCreator->CreateEntities(light);

      this->entityCreator->SetParent(lightEntity, this->worldEntity);
    }
  }

  this->activeEntityNames.insert(_namesToLoad.begin(), _namesToLoad.end());
}

/////////////////////////////////////////////////
void LevelManager::UnloadInactiveEntities(
    const std::set<std::string> &_namesToUnload)
{
  this->runner->entityCompMgr.Each<components::Model, components::Name>(
      [&](const Entity &_entity, const components::Model *,
          const components::Name *_name) -> bool
      {
        if (_namesToUnload.find(_name->Data()) != _namesToUnload.end())
        {
          this->entityCreator->RequestRemoveEntity(_entity, true);
        }
        return true;
      });

  this->runner->entityCompMgr.Each<components::Actor, components::Name>(
      [&](const Entity &_entity, const components::Actor *,
          const components::Name *_name) -> bool
      {
        if (_namesToUnload.find(_name->Data()) != _namesToUnload.end())
        {
          this->entityCreator->RequestRemoveEntity(_entity, true);
        }
        return true;
      });

  this->runner->entityCompMgr.Each<components::Light, components::Name>(
      [&](const Entity &_entity, const components::Light *,
          const components::Name *_name) -> bool
      {
        if (_namesToUnload.find(_name->Data()) != _namesToUnload.end())
        {
          this->entityCreator->RequestRemoveEntity(_entity, true);
        }
        return true;
      });

  for (const auto &name : _namesToUnload)
  {
    this->activeEntityNames.erase(name);
  }
}

/////////////////////////////////////////////////
bool LevelManager::IsLevelActive(const Entity _entity) const
{
  return std::find(this->activeLevels.begin(), this->activeLevels.end(),
                   _entity) != this->activeLevels.end();
}

/////////////////////////////////////////////////
int LevelManager::CreatePerformerEntity(const std::string &_name,
    const sdf::Geometry &_geom)
{
  // Find the model entity
  Entity modelEntity = this->runner->entityCompMgr.EntityByComponents(
      components::Name(_name));
  if (modelEntity == kNullEntity)
  {
    ignwarn << "Attempting to set performer with name ["
      << _name << "] "
      << ", but the entity could not be found. Another attempt will be made "
      << "in the next iteration.\n";
    return -1;
  }

  if (!this->runner->entityCompMgr.ChildrenByComponents(modelEntity,
        components::Performer()).empty())
  {
    ignwarn << "Attempting to set performer with name ["
      << _name << "], but the entity already has a performer.\n";
    return 1;
  }

  Entity performerEntity = this->runner->entityCompMgr.CreateEntity();
  this->performerMap[_name] = performerEntity;

  this->runner->entityCompMgr.CreateComponent(performerEntity,
      components::Performer());
  this->runner->entityCompMgr.CreateComponent(performerEntity,
      components::PerformerLevels());
  this->runner->entityCompMgr.CreateComponent(performerEntity,
      components::Name("perf_" + _name));
  this->runner->entityCompMgr.CreateComponent(performerEntity,
      components::Geometry(_geom));

  // Make the model a parent of this performer
  this->entityCreator->SetParent(this->performerMap[_name], modelEntity);
  return 0;
}<|MERGE_RESOLUTION|>--- conflicted
+++ resolved
@@ -15,15 +15,12 @@
  *
  */
 
-<<<<<<< HEAD
+#include "LevelManager.hh"
+
+#include <algorithm>
+
 #include <sdf/Actor.hh>
 #include <sdf/Atmosphere.hh>
-=======
-#include "LevelManager.hh"
-
-#include <algorithm>
-
->>>>>>> 327cde76
 #include <sdf/Light.hh>
 #include <sdf/Model.hh>
 #include <sdf/World.hh>
