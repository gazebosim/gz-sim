/*
 * Copyright (C) 2018 Open Source Robotics Foundation
 *
 * Licensed under the Apache License, Version 2.0 (the "License");
 * you may not use this file except in compliance with the License.
 * You may obtain a copy of the License at
 *
 *     http://www.apache.org/licenses/LICENSE-2.0
 *
 * Unless required by applicable law or agreed to in writing, software
 * distributed under the License is distributed on an "AS IS" BASIS,
 * WITHOUT WARRANTIES OR CONDITIONS OF ANY KIND, either express or implied.
 * See the License for the specific language governing permissions and
 * limitations under the License.
 *
 */

#include "LevelManager.hh"

#include <algorithm>

#include <sdf/Actor.hh>
#include <sdf/Atmosphere.hh>
#include <sdf/Light.hh>
#include <sdf/Model.hh>
#include <sdf/World.hh>

#include <ignition/math/SphericalCoordinates.hh>
#include <ignition/common/Profiler.hh>

#include "ignition/gazebo/Events.hh"
#include "ignition/gazebo/EntityComponentManager.hh"

#include "ignition/gazebo/components/Actor.hh"
#include "ignition/gazebo/components/Atmosphere.hh"
#include "ignition/gazebo/components/Geometry.hh"
#include "ignition/gazebo/components/Gravity.hh"
#include "ignition/gazebo/components/Level.hh"
#include "ignition/gazebo/components/Model.hh"
#include "ignition/gazebo/components/Light.hh"
#include "ignition/gazebo/components/Name.hh"
#include "ignition/gazebo/components/LevelBuffer.hh"
#include "ignition/gazebo/components/LevelEntityNames.hh"
#include "ignition/gazebo/components/LinearVelocity.hh"
#include "ignition/gazebo/components/LinearVelocitySeed.hh"
#include "ignition/gazebo/components/MagneticField.hh"
#include "ignition/gazebo/components/ParentEntity.hh"
#include "ignition/gazebo/components/Performer.hh"
#include "ignition/gazebo/components/PerformerLevels.hh"
#include "ignition/gazebo/components/Physics.hh"
#include "ignition/gazebo/components/PhysicsEnginePlugin.hh"
#include "ignition/gazebo/components/Pose.hh"
#include "ignition/gazebo/components/RenderEngineGuiPlugin.hh"
#include "ignition/gazebo/components/RenderEngineServerHeadless.hh"
#include "ignition/gazebo/components/RenderEngineServerPlugin.hh"
#include "ignition/gazebo/components/Scene.hh"
#include "ignition/gazebo/components/SphericalCoordinates.hh"
#include "ignition/gazebo/components/Wind.hh"
#include "ignition/gazebo/components/World.hh"

#include "SimulationRunner.hh"

using namespace ignition;
using namespace gazebo;

/////////////////////////////////////////////////
LevelManager::LevelManager(SimulationRunner *_runner, const bool _useLevels)
    : runner(_runner), useLevels(_useLevels)
{
  if (nullptr == _runner)
  {
    ignerr << "Can't start level manager with null runner." << std::endl;
    return;
  }

  this->entityCreator = std::make_unique<SdfEntityCreator>(
      this->runner->entityCompMgr,
      this->runner->eventMgr);

  this->ReadLevelPerformerInfo();
  this->CreatePerformers();

  std::string service = transport::TopicUtils::AsValidTopic("/world/" +
      this->runner->sdfWorld->Name() + "/level/set_performer");
  if (service.empty())
  {
    ignerr << "Failed to generate set_performer topic for world ["
           << this->runner->sdfWorld->Name() << "]" << std::endl;
    return;
  }
  this->node.Advertise(service, &LevelManager::OnSetPerformer, this);
}

/////////////////////////////////////////////////
void LevelManager::ReadLevelPerformerInfo()
{
  // \todo(anyone) Use SdfEntityCreator to avoid duplication
  this->worldEntity = this->runner->entityCompMgr.CreateEntity();

  // World components
  this->runner->entityCompMgr.CreateComponent(this->worldEntity,
                                               components::World());
  this->runner->entityCompMgr.CreateComponent(
      this->worldEntity, components::Name(this->runner->sdfWorld->Name()));

  this->runner->entityCompMgr.CreateComponent(this->worldEntity,
      components::Gravity(this->runner->sdfWorld->Gravity()));

  auto physics = this->runner->sdfWorld->PhysicsByIndex(0);
  if (!physics)
  {
    physics = this->runner->sdfWorld->PhysicsDefault();
  }
  this->runner->entityCompMgr.CreateComponent(this->worldEntity,
      components::Physics(*physics));

  // Populate physics options that aren't accessible outside the Element()
  // See https://github.com/osrf/sdformat/issues/508
  if (physics->Element() && physics->Element()->HasElement("dart"))
  {
    auto dartElem = physics->Element()->GetElement("dart");

    if (dartElem->HasElement("collision_detector"))
    {
      auto collisionDetector =
          dartElem->Get<std::string>("collision_detector");

      this->runner->entityCompMgr.CreateComponent(worldEntity,
          components::PhysicsCollisionDetector(collisionDetector));
    }
    if (dartElem->HasElement("solver") &&
        dartElem->GetElement("solver")->HasElement("solver_type"))
    {
      auto solver =
          dartElem->GetElement("solver")->Get<std::string>("solver_type");

      this->runner->entityCompMgr.CreateComponent(worldEntity,
          components::PhysicsSolver(solver));
    }
  }

  this->runner->entityCompMgr.CreateComponent(this->worldEntity,
      components::MagneticField(this->runner->sdfWorld->MagneticField()));

  this->runner->entityCompMgr.CreateComponent(this->worldEntity,
      components::PhysicsEnginePlugin(
      this->runner->serverConfig.PhysicsEngine()));

  this->runner->entityCompMgr.CreateComponent(this->worldEntity,
      components::RenderEngineServerPlugin(
      this->runner->serverConfig.RenderEngineServer()));

  this->runner->entityCompMgr.CreateComponent(this->worldEntity,
      components::RenderEngineServerHeadless(
      this->runner->serverConfig.HeadlessRendering()));

  this->runner->entityCompMgr.CreateComponent(this->worldEntity,
      components::RenderEngineGuiPlugin(
      this->runner->serverConfig.RenderEngineGui()));

  auto worldElem = this->runner->sdfWorld->Element();

  // Create Wind
  auto windEntity = this->runner->entityCompMgr.CreateEntity();
  this->runner->entityCompMgr.CreateComponent(windEntity, components::Wind());
  this->runner->entityCompMgr.CreateComponent(
      windEntity, components::WorldLinearVelocity(
                      this->runner->sdfWorld->WindLinearVelocity()));
  // Initially the wind linear velocity is used as the seed velocity
  this->runner->entityCompMgr.CreateComponent(
      windEntity, components::WorldLinearVelocitySeed(
                      this->runner->sdfWorld->WindLinearVelocity()));

  this->entityCreator->SetParent(windEntity, this->worldEntity);

  // scene
  if (this->runner->sdfWorld->Scene())
  {
    this->runner->entityCompMgr.CreateComponent(this->worldEntity,
        components::Scene(*this->runner->sdfWorld->Scene()));
  }

  // atmosphere
  if (this->runner->sdfWorld->Atmosphere())
  {
    this->runner->entityCompMgr.CreateComponent(this->worldEntity,
        components::Atmosphere(*this->runner->sdfWorld->Atmosphere()));
  }

  // spherical coordinates
  if (this->runner->sdfWorld->SphericalCoordinates())
  {
    this->runner->entityCompMgr.CreateComponent(this->worldEntity,
        components::SphericalCoordinates(
        *this->runner->sdfWorld->SphericalCoordinates()));
  }

  // TODO(anyone) This should probably go somewhere else as it is a global
  // constant.
  const std::string kPluginName{"ignition::gazebo"};

  sdf::ElementPtr pluginElem;
  // Get the ignition::gazebo plugin element
  for (auto plugin = worldElem->FindElement("plugin"); plugin;
       plugin = plugin->GetNextElement("plugin"))
  {
    if (plugin->Get<std::string>("name") == kPluginName)
    {
      pluginElem = plugin;
      break;
    }
  }

  if (pluginElem == nullptr)
  {
    if (this->useLevels)
    {
      ignerr << "Could not find a plugin tag with name " << kPluginName
             << ". Levels and distributed simulation will not work.\n";
    }
  }
  else
  {
    this->ReadPerformers(pluginElem);
    if (this->useLevels)
      this->ReadLevels(pluginElem);
  }

  this->ConfigureDefaultLevel();

  // Load world plugins.
  this->runner->EventMgr().Emit<events::LoadSdfPlugins>(this->worldEntity,
      this->runner->sdfWorld->Plugins());
<<<<<<< HEAD
=======
  // Deprecate this in Garden
>>>>>>> ccbda485
  this->runner->EventMgr().Emit<events::LoadPlugins>(this->worldEntity,
      this->runner->sdfWorld->Element());

  // Store the world's SDF DOM to be used when saving the world to file
  this->runner->entityCompMgr.CreateComponent(
      worldEntity, components::WorldSdf(*this->runner->sdfWorld));
}

/////////////////////////////////////////////////
void LevelManager::ReadPerformers(const sdf::ElementPtr &_sdf)
{
  IGN_PROFILE("LevelManager::ReadPerformers");

  if (_sdf == nullptr)
    return;

  if (_sdf->HasElement("performer"))
  {
    igndbg << "Reading performer info\n";
    for (auto performer = _sdf->GetElement("performer"); performer;
        performer = performer->GetNextElement("performer"))
    {
      auto name = performer->Get<std::string>("name");

      Entity performerEntity = this->runner->entityCompMgr.CreateEntity();
      // We use the ref to create a parent entity component later on
      std::string ref = performer->GetElement("ref")->GetValue()->GetAsString();
      if (this->performerMap.find(ref) == this->performerMap.end())
      {
        this->performerMap[ref] = performerEntity;
      }
      else
      {
        auto performer2 =
          this->runner->entityCompMgr.Component<components::Name>(
              this->performerMap[ref]);

        ignerr << "Found multiple performers (" << name << " and "
          << performer2->Data() << ") referring to the same entity\n";
      }

      sdf::Geometry geometry;
      geometry.Load(performer->GetElement("geometry"));
      this->runner->entityCompMgr.CreateComponent(performerEntity,
          components::Performer());
      this->runner->entityCompMgr.CreateComponent(performerEntity,
          components::PerformerLevels());
      this->runner->entityCompMgr.CreateComponent(performerEntity,
          components::Name(name));
      this->runner->entityCompMgr.CreateComponent(performerEntity,
          components::Geometry(geometry));

      ignmsg << "Created performer [" << performerEntity << " / " << name << "]"
             << std::endl;
    }
  }

  if (this->useLevels && performerMap.empty())
  {
    igndbg << "Levels enabled, but no <performer>s were speficied in SDF. Use "
      << "the /world/<world_name>/level/set_performer service to specify "
      << "performers.\n";
  }
}

/////////////////////////////////////////////////
bool LevelManager::OnSetPerformer(const msgs::StringMsg &_req,
                                  msgs::Boolean &_rep)
{
  // \todo(nkoenig) This implementation store the request to be processed in
  // the update cycle. This approach is thread-safe, but is unable to
  // provide the caller with feedback because
  // entityCompMgr.EntityByComponents() is not thread safe. It would better
  // to have long running service calls in ign-transport so that this
  // function could get information out of the EntityComponent mangager
  // in a thread-safe manner and return information back to the caller.
  //
  // The commented out section at the end of this function was
  // the original implementation.

  std::string name = _req.data();
  _rep.set_data(false);
  if (!name.empty())
  {
    sdf::Geometry geom;
    geom.SetType(sdf::GeometryType::BOX);
    sdf::Box boxShape;

    // \todo(anyone) Use the bounding box instead of a hardcoded box.
    boxShape.SetSize({2, 2, 2});

    geom.SetBoxShape(boxShape);
    _rep.set_data(true);

    std::lock_guard<std::mutex> lock(this->performerToAddMutex);
    this->performersToAdd.push_back(std::make_pair(name, geom));
  }
  else
  {
    ignerr << "Empty performer name. Performer will not be created\n";
  }

  return true;

  // Orignial implementation
  //
  // _rep.set_data(false);
  // std::string name = _req.data();

  // // Find the model entity
  // Entity modelEntity = this->runner->entityCompMgr.EntityByComponents(
  //     components::Name(name));
  // if (modelEntity == kNullEntity)
  // {
  //   ignerr << "Unable to find model with name[" << name << "]. "
  //     << "Performer not created\n";
  //   return true;
  // }

  // // Check to see if the performer has already been set.
  // if (this->performerMap.find(name) == this->performerMap.end())
  // {
  //   sdf::Geometry geom;
  //   geom.SetType(sdf::GeometryType::BOX);
  //   sdf::Box boxShape;

  //   // \todo(anyone) Use the bounding box instead of a hardcoded box.
  //   boxShape.SetSize({2, 2, 2});

  //   geom.SetBoxShape(boxShape);
  //   this->performersToAdd.push_back(std::make_pair(name, geom));
  //   _rep.set_data(true);
  // }
  // else
  // {
  //   ignwarn << "Performer with name[" << name << "] "
  //     << "has already been set.\n";
  // }

  // // The response succeeded.
  // return true;
}

/////////////////////////////////////////////////
void LevelManager::ReadLevels(const sdf::ElementPtr &_sdf)
{
  IGN_PROFILE("LevelManager::ReadLevels");

  igndbg << "Reading levels info\n";

  if (_sdf == nullptr)
    return;

  for (auto level = _sdf->GetElement("level"); level;
       level = level->GetNextElement("level"))
  {
    auto name = level->Get<std::string>("name");
    auto pose = level->Get<math::Pose3d>("pose");
    sdf::Geometry geometry;
    geometry.Load(level->GetElement("geometry"));

    if (nullptr == geometry.BoxShape())
    {
      ignerr << "Level [" << name << "]'s geometry is not a box, level won't "
             << "be created." << std::endl;
      continue;
    }

    double buffer = level->Get<double>("buffer", 0.0).first;
    if (buffer < 0)
    {
      ignwarn << "The buffer parameter for Level [" << name << "]cannot be a "
              << " negative number. Setting to 0.0\n";
      buffer = 0.0;
    }

    std::set<std::string> entityNames;

    for (auto ref = level->GetElement("ref"); ref;
         ref = ref->GetNextElement("ref"))
    {
      std::string entityName = ref->GetValue()->GetAsString();
      entityNames.insert(entityName);

      this->entityNamesInLevels.insert(entityName);
    }

    // Entity
    Entity levelEntity = this->runner->entityCompMgr.CreateEntity();

    // Components
    this->runner->entityCompMgr.CreateComponent(
        levelEntity, components::Level());
    this->runner->entityCompMgr.CreateComponent(
        levelEntity, components::Pose(pose));
    this->runner->entityCompMgr.CreateComponent(
        levelEntity, components::Name(name));
    this->runner->entityCompMgr.CreateComponent(
        levelEntity, components::LevelEntityNames(entityNames));
    this->runner->entityCompMgr.CreateComponent(
        levelEntity, components::Geometry(geometry));
    this->runner->entityCompMgr.CreateComponent(
        levelEntity, components::LevelBuffer(buffer));

    this->entityCreator->SetParent(levelEntity, this->worldEntity);
  }
}

/////////////////////////////////////////////////
void LevelManager::ConfigureDefaultLevel()
{
  IGN_PROFILE("LevelManager::ConfigureDefaultLevel");

  // Create the default level. This level contains all entities not contained by
  // any other level.
  Entity defaultLevel = this->runner->entityCompMgr.CreateEntity();

  // Go through all entities in the world and find ones not in the
  // set entityNamesInLevels

  std::set<std::string> entityNamesInDefault;

  // Models
  for (uint64_t modelIndex = 0;
       modelIndex < this->runner->sdfWorld->ModelCount(); ++modelIndex)
  {
    // There is no sdf::World::ModelByName so we have to iterate by index and
    // check if the model is in this level
    auto model = this->runner->sdfWorld->ModelByIndex(modelIndex);
    // If model is a performer, it will be handled separately
    if (this->performerMap.find(model->Name()) != this->performerMap.end())
    {
      continue;
    }

    if (this->entityNamesInLevels.find(model->Name()) ==
        this->entityNamesInLevels.end())
    {
      entityNamesInDefault.insert(model->Name());
    }
  }

  // Actors
  for (uint64_t actorIndex = 0;
       actorIndex < this->runner->sdfWorld->ActorCount(); ++actorIndex)
  {
    // There is no sdf::World::ActorByName so we have to iterate by index and
    // check if the actor is in this level
    auto actor = this->runner->sdfWorld->ActorByIndex(actorIndex);
    // If actor is a performer, it will be handled separately
    if (this->performerMap.find(actor->Name()) != this->performerMap.end())
    {
      continue;
    }

    if (this->entityNamesInLevels.find(actor->Name()) ==
        this->entityNamesInLevels.end())
    {
      entityNamesInDefault.insert(actor->Name());
    }
  }

  // Lights
  // We assume no performers are lights
  for (uint64_t lightIndex = 0;
       lightIndex < this->runner->sdfWorld->LightCount(); ++lightIndex)
  {
    auto light = this->runner->sdfWorld->LightByIndex(lightIndex);
    if (this->entityNamesInLevels.find(light->Name()) ==
        this->entityNamesInLevels.end())
    {
      entityNamesInDefault.insert(light->Name());
    }
  }
  // Components
  this->runner->entityCompMgr.CreateComponent(
      defaultLevel, components::Level());
  this->runner->entityCompMgr.CreateComponent(
      defaultLevel, components::DefaultLevel());
  this->runner->entityCompMgr.CreateComponent(
      defaultLevel, components::LevelEntityNames(entityNamesInDefault));

  this->entityCreator->SetParent(defaultLevel, this->worldEntity);
}

/////////////////////////////////////////////////
void LevelManager::CreatePerformers()
{
  IGN_PROFILE("LevelManager::CreatePerformers");

  if (this->worldEntity == kNullEntity)
  {
    ignerr << "Could not find the world entity while creating performers\n";
    return;
  }
  // Models
  for (uint64_t modelIndex = 0;
       modelIndex < this->runner->sdfWorld->ModelCount(); ++modelIndex)
  {
    auto model = this->runner->sdfWorld->ModelByIndex(modelIndex);
    if (this->performerMap.find(model->Name()) != this->performerMap.end())
    {
      Entity modelEntity = this->entityCreator->CreateEntities(model);

      // Make the model a parent of this performer
      this->entityCreator->SetParent(this->performerMap[model->Name()],
                                     modelEntity);

      // Add parent world to the model
      this->entityCreator->SetParent(modelEntity, this->worldEntity);
    }
  }

  // Actors
  for (uint64_t actorIndex = 0;
       actorIndex < this->runner->sdfWorld->ActorCount(); ++actorIndex)
  {
    auto actor = this->runner->sdfWorld->ActorByIndex(actorIndex);
    if (this->performerMap.find(actor->Name()) != this->performerMap.end())
    {
      Entity actorEntity = this->entityCreator->CreateEntities(actor);

      // Make the actor a parent of this performer
      this->entityCreator->SetParent(this->performerMap[actor->Name()],
                                     actorEntity);

      // Add parent world to the actor
      this->entityCreator->SetParent(actorEntity, this->worldEntity);
    }
  }
}

/////////////////////////////////////////////////
void LevelManager::UpdateLevelsState()
{
  IGN_PROFILE("LevelManager::UpdateLevelsState");

  std::vector<Entity> levelsToLoad;
  std::vector<Entity> levelsToUnload;

  {
    std::lock_guard<std::mutex> lock(this->performerToAddMutex);
    auto iter = this->performersToAdd.begin();
    while (iter != this->performersToAdd.end())
    {
      int result = this->CreatePerformerEntity(iter->first, iter->second);
      // Create the performer entity
      if (result >= 0)
        iter = this->performersToAdd.erase(iter);
      else
        ++iter;
    }
  }

  {
    IGN_PROFILE("DefaultLevel");
    // Handle default level
    this->runner->entityCompMgr.Each<components::DefaultLevel>(
        [&](const Entity &_entity, const components::DefaultLevel *) -> bool
        {
          if (!this->IsLevelActive(_entity))
          {
            levelsToLoad.push_back(_entity);
          }
          // We assume one default level
          return false;
        });
  }

  // If levels are not being used, we only process the default level.
  if (this->useLevels)
  {
    this->runner->entityCompMgr.Each<
      components::Performer,
      components::PerformerLevels,
      components::Geometry,
      components::ParentEntity>(
          [&](const Entity &_perfEntity,
            components::Performer *,
            components::PerformerLevels *_perfLevels,
            components::Geometry *_geometry,
            components::ParentEntity *_parent) -> bool
          {
          IGN_PROFILE("EachPerformer");

          auto pose = this->runner->entityCompMgr.Component<components::Pose>(
              _parent->Data());

          // We assume the geometry contains a box.
          auto perfBox = _geometry->Data().BoxShape();
          if (nullptr == perfBox)
          {
          ignerr << "Internal error: geometry of performer [" << _perfEntity
          << "] missing box." << std::endl;
          return true;
          }

          math::AxisAlignedBox performerVolume{
            pose->Data().Pos() - perfBox->Size() / 2,
              pose->Data().Pos() + perfBox->Size() / 2};

          std::set<Entity> newPerfLevels;

          // loop through levels and check for intersections
          // Add all levels with intersections to the levelsToLoad even if they
          // are currently active.
          this->runner->entityCompMgr.Each<components::Level, components::Pose,
            components::Geometry,
            components::LevelBuffer >(
                [&](const Entity &_entity, const components::Level *,
                  const components::Pose *_pose,
                  const components::Geometry *_levelGeometry,
                  const components::LevelBuffer *_levelBuffer) -> bool
                {
                IGN_PROFILE("CheckPerformerAgainstLevel");
                // Check if the performer is in this level
                // assume a box for now
                auto box = _levelGeometry->Data().BoxShape();
                if (nullptr == box)
                {
                ignerr << "Level [" << _entity
                << "]'s geometry is not a box." << std::endl;
                return true;
                }
                auto buffer = _levelBuffer->Data();
                auto center = _pose->Data().Pos();
                math::AxisAlignedBox region{center - box->Size() / 2,
                center + box->Size() / 2};

                math::AxisAlignedBox outerRegion{
                  center - (box->Size() / 2 + buffer),
                         center + (box->Size() / 2 + buffer)};

                if (region.Intersects(performerVolume))
                {
                  newPerfLevels.insert(_entity);
                  levelsToLoad.push_back(_entity);
                }
                else
                {
                  // If the level is active, check if the performer is
                  // outside of the buffer of this level
                  if (this->IsLevelActive(_entity))
                  {
                    if (outerRegion.Intersects(performerVolume))
                    {
                      newPerfLevels.insert(_entity);
                      levelsToLoad.push_back(_entity);
                      return true;
                    }
                    // Otherwise, mark the level to be unloaded
                    levelsToUnload.push_back(_entity);
                  }
                }
                return true;
                });

          *_perfLevels = components::PerformerLevels(newPerfLevels);

          return true;
          });
  }

  // Sort levelsToLoad and levelsToUnload so as to run std::unique on them.
  std::sort(levelsToLoad.begin(), levelsToLoad.end());
  std::sort(levelsToUnload.begin(), levelsToUnload.end());
  {
    auto pendingEnd = std::unique(levelsToLoad.begin(), levelsToLoad.end());
    levelsToLoad.erase(pendingEnd, levelsToLoad.end());
  }
  {
    auto pendingEnd = std::unique(levelsToUnload.begin(), levelsToUnload.end());
    levelsToUnload.erase(pendingEnd, levelsToUnload.end());
  }

  // Make a list of entity names from all the levels that have been marked to be
  // loaded
  std::set<std::string> entityNamesMarked;
  for (const auto &toLoad : levelsToLoad)
  {
    const components::LevelEntityNames *lvlEntNames =
      this->runner->entityCompMgr.Component<components::LevelEntityNames>(
          toLoad);
    const auto &entityNames = lvlEntNames->Data();
    for (const auto &name : entityNames)
    {
      entityNamesMarked.insert(name);
    }
  }

  // Filter out currently active entities from the marked entities and create a
  // new set of entities. These entities will be the ones that are loaded
  std::set<std::string> entityNamesToLoad;
  for (const auto &name : entityNamesMarked)
  {
    if (this->activeEntityNames.find(name) == this->activeEntityNames.end())
    {
      entityNamesToLoad.insert(name);
    }
  }

  // First filter levelsToUnload so it doesn't contain any levels that are
  // already in levelsToLoad
  auto pendingRemove = std::remove_if(
      levelsToUnload.begin(), levelsToUnload.end(), [&](Entity _entity)
      {
        return std::find(levelsToLoad.begin(), levelsToLoad.end(), _entity) !=
               levelsToLoad.end();
      });
  levelsToUnload.erase(pendingRemove, levelsToUnload.end());

  // Make a list of entity names to unload making sure to leave out the ones
  // that have been marked to be loaded above
  std::set<std::string> entityNamesToUnload;
  for (const auto &toUnload : levelsToUnload)
  {
    auto entityNames = this->runner->entityCompMgr
                           .Component<components::LevelEntityNames>(toUnload)
                           ->Data();

    for (const auto &name : entityNames)
    {
      if (entityNamesMarked.find(name) == entityNamesMarked.end())
      {
        entityNamesToUnload.insert(name);
      }
    }
  }

  // Load and unload the entities
  if (entityNamesToLoad.size() > 0)
  {
    this->LoadActiveEntities(entityNamesToLoad);
  }
  if (entityNamesToUnload.size() > 0)
  {
    this->UnloadInactiveEntities(entityNamesToUnload);
  }

  // Finally, upadte the list of active levels
  for (const auto &level : levelsToLoad)
  {
    if (!this->IsLevelActive(level))
    {
      ignmsg << "Loaded level [" << level << "]" << std::endl;
      this->activeLevels.push_back(level);
    }
  }

  auto pendingEnd = this->activeLevels.end();
  for (const auto &toUnload : levelsToUnload)
  {
    ignmsg << "Unloaded level [" << toUnload << "]" << std::endl;
    pendingEnd = std::remove(this->activeLevels.begin(), pendingEnd, toUnload);
  }
  // Erase from vector
  this->activeLevels.erase(pendingEnd, this->activeLevels.end());
}

/////////////////////////////////////////////////
void LevelManager::LoadActiveEntities(const std::set<std::string> &_namesToLoad)
{
  IGN_PROFILE("LevelManager::LoadActiveEntities");

  if (this->worldEntity == kNullEntity)
  {
    ignerr << "Could not find the world entity while loading levels\n";
    return;
  }

  // Models
  for (uint64_t modelIndex = 0;
       modelIndex < this->runner->sdfWorld->ModelCount(); ++modelIndex)
  {
    // There is no sdf::World::ModelByName so we have to iterate by index and
    // check if the model is in this level
    auto model = this->runner->sdfWorld->ModelByIndex(modelIndex);
    if (_namesToLoad.find(model->Name()) != _namesToLoad.end())
    {
      Entity modelEntity = this->entityCreator->CreateEntities(model);

      this->entityCreator->SetParent(modelEntity, this->worldEntity);
    }
  }

  // Actors
  for (uint64_t actorIndex = 0;
       actorIndex < this->runner->sdfWorld->ActorCount(); ++actorIndex)
  {
    // There is no sdf::World::ActorByName so we have to iterate by index and
    // check if the actor is in this level
    auto actor = this->runner->sdfWorld->ActorByIndex(actorIndex);
    if (_namesToLoad.find(actor->Name()) != _namesToLoad.end())
    {
      Entity actorEntity = this->entityCreator->CreateEntities(actor);

      this->entityCreator->SetParent(actorEntity, this->worldEntity);
    }
  }

  // Lights
  for (uint64_t lightIndex = 0;
       lightIndex < this->runner->sdfWorld->LightCount(); ++lightIndex)
  {
    auto light = this->runner->sdfWorld->LightByIndex(lightIndex);
    if (_namesToLoad.find(light->Name()) != _namesToLoad.end())
    {
      Entity lightEntity = this->entityCreator->CreateEntities(light);

      this->entityCreator->SetParent(lightEntity, this->worldEntity);
    }
  }

  this->activeEntityNames.insert(_namesToLoad.begin(), _namesToLoad.end());
}

/////////////////////////////////////////////////
void LevelManager::UnloadInactiveEntities(
    const std::set<std::string> &_namesToUnload)
{
  this->runner->entityCompMgr.Each<components::Model, components::Name>(
      [&](const Entity &_entity, const components::Model *,
          const components::Name *_name) -> bool
      {
        if (_namesToUnload.find(_name->Data()) != _namesToUnload.end())
        {
          this->entityCreator->RequestRemoveEntity(_entity, true);
        }
        return true;
      });

  this->runner->entityCompMgr.Each<components::Actor, components::Name>(
      [&](const Entity &_entity, const components::Actor *,
          const components::Name *_name) -> bool
      {
        if (_namesToUnload.find(_name->Data()) != _namesToUnload.end())
        {
          this->entityCreator->RequestRemoveEntity(_entity, true);
        }
        return true;
      });

  this->runner->entityCompMgr.Each<components::Light, components::Name>(
      [&](const Entity &_entity, const components::Light *,
          const components::Name *_name) -> bool
      {
        if (_namesToUnload.find(_name->Data()) != _namesToUnload.end())
        {
          this->entityCreator->RequestRemoveEntity(_entity, true);
        }
        return true;
      });

  for (const auto &name : _namesToUnload)
  {
    this->activeEntityNames.erase(name);
  }
}

/////////////////////////////////////////////////
bool LevelManager::IsLevelActive(const Entity _entity) const
{
  return std::find(this->activeLevels.begin(), this->activeLevels.end(),
                   _entity) != this->activeLevels.end();
}

/////////////////////////////////////////////////
int LevelManager::CreatePerformerEntity(const std::string &_name,
    const sdf::Geometry &_geom)
{
  // Find the model entity
  Entity modelEntity = this->runner->entityCompMgr.EntityByComponents(
      components::Name(_name));
  if (modelEntity == kNullEntity)
  {
    ignwarn << "Attempting to set performer with name ["
      << _name << "] "
      << ", but the entity could not be found. Another attempt will be made "
      << "in the next iteration.\n";
    return -1;
  }

  if (!this->runner->entityCompMgr.ChildrenByComponents(modelEntity,
        components::Performer()).empty())
  {
    ignwarn << "Attempting to set performer with name ["
      << _name << "], but the entity already has a performer.\n";
    return 1;
  }

  Entity performerEntity = this->runner->entityCompMgr.CreateEntity();
  this->performerMap[_name] = performerEntity;

  this->runner->entityCompMgr.CreateComponent(performerEntity,
      components::Performer());
  this->runner->entityCompMgr.CreateComponent(performerEntity,
      components::PerformerLevels());
  this->runner->entityCompMgr.CreateComponent(performerEntity,
      components::Name("perf_" + _name));
  this->runner->entityCompMgr.CreateComponent(performerEntity,
      components::Geometry(_geom));

  // Make the model a parent of this performer
  this->entityCreator->SetParent(this->performerMap[_name], modelEntity);
  return 0;
}<|MERGE_RESOLUTION|>--- conflicted
+++ resolved
@@ -231,10 +231,7 @@
   // Load world plugins.
   this->runner->EventMgr().Emit<events::LoadSdfPlugins>(this->worldEntity,
       this->runner->sdfWorld->Plugins());
-<<<<<<< HEAD
-=======
   // Deprecate this in Garden
->>>>>>> ccbda485
   this->runner->EventMgr().Emit<events::LoadPlugins>(this->worldEntity,
       this->runner->sdfWorld->Element());
 
