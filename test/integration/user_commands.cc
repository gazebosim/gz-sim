/*
 * Copyright (C) 2019 Open Source Robotics Foundation
 *
 * Licensed under the Apache License, Version 2.0 (the "License");
 * you may not use this file except in compliance with the License.
 * You may obtain a copy of the License at
 *
 *     http://www.apache.org/licenses/LICENSE-2.0
 *
 * Unless required by applicable law or agreed to in writing, software
 * distributed under the License is distributed on an "AS IS" BASIS,
 * WITHOUT WARRANTIES OR CONDITIONS OF ANY KIND, either express or implied.
 * See the License for the specific language governing permissions and
 * limitations under the License.
 *
 */

#include <gtest/gtest.h>

#include <ignition/msgs/entity_factory.pb.h>
#include <ignition/msgs/light.pb.h>

#include <ignition/common/Console.hh>
#include <ignition/math/Pose3.hh>
#include <ignition/transport/Node.hh>

#include "ignition/gazebo/components/Light.hh"
#include "ignition/gazebo/components/Link.hh"
#include "ignition/gazebo/components/Model.hh"
#include "ignition/gazebo/components/Name.hh"
#include "ignition/gazebo/components/Physics.hh"
#include "ignition/gazebo/components/Pose.hh"
#include "ignition/gazebo/components/World.hh"
#include "ignition/gazebo/Server.hh"
#include "ignition/gazebo/SystemLoader.hh"
#include "ignition/gazebo/test_config.hh"

#include "../helpers/Relay.hh"

using namespace ignition;
using namespace gazebo;

//////////////////////////////////////////////////
class UserCommandsTest : public ::testing::Test
{
  // Documentation inherited
  protected: void SetUp() override
  {
    ignition::common::Console::SetVerbosity(4);
    setenv("IGN_GAZEBO_SYSTEM_PLUGIN_PATH",
           (std::string(PROJECT_BINARY_PATH) + "/lib").c_str(), 1);
  }
};

/////////////////////////////////////////////////
TEST_F(UserCommandsTest, Create)
{
  // Start server
  ServerConfig serverConfig;
  const auto sdfFile = std::string(PROJECT_SOURCE_PATH) +
    "/examples/worlds/empty.sdf";
  serverConfig.SetSdfFile(sdfFile);

  Server server(serverConfig);
  EXPECT_FALSE(server.Running());
  EXPECT_FALSE(*server.Running(0));

  // Create a system just to get the ECM
  // TODO(louise) It would be much more convenient if the Server just returned
  // the ECM for us. This would save all the trouble which is causing us to
  // create `Relay` systems in the first place. Consider keeping the ECM in a
  // shared pointer owned by the SimulationRunner.
  EntityComponentManager *ecm{nullptr};
  test::Relay testSystem;
  testSystem.OnPreUpdate([&](const gazebo::UpdateInfo &,
                             gazebo::EntityComponentManager &_ecm)
      {
        ecm = &_ecm;
      });

  server.AddSystem(testSystem.systemPtr);

  // Run server and check we have the ECM
  EXPECT_EQ(nullptr, ecm);
  server.Run(true, 1, false);
  EXPECT_NE(nullptr, ecm);

  auto entityCount = ecm->EntityCount();

  // SDF strings
  auto modelStr = std::string("<?xml version=\"1.0\" ?>") +
      "<sdf version='1.6'>" +
      "<model name='spawned_model'>" +
      "<link name='link'>" +
      "<visual name='visual'>" +
      "<geometry><sphere><radius>1.0</radius></sphere></geometry>" +
      "</visual>" +
      "<collision name='visual'>" +
      "<geometry><sphere><radius>1.0</radius></sphere></geometry>" +
      "</collision>" +
      "</link>" +
      "</model>" +
      "</sdf>";

  auto lightStr = std::string("<?xml version='1.0' ?>") +
      "<sdf version='1.6'>" +
      "<light name='spawned_light' type='directional'>" +
      "</light>" +
      "</sdf>";

  auto lightsStr = std::string("<?xml version='1.0' ?>") +
      "<sdf version='1.6'>" +
      "<light name='accepted_light' type='directional'>" +
      "</light>" +
      "<light name='ignored_light' type='directional'>" +
      "</light>" +
      "</sdf>";

  auto badStr = std::string("<?xml version='1.0' ?>") +
      "<sdf version='1.6'>" +
      "</sdfo>";

  // Request entity spawn
  msgs::EntityFactory req;
  req.set_sdf(modelStr);

  auto pose = req.mutable_pose();
  auto pos = pose->mutable_position();
  pos->set_z(10);

  msgs::Boolean res;
  bool result;
  unsigned int timeout = 5000;
  std::string service{"/world/empty/create"};

  transport::Node node;
  EXPECT_TRUE(node.Request(service, req, timeout, res, result));
  EXPECT_TRUE(result);
  EXPECT_TRUE(res.data());

  // Check entity has not been created yet
  EXPECT_EQ(kNullEntity, ecm->EntityByComponents(components::Model(),
      components::Name("spawned_model")));

  // Run an iteration and check it was created
  server.Run(true, 1, false);
  EXPECT_EQ(entityCount + 4, ecm->EntityCount());
  entityCount = ecm->EntityCount();

  auto model = ecm->EntityByComponents(components::Model(),
      components::Name("spawned_model"));
  EXPECT_NE(kNullEntity, model);

  auto poseComp = ecm->Component<components::Pose>(model);
  EXPECT_NE(nullptr, poseComp);

  EXPECT_EQ(math::Pose3d(0, 0, 10, 0, 0, 0), poseComp->Data());

  // Request to spawn same model and check if fails due to repeated name
  req.Clear();
  req.set_sdf(modelStr);

  EXPECT_TRUE(node.Request(service, req, timeout, res, result));
  EXPECT_TRUE(result);
  EXPECT_TRUE(res.data());

  // Run an iteration and check it was not created
  server.Run(true, 1, false);

  EXPECT_EQ(entityCount, ecm->EntityCount());

  // Enable renaming and check it is spawned with new name
  req.Clear();
  req.set_sdf(modelStr);
  req.set_allow_renaming(true);

  EXPECT_TRUE(node.Request(service, req, timeout, res, result));
  EXPECT_TRUE(result);
  EXPECT_TRUE(res.data());

  // Run an iteration and check it was created with a new name
  server.Run(true, 1, false);

  EXPECT_EQ(entityCount + 4, ecm->EntityCount());
  entityCount = ecm->EntityCount();

  model = ecm->EntityByComponents(components::Model(),
      components::Name("spawned_model_0"));
  EXPECT_NE(kNullEntity, model);

  // Spawn with a different name
  req.Clear();
  req.set_sdf(modelStr);
  req.set_name("banana");

  EXPECT_TRUE(node.Request(service, req, timeout, res, result));
  EXPECT_TRUE(result);
  EXPECT_TRUE(res.data());

  // Run an iteration and check it was created with given name
  server.Run(true, 1, false);

  EXPECT_EQ(entityCount + 4, ecm->EntityCount());
  entityCount = ecm->EntityCount();

  model = ecm->EntityByComponents(components::Model(),
      components::Name("banana"));
  EXPECT_NE(kNullEntity, model);

  // Spawn a light
  req.Clear();
  req.set_sdf(lightStr);

  EXPECT_TRUE(node.Request(service, req, timeout, res, result));
  EXPECT_TRUE(result);
  EXPECT_TRUE(res.data());

  // Run an iteration and check it was created
  server.Run(true, 1, false);

  EXPECT_EQ(entityCount + 1, ecm->EntityCount());
  entityCount = ecm->EntityCount();

  auto light = ecm->EntityByComponents(components::Name("spawned_light"));
  EXPECT_NE(kNullEntity, light);

  EXPECT_NE(nullptr, ecm->Component<components::Light>(light));

  // Request entity spawn
  req.Clear();
  req.mutable_light()->set_name("light_test");
  req.mutable_light()->set_parent_id(1);
  EXPECT_TRUE(node.Request(service, req, timeout, res, result));
  EXPECT_TRUE(result);
  EXPECT_TRUE(res.data());

  // Run an iteration and check it was created
  server.Run(true, 1, false);

  EXPECT_EQ(entityCount + 1, ecm->EntityCount());
  entityCount = ecm->EntityCount();

  light = ecm->EntityByComponents(components::Name("light_test"));
  EXPECT_NE(kNullEntity, light);

  EXPECT_NE(nullptr, ecm->Component<components::Light>(light));

  // Queue commands and check they're all executed in the same iteration
  req.Clear();
  req.set_sdf(modelStr);
  req.set_name("acerola");

  EXPECT_TRUE(node.Request(service, req, timeout, res, result));
  EXPECT_TRUE(result);
  EXPECT_TRUE(res.data());

  req.Clear();
  req.set_sdf(modelStr);
  req.set_name("coconut");

  EXPECT_TRUE(node.Request(service, req, timeout, res, result));
  EXPECT_TRUE(result);
  EXPECT_TRUE(res.data());

  // Check neither exists yet
  EXPECT_EQ(kNullEntity, ecm->EntityByComponents(components::Model(),
      components::Name("acerola")));
  EXPECT_EQ(kNullEntity, ecm->EntityByComponents(components::Model(),
      components::Name("coconut")));
  EXPECT_EQ(entityCount, ecm->EntityCount());

  // Run an iteration and check both models were created
  server.Run(true, 1, false);

  EXPECT_EQ(entityCount + 8, ecm->EntityCount());
  entityCount = ecm->EntityCount();

  EXPECT_NE(kNullEntity, ecm->EntityByComponents(components::Model(),
      components::Name("acerola")));
  EXPECT_NE(kNullEntity, ecm->EntityByComponents(components::Model(),
      components::Name("coconut")));

  // Try to spawn 2 entities at once
  req.Clear();
  req.set_sdf(lightsStr);

  EXPECT_TRUE(node.Request(service, req, timeout, res, result));
  EXPECT_TRUE(result);
  EXPECT_TRUE(res.data());

  // Run an iteration and check only the 1st was created
  server.Run(true, 1, false);

  EXPECT_EQ(entityCount + 1, ecm->EntityCount());
  entityCount = ecm->EntityCount();

  EXPECT_EQ(kNullEntity, ecm->EntityByComponents(
      components::Name("ignored_light")));

  light = ecm->EntityByComponents(components::Name("accepted_light"));
  EXPECT_NE(kNullEntity, light);

  EXPECT_NE(nullptr, ecm->Component<components::Light>(light));

  // Try to spawn a malformed SDF
  req.Clear();
  req.set_sdf(badStr);

  EXPECT_TRUE(node.Request(service, req, timeout, res, result));
  EXPECT_TRUE(result);
  EXPECT_TRUE(res.data());

  // Run an iteration and check nothing was created
  server.Run(true, 1, false);

  EXPECT_EQ(entityCount, ecm->EntityCount());

  // Spawn from file
  auto testModel = common::joinPaths(PROJECT_SOURCE_PATH, "test", "media",
      "test_model.sdf");
  req.Clear();
  req.set_sdf_filename(testModel);

  EXPECT_TRUE(node.Request(service, req, timeout, res, result));
  EXPECT_TRUE(result);
  EXPECT_TRUE(res.data());

  // Run an iteration and check it was created
  server.Run(true, 1, false);
  EXPECT_EQ(entityCount + 4, ecm->EntityCount());

  EXPECT_NE(kNullEntity, ecm->EntityByComponents(components::Model(),
      components::Name("test_model")));
}

/////////////////////////////////////////////////
TEST_F(UserCommandsTest, Remove)
{
  // Start server
  ServerConfig serverConfig;
  const auto sdfFile = std::string(PROJECT_SOURCE_PATH) +
    "/test/worlds/shapes.sdf";
  serverConfig.SetSdfFile(sdfFile);

  Server server(serverConfig);
  EXPECT_FALSE(server.Running());
  EXPECT_FALSE(*server.Running(0));

  // Create a system just to get the ECM
  // TODO(louise) It would be much more convenient if the Server just returned
  // the ECM for us. This would save all the trouble which is causing us to
  // create `Relay` systems in the first place. Consider keeping the ECM in a
  // shared pointer owned by the SimulationRunner.
  EntityComponentManager *ecm{nullptr};
  test::Relay testSystem;
  testSystem.OnPreUpdate([&](const gazebo::UpdateInfo &,
                             gazebo::EntityComponentManager &_ecm)
      {
        ecm = &_ecm;
      });

  server.AddSystem(testSystem.systemPtr);

  // Run server and check we have the ECM
  EXPECT_EQ(nullptr, ecm);
  server.Run(true, 1, false);
  EXPECT_NE(nullptr, ecm);

  // Check entities
  // 1 x world + 1 x (default) level + 1 x wind + 3 x model + 3 x link + 3 x
  // collision + 3 x visual + 1 x light
  EXPECT_EQ(16u, ecm->EntityCount());

  // Entity remove by name
  msgs::Entity req;
  req.set_name("box");
  req.set_type(msgs::Entity::MODEL);

  msgs::Boolean res;
  bool result;
  unsigned int timeout = 5000;
  std::string service{"/world/default/remove"};

  transport::Node node;
  EXPECT_TRUE(node.Request(service, req, timeout, res, result));
  EXPECT_TRUE(result);
  EXPECT_TRUE(res.data());

  // Check entity has not been removed yet
  EXPECT_NE(kNullEntity, ecm->EntityByComponents(components::Model(),
      components::Name("box")));

  // Run an iteration and check it was removed
  server.Run(true, 1, false);
  EXPECT_EQ(12u, ecm->EntityCount());

  EXPECT_EQ(kNullEntity, ecm->EntityByComponents(components::Model(),
      components::Name("box")));

  // Entity remove by ID
  auto sphereId = ecm->EntityByComponents(components::Model(),
      components::Name("sphere"));
  EXPECT_NE(kNullEntity, sphereId);

  req.Clear();
  req.set_id(sphereId);

  EXPECT_TRUE(node.Request(service, req, timeout, res, result));
  EXPECT_TRUE(result);
  EXPECT_TRUE(res.data());

  // Check entity has not been removed yet
  EXPECT_NE(kNullEntity, ecm->EntityByComponents(components::Model(),
      components::Name("sphere")));

  // Run an iteration and check it was removed
  server.Run(true, 1, false);
  EXPECT_EQ(8u, ecm->EntityCount());

  EXPECT_EQ(kNullEntity, ecm->EntityByComponents(components::Model(),
      components::Name("sphere")));

  // Can't remove a link
  EXPECT_NE(kNullEntity, ecm->EntityByComponents(components::Link(),
      components::Name("cylinder_link")));

  req.Clear();
  req.set_name("cylinder_link");
  req.set_type(msgs::Entity::LINK);

  EXPECT_TRUE(node.Request(service, req, timeout, res, result));
  EXPECT_TRUE(result);
  EXPECT_TRUE(res.data());

  // Run an iteration and check it was not removed
  server.Run(true, 1, false);
  EXPECT_EQ(8u, ecm->EntityCount());

  EXPECT_NE(kNullEntity, ecm->EntityByComponents(components::Link(),
      components::Name("cylinder_link")));

  // All fields present - ID is used
  auto cylinderId = ecm->EntityByComponents(components::Model(),
      components::Name("cylinder"));
  EXPECT_NE(kNullEntity, cylinderId);

  req.Clear();
  req.set_id(cylinderId);
  req.set_name("sun");
  req.set_type(msgs::Entity::LIGHT);

  EXPECT_TRUE(node.Request(service, req, timeout, res, result));
  EXPECT_TRUE(result);
  EXPECT_TRUE(res.data());

  // Run an iteration and check cylinder was removed and light wasn't
  server.Run(true, 1, false);
  EXPECT_EQ(4u, ecm->EntityCount());

  EXPECT_EQ(kNullEntity, ecm->EntityByComponents(components::Model(),
      components::Name("cylinder")));
  EXPECT_NE(kNullEntity, ecm->EntityByComponents(components::Name("sun")));

  // Only name - fails to remove
  auto lightId = ecm->EntityByComponents(components::Name("sun"));
  EXPECT_NE(kNullEntity, lightId);

  req.Clear();
  req.set_name("sun");

  EXPECT_TRUE(node.Request(service, req, timeout, res, result));
  EXPECT_TRUE(result);
  EXPECT_TRUE(res.data());

  // Run an iteration and check nothing was removed
  server.Run(true, 1, false);
  EXPECT_EQ(4u, ecm->EntityCount());

  EXPECT_NE(kNullEntity, ecm->EntityByComponents(components::Name("sun")));

  // Inexistent entity - fails to remove
  req.Clear();
  req.set_id(9999);

  EXPECT_TRUE(node.Request(service, req, timeout, res, result));
  EXPECT_TRUE(result);
  EXPECT_TRUE(res.data());

  // Run an iteration and check nothing was removed
  server.Run(true, 1, false);
  EXPECT_EQ(4u, ecm->EntityCount());

  // Unsupported type - fails to remove
  req.Clear();
  req.set_name("sun");
  req.set_type(msgs::Entity::LINK);

  EXPECT_TRUE(node.Request(service, req, timeout, res, result));
  EXPECT_TRUE(result);
  EXPECT_TRUE(res.data());

  // Run an iteration and check nothing was removed
  server.Run(true, 1, false);
  EXPECT_EQ(4u, ecm->EntityCount());

  EXPECT_NE(kNullEntity, ecm->EntityByComponents(components::Name("sun")));

  // Remove light
  req.Clear();
  req.set_name("sun");
  req.set_type(msgs::Entity::LIGHT);

  EXPECT_TRUE(node.Request(service, req, timeout, res, result));
  EXPECT_TRUE(result);
  EXPECT_TRUE(res.data());

  // Run an iteration and check it was removed
  server.Run(true, 1, false);
  EXPECT_EQ(3u, ecm->EntityCount());

  EXPECT_EQ(kNullEntity, ecm->EntityByComponents(components::Name("sun")));
}

/////////////////////////////////////////////////
TEST_F(UserCommandsTest, Pose)
{
  // Start server
  ServerConfig serverConfig;
  const auto sdfFile = std::string(PROJECT_SOURCE_PATH) +
    "/test/worlds/shapes.sdf";
  serverConfig.SetSdfFile(sdfFile);

  Server server(serverConfig);
  EXPECT_FALSE(server.Running());
  EXPECT_FALSE(*server.Running(0));

  // Create a system just to get the ECM
  EntityComponentManager *ecm{nullptr};
  test::Relay testSystem;
  testSystem.OnPreUpdate([&](const gazebo::UpdateInfo &,
                             gazebo::EntityComponentManager &_ecm)
      {
        ecm = &_ecm;
      });

  server.AddSystem(testSystem.systemPtr);

  // Run server and check we have the ECM
  EXPECT_EQ(nullptr, ecm);
  server.Run(true, 1, false);
  EXPECT_NE(nullptr, ecm);

  // Entity move by name
  msgs::Pose req;
  req.set_name("box");
  req.mutable_position()->set_y(123.0);

  msgs::Boolean res;
  bool result;
  unsigned int timeout = 5000;
  std::string service{"/world/default/set_pose"};

  transport::Node node;
  EXPECT_TRUE(node.Request(service, req, timeout, res, result));
  EXPECT_TRUE(result);
  EXPECT_TRUE(res.data());

  // Box entity
  auto boxEntity = ecm->EntityByComponents(components::Name("box"));
  EXPECT_NE(kNullEntity, boxEntity);

  // Check entity has not been moved yet
  auto poseComp = ecm->Component<components::Pose>(boxEntity);
  ASSERT_NE(nullptr, poseComp);
  EXPECT_EQ(math::Pose3d(1, 2, 3, 0, 0, 1), poseComp->Data());

  // Run an iteration and check it was moved
  server.Run(true, 1, false);

  poseComp = ecm->Component<components::Pose>(boxEntity);
  ASSERT_NE(nullptr, poseComp);
  EXPECT_NEAR(123.0, poseComp->Data().Pos().Y(), 0.2);

  // Entity move by ID
  req.Clear();
  req.set_id(boxEntity);
  req.mutable_position()->set_y(321.0);

  EXPECT_TRUE(node.Request(service, req, timeout, res, result));
  EXPECT_TRUE(result);
  EXPECT_TRUE(res.data());

  // Check entity has not been moved yet
  poseComp = ecm->Component<components::Pose>(boxEntity);
  ASSERT_NE(nullptr, poseComp);
  EXPECT_NEAR(123.0, poseComp->Data().Pos().Y(), 0.2);

  // Run an iteration and check it was moved
  server.Run(true, 1, false);

  poseComp = ecm->Component<components::Pose>(boxEntity);
  ASSERT_NE(nullptr, poseComp);
  EXPECT_NEAR(321.0, poseComp->Data().Pos().Y(), 0.2);

  // Link entity
  auto linkEntity = ecm->EntityByComponents(components::Name("box_link"));
  EXPECT_NE(kNullEntity, linkEntity);

  // Can't move a link
  req.Clear();
  req.set_id(linkEntity);
  req.mutable_position()->set_y(123.0);

  EXPECT_TRUE(node.Request(service, req, timeout, res, result));
  EXPECT_TRUE(result);
  EXPECT_TRUE(res.data());

  // Run an iteration and check it was not moved
  server.Run(true, 1, false);

  poseComp = ecm->Component<components::Pose>(linkEntity);
  ASSERT_NE(nullptr, poseComp);
  EXPECT_EQ(math::Pose3d(0.1, 0.1, 0.1, 0, 0, 0), poseComp->Data());

  poseComp = ecm->Component<components::Pose>(boxEntity);
  ASSERT_NE(nullptr, poseComp);
  EXPECT_NEAR(321.0, poseComp->Data().Pos().Y(), 0.2);

  // All fields present - ID is used
  req.Clear();
  req.set_id(boxEntity);
  req.set_name("sphere");
  req.mutable_position()->set_y(456.0);

  EXPECT_TRUE(node.Request(service, req, timeout, res, result));
  EXPECT_TRUE(result);
  EXPECT_TRUE(res.data());

  // Run an iteration and check box was moved and sphere wasn't
  server.Run(true, 1, false);

  auto sphereEntity = ecm->EntityByComponents(components::Name("sphere"));
  EXPECT_NE(kNullEntity, sphereEntity);

  poseComp = ecm->Component<components::Pose>(boxEntity);
  ASSERT_NE(nullptr, poseComp);
  EXPECT_NEAR(456.0, poseComp->Data().Pos().Y(), 0.2);

  poseComp = ecm->Component<components::Pose>(sphereEntity);
  ASSERT_NE(nullptr, poseComp);
  EXPECT_NEAR(0.0, poseComp->Data().Pos().Y(), 0.2);

  // Inexistent entity - fails to move
  req.Clear();
  req.set_id(9999);

  EXPECT_TRUE(node.Request(service, req, timeout, res, result));
  EXPECT_TRUE(result);
  EXPECT_TRUE(res.data());

  server.Run(true, 1, false);

  poseComp = ecm->Component<components::Pose>(boxEntity);
  ASSERT_NE(nullptr, poseComp);
  EXPECT_NEAR(456.0, poseComp->Data().Pos().Y(), 0.2);

  poseComp = ecm->Component<components::Pose>(sphereEntity);
  ASSERT_NE(nullptr, poseComp);
  EXPECT_NEAR(0.0, poseComp->Data().Pos().Y(), 0.2);

  // Entities move even when paused
  req.Clear();
  req.set_id(boxEntity);
  req.mutable_position()->set_y(500.0);
  EXPECT_TRUE(node.Request(service, req, timeout, res, result));
  EXPECT_TRUE(result);
  EXPECT_TRUE(res.data());

  // Check entity has not been moved yet
  poseComp = ecm->Component<components::Pose>(boxEntity);
  ASSERT_NE(nullptr, poseComp);
  EXPECT_NEAR(456.0, poseComp->Data().Pos().Y(), 0.2);

  // Run an iteration while in the paused state and check it was moved
  // Note: server.Run(true, 1, true) does not return so we have to use the async
  // Run function
  server.Run(false, 1, true);

  // Sleep for a small duration to allow Run thread to start
  IGN_SLEEP_MS(10);

  poseComp = ecm->Component<components::Pose>(boxEntity);
  ASSERT_NE(nullptr, poseComp);
  EXPECT_NEAR(500.0, poseComp->Data().Pos().Y(), 0.2);
}

/////////////////////////////////////////////////
<<<<<<< HEAD
TEST_F(UserCommandsTest, Light)
{
  // Start server
  ServerConfig serverConfig;
  const auto sdfFile = ignition::common::joinPaths(
    std::string(PROJECT_SOURCE_PATH), "test", "worlds", "lights.sdf");
=======
TEST_F(UserCommandsTest, Physics)
{
  // Start server
  ServerConfig serverConfig;
  const auto sdfFile = std::string(PROJECT_SOURCE_PATH) +
    "/test/worlds/shapes.sdf";
>>>>>>> 0f284ba7
  serverConfig.SetSdfFile(sdfFile);

  Server server(serverConfig);
  EXPECT_FALSE(server.Running());
  EXPECT_FALSE(*server.Running(0));

  // Create a system just to get the ECM
  EntityComponentManager *ecm{nullptr};
  test::Relay testSystem;
  testSystem.OnPreUpdate([&](const gazebo::UpdateInfo &,
                             gazebo::EntityComponentManager &_ecm)
      {
        ecm = &_ecm;
      });

  server.AddSystem(testSystem.systemPtr);

  // Run server and check we have the ECM
  EXPECT_EQ(nullptr, ecm);
  server.Run(true, 1, false);
  EXPECT_NE(nullptr, ecm);

<<<<<<< HEAD
  msgs::Light req;
  req.set_name("point");
  req.set_parent_id(1);

  msgs::Boolean res;
  bool result;
  unsigned int timeout = 1000;
  std::string service{"/world/lights/light_config"};
=======
  // Check that the physics properties are the ones specified in the sdf
  auto worldEntity = ecm->EntityByComponents(components::World());
  EXPECT_NE(kNullEntity, worldEntity);
  auto physicsComp = ecm->Component<components::Physics>(worldEntity);
  ASSERT_NE(nullptr, physicsComp);
  EXPECT_DOUBLE_EQ(0.001, physicsComp->Data().MaxStepSize());
  EXPECT_DOUBLE_EQ(1.0, physicsComp->Data().RealTimeFactor());

  // Set physics properties
  msgs::Physics req;
  req.set_max_step_size(0.123);
  req.set_real_time_factor(4.567);

  msgs::Boolean res;
  bool result;
  unsigned int timeout = 5000;
  std::string service{"/world/default/set_physics"};
>>>>>>> 0f284ba7

  transport::Node node;
  EXPECT_TRUE(node.Request(service, req, timeout, res, result));
  EXPECT_TRUE(result);
  EXPECT_TRUE(res.data());

<<<<<<< HEAD
  // Point light
  auto pointLightEntity = ecm->EntityByComponents(components::Name("point"));
  EXPECT_NE(kNullEntity, pointLightEntity);

  // Check entity has not been edited yet
  auto pointLightComp = ecm->Component<components::Light>(pointLightEntity);
  ASSERT_NE(nullptr, pointLightComp);
  EXPECT_EQ(
    math::Pose3d(0, -1.5, 3, 0, 0, 0), pointLightComp->Data().RawPose());
  EXPECT_EQ(math::Color(1, 0, 0, 1), pointLightComp->Data().Diffuse());
  EXPECT_EQ(math::Color(0.1, 0.1, 0.1, 1), pointLightComp->Data().Specular());
  EXPECT_NEAR(4.0, pointLightComp->Data().AttenuationRange(), 0.1);
  EXPECT_NEAR(0.5, pointLightComp->Data().LinearAttenuationFactor(), 0.1);
  EXPECT_NEAR(0.2, pointLightComp->Data().ConstantAttenuationFactor(), 0.1);
  EXPECT_NEAR(0.01, pointLightComp->Data().QuadraticAttenuationFactor(), 0.1);
  EXPECT_FALSE(pointLightComp->Data().CastShadows());

  req.Clear();
  ignition::msgs::Set(req.mutable_diffuse(),
    ignition::math::Color(0, 1, 1, 0));
  ignition::msgs::Set(req.mutable_specular(),
    ignition::math::Color(0.2, 0.2, 0.2, 0.2));
  req.set_range(2.6);
  req.set_name("point");
  req.set_parent_id(1);
  req.set_type(ignition::msgs::Light::POINT);
  req.set_attenuation_linear(0.7);
  req.set_attenuation_constant(0.6);
  req.set_attenuation_quadratic(0.001);
  req.set_cast_shadows(true);
  EXPECT_TRUE(node.Request(service, req, timeout, res, result));
  EXPECT_TRUE(result);
  EXPECT_TRUE(res.data());

  server.Run(true, 1, false);
  // Sleep for a small duration to allow Run thread to start
  IGN_SLEEP_MS(10);

  pointLightComp = ecm->Component<components::Light>(pointLightEntity);
  ASSERT_NE(nullptr, pointLightComp);

  EXPECT_EQ(math::Color(0, 1, 1, 0), pointLightComp->Data().Diffuse());
  EXPECT_EQ(math::Color(0.2, 0.2, 0.2, 0.2),
    pointLightComp->Data().Specular());
  EXPECT_NEAR(2.6, pointLightComp->Data().AttenuationRange(), 0.1);
  EXPECT_NEAR(0.7, pointLightComp->Data().LinearAttenuationFactor(), 0.1);
  EXPECT_NEAR(0.6, pointLightComp->Data().ConstantAttenuationFactor(), 0.1);
  EXPECT_NEAR(0.001, pointLightComp->Data().QuadraticAttenuationFactor(), 0.1);
  EXPECT_TRUE(pointLightComp->Data().CastShadows());
  EXPECT_EQ(sdf::LightType::POINT, pointLightComp->Data().Type());

  // directional light
  auto directionalLightEntity = ecm->EntityByComponents(
      components::Name("directional"));
  EXPECT_NE(kNullEntity, directionalLightEntity);

  // Check entity has not been moved yet
  auto directionalLightComp =
    ecm->Component<components::Light>(directionalLightEntity);
  ASSERT_NE(nullptr, directionalLightComp);

  EXPECT_EQ(
    math::Pose3d(0, 0, 10, 0, 0, 0), directionalLightComp->Data().RawPose());
  EXPECT_EQ(
    math::Color(0.8, 0.8, 0.8, 1), directionalLightComp->Data().Diffuse());
  EXPECT_EQ(
    math::Color(0.2, 0.2, 0.2, 1), directionalLightComp->Data().Specular());
  EXPECT_NEAR(100, directionalLightComp->Data().AttenuationRange(), 0.1);
  EXPECT_NEAR(
    0.01, directionalLightComp->Data().LinearAttenuationFactor(), 0.01);
  EXPECT_NEAR(
    0.9, directionalLightComp->Data().ConstantAttenuationFactor(), 0.1);
  EXPECT_NEAR(
    0.001, directionalLightComp->Data().QuadraticAttenuationFactor(), 0.001);
  EXPECT_EQ(
    math::Vector3d(0.5, 0.2, -0.9), directionalLightComp->Data().Direction());
  EXPECT_TRUE(directionalLightComp->Data().CastShadows());
  EXPECT_EQ(sdf::LightType::POINT, pointLightComp->Data().Type());

  req.Clear();
  ignition::msgs::Set(req.mutable_diffuse(),
    ignition::math::Color(0, 1, 1, 0));
  ignition::msgs::Set(req.mutable_specular(),
    ignition::math::Color(0.3, 0.3, 0.3, 0.3));
  req.set_range(2.6);
  req.set_name("directional");
  req.set_type(ignition::msgs::Light::DIRECTIONAL);
  req.set_attenuation_linear(0.7);
  req.set_attenuation_constant(0.6);
  req.set_attenuation_quadratic(1);
  req.set_cast_shadows(false);
  ignition::msgs::Set(req.mutable_direction(),
    ignition::math::Vector3d(1, 2, 3));
  EXPECT_TRUE(node.Request(service, req, timeout, res, result));
  EXPECT_TRUE(result);
  EXPECT_TRUE(res.data());

  server.Run(true, 1, false);
  // Sleep for a small duration to allow Run thread to start
  IGN_SLEEP_MS(10);

  directionalLightComp =
    ecm->Component<components::Light>(directionalLightEntity);
  ASSERT_NE(nullptr, directionalLightComp);

  EXPECT_EQ(math::Color(0, 1, 1, 0), directionalLightComp->Data().Diffuse());
  EXPECT_EQ(math::Color(0.3, 0.3, 0.3, 0.3),
    directionalLightComp->Data().Specular());
  EXPECT_NEAR(2.6, directionalLightComp->Data().AttenuationRange(), 0.1);
  EXPECT_NEAR(
    0.7, directionalLightComp->Data().LinearAttenuationFactor(), 0.1);
  EXPECT_NEAR(
    0.6, directionalLightComp->Data().ConstantAttenuationFactor(), 0.1);
  EXPECT_NEAR(
    1, directionalLightComp->Data().QuadraticAttenuationFactor(), 0.1);
  EXPECT_EQ(math::Vector3d(1, 2, 3), directionalLightComp->Data().Direction());
  EXPECT_FALSE(directionalLightComp->Data().CastShadows());
  EXPECT_EQ(sdf::LightType::DIRECTIONAL,
    directionalLightComp->Data().Type());

  // spot light
  auto spotLightEntity = ecm->EntityByComponents(
      components::Name("spot"));
  EXPECT_NE(kNullEntity, spotLightEntity);

  // Check entity has not been moved yet
  auto spotLightComp =
    ecm->Component<components::Light>(spotLightEntity);
  ASSERT_NE(nullptr, spotLightComp);

  EXPECT_EQ(math::Pose3d(0, 1.5, 3, 0, 0, 0), spotLightComp->Data().RawPose());
  EXPECT_EQ(math::Color(0, 1, 0, 1), spotLightComp->Data().Diffuse());
  EXPECT_EQ(math::Color(0.2, 0.2, 0.2, 1), spotLightComp->Data().Specular());
  EXPECT_NEAR(5, spotLightComp->Data().AttenuationRange(), 0.1);
  EXPECT_NEAR(0.4, spotLightComp->Data().LinearAttenuationFactor(), 0.01);
  EXPECT_NEAR(0.3, spotLightComp->Data().ConstantAttenuationFactor(), 0.1);
  EXPECT_NEAR(
    0.001, spotLightComp->Data().QuadraticAttenuationFactor(), 0.001);
  EXPECT_EQ(math::Vector3d(0, 0, -1), spotLightComp->Data().Direction());
  EXPECT_FALSE(spotLightComp->Data().CastShadows());
  EXPECT_EQ(sdf::LightType::SPOT, spotLightComp->Data().Type());
  EXPECT_NEAR(0.1, spotLightComp->Data().SpotInnerAngle().Radian(), 0.1);
  EXPECT_NEAR(0.5, spotLightComp->Data().SpotOuterAngle().Radian(), 0.1);
  EXPECT_NEAR(0.8, spotLightComp->Data().SpotFalloff(), 0.1);

  req.Clear();
  ignition::msgs::Set(req.mutable_diffuse(),
    ignition::math::Color(1, 0, 1, 0));
  ignition::msgs::Set(req.mutable_specular(),
    ignition::math::Color(0.3, 0.3, 0.3, 0.3));
  req.set_range(2.6);
  req.set_name("spot");
  req.set_type(ignition::msgs::Light::SPOT);
  req.set_attenuation_linear(0.7);
  req.set_attenuation_constant(0.6);
  req.set_attenuation_quadratic(1);
  req.set_cast_shadows(true);
  ignition::msgs::Set(req.mutable_direction(),
    ignition::math::Vector3d(1, 2, 3));
  req.set_spot_inner_angle(1.5);
  req.set_spot_outer_angle(0.3);
  req.set_spot_falloff(0.9);

  EXPECT_TRUE(node.Request(service, req, timeout, res, result));
  EXPECT_TRUE(result);
  EXPECT_TRUE(res.data());

  server.Run(true, 1, false);
  // Sleep for a small duration to allow Run thread to start
  IGN_SLEEP_MS(10);

  spotLightComp = ecm->Component<components::Light>(spotLightEntity);
  ASSERT_NE(nullptr, spotLightComp);

  EXPECT_EQ(math::Color(1, 0, 1, 0), spotLightComp->Data().Diffuse());
  EXPECT_EQ(math::Color(0.3, 0.3, 0.3, 0.3),
    spotLightComp->Data().Specular());
  EXPECT_NEAR(2.6, spotLightComp->Data().AttenuationRange(), 0.1);
  EXPECT_NEAR(0.7, spotLightComp->Data().LinearAttenuationFactor(), 0.1);
  EXPECT_NEAR(0.6, spotLightComp->Data().ConstantAttenuationFactor(), 0.1);
  EXPECT_NEAR(1, spotLightComp->Data().QuadraticAttenuationFactor(), 0.1);
  EXPECT_EQ(math::Vector3d(1, 2, 3), spotLightComp->Data().Direction());
  EXPECT_TRUE(spotLightComp->Data().CastShadows());
  EXPECT_EQ(sdf::LightType::SPOT, spotLightComp->Data().Type());
  EXPECT_NEAR(1.5, spotLightComp->Data().SpotInnerAngle().Radian(), 0.1);
  EXPECT_NEAR(0.3, spotLightComp->Data().SpotOuterAngle().Radian(), 0.1);
  EXPECT_NEAR(0.9, spotLightComp->Data().SpotFalloff(), 0.1);
=======
  // Run two iterations, in the first one the PhysicsCmd component is created
  // in the second one it is processed
  server.Run(true, 2, false);

  // Check updated physics properties
  physicsComp = ecm->Component<components::Physics>(worldEntity);
  EXPECT_DOUBLE_EQ(0.123, physicsComp->Data().MaxStepSize());
  EXPECT_DOUBLE_EQ(4.567, physicsComp->Data().RealTimeFactor());
>>>>>>> 0f284ba7
}<|MERGE_RESOLUTION|>--- conflicted
+++ resolved
@@ -695,21 +695,12 @@
 }
 
 /////////////////////////////////////////////////
-<<<<<<< HEAD
 TEST_F(UserCommandsTest, Light)
 {
   // Start server
   ServerConfig serverConfig;
   const auto sdfFile = ignition::common::joinPaths(
     std::string(PROJECT_SOURCE_PATH), "test", "worlds", "lights.sdf");
-=======
-TEST_F(UserCommandsTest, Physics)
-{
-  // Start server
-  ServerConfig serverConfig;
-  const auto sdfFile = std::string(PROJECT_SOURCE_PATH) +
-    "/test/worlds/shapes.sdf";
->>>>>>> 0f284ba7
   serverConfig.SetSdfFile(sdfFile);
 
   Server server(serverConfig);
@@ -732,7 +723,6 @@
   server.Run(true, 1, false);
   EXPECT_NE(nullptr, ecm);
 
-<<<<<<< HEAD
   msgs::Light req;
   req.set_name("point");
   req.set_parent_id(1);
@@ -741,32 +731,12 @@
   bool result;
   unsigned int timeout = 1000;
   std::string service{"/world/lights/light_config"};
-=======
-  // Check that the physics properties are the ones specified in the sdf
-  auto worldEntity = ecm->EntityByComponents(components::World());
-  EXPECT_NE(kNullEntity, worldEntity);
-  auto physicsComp = ecm->Component<components::Physics>(worldEntity);
-  ASSERT_NE(nullptr, physicsComp);
-  EXPECT_DOUBLE_EQ(0.001, physicsComp->Data().MaxStepSize());
-  EXPECT_DOUBLE_EQ(1.0, physicsComp->Data().RealTimeFactor());
-
-  // Set physics properties
-  msgs::Physics req;
-  req.set_max_step_size(0.123);
-  req.set_real_time_factor(4.567);
-
-  msgs::Boolean res;
-  bool result;
-  unsigned int timeout = 5000;
-  std::string service{"/world/default/set_physics"};
->>>>>>> 0f284ba7
 
   transport::Node node;
   EXPECT_TRUE(node.Request(service, req, timeout, res, result));
   EXPECT_TRUE(result);
   EXPECT_TRUE(res.data());
 
-<<<<<<< HEAD
   // Point light
   auto pointLightEntity = ecm->EntityByComponents(components::Name("point"));
   EXPECT_NE(kNullEntity, pointLightEntity);
@@ -954,7 +924,60 @@
   EXPECT_NEAR(1.5, spotLightComp->Data().SpotInnerAngle().Radian(), 0.1);
   EXPECT_NEAR(0.3, spotLightComp->Data().SpotOuterAngle().Radian(), 0.1);
   EXPECT_NEAR(0.9, spotLightComp->Data().SpotFalloff(), 0.1);
-=======
+}
+
+/////////////////////////////////////////////////
+TEST_F(UserCommandsTest, Physics)
+{
+  // Start server
+  ServerConfig serverConfig;
+  const auto sdfFile = std::string(PROJECT_SOURCE_PATH) +
+    "/test/worlds/shapes.sdf";
+  serverConfig.SetSdfFile(sdfFile);
+
+  Server server(serverConfig);
+  EXPECT_FALSE(server.Running());
+  EXPECT_FALSE(*server.Running(0));
+
+  // Create a system just to get the ECM
+  EntityComponentManager *ecm{nullptr};
+  test::Relay testSystem;
+  testSystem.OnPreUpdate([&](const gazebo::UpdateInfo &,
+                             gazebo::EntityComponentManager &_ecm)
+      {
+        ecm = &_ecm;
+      });
+
+  server.AddSystem(testSystem.systemPtr);
+
+  // Run server and check we have the ECM
+  EXPECT_EQ(nullptr, ecm);
+  server.Run(true, 1, false);
+  EXPECT_NE(nullptr, ecm);
+
+  // Check that the physics properties are the ones specified in the sdf
+  auto worldEntity = ecm->EntityByComponents(components::World());
+  EXPECT_NE(kNullEntity, worldEntity);
+  auto physicsComp = ecm->Component<components::Physics>(worldEntity);
+  ASSERT_NE(nullptr, physicsComp);
+  EXPECT_DOUBLE_EQ(0.001, physicsComp->Data().MaxStepSize());
+  EXPECT_DOUBLE_EQ(1.0, physicsComp->Data().RealTimeFactor());
+
+  // Set physics properties
+  msgs::Physics req;
+  req.set_max_step_size(0.123);
+  req.set_real_time_factor(4.567);
+
+  msgs::Boolean res;
+  bool result;
+  unsigned int timeout = 5000;
+  std::string service{"/world/default/set_physics"};
+
+  transport::Node node;
+  EXPECT_TRUE(node.Request(service, req, timeout, res, result));
+  EXPECT_TRUE(result);
+  EXPECT_TRUE(res.data());
+
   // Run two iterations, in the first one the PhysicsCmd component is created
   // in the second one it is processed
   server.Run(true, 2, false);
@@ -963,5 +986,4 @@
   physicsComp = ecm->Component<components::Physics>(worldEntity);
   EXPECT_DOUBLE_EQ(0.123, physicsComp->Data().MaxStepSize());
   EXPECT_DOUBLE_EQ(4.567, physicsComp->Data().RealTimeFactor());
->>>>>>> 0f284ba7
 }