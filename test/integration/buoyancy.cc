--- conflicted
+++ resolved
@@ -25,10 +25,6 @@
 #include "ignition/gazebo/Server.hh"
 #include "ignition/gazebo/SystemLoader.hh"
 #include "ignition/gazebo/TestFixture.hh"
-<<<<<<< HEAD
-#include "ignition/gazebo/Util.hh"
-=======
->>>>>>> eeb80cd1
 #include "ignition/gazebo/components/CenterOfVolume.hh"
 #include "ignition/gazebo/components/Link.hh"
 #include "ignition/gazebo/components/Name.hh"
@@ -404,20 +400,67 @@
   EXPECT_TRUE(finished);
 }
 
-<<<<<<< HEAD
 
 /////////////////////////////////////////////////
 TEST_F(BuoyancyTest, OffsetAndRotationGraded)
 {
   TestFixture fixture(common::joinPaths(std::string(PROJECT_SOURCE_PATH),
     "test", "worlds", "center_of_volume_graded.sdf"));
-=======
+
+  std::size_t iterations{0};
+  fixture.OnPostUpdate([&](
+      const gazebo::UpdateInfo &,
+      const gazebo::EntityComponentManager &_ecm)
+  {
+    // Get links
+    auto noOffsets = entitiesFromScopedName("no_offset::link", _ecm);
+    ASSERT_EQ(1u, noOffsets.size());
+    auto noOffset = *noOffsets.begin();
+    EXPECT_NE(kNullEntity, noOffset);
+
+    auto noOffsetRotateds = entitiesFromScopedName("no_offset_rotated::link",
+        _ecm);
+    ASSERT_EQ(1u, noOffsetRotateds.size());
+    auto noOffsetRotated = *noOffsetRotateds.begin();
+    EXPECT_NE(kNullEntity, noOffsetRotated);
+
+    auto withOffsets = entitiesFromScopedName("com_cov_offset::link", _ecm);
+    ASSERT_EQ(1u, withOffsets.size());
+    auto withOffset = *withOffsets.begin();
+    EXPECT_NE(kNullEntity, withOffset);
+
+    auto withOffsetRotateds = entitiesFromScopedName(
+        "com_cov_offset_rotated::link", _ecm);
+    ASSERT_EQ(1u, withOffsetRotateds.size());
+    auto withOffsetRotated = *withOffsetRotateds.begin();
+    EXPECT_NE(kNullEntity, withOffsetRotated);
+
+    // Check that all objects are neutrally buoyant and stay still
+    auto noOffsetPose = worldPose(noOffset, _ecm);
+    EXPECT_EQ(math::Pose3d(), noOffsetPose);
+
+    auto noOffsetRotatedPose = worldPose(noOffsetRotated, _ecm);
+    EXPECT_EQ(math::Pose3d(-3, 0, 0, 0.1, 0.2, 0.3), noOffsetRotatedPose);
+
+    auto withOffsetPose = worldPose(withOffset, _ecm);
+    EXPECT_EQ(math::Pose3d(0, 3, 0, 0, 0, 0), withOffsetPose);
+
+    auto withOffsetRotatedPose = worldPose(withOffsetRotated, _ecm);
+    EXPECT_EQ(math::Pose3d(-3, 3, 0, 0.1, 0.2, 0.3), withOffsetRotatedPose);
+
+    iterations++;
+  }).Finalize();
+
+  std::size_t targetIterations{1000};
+  fixture.Server()->Run(true, targetIterations, false);
+  EXPECT_EQ(targetIterations, iterations);
+}
+
 /////////////////////////////////////////////////
 TEST_F(BuoyancyTest, OffsetAndRotation)
 {
   TestFixture fixture(common::joinPaths(std::string(PROJECT_SOURCE_PATH),
     "test", "worlds", "center_of_volume.sdf"));
->>>>>>> eeb80cd1
 
   std::size_t iterations{0};
   fixture.OnPostUpdate([&](
@@ -447,8 +490,6 @@
     auto withOffsetRotated = *withOffsetRotateds.begin();
     EXPECT_NE(kNullEntity, withOffsetRotated);
 
-<<<<<<< HEAD
-=======
     // Check CoVs have correct offsets
     auto noOffsetCoV = _ecm.Component<components::CenterOfVolume>(noOffset);
     ASSERT_NE(noOffsetCoV, nullptr);
@@ -468,7 +509,6 @@
     ASSERT_NE(withOffsetRotatedCoV, nullptr);
     EXPECT_EQ(math::Vector3d::One, withOffsetRotatedCoV->Data());
 
->>>>>>> eeb80cd1
     // Check that all objects are neutrally buoyant and stay still
     auto noOffsetPose = worldPose(noOffset, _ecm);
     EXPECT_EQ(math::Pose3d(), noOffsetPose);
