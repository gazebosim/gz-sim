/*
 * Copyright (C) 2019 Open Source Robotics Foundation
 *
 * Licensed under the Apache License, Version 2.0 (the "License");
 * you may not use this file except in compliance with the License.
 * You may obtain a copy of the License at
 *
 *     http://www.apache.org/licenses/LICENSE-2.0
 *
 * Unless required by applicable law or agreed to in writing, software
 * distributed under the License is distributed on an "AS IS" BASIS,
 * WITHOUT WARRANTIES OR CONDITIONS OF ANY KIND, either express or implied.
 * See the License for the specific language governing permissions and
 * limitations under the License.
 *
 */

#include <gtest/gtest.h>

#include <gz/msgs/empty.pb.h>
#include <gz/msgs/twist.pb.h>

#include <optional>
#include <regex>

#include <sdf/Root.hh>
#include <sdf/World.hh>

#include <gz/common/Console.hh>
#include <gz/common/Util.hh>
#include <gz/transport/Node.hh>
#include <gz/utils/ExtraTestMacros.hh>

#include "gz/sim/Entity.hh"
#include "gz/sim/Server.hh"
#include "gz/sim/SystemLoader.hh"
#include "gz/sim/components/Name.hh"
#include "gz/sim/components/Pose.hh"
#include "gz/sim/components/Model.hh"
#include "test_config.hh"

#include "helpers/Relay.hh"
#include "helpers/UniqueTestDirectoryEnv.hh"
#include "helpers/EnvTestFixture.hh"

using namespace gz;
using namespace sim;

class BreadcrumbsTest : public InternalFixture<::testing::Test>
{
  public: void LoadWorld(const std::string &_path, bool _useLevels = false)
  {
    this->serverConfig.SetResourceCache(test::UniqueTestDirectoryEnv::Path());
    this->serverConfig.SetSdfFile(
        common::joinPaths(PROJECT_SOURCE_PATH, _path));
    this->serverConfig.SetUseLevels(_useLevels);

    this->server = std::make_unique<Server>(this->serverConfig);
    EXPECT_FALSE(this->server->Running());
    EXPECT_FALSE(*this->server->Running(0));
    using namespace std::chrono_literals;
    this->server->SetUpdatePeriod(1ns);
  }

  public: ServerConfig serverConfig;
  public: std::unique_ptr<Server> server;
};

int kRemaining{-1};

/////////////////////////////////////////////////
void remainingCb(const msgs::Int32 &_msg)
{
  kRemaining = _msg.data();
}

/////////////////////////////////////////////////
// This test checks the .../deploy/remaining topic
// See https://github.com/gazebosim/gz-sim/issues/1175
<<<<<<< HEAD
// TEST_F(BreadcrumbsTest, GZ_UTILS_TEST_DISABLED_ON_WIN32(Remaining))
// {
//   // Start server
//   this->LoadWorld("test/worlds/breadcrumbs.sdf");
//   kRemaining = 0;
//
//   test::Relay testSystem;
//   transport::Node node;
//   auto deployB1 =
//       node.Advertise<msgs::Empty>("/model/vehicle_blue/breadcrumbs/B1/deploy");
//   node.Subscribe("/model/vehicle_blue/breadcrumbs/B1/deploy/remaining",
//       &remainingCb);
//   EXPECT_EQ(0, kRemaining);
//   kRemaining = -1;
//
//   deployB1.Publish(msgs::Empty());
//   int sleep = 0;
//   int maxSleep = 30;
//   for (; kRemaining != 2 && sleep < maxSleep; ++sleep)
//   {
//     this->server->Run(true, 1, false);
//     std::this_thread::sleep_for(std::chrono::milliseconds(50));
//   }
//   EXPECT_EQ(2, kRemaining);
//   kRemaining = -1;
//
//   deployB1.Publish(msgs::Empty());
//   sleep = 0;
//   for (; kRemaining != 1 && sleep < maxSleep; ++sleep)
//   {
//     this->server->Run(true, 1, false);
//     std::this_thread::sleep_for(std::chrono::milliseconds(50));
//   }
//   EXPECT_EQ(1, kRemaining);
//   kRemaining = -1;
//
//   deployB1.Publish(msgs::Empty());
//   sleep = 0;
//   for (; kRemaining != 0 && sleep < maxSleep; ++sleep)
//   {
//     this->server->Run(true, 1, false);
//     std::this_thread::sleep_for(std::chrono::milliseconds(50));
//   }
//   EXPECT_EQ(0, kRemaining);
//   kRemaining = -1;
//
//   deployB1.Publish(msgs::Empty());
//   sleep = 0;
//   for (; kRemaining != 0 && sleep < maxSleep; ++sleep)
//   {
//     this->server->Run(true, 1, false);
//     std::this_thread::sleep_for(std::chrono::milliseconds(50));
//   }
//   EXPECT_EQ(0, kRemaining);
// }

/////////////////////////////////////////////////
// The test checks breadcrumbs are deployed at the correct pose
// TEST_F(BreadcrumbsTest, GZ_UTILS_TEST_DISABLED_ON_WIN32(DeployAtOffset))
// {
//   // Start server
//   this->LoadWorld("test/worlds/breadcrumbs.sdf");
//
//   test::Relay testSystem;
//   transport::Node node;
//   auto cmdVel = node.Advertise<msgs::Twist>("/model/vehicle_blue/cmd_vel");
//   auto deployB1 =
//       node.Advertise<msgs::Empty>("/model/vehicle_blue/breadcrumbs/B1/deploy");
//
//   std::size_t iterTestStart = 1000;
//   testSystem.OnPostUpdate([&](const sim::UpdateInfo &_info,
//                              const sim::EntityComponentManager &_ecm)
//   {
//     // Start moving the vehicle
//     // After 1000 iterations, stop the vehicle, spawn a breadcrumb
//     // Check the pose of the breadcrumb
//     if (_info.iterations == iterTestStart)
//     {
//       msgs::Twist msg;
//       msg.mutable_linear()->set_x(0.5);
//       cmdVel.Publish(msg);
//     }
//     else if (_info.iterations == iterTestStart + 1000)
//     {
//       // Stop vehicle
//       cmdVel.Publish(msgs::Twist());
//     }
//     else if (_info.iterations == iterTestStart + 1200)
//     {
//       // Deploy
//       deployB1.Publish(msgs::Empty());
//     }
//     else if (_info.iterations == iterTestStart + 2000)
//     {
//       // Check pose
//       Entity vehicleBlue = _ecm.EntityByComponents(
//           components::Model(), components::Name("vehicle_blue"));
//       ASSERT_NE(vehicleBlue, kNullEntity);
//
//       auto poseVehicle = _ecm.Component<components::Pose>(vehicleBlue);
//       ASSERT_NE(poseVehicle , nullptr);
//
//       EXPECT_GT(poseVehicle->Data().Pos().X(), 0.4);
//
//       // The first breadcrumb
//       Entity b1 = _ecm.EntityByComponents(components::Model(),
//                                           components::Name("B1_0"));
//       ASSERT_NE(b1, kNullEntity);
//       auto poseB1 = _ecm.Component<components::Pose>(b1);
//
//       ASSERT_NE(poseB1, nullptr);
//
//       auto poseDiff = poseVehicle->Data().Inverse() * poseB1->Data();
//       EXPECT_NEAR(poseDiff.Pos().X(), -1.2, 1e-2);
//     }
//   });
//
//   this->server->AddSystem(testSystem.systemPtr);
//   this->server->Run(true, iterTestStart + 2001, false);
// }

/////////////////////////////////////////////////
// The test checks max deployments
// TEST_F(BreadcrumbsTest, GZ_UTILS_TEST_DISABLED_ON_WIN32(MaxDeployments))
// {
//   // Start server
//   this->LoadWorld("test/worlds/breadcrumbs.sdf");
//
//   test::Relay testSystem;
//   transport::Node node;
//   auto cmdVel = node.Advertise<msgs::Twist>("/model/vehicle_blue/cmd_vel");
//   auto deployB1 =
//       node.Advertise<msgs::Empty>("/model/vehicle_blue/breadcrumbs/B1/deploy");
//
//   std::size_t iterTestStart = 1000;
//   testSystem.OnPostUpdate([&](const sim::UpdateInfo &_info,
//                              const sim::EntityComponentManager &_ecm)
//   {
//     // Start moving the vehicle
//     // Every 1000 iterations, deploy
//     // After 5000 iterations, check the number of breadcrumbs deployed
//     if (_info.iterations == iterTestStart)
//     {
//       msgs::Twist msg;
//       msg.mutable_linear()->set_x(0.5);
//       cmdVel.Publish(msg);
//     }
//     else if ((_info.iterations + iterTestStart + 1) % 1000 == 0)
//     {
//       // Deploy
//       deployB1.Publish(msgs::Empty());
//     }
//     else if (_info.iterations == iterTestStart + 5000)
//     {
//       std::size_t breadCrumbCount{0};
//       _ecm.Each<components::Model, components::Name>(
//           [&](const Entity &, const components::Model *,
//               const components::Name *_name)
//           {
//             if (_name->Data().find("B1") == 0)
//             {
//               ++breadCrumbCount;
//             }
//
//             return true;
//           });
//
//       EXPECT_EQ(breadCrumbCount, 3u);
//     }
//   });
//
//   this->server->AddSystem(testSystem.systemPtr);
//   this->server->Run(true, iterTestStart + 5001, false);
// }
=======
TEST_F(BreadcrumbsTest, GZ_UTILS_TEST_DISABLED_ON_WIN32(Remaining))
{
  // Start server
  this->LoadWorld(common::joinPaths("test", "worlds", "breadcrumbs.sdf"));
  kRemaining = 0;

  test::Relay testSystem;
  transport::Node node;
  auto deployB1 =
      node.Advertise<msgs::Empty>("/model/vehicle_blue/breadcrumbs/B1/deploy");
  node.Subscribe("/model/vehicle_blue/breadcrumbs/B1/deploy/remaining",
      &remainingCb);
  EXPECT_EQ(0, kRemaining);
  kRemaining = -1;

  deployB1.Publish(msgs::Empty());
  int sleep = 0;
  int maxSleep = 30;
  for (; kRemaining != 2 && sleep < maxSleep; ++sleep)
  {
    this->server->Run(true, 1, false);
    std::this_thread::sleep_for(std::chrono::milliseconds(50));
  }
  EXPECT_EQ(2, kRemaining);
  kRemaining = -1;

  deployB1.Publish(msgs::Empty());
  sleep = 0;
  for (; kRemaining != 1 && sleep < maxSleep; ++sleep)
  {
    this->server->Run(true, 1, false);
    std::this_thread::sleep_for(std::chrono::milliseconds(50));
  }
  EXPECT_EQ(1, kRemaining);
  kRemaining = -1;

  deployB1.Publish(msgs::Empty());
  sleep = 0;
  for (; kRemaining != 0 && sleep < maxSleep; ++sleep)
  {
    this->server->Run(true, 1, false);
    std::this_thread::sleep_for(std::chrono::milliseconds(50));
  }
  EXPECT_EQ(0, kRemaining);
  kRemaining = -1;

  deployB1.Publish(msgs::Empty());
  sleep = 0;
  for (; kRemaining != 0 && sleep < maxSleep; ++sleep)
  {
    this->server->Run(true, 1, false);
    std::this_thread::sleep_for(std::chrono::milliseconds(50));
  }
  EXPECT_EQ(0, kRemaining);
}

/////////////////////////////////////////////////
// The test checks breadcrumbs are deployed at the correct pose
TEST_F(BreadcrumbsTest, GZ_UTILS_TEST_DISABLED_ON_WIN32(DeployAtOffset))
{
  // Start server
  this->LoadWorld(common::joinPaths("test", "worlds", "breadcrumbs.sdf"));

  test::Relay testSystem;
  transport::Node node;
  auto cmdVel = node.Advertise<msgs::Twist>("/model/vehicle_blue/cmd_vel");
  auto deployB1 =
      node.Advertise<msgs::Empty>("/model/vehicle_blue/breadcrumbs/B1/deploy");

  std::size_t iterTestStart = 1000;
  testSystem.OnPostUpdate([&](const UpdateInfo &_info,
                             const EntityComponentManager &_ecm)
  {
    // Start moving the vehicle
    // After 1000 iterations, stop the vehicle, spawn a breadcrumb
    // Check the pose of the breadcrumb
    if (_info.iterations == iterTestStart)
    {
      msgs::Twist msg;
      msg.mutable_linear()->set_x(0.5);
      cmdVel.Publish(msg);
    }
    else if (_info.iterations == iterTestStart + 1000)
    {
      // Stop vehicle
      cmdVel.Publish(msgs::Twist());
    }
    else if (_info.iterations == iterTestStart + 1200)
    {
      // Deploy
      deployB1.Publish(msgs::Empty());
    }
    else if (_info.iterations == iterTestStart + 2000)
    {
      // Check pose
      Entity vehicleBlue = _ecm.EntityByComponents(
          components::Model(), components::Name("vehicle_blue"));
      ASSERT_NE(vehicleBlue, kNullEntity);

      auto poseVehicle = _ecm.Component<components::Pose>(vehicleBlue);
      ASSERT_NE(poseVehicle , nullptr);

      EXPECT_GT(poseVehicle->Data().Pos().X(), 0.4);

      // The first breadcrumb
      Entity b1 = _ecm.EntityByComponents(components::Model(),
                                          components::Name("B1_0"));
      ASSERT_NE(b1, kNullEntity);
      auto poseB1 = _ecm.Component<components::Pose>(b1);

      ASSERT_NE(poseB1, nullptr);

      auto poseDiff = poseVehicle->Data().Inverse() * poseB1->Data();
      EXPECT_NEAR(poseDiff.Pos().X(), -1.2, 1e-2);
    }
  });

  this->server->AddSystem(testSystem.systemPtr);
  this->server->Run(true, iterTestStart + 2001, false);
}

/////////////////////////////////////////////////
// The test checks max deployments
TEST_F(BreadcrumbsTest, GZ_UTILS_TEST_DISABLED_ON_WIN32(MaxDeployments))
{
  // Start server
  this->LoadWorld(common::joinPaths("test", "worlds", "breadcrumbs.sdf"));

  test::Relay testSystem;
  transport::Node node;
  auto cmdVel = node.Advertise<msgs::Twist>("/model/vehicle_blue/cmd_vel");
  auto deployB1 =
      node.Advertise<msgs::Empty>("/model/vehicle_blue/breadcrumbs/B1/deploy");

  std::size_t iterTestStart = 1000;
  testSystem.OnPostUpdate([&](const UpdateInfo &_info,
                             const EntityComponentManager &_ecm)
  {
    // Start moving the vehicle
    // Every 1000 iterations, deploy
    // After 5000 iterations, check the number of breadcrumbs deployed
    if (_info.iterations == iterTestStart)
    {
      msgs::Twist msg;
      msg.mutable_linear()->set_x(0.5);
      cmdVel.Publish(msg);
    }
    else if ((_info.iterations + iterTestStart + 1) % 1000 == 0)
    {
      // Deploy
      deployB1.Publish(msgs::Empty());
    }
    else if (_info.iterations == iterTestStart + 5000)
    {
      std::size_t breadCrumbCount{0};
      _ecm.Each<components::Model, components::Name>(
          [&](const Entity &, const components::Model *,
              const components::Name *_name)
          {
            if (_name->Data().find("B1") == 0)
            {
              ++breadCrumbCount;
            }

            return true;
          });

      EXPECT_EQ(breadCrumbCount, 3u);
    }
  });

  this->server->AddSystem(testSystem.systemPtr);
  this->server->Run(true, iterTestStart + 5001, false);
}
>>>>>>> 001dd9b8


/////////////////////////////////////////////////
// The test checks that including models from fuel works. Also checks custom
// topic
<<<<<<< HEAD
// TEST_F(BreadcrumbsTest, GZ_UTILS_TEST_DISABLED_ON_WIN32(FuelDeploy))
// {
//   // Start server
//   this->LoadWorld("test/worlds/breadcrumbs.sdf");
//
//   test::Relay testSystem;
//   transport::Node node;
//   auto cmdVel = node.Advertise<msgs::Twist>("/model/vehicle_blue/cmd_vel");
//   auto deploy = node.Advertise<msgs::Empty>("/fuel_deploy");
//
//   const std::size_t iterTestStart = 1000;
//   const std::size_t nIters = iterTestStart + 2500;
//   const std::size_t maxDeployments = 5;
//   std::size_t deployCount = 0;
//   testSystem.OnPostUpdate([&](const sim::UpdateInfo &_info,
//                              const sim::EntityComponentManager &_ecm)
//   {
//     // Start moving the vehicle
//     // Every 500 iterations, deploy
//     // After 3500 iterations, check the number of breadcrumbs deployed
//     if ((_info.iterations + iterTestStart + 1) % 500 == 0)
//     {
//       if (deployCount < maxDeployments)
//       {
//         deploy.Publish(msgs::Empty());
//         ++deployCount;
//       }
//     }
//     else if (_info.iterations == nIters)
//     {
//       std::size_t breadCrumbCount{0};
//       _ecm.Each<components::Model, components::Name>(
//           [&](const Entity &, const components::Model *,
//               const components::Name *_name)
//           {
//             if (_name->Data().find("B2") == 0)
//             {
//               ++breadCrumbCount;
//             }
//
//             return true;
//           });
//
//       EXPECT_EQ(breadCrumbCount, deployCount);
//     }
//   });
//
//   this->server->AddSystem(testSystem.systemPtr);
//   this->server->Run(true, nIters, false);
// }

/////////////////////////////////////////////////
// The test checks that breadcrumbs can be performers
// TEST_F(BreadcrumbsTest, GZ_UTILS_TEST_DISABLED_ON_WIN32(Performer))
// {
//   // Start server
//   this->LoadWorld("test/worlds/breadcrumbs.sdf");
//
//   test::Relay testSystem;
//   transport::Node node;
//   auto cmdVel = node.Advertise<msgs::Twist>("/model/vehicle_blue/cmd_vel");
//   auto deploy = node.Advertise<msgs::Empty>(
//       "/model/vehicle_blue/breadcrumbs/B1_perf/deploy");
//
//   const std::size_t iterTestStart = 1000;
//   const std::size_t nIters = iterTestStart + 10000;
//
//   std::optional<math::Pose3d> initialPose;
//   testSystem.OnPostUpdate([&](const sim::UpdateInfo &_info,
//                              const sim::EntityComponentManager &_ecm)
//   {
//     // Deploy a performer breadcrumb on a tile that's on a level, and ensure
//     // that it keeps the tile from being unloaded.
//
//     // Deploy, move outside of the level, check
//     if (_info.iterations == iterTestStart)
//     {
//       msgs::Twist msg;
//       msg.mutable_linear()->set_x(2);
//       cmdVel.Publish(msg);
//       deploy.Publish(msgs::Empty());
//     }
//     else if (_info.iterations == iterTestStart + 1000)
//     {
//       // get the initial pose of the performer while the level is loaded
//       _ecm.Each<components::Model, components::Name, components::Pose>(
//           [&](const Entity &, const components::Model *,
//               const components::Name *_name, const components::Pose *_pose)
//           {
//             if (_name->Data().find("B1_perf") == 0)
//             {
//               initialPose = _pose->Data();
//               return false;
//             }
//             return true;
//           });
//     }
//     else if (_info.iterations == nIters)
//     {
//       math::Pose3d finalPose;
//       // get the final pose of the performer
//       _ecm.Each<components::Model, components::Name, components::Pose>(
//           [&](const Entity &, const components::Model *,
//               const components::Name *_name, const components::Pose *_pose)
//           {
//             if (_name->Data().find("B1_perf") == 0)
//             {
//               finalPose = _pose->Data();
//               return false;
//             }
//
//             return true;
//           });
//       ASSERT_TRUE(initialPose.has_value());
//       gzdbg << "Init: " << initialPose->Pos() << " Final: "
//                 << finalPose.Pos() << std::endl;
//       EXPECT_NEAR(initialPose->Pos().Z(), finalPose.Pos().Z(), 1e-3);
//     }
//   });
//
//   this->server->AddSystem(testSystem.systemPtr);
//   this->server->Run(true, nIters, false);
// }
=======
TEST_F(BreadcrumbsTest, GZ_UTILS_TEST_DISABLED_ON_WIN32(FuelDeploy))
{
  // Start server
  this->LoadWorld(common::joinPaths("test", "worlds", "breadcrumbs.sdf"));

  test::Relay testSystem;
  transport::Node node;
  auto cmdVel = node.Advertise<msgs::Twist>("/model/vehicle_blue/cmd_vel");
  auto deploy = node.Advertise<msgs::Empty>("/fuel_deploy");

  const std::size_t iterTestStart = 1000;
  const std::size_t nIters = iterTestStart + 2500;
  const std::size_t maxDeployments = 5;
  std::size_t deployCount = 0;
  testSystem.OnPostUpdate([&](const UpdateInfo &_info,
                             const EntityComponentManager &_ecm)
  {
    // Start moving the vehicle
    // Every 500 iterations, deploy
    // After 3500 iterations, check the number of breadcrumbs deployed
    if ((_info.iterations + iterTestStart + 1) % 500 == 0)
    {
      if (deployCount < maxDeployments)
      {
        deploy.Publish(msgs::Empty());
        ++deployCount;
      }
    }
    else if (_info.iterations == nIters)
    {
      std::size_t breadCrumbCount{0};
      _ecm.Each<components::Model, components::Name>(
          [&](const Entity &, const components::Model *,
              const components::Name *_name)
          {
            if (_name->Data().find("B2") == 0)
            {
              ++breadCrumbCount;
            }

            return true;
          });

      EXPECT_EQ(breadCrumbCount, deployCount);
    }
  });

  this->server->AddSystem(testSystem.systemPtr);
  this->server->Run(true, nIters, false);
}

/////////////////////////////////////////////////
// The test checks that breadcrumbs can be performers
TEST_F(BreadcrumbsTest, GZ_UTILS_TEST_DISABLED_ON_WIN32(Performer))
{
  // Start server
  this->LoadWorld(common::joinPaths("test", "worlds", "breadcrumbs.sdf"));

  test::Relay testSystem;
  transport::Node node;
  auto cmdVel = node.Advertise<msgs::Twist>("/model/vehicle_blue/cmd_vel");
  auto deploy = node.Advertise<msgs::Empty>(
      "/model/vehicle_blue/breadcrumbs/B1_perf/deploy");

  const std::size_t iterTestStart = 1000;
  const std::size_t nIters = iterTestStart + 10000;

  std::optional<math::Pose3d> initialPose;
  testSystem.OnPostUpdate([&](const UpdateInfo &_info,
                             const EntityComponentManager &_ecm)
  {
    // Deploy a performer breadcrumb on a tile that's on a level, and ensure
    // that it keeps the tile from being unloaded.

    // Deploy, move outside of the level, check
    if (_info.iterations == iterTestStart)
    {
      msgs::Twist msg;
      msg.mutable_linear()->set_x(2);
      cmdVel.Publish(msg);
      deploy.Publish(msgs::Empty());
    }
    else if (_info.iterations == iterTestStart + 1000)
    {
      // get the initial pose of the performer while the level is loaded
      _ecm.Each<components::Model, components::Name, components::Pose>(
          [&](const Entity &, const components::Model *,
              const components::Name *_name, const components::Pose *_pose)
          {
            if (_name->Data().find("B1_perf") == 0)
            {
              initialPose = _pose->Data();
              return false;
            }
            return true;
          });
    }
    else if (_info.iterations == nIters)
    {
      math::Pose3d finalPose;
      // get the final pose of the performer
      _ecm.Each<components::Model, components::Name, components::Pose>(
          [&](const Entity &, const components::Model *,
              const components::Name *_name, const components::Pose *_pose)
          {
            if (_name->Data().find("B1_perf") == 0)
            {
              finalPose = _pose->Data();
              return false;
            }

            return true;
          });
      ASSERT_TRUE(initialPose.has_value());
      gzdbg << "Init: " << initialPose->Pos() << " Final: "
                << finalPose.Pos() << std::endl;
      EXPECT_NEAR(initialPose->Pos().Z(), finalPose.Pos().Z(), 1e-3);
    }
  });

  this->server->AddSystem(testSystem.systemPtr);
  this->server->Run(true, nIters, false);
}
>>>>>>> 001dd9b8

/////////////////////////////////////////////////
// Test that the volume of the performer is set when deploying a performer
// breadcrumb
<<<<<<< HEAD
// TEST_F(BreadcrumbsTest, GZ_UTILS_TEST_DISABLED_ON_WIN32(PerformerSetVolume))
// {
//   // Start server
//   this->LoadWorld("test/worlds/breadcrumbs.sdf", true);
//
//   test::Relay testSystem;
//   transport::Node node;
//   auto deploy = node.Advertise<msgs::Empty>(
//       "/model/vehicle_blue/breadcrumbs/B1_perf_large_volume/deploy");
//
//   const std::size_t iterTestStart = 1000;
//   const std::size_t nIters = iterTestStart + 2000;
//
//   testSystem.OnPostUpdate([&](const sim::UpdateInfo &_info,
//                              const sim::EntityComponentManager &_ecm)
//   {
//     // Deploy a performer breadcrumb on a tile that's on the default a level,
//     // and check that it causes tile_1 to be loaded since the performer's volume
//     // is large enough to overlap with tile_1.
//
//     // Set pose to tile_2 , check if tile_1 is still loaded
//     if (_info.iterations == iterTestStart)
//     {
//       msgs::Pose req;
//       req.set_name("vehicle_blue");
//       req.mutable_position()->set_x(30);
//       msgs::Boolean rep;
//       bool result;
//       node.Request("/world/breadcrumbs/set_pose", req, 2000, rep, result);
//       EXPECT_TRUE(result);
//     }
//     else if (_info.iterations == iterTestStart + 500)
//     {
//       // Check that tile_1 is unloaded
//       Entity tileEntity = _ecm.EntityByComponents(components::Model(),
//                                                   components::Name("tile_1"));
//       EXPECT_EQ(kNullEntity, tileEntity);
//
//       deploy.Publish(msgs::Empty());
//     }
//     else if (_info.iterations == nIters)
//     {
//       Entity tileEntity = _ecm.EntityByComponents(components::Model(),
//                                                   components::Name("tile_1"));
//       EXPECT_NE(kNullEntity, tileEntity);
//     }
//   });
//
//   this->server->AddSystem(testSystem.systemPtr);
//   this->server->Run(true, nIters, false);
// }

/////////////////////////////////////////////////
// The test verifies breadcrumbs physics is disabled using disable_physics_time
// TEST_F(BreadcrumbsTest, GZ_UTILS_TEST_DISABLED_ON_WIN32(DeployDisablePhysics))
// {
//   // Start server
//   this->LoadWorld("test/worlds/breadcrumbs.sdf");
//
//   test::Relay testSystem;
//   transport::Node node;
//   auto cmdVel = node.Advertise<msgs::Twist>("/model/vehicle_blue/cmd_vel");
//   auto deployB2 =
//       node.Advertise<msgs::Empty>("/model/vehicle_blue/breadcrumbs/B2/deploy");
//
//   std::size_t iterTestStart = 1000;
//   testSystem.OnPostUpdate([&](const sim::UpdateInfo &_info,
//                               const sim::EntityComponentManager &_ecm)
//   {
//     // Start moving the vehicle
//     // After 1000 iterations, stop the vehicle, spawn a breadcrumb
//     // Check the pose of the breadcrumb
//     if (_info.iterations == iterTestStart)
//     {
//       msgs::Twist msg;
//       msg.mutable_linear()->set_x(0.5);
//       cmdVel.Publish(msg);
//     }
//     else if (_info.iterations == iterTestStart + 1000)
//     {
//       // Stop vehicle
//       cmdVel.Publish(msgs::Twist());
//     }
//     else if (_info.iterations == iterTestStart + 1200)
//     {
//       // Deploy
//       deployB2.Publish(msgs::Empty());
//     }
//     else if (_info.iterations == iterTestStart + 2000)
//     {
//       // Check pose
//       Entity vehicleBlue = _ecm.EntityByComponents(
//           components::Model(), components::Name("vehicle_blue"));
//       ASSERT_NE(vehicleBlue, kNullEntity);
//
//       auto poseVehicle = _ecm.Component<components::Pose>(vehicleBlue);
//       ASSERT_NE(poseVehicle , nullptr);
//
//       EXPECT_GT(poseVehicle->Data().Pos().X(), 0.4);
//
//       // The first breadcrumb
//       Entity b2 = _ecm.EntityByComponents(components::Model(),
//                                           components::Name("B2_0"));
//       ASSERT_NE(b2, kNullEntity);
//       auto poseB2 = _ecm.Component<components::Pose>(b2);
//
//       ASSERT_NE(poseB2, nullptr);
//
//       // check pose of breadcrumb
//       auto poseDiff = poseVehicle->Data().Inverse() * poseB2->Data();
//       EXPECT_NEAR(-2.2, poseDiff.Pos().X(), 1e-2);
//       EXPECT_NEAR(0.0, poseDiff.Pos().Y(), 1e-2);
//
//       // Verify that the breadcrumb stopped falling after 0.5s.
//       sdf::Root root;
//       root.Load(this->serverConfig.SdfFile());
//       const sdf::World *world = root.WorldByIndex(0);
//       double gz = world->Gravity().Z();
//       double z0 = 2.0;
//       double t = 0.5;
//       double z = z0 + gz/2*t*t;
//       EXPECT_NEAR(z, poseDiff.Pos().Z(), 1e-2);
//     }
//   });
//
//   this->server->AddSystem(testSystem.systemPtr);
//   this->server->Run(true, iterTestStart + 2001, false);
// }
=======
TEST_F(BreadcrumbsTest, GZ_UTILS_TEST_DISABLED_ON_WIN32(PerformerSetVolume))
{
  // Start server
  this->LoadWorld(common::joinPaths("test", "worlds", "breadcrumbs.sdf"), true);

  test::Relay testSystem;
  transport::Node node;
  auto deploy = node.Advertise<msgs::Empty>(
      "/model/vehicle_blue/breadcrumbs/B1_perf_large_volume/deploy");

  const std::size_t iterTestStart = 1000;
  const std::size_t nIters = iterTestStart + 2000;

  testSystem.OnPostUpdate([&](const UpdateInfo &_info,
                              const EntityComponentManager &_ecm)
  {
    // Deploy a performer breadcrumb on a tile that's on the default a level,
    // and check that it causes tile_1 to be loaded since the performer's volume
    // is large enough to overlap with tile_1.

    // Set pose to tile_2 , check if tile_1 is still loaded
    if (_info.iterations == iterTestStart)
    {
      msgs::Pose req;
      req.set_name("vehicle_blue");
      req.mutable_position()->set_x(30);
      msgs::Boolean rep;
      bool result;
      node.Request("/world/breadcrumbs/set_pose", req, 2000, rep, result);
      EXPECT_TRUE(result);
    }
    else if (_info.iterations == iterTestStart + 500)
    {
      // Check that tile_1 is unloaded
      Entity tileEntity = _ecm.EntityByComponents(components::Model(),
                                                  components::Name("tile_1"));
      EXPECT_EQ(kNullEntity, tileEntity);

      deploy.Publish(msgs::Empty());
    }
    else if (_info.iterations == nIters)
    {
      Entity tileEntity = _ecm.EntityByComponents(components::Model(),
                                                  components::Name("tile_1"));
      EXPECT_NE(kNullEntity, tileEntity);
    }
  });

  this->server->AddSystem(testSystem.systemPtr);
  this->server->Run(true, nIters, false);
}

/////////////////////////////////////////////////
// The test verifies breadcrumbs physics is disabled using disable_physics_time
TEST_F(BreadcrumbsTest, GZ_UTILS_TEST_DISABLED_ON_WIN32(DeployDisablePhysics))
{
  // Start server
  this->LoadWorld(common::joinPaths("test", "worlds", "breadcrumbs.sdf"));

  test::Relay testSystem;
  transport::Node node;
  auto cmdVel = node.Advertise<msgs::Twist>("/model/vehicle_blue/cmd_vel");
  auto deployB2 =
      node.Advertise<msgs::Empty>("/model/vehicle_blue/breadcrumbs/B2/deploy");

  std::size_t iterTestStart = 1000;
  testSystem.OnPostUpdate([&](const UpdateInfo &_info,
                              const EntityComponentManager &_ecm)
  {
    // Start moving the vehicle
    // After 1000 iterations, stop the vehicle, spawn a breadcrumb
    // Check the pose of the breadcrumb
    if (_info.iterations == iterTestStart)
    {
      msgs::Twist msg;
      msg.mutable_linear()->set_x(0.5);
      cmdVel.Publish(msg);
    }
    else if (_info.iterations == iterTestStart + 1000)
    {
      // Stop vehicle
      cmdVel.Publish(msgs::Twist());
    }
    else if (_info.iterations == iterTestStart + 1200)
    {
      // Deploy
      deployB2.Publish(msgs::Empty());
    }
    else if (_info.iterations == iterTestStart + 2000)
    {
      // Check pose
      Entity vehicleBlue = _ecm.EntityByComponents(
          components::Model(), components::Name("vehicle_blue"));
      ASSERT_NE(vehicleBlue, kNullEntity);

      auto poseVehicle = _ecm.Component<components::Pose>(vehicleBlue);
      ASSERT_NE(poseVehicle , nullptr);

      EXPECT_GT(poseVehicle->Data().Pos().X(), 0.4);

      // The first breadcrumb
      Entity b2 = _ecm.EntityByComponents(components::Model(),
                                          components::Name("B2_0"));
      ASSERT_NE(b2, kNullEntity);
      auto poseB2 = _ecm.Component<components::Pose>(b2);

      ASSERT_NE(poseB2, nullptr);

      // check pose of breadcrumb
      auto poseDiff = poseVehicle->Data().Inverse() * poseB2->Data();
      EXPECT_NEAR(-2.2, poseDiff.Pos().X(), 1e-2);
      EXPECT_NEAR(0.0, poseDiff.Pos().Y(), 1e-2);

      // Verify that the breadcrumb stopped falling after 0.5s.
      sdf::Root root;
      root.Load(this->serverConfig.SdfFile());
      const sdf::World *world = root.WorldByIndex(0);
      double gz = world->Gravity().Z();
      double z0 = 2.0;
      double t = 0.5;
      double z = z0 + gz/2*t*t;
      EXPECT_NEAR(z, poseDiff.Pos().Z(), 1e-2);
    }
  });

  this->server->AddSystem(testSystem.systemPtr);
  this->server->Run(true, iterTestStart + 2001, false);
}
>>>>>>> 001dd9b8

/////////////////////////////////////////////////
// The test verifies that if allow_renaming is true, the Breadcrumb system
// renames spawned models if a model with the same name exists.
// TEST_F(BreadcrumbsTest, GZ_UTILS_TEST_DISABLED_ON_WIN32(AllowRenaming))
// {
//   // Start server
//   this->LoadWorld("test/worlds/breadcrumbs.sdf");
//
//   transport::Node node;
//   auto deployB1 =
//       node.Advertise<msgs::Empty>("/model/vehicle_blue/breadcrumbs/B1/deploy");
//   auto noRenameDeploy =
//       node.Advertise<msgs::Empty>("/no_rename_deploy");
//   auto renameDeploy =
//       node.Advertise<msgs::Empty>("/rename_deploy");
//
//   this->server->Run(true, 1, false);
//   deployB1.Publish(msgs::Empty());
//   this->server->Run(true, 100, false);
//   EXPECT_TRUE(this->server->HasEntity("B1_0"));
//
//   // Deploying via "/no_rename_deploy" will try to spawn B1_0, but since the
//   // model already exists, the spawn should fail.
//   auto curEntityCount = this->server->EntityCount().value();
//   noRenameDeploy.Publish(msgs::Empty());
//   this->server->Run(true, 100, false);
//   EXPECT_EQ(curEntityCount, this->server->EntityCount().value());
//
//   // Deploying via "/rename_deploy" will try to spawn B1_0, but since the
//   // model already exists, it will spawn B1_0_1 instead.
//   renameDeploy.Publish(msgs::Empty());
//   this->server->Run(true, 100, false);
//   EXPECT_TRUE(this->server->HasEntity("B1_0_1"));
// }

/////////////////////////////////////////////////
/// Return a list of model entities whose names match the given regex
std::vector<Entity> ModelsByNameRegex(
    const EntityComponentManager &_ecm, const std::regex &_re)
{
  std::vector<Entity> entities;
  _ecm.Each<components::Model, components::Name>(
      [&](const Entity _entity, const components::Model *,
          const components::Name *_name)
      {
        if (std::regex_match(_name->Data(), _re))
        {
          entities.push_back(_entity);
        }
        return true;
      });

  return entities;
}

// The test checks that models containing Breadcrumbs can be unloaded and loaded
// safely
TEST_F(BreadcrumbsTest, GZ_UTILS_TEST_DISABLED_ON_WIN32(LevelLoadUnload))
{
  // Start server
  this->LoadWorld(
      common::joinPaths("test", "worlds", "breadcrumbs_levels.sdf"), true);

  test::Relay testSystem;
  transport::Node node;
  auto deploy =
      node.Advertise<msgs::Empty>("/model/tile_1/breadcrumbs/B1/deploy");

  const std::size_t iterTestStart = 1000;
  const std::size_t nIters = iterTestStart + 10000;

  std::regex reTile1{"tile_1"};
  std::regex reBreadcrumb{"B1_.*"};
  testSystem.OnPostUpdate(
      [&](const UpdateInfo &_info,
          const EntityComponentManager &_ecm)
      {
        // Ensure that tile_1 is loaded at the start, deploy a breadcrumb
        if (_info.iterations == iterTestStart)
        {
        std::cout << "In Test Post Update[" << _info.iterations << "]\n";
          auto tiles = ModelsByNameRegex(_ecm, reTile1);
          EXPECT_EQ(1u, tiles.size());
          EXPECT_TRUE(deploy.Publish(msgs::Empty()));
        }
        // Check if the breadcrumb has been deployed
        else if (_info.iterations == iterTestStart + 1000)
        {
        std::cout << "In Test Post Update[" << _info.iterations << "]\n";
          auto breadcrumbs = ModelsByNameRegex(_ecm, reBreadcrumb);
          EXPECT_EQ(1u, breadcrumbs.size());
        }
        // Move the performer (sphere) outside the level. This should cause
        // tile_1 to be unloaded
        else if (_info.iterations == iterTestStart + 1001)
        {
        std::cout << "In Test Post Update[" << _info.iterations << "]\n";
          msgs::Pose req;
          req.set_name("sphere");
          req.mutable_position()->set_x(30);
          msgs::Boolean rep;
          bool result;
          node.Request("/world/breadcrumbs_levels/set_pose", req, 1000, rep,
                       result);
          EXPECT_TRUE(result);
        }
        // Check that tile_1 is unloaded, then try deploying breadcrumb. This
        // should fail because the model associated with the breadcrumb system
        // is unloaded.
        else if (_info.iterations == iterTestStart + 2000)
        {
        std::cout << "In Test Post Update[" << _info.iterations << "]\n";
          auto tiles = ModelsByNameRegex(_ecm, reTile1);
          EXPECT_EQ(0u, tiles.size());
          EXPECT_TRUE(deploy.Publish(msgs::Empty()));
        }
        // Check that no new breadcrumbs have been deployed
        else if (_info.iterations == iterTestStart + 3000)
        {
        std::cout << "In Test Post Update[" << _info.iterations << "]\n";
          auto breadcrumbs = ModelsByNameRegex(_ecm, reBreadcrumb);
          EXPECT_EQ(1u, breadcrumbs.size());
        }
        // Move the performer (sphere) back into the level. This should load
        // tile_1 and a new Breadcrumbs system.
        else if (_info.iterations == iterTestStart + 3001)
        {
        std::cout << "In Test Post Update[" << _info.iterations << "]\n";
          msgs::Pose req;
          req.set_name("sphere");
          req.mutable_position()->set_x(0);
          msgs::Boolean rep;
          bool result;
          node.Request("/world/breadcrumbs_levels/set_pose", req, 1000, rep,
                       result);
          EXPECT_TRUE(result);
        }
        // Check that tile_1 is loaded, then try deploying breadcrumb.
        else if (_info.iterations == iterTestStart + 4000)
        {
        std::cout << "In Test Post Update[" << _info.iterations << "]\n";
          auto tiles = ModelsByNameRegex(_ecm, reTile1);
          EXPECT_EQ(1u, tiles.size());
          EXPECT_TRUE(deploy.Publish(msgs::Empty()));
        }
        // Check that only one additional breadcrumb has been deployed even
        // though there are two Breadcrumbs systems associated with the model.
        // The original Breadcrumbs system should now be invalid because the
        // model gets a new Entity ID.
        else if (_info.iterations == iterTestStart + 5000)
        {
        std::cout << "In Test Post Update[" << _info.iterations << "]\n";
          auto breadcrumbs = ModelsByNameRegex(_ecm, reBreadcrumb);
          EXPECT_EQ(2u, breadcrumbs.size());
        }
      });

  this->server->AddSystem(testSystem.systemPtr);
  this->server->Run(true, nIters, false);
}

/////////////////////////////////////////////////
/// Main
int main(int _argc, char **_argv)
{
  ::testing::InitGoogleTest(&_argc, _argv);
  ::testing::AddGlobalTestEnvironment(
      new test::UniqueTestDirectoryEnv("breadcrumbs_test_cache"));
  return RUN_ALL_TESTS();
}<|MERGE_RESOLUTION|>--- conflicted
+++ resolved
@@ -77,182 +77,6 @@
 /////////////////////////////////////////////////
 // This test checks the .../deploy/remaining topic
 // See https://github.com/gazebosim/gz-sim/issues/1175
-<<<<<<< HEAD
-// TEST_F(BreadcrumbsTest, GZ_UTILS_TEST_DISABLED_ON_WIN32(Remaining))
-// {
-//   // Start server
-//   this->LoadWorld("test/worlds/breadcrumbs.sdf");
-//   kRemaining = 0;
-//
-//   test::Relay testSystem;
-//   transport::Node node;
-//   auto deployB1 =
-//       node.Advertise<msgs::Empty>("/model/vehicle_blue/breadcrumbs/B1/deploy");
-//   node.Subscribe("/model/vehicle_blue/breadcrumbs/B1/deploy/remaining",
-//       &remainingCb);
-//   EXPECT_EQ(0, kRemaining);
-//   kRemaining = -1;
-//
-//   deployB1.Publish(msgs::Empty());
-//   int sleep = 0;
-//   int maxSleep = 30;
-//   for (; kRemaining != 2 && sleep < maxSleep; ++sleep)
-//   {
-//     this->server->Run(true, 1, false);
-//     std::this_thread::sleep_for(std::chrono::milliseconds(50));
-//   }
-//   EXPECT_EQ(2, kRemaining);
-//   kRemaining = -1;
-//
-//   deployB1.Publish(msgs::Empty());
-//   sleep = 0;
-//   for (; kRemaining != 1 && sleep < maxSleep; ++sleep)
-//   {
-//     this->server->Run(true, 1, false);
-//     std::this_thread::sleep_for(std::chrono::milliseconds(50));
-//   }
-//   EXPECT_EQ(1, kRemaining);
-//   kRemaining = -1;
-//
-//   deployB1.Publish(msgs::Empty());
-//   sleep = 0;
-//   for (; kRemaining != 0 && sleep < maxSleep; ++sleep)
-//   {
-//     this->server->Run(true, 1, false);
-//     std::this_thread::sleep_for(std::chrono::milliseconds(50));
-//   }
-//   EXPECT_EQ(0, kRemaining);
-//   kRemaining = -1;
-//
-//   deployB1.Publish(msgs::Empty());
-//   sleep = 0;
-//   for (; kRemaining != 0 && sleep < maxSleep; ++sleep)
-//   {
-//     this->server->Run(true, 1, false);
-//     std::this_thread::sleep_for(std::chrono::milliseconds(50));
-//   }
-//   EXPECT_EQ(0, kRemaining);
-// }
-
-/////////////////////////////////////////////////
-// The test checks breadcrumbs are deployed at the correct pose
-// TEST_F(BreadcrumbsTest, GZ_UTILS_TEST_DISABLED_ON_WIN32(DeployAtOffset))
-// {
-//   // Start server
-//   this->LoadWorld("test/worlds/breadcrumbs.sdf");
-//
-//   test::Relay testSystem;
-//   transport::Node node;
-//   auto cmdVel = node.Advertise<msgs::Twist>("/model/vehicle_blue/cmd_vel");
-//   auto deployB1 =
-//       node.Advertise<msgs::Empty>("/model/vehicle_blue/breadcrumbs/B1/deploy");
-//
-//   std::size_t iterTestStart = 1000;
-//   testSystem.OnPostUpdate([&](const sim::UpdateInfo &_info,
-//                              const sim::EntityComponentManager &_ecm)
-//   {
-//     // Start moving the vehicle
-//     // After 1000 iterations, stop the vehicle, spawn a breadcrumb
-//     // Check the pose of the breadcrumb
-//     if (_info.iterations == iterTestStart)
-//     {
-//       msgs::Twist msg;
-//       msg.mutable_linear()->set_x(0.5);
-//       cmdVel.Publish(msg);
-//     }
-//     else if (_info.iterations == iterTestStart + 1000)
-//     {
-//       // Stop vehicle
-//       cmdVel.Publish(msgs::Twist());
-//     }
-//     else if (_info.iterations == iterTestStart + 1200)
-//     {
-//       // Deploy
-//       deployB1.Publish(msgs::Empty());
-//     }
-//     else if (_info.iterations == iterTestStart + 2000)
-//     {
-//       // Check pose
-//       Entity vehicleBlue = _ecm.EntityByComponents(
-//           components::Model(), components::Name("vehicle_blue"));
-//       ASSERT_NE(vehicleBlue, kNullEntity);
-//
-//       auto poseVehicle = _ecm.Component<components::Pose>(vehicleBlue);
-//       ASSERT_NE(poseVehicle , nullptr);
-//
-//       EXPECT_GT(poseVehicle->Data().Pos().X(), 0.4);
-//
-//       // The first breadcrumb
-//       Entity b1 = _ecm.EntityByComponents(components::Model(),
-//                                           components::Name("B1_0"));
-//       ASSERT_NE(b1, kNullEntity);
-//       auto poseB1 = _ecm.Component<components::Pose>(b1);
-//
-//       ASSERT_NE(poseB1, nullptr);
-//
-//       auto poseDiff = poseVehicle->Data().Inverse() * poseB1->Data();
-//       EXPECT_NEAR(poseDiff.Pos().X(), -1.2, 1e-2);
-//     }
-//   });
-//
-//   this->server->AddSystem(testSystem.systemPtr);
-//   this->server->Run(true, iterTestStart + 2001, false);
-// }
-
-/////////////////////////////////////////////////
-// The test checks max deployments
-// TEST_F(BreadcrumbsTest, GZ_UTILS_TEST_DISABLED_ON_WIN32(MaxDeployments))
-// {
-//   // Start server
-//   this->LoadWorld("test/worlds/breadcrumbs.sdf");
-//
-//   test::Relay testSystem;
-//   transport::Node node;
-//   auto cmdVel = node.Advertise<msgs::Twist>("/model/vehicle_blue/cmd_vel");
-//   auto deployB1 =
-//       node.Advertise<msgs::Empty>("/model/vehicle_blue/breadcrumbs/B1/deploy");
-//
-//   std::size_t iterTestStart = 1000;
-//   testSystem.OnPostUpdate([&](const sim::UpdateInfo &_info,
-//                              const sim::EntityComponentManager &_ecm)
-//   {
-//     // Start moving the vehicle
-//     // Every 1000 iterations, deploy
-//     // After 5000 iterations, check the number of breadcrumbs deployed
-//     if (_info.iterations == iterTestStart)
-//     {
-//       msgs::Twist msg;
-//       msg.mutable_linear()->set_x(0.5);
-//       cmdVel.Publish(msg);
-//     }
-//     else if ((_info.iterations + iterTestStart + 1) % 1000 == 0)
-//     {
-//       // Deploy
-//       deployB1.Publish(msgs::Empty());
-//     }
-//     else if (_info.iterations == iterTestStart + 5000)
-//     {
-//       std::size_t breadCrumbCount{0};
-//       _ecm.Each<components::Model, components::Name>(
-//           [&](const Entity &, const components::Model *,
-//               const components::Name *_name)
-//           {
-//             if (_name->Data().find("B1") == 0)
-//             {
-//               ++breadCrumbCount;
-//             }
-//
-//             return true;
-//           });
-//
-//       EXPECT_EQ(breadCrumbCount, 3u);
-//     }
-//   });
-//
-//   this->server->AddSystem(testSystem.systemPtr);
-//   this->server->Run(true, iterTestStart + 5001, false);
-// }
-=======
 TEST_F(BreadcrumbsTest, GZ_UTILS_TEST_DISABLED_ON_WIN32(Remaining))
 {
   // Start server
@@ -427,137 +251,11 @@
   this->server->AddSystem(testSystem.systemPtr);
   this->server->Run(true, iterTestStart + 5001, false);
 }
->>>>>>> 001dd9b8
 
 
 /////////////////////////////////////////////////
 // The test checks that including models from fuel works. Also checks custom
 // topic
-<<<<<<< HEAD
-// TEST_F(BreadcrumbsTest, GZ_UTILS_TEST_DISABLED_ON_WIN32(FuelDeploy))
-// {
-//   // Start server
-//   this->LoadWorld("test/worlds/breadcrumbs.sdf");
-//
-//   test::Relay testSystem;
-//   transport::Node node;
-//   auto cmdVel = node.Advertise<msgs::Twist>("/model/vehicle_blue/cmd_vel");
-//   auto deploy = node.Advertise<msgs::Empty>("/fuel_deploy");
-//
-//   const std::size_t iterTestStart = 1000;
-//   const std::size_t nIters = iterTestStart + 2500;
-//   const std::size_t maxDeployments = 5;
-//   std::size_t deployCount = 0;
-//   testSystem.OnPostUpdate([&](const sim::UpdateInfo &_info,
-//                              const sim::EntityComponentManager &_ecm)
-//   {
-//     // Start moving the vehicle
-//     // Every 500 iterations, deploy
-//     // After 3500 iterations, check the number of breadcrumbs deployed
-//     if ((_info.iterations + iterTestStart + 1) % 500 == 0)
-//     {
-//       if (deployCount < maxDeployments)
-//       {
-//         deploy.Publish(msgs::Empty());
-//         ++deployCount;
-//       }
-//     }
-//     else if (_info.iterations == nIters)
-//     {
-//       std::size_t breadCrumbCount{0};
-//       _ecm.Each<components::Model, components::Name>(
-//           [&](const Entity &, const components::Model *,
-//               const components::Name *_name)
-//           {
-//             if (_name->Data().find("B2") == 0)
-//             {
-//               ++breadCrumbCount;
-//             }
-//
-//             return true;
-//           });
-//
-//       EXPECT_EQ(breadCrumbCount, deployCount);
-//     }
-//   });
-//
-//   this->server->AddSystem(testSystem.systemPtr);
-//   this->server->Run(true, nIters, false);
-// }
-
-/////////////////////////////////////////////////
-// The test checks that breadcrumbs can be performers
-// TEST_F(BreadcrumbsTest, GZ_UTILS_TEST_DISABLED_ON_WIN32(Performer))
-// {
-//   // Start server
-//   this->LoadWorld("test/worlds/breadcrumbs.sdf");
-//
-//   test::Relay testSystem;
-//   transport::Node node;
-//   auto cmdVel = node.Advertise<msgs::Twist>("/model/vehicle_blue/cmd_vel");
-//   auto deploy = node.Advertise<msgs::Empty>(
-//       "/model/vehicle_blue/breadcrumbs/B1_perf/deploy");
-//
-//   const std::size_t iterTestStart = 1000;
-//   const std::size_t nIters = iterTestStart + 10000;
-//
-//   std::optional<math::Pose3d> initialPose;
-//   testSystem.OnPostUpdate([&](const sim::UpdateInfo &_info,
-//                              const sim::EntityComponentManager &_ecm)
-//   {
-//     // Deploy a performer breadcrumb on a tile that's on a level, and ensure
-//     // that it keeps the tile from being unloaded.
-//
-//     // Deploy, move outside of the level, check
-//     if (_info.iterations == iterTestStart)
-//     {
-//       msgs::Twist msg;
-//       msg.mutable_linear()->set_x(2);
-//       cmdVel.Publish(msg);
-//       deploy.Publish(msgs::Empty());
-//     }
-//     else if (_info.iterations == iterTestStart + 1000)
-//     {
-//       // get the initial pose of the performer while the level is loaded
-//       _ecm.Each<components::Model, components::Name, components::Pose>(
-//           [&](const Entity &, const components::Model *,
-//               const components::Name *_name, const components::Pose *_pose)
-//           {
-//             if (_name->Data().find("B1_perf") == 0)
-//             {
-//               initialPose = _pose->Data();
-//               return false;
-//             }
-//             return true;
-//           });
-//     }
-//     else if (_info.iterations == nIters)
-//     {
-//       math::Pose3d finalPose;
-//       // get the final pose of the performer
-//       _ecm.Each<components::Model, components::Name, components::Pose>(
-//           [&](const Entity &, const components::Model *,
-//               const components::Name *_name, const components::Pose *_pose)
-//           {
-//             if (_name->Data().find("B1_perf") == 0)
-//             {
-//               finalPose = _pose->Data();
-//               return false;
-//             }
-//
-//             return true;
-//           });
-//       ASSERT_TRUE(initialPose.has_value());
-//       gzdbg << "Init: " << initialPose->Pos() << " Final: "
-//                 << finalPose.Pos() << std::endl;
-//       EXPECT_NEAR(initialPose->Pos().Z(), finalPose.Pos().Z(), 1e-3);
-//     }
-//   });
-//
-//   this->server->AddSystem(testSystem.systemPtr);
-//   this->server->Run(true, nIters, false);
-// }
-=======
 TEST_F(BreadcrumbsTest, GZ_UTILS_TEST_DISABLED_ON_WIN32(FuelDeploy))
 {
   // Start server
@@ -681,141 +379,10 @@
   this->server->AddSystem(testSystem.systemPtr);
   this->server->Run(true, nIters, false);
 }
->>>>>>> 001dd9b8
 
 /////////////////////////////////////////////////
 // Test that the volume of the performer is set when deploying a performer
 // breadcrumb
-<<<<<<< HEAD
-// TEST_F(BreadcrumbsTest, GZ_UTILS_TEST_DISABLED_ON_WIN32(PerformerSetVolume))
-// {
-//   // Start server
-//   this->LoadWorld("test/worlds/breadcrumbs.sdf", true);
-//
-//   test::Relay testSystem;
-//   transport::Node node;
-//   auto deploy = node.Advertise<msgs::Empty>(
-//       "/model/vehicle_blue/breadcrumbs/B1_perf_large_volume/deploy");
-//
-//   const std::size_t iterTestStart = 1000;
-//   const std::size_t nIters = iterTestStart + 2000;
-//
-//   testSystem.OnPostUpdate([&](const sim::UpdateInfo &_info,
-//                              const sim::EntityComponentManager &_ecm)
-//   {
-//     // Deploy a performer breadcrumb on a tile that's on the default a level,
-//     // and check that it causes tile_1 to be loaded since the performer's volume
-//     // is large enough to overlap with tile_1.
-//
-//     // Set pose to tile_2 , check if tile_1 is still loaded
-//     if (_info.iterations == iterTestStart)
-//     {
-//       msgs::Pose req;
-//       req.set_name("vehicle_blue");
-//       req.mutable_position()->set_x(30);
-//       msgs::Boolean rep;
-//       bool result;
-//       node.Request("/world/breadcrumbs/set_pose", req, 2000, rep, result);
-//       EXPECT_TRUE(result);
-//     }
-//     else if (_info.iterations == iterTestStart + 500)
-//     {
-//       // Check that tile_1 is unloaded
-//       Entity tileEntity = _ecm.EntityByComponents(components::Model(),
-//                                                   components::Name("tile_1"));
-//       EXPECT_EQ(kNullEntity, tileEntity);
-//
-//       deploy.Publish(msgs::Empty());
-//     }
-//     else if (_info.iterations == nIters)
-//     {
-//       Entity tileEntity = _ecm.EntityByComponents(components::Model(),
-//                                                   components::Name("tile_1"));
-//       EXPECT_NE(kNullEntity, tileEntity);
-//     }
-//   });
-//
-//   this->server->AddSystem(testSystem.systemPtr);
-//   this->server->Run(true, nIters, false);
-// }
-
-/////////////////////////////////////////////////
-// The test verifies breadcrumbs physics is disabled using disable_physics_time
-// TEST_F(BreadcrumbsTest, GZ_UTILS_TEST_DISABLED_ON_WIN32(DeployDisablePhysics))
-// {
-//   // Start server
-//   this->LoadWorld("test/worlds/breadcrumbs.sdf");
-//
-//   test::Relay testSystem;
-//   transport::Node node;
-//   auto cmdVel = node.Advertise<msgs::Twist>("/model/vehicle_blue/cmd_vel");
-//   auto deployB2 =
-//       node.Advertise<msgs::Empty>("/model/vehicle_blue/breadcrumbs/B2/deploy");
-//
-//   std::size_t iterTestStart = 1000;
-//   testSystem.OnPostUpdate([&](const sim::UpdateInfo &_info,
-//                               const sim::EntityComponentManager &_ecm)
-//   {
-//     // Start moving the vehicle
-//     // After 1000 iterations, stop the vehicle, spawn a breadcrumb
-//     // Check the pose of the breadcrumb
-//     if (_info.iterations == iterTestStart)
-//     {
-//       msgs::Twist msg;
-//       msg.mutable_linear()->set_x(0.5);
-//       cmdVel.Publish(msg);
-//     }
-//     else if (_info.iterations == iterTestStart + 1000)
-//     {
-//       // Stop vehicle
-//       cmdVel.Publish(msgs::Twist());
-//     }
-//     else if (_info.iterations == iterTestStart + 1200)
-//     {
-//       // Deploy
-//       deployB2.Publish(msgs::Empty());
-//     }
-//     else if (_info.iterations == iterTestStart + 2000)
-//     {
-//       // Check pose
-//       Entity vehicleBlue = _ecm.EntityByComponents(
-//           components::Model(), components::Name("vehicle_blue"));
-//       ASSERT_NE(vehicleBlue, kNullEntity);
-//
-//       auto poseVehicle = _ecm.Component<components::Pose>(vehicleBlue);
-//       ASSERT_NE(poseVehicle , nullptr);
-//
-//       EXPECT_GT(poseVehicle->Data().Pos().X(), 0.4);
-//
-//       // The first breadcrumb
-//       Entity b2 = _ecm.EntityByComponents(components::Model(),
-//                                           components::Name("B2_0"));
-//       ASSERT_NE(b2, kNullEntity);
-//       auto poseB2 = _ecm.Component<components::Pose>(b2);
-//
-//       ASSERT_NE(poseB2, nullptr);
-//
-//       // check pose of breadcrumb
-//       auto poseDiff = poseVehicle->Data().Inverse() * poseB2->Data();
-//       EXPECT_NEAR(-2.2, poseDiff.Pos().X(), 1e-2);
-//       EXPECT_NEAR(0.0, poseDiff.Pos().Y(), 1e-2);
-//
-//       // Verify that the breadcrumb stopped falling after 0.5s.
-//       sdf::Root root;
-//       root.Load(this->serverConfig.SdfFile());
-//       const sdf::World *world = root.WorldByIndex(0);
-//       double gz = world->Gravity().Z();
-//       double z0 = 2.0;
-//       double t = 0.5;
-//       double z = z0 + gz/2*t*t;
-//       EXPECT_NEAR(z, poseDiff.Pos().Z(), 1e-2);
-//     }
-//   });
-//
-//   this->server->AddSystem(testSystem.systemPtr);
-//   this->server->Run(true, iterTestStart + 2001, false);
-// }
-=======
 TEST_F(BreadcrumbsTest, GZ_UTILS_TEST_DISABLED_ON_WIN32(PerformerSetVolume))
 {
   // Start server
@@ -944,42 +511,41 @@
   this->server->AddSystem(testSystem.systemPtr);
   this->server->Run(true, iterTestStart + 2001, false);
 }
->>>>>>> 001dd9b8
 
 /////////////////////////////////////////////////
 // The test verifies that if allow_renaming is true, the Breadcrumb system
 // renames spawned models if a model with the same name exists.
-// TEST_F(BreadcrumbsTest, GZ_UTILS_TEST_DISABLED_ON_WIN32(AllowRenaming))
-// {
-//   // Start server
-//   this->LoadWorld("test/worlds/breadcrumbs.sdf");
-//
-//   transport::Node node;
-//   auto deployB1 =
-//       node.Advertise<msgs::Empty>("/model/vehicle_blue/breadcrumbs/B1/deploy");
-//   auto noRenameDeploy =
-//       node.Advertise<msgs::Empty>("/no_rename_deploy");
-//   auto renameDeploy =
-//       node.Advertise<msgs::Empty>("/rename_deploy");
-//
-//   this->server->Run(true, 1, false);
-//   deployB1.Publish(msgs::Empty());
-//   this->server->Run(true, 100, false);
-//   EXPECT_TRUE(this->server->HasEntity("B1_0"));
-//
-//   // Deploying via "/no_rename_deploy" will try to spawn B1_0, but since the
-//   // model already exists, the spawn should fail.
-//   auto curEntityCount = this->server->EntityCount().value();
-//   noRenameDeploy.Publish(msgs::Empty());
-//   this->server->Run(true, 100, false);
-//   EXPECT_EQ(curEntityCount, this->server->EntityCount().value());
-//
-//   // Deploying via "/rename_deploy" will try to spawn B1_0, but since the
-//   // model already exists, it will spawn B1_0_1 instead.
-//   renameDeploy.Publish(msgs::Empty());
-//   this->server->Run(true, 100, false);
-//   EXPECT_TRUE(this->server->HasEntity("B1_0_1"));
-// }
+TEST_F(BreadcrumbsTest, GZ_UTILS_TEST_DISABLED_ON_WIN32(AllowRenaming))
+{
+  // Start server
+  this->LoadWorld("test/worlds/breadcrumbs.sdf");
+
+  transport::Node node;
+  auto deployB1 =
+      node.Advertise<msgs::Empty>("/model/vehicle_blue/breadcrumbs/B1/deploy");
+  auto noRenameDeploy =
+      node.Advertise<msgs::Empty>("/no_rename_deploy");
+  auto renameDeploy =
+      node.Advertise<msgs::Empty>("/rename_deploy");
+
+  this->server->Run(true, 1, false);
+  deployB1.Publish(msgs::Empty());
+  this->server->Run(true, 100, false);
+  EXPECT_TRUE(this->server->HasEntity("B1_0"));
+
+  // Deploying via "/no_rename_deploy" will try to spawn B1_0, but since the
+  // model already exists, the spawn should fail.
+  auto curEntityCount = this->server->EntityCount().value();
+  noRenameDeploy.Publish(msgs::Empty());
+  this->server->Run(true, 100, false);
+  EXPECT_EQ(curEntityCount, this->server->EntityCount().value());
+
+  // Deploying via "/rename_deploy" will try to spawn B1_0, but since the
+  // model already exists, it will spawn B1_0_1 instead.
+  renameDeploy.Publish(msgs::Empty());
+  this->server->Run(true, 100, false);
+  EXPECT_TRUE(this->server->HasEntity("B1_0_1"));
+}
 
 /////////////////////////////////////////////////
 /// Return a list of model entities whose names match the given regex
