--- conflicted
+++ resolved
@@ -615,37 +615,21 @@
 
   // apply world force at an offset and world torque
   math::Vector3d torque{1.0, 0.0, 0.0};
-<<<<<<< HEAD
-  link.AddWorldWrenchRelativeToCOM(ecm, force, offset, torque);
-=======
   link.AddWorldWrench(ecm, force, offset, torque);
->>>>>>> 36732e4e
 
   wrenchComp = ecm.Component<components::ExternalWorldWrenchCmd>(eLink);
   EXPECT_NE(nullptr, wrenchComp);
   wrenchMsg = wrenchComp->Data();
 
-<<<<<<< HEAD
-  math::Vector3d posComWorldCoord = linkWorldPose.Rot().RotateVector(
-    inertiaPose.Rot().RotateVector(offset) + inertiaPose.Pos());
-  expectedTorque =
-      torque +
-      posComWorldCoord.Cross(force);
-=======
   math::Vector3d posComWorldCoord = linkWorldPose.Rot().RotateVector(offset);
   expectedTorque = torque + posComWorldCoord.Cross(force);
->>>>>>> 36732e4e
   EXPECT_EQ(force, math::Vector3d(
       wrenchMsg.force().x(), wrenchMsg.force().y(), wrenchMsg.force().z()));
   EXPECT_EQ(expectedTorque, math::Vector3d(
       wrenchMsg.torque().x(), wrenchMsg.torque().y(), wrenchMsg.torque().z()));
 
   // apply opposite wrench again and verify the resulting wrench values are zero
-<<<<<<< HEAD
-  link.AddWorldWrenchRelativeToCOM(ecm, -force, offset, -torque);
-=======
   link.AddWorldWrench(ecm, -force, offset, -torque);
->>>>>>> 36732e4e
   wrenchComp = ecm.Component<components::ExternalWorldWrenchCmd>(eLink);
   EXPECT_NE(nullptr, wrenchComp);
   wrenchMsg = wrenchComp->Data();
