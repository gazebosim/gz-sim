/*
 * Copyright (C) 2018 Open Source Robotics Foundation
 *
 * Licensed under the Apache License, Version 2.0 (the "License");
 * you may not use this file except in compliance with the License.
 * You may obtain a copy of the License at
 *
 *     http://www.apache.org/licenses/LICENSE-2.0
 *
 * Unless required by applicable law or agreed to in writing, software
 * distributed under the License is distributed on an "AS IS" BASIS,
 * WITHOUT WARRANTIES OR CONDITIONS OF ANY KIND, either express or implied.
 * See the License for the specific language governing permissions and
 * limitations under the License.
 *
*/

#include <gtest/gtest.h>
#include <gz/msgs/pose_v.pb.h>

#include <algorithm>
#include <climits>
#ifndef __APPLE__
#include <filesystem>
#endif
#include <numeric>
#include <string>

#include <gz/common/Console.hh>
#include <gz/common/Util.hh>
#include <gz/common/Filesystem.hh>
#include <gz/fuel_tools/Zip.hh>
#include <gz/transport/Node.hh>
#include <gz/transport/log/Batch.hh>
#include <gz/transport/log/Log.hh>
#include <gz/transport/log/MsgIter.hh>
#include <gz/transport/log/Playback.hh>
#include <gz/transport/log/QualifiedTime.hh>
#include <gz/math/Pose3.hh>
#include <gz/utils/ExtraTestMacros.hh>

#include <sdf/Root.hh>
#include <sdf/World.hh>
#include <sdf/Element.hh>

#include "gz/sim/components/Name.hh"
#include "gz/sim/components/LogPlaybackStatistics.hh"
#include "gz/sim/components/Pose.hh"
#include "gz/sim/Server.hh"
#include "gz/sim/ServerConfig.hh"
#include "gz/sim/SystemLoader.hh"
#include "test_config.hh"

#include "../helpers/Relay.hh"
#include "../helpers/EnvTestFixture.hh"

using namespace gz;
using namespace sim;

static const std::string kBinPath(PROJECT_BINARY_PATH);

// \todo(anyone) Enable tests for OSX once command line works there
#ifndef __APPLE__
static const std::string kGzCommand(
  "GZ_SIM_SYSTEM_PLUGIN_PATH=" + kBinPath + "/lib LD_LIBRARY_PATH=" +
  kBinPath + "/lib:/usr/local/lib:${LD_LIBRARY_PATH} gz sim -s ");
#endif

/////////////////////////////////////////////////
std::string customExecStr(std::string _cmd)
{
  _cmd += " 2>&1";
  FILE *pipe = popen(_cmd.c_str(), "r");

  if (!pipe)
    return "ERROR";

  char buffer[128];
  std::string result = "";

  while (!feof(pipe))
  {
    if (fgets(buffer, 128, pipe) != nullptr)
      result += buffer;
  }

  pclose(pipe);
  return result;
}

/////////////////////////////////////////////////
// Count the number of entries in a directory, both files and directories
#ifndef __APPLE__
int entryCount(const std::string &_directory)
{
  if (!common::exists(_directory))
    return 0;

  auto it = std::filesystem::directory_iterator(_directory);
  return std::count_if(begin(it), end(it), [](auto &)
      {
        return true;
      });
}

/////////////////////////////////////////////////
// Return a list of entries in the directory
void entryList(const std::string &_directory, std::vector<std::string> &_paths)
{
  _paths.clear();

  if (!common::exists(_directory))
    return;

  for (auto &entry : std::filesystem::directory_iterator(_directory))
  {
    _paths.push_back(entry.path().string());
  }
}

/////////////////////////////////////////////////
// Compare between two lists, return items that are different between the lists
// Side effects: order of elements in _paths1 and _paths2 will be sorted
void entryDiff(std::vector<std::string> &_paths1,
  std::vector<std::string> &_paths2, std::vector<std::string> &_diff)
{
  _diff.clear();

  std::sort(_paths1.begin(), _paths1.end());
  std::sort(_paths2.begin(), _paths2.end());
  std::vector<std::string> pathsUnion;
  pathsUnion.resize(_paths1.size() + _paths2.size());
  auto unionIt = std::set_union(_paths1.begin(),
    _paths1.end(), _paths2.begin(), _paths2.end(), pathsUnion.begin());
  pathsUnion.resize(unionIt - pathsUnion.begin());

  std::vector<std::string> pathsIntersection;
  pathsIntersection.resize(_paths1.size() + _paths2.size());
  auto intersectionIt = std::set_intersection(
    _paths1.begin(), _paths1.end(), _paths2.begin(), _paths2.end(),
    pathsIntersection.begin());
  pathsIntersection.resize(intersectionIt - pathsIntersection.begin());

  _diff.resize(pathsUnion.size() + pathsIntersection.size());
  auto diffIt = std::set_difference(pathsUnion.begin(), pathsUnion.end(),
    pathsIntersection.begin(), pathsIntersection.end(), _diff.begin());
  _diff.resize(diffIt - _diff.begin());
}
#endif

//////////////////////////////////////////////////
class LogSystemTest : public InternalFixture<::testing::Test>
{
  // Create a temporary directory in build path for recorded data
  public: void CreateLogsDir()
  {
    // Configure to use binary path as cache
    if (common::exists(this->logsDir))
    {
      common::removeAll(this->logsDir);
    }
    common::createDirectories(this->logsDir);
  }

  // Append extension to the end of a path, removing the separator at
  //   the end of the path if necessary.
  // \param[in] _path Path to append extension to. May have separator at
  //   the end.
  // \param[in] _ext Extension including dot "." to be appended
  public: std::string AppendExtension(const std::string &_path,
    const std::string &_ext)
  {
    std::string result = _path;

    // Remove the separator at end of path
    if (!std::string(1, _path.back()).compare(common::separator("")))
    {
      result = _path.substr(0, _path.length() - 1);
    }
    result += _ext;

    return result;
  }

  // Remove the test logs directory
  public: void RemoveLogsDir()
  {
    common::removeAll(this->logsDir);
  }

  // Change path of recorded log file in SDF string loaded from file
  public: void ChangeLogPath(sdf::Root &_sdfRoot, const std::string &_sdfPath,
     const std::string &_pluginName, const std::string &_logDest)
  {
    EXPECT_EQ(_sdfRoot.Load(_sdfPath).size(), 0lu);
    EXPECT_GT(_sdfRoot.WorldCount(), 0lu);
    const sdf::World *sdfWorld = _sdfRoot.WorldByIndex(0);
    EXPECT_TRUE(sdfWorld->Element()->HasElement("plugin"));

    sdf::ElementPtr pluginElt = sdfWorld->Element()->GetElement("plugin");
    while (pluginElt != nullptr)
    {
      EXPECT_TRUE(pluginElt->HasAttribute("name"));

      // Change log path to build directory
      if (pluginElt->GetAttribute("name")->GetAsString().find(_pluginName)
        != std::string::npos)
      {
        if (pluginElt->HasElement("path"))
        {
          sdf::ElementPtr pathElt = pluginElt->GetElement("path");
          pathElt->Set(_logDest);
        }
        else
        {
          sdf::ElementPtr pathElt = std::make_shared<sdf::Element>();
          pathElt->SetName("path");
          pluginElt->AddElementDescription(pathElt);
          pathElt = pluginElt->GetElement("path");
          pathElt->AddValue("string", "", false, "");
          pathElt->Set<std::string>(_logDest);
        }
      }

      // Go to next plugin
      pluginElt = pluginElt->GetNextElement("plugin");
    }
  }

  // Run the server to record, passing in compress flag.
  // \param[in] _recordSdfRoot SDF Root element of the world to load
  // \param[in] _recordPath Path for SDF state file
  // \param[in] _cmpPath Path for compressed file
  public: void RunCompress(const std::string &_recordSdfPath,
    const std::string &_recordPath, const std::string &_cmpPath)
  {
    // Pass changed SDF to server
    ServerConfig recordServerConfig;
    recordServerConfig.SetSdfFile(_recordSdfPath);

    // Set record path
    recordServerConfig.SetLogRecordPath(_recordPath);

    // Set compress path
    recordServerConfig.SetLogRecordCompressPath(_cmpPath);

    // This tells server to call AddRecordPlugin() where flags are passed to
    //   recorder.
    recordServerConfig.SetUseLogRecord(true);

    // Run server
    Server recordServer(recordServerConfig);
    recordServer.Run(true, 100, false);
  }

  // Temporary directory in binary build path for recorded data
  public: std::string logsDir = common::joinPaths(PROJECT_BINARY_PATH, "test",
      "test_logs");

  /// \brief Path to recorded log file
  public: std::string logDir = common::joinPaths(logsDir,
      "test_logs_record");
};
<<<<<<< HEAD
//
// /////////////////////////////////////////////////
// // See https://github.com/gazebosim/gz-sim/issues/1175
// TEST_F(LogSystemTest, GZ_UTILS_TEST_DISABLED_ON_WIN32(LogPlaybackStatistics))
// {
//   // TODO(anyone) see LogSystemTest.LogControl comment about re-recording
//   auto logPath = common::joinPaths(PROJECT_SOURCE_PATH, "test", "media",
//       "rolling_shapes_log");
//
//   ServerConfig config;
//   config.SetLogPlaybackPath(logPath);
//
//   Server server(config);
//
//   test::Relay testSystem;
//   std::chrono::steady_clock::time_point startTime;
//   std::chrono::steady_clock::time_point endTime;
//   testSystem.OnPostUpdate(
//       [&](const UpdateInfo &, const EntityComponentManager &_ecm)
//       {
//         _ecm.Each<components::LogPlaybackStatistics>(
//             [&](const Entity &,
//                 const components::LogPlaybackStatistics *_logStatComp)->bool
//             {
//               auto startSeconds =
//                 _logStatComp->Data().start_time().sec();
//               auto startNanoseconds =
//                 _logStatComp->Data().start_time().nsec();
//               auto endSeconds =
//                 _logStatComp->Data().end_time().sec();
//               auto endNanoseconds =
//                 _logStatComp->Data().end_time().nsec();
//               startTime =
//                 math::secNsecToTimePoint(startSeconds, startNanoseconds);
//               endTime =
//                 math::secNsecToTimePoint(endSeconds, endNanoseconds);
//               return true;
//             });
//       });
//
//   server.AddSystem(testSystem.systemPtr);
//   server.Run(true, 10, false);
//
//   auto startTimePair = math::timePointToSecNsec(startTime);
//   auto endTimePair = math::timePointToSecNsec(endTime);
//
//   EXPECT_EQ(0, startTimePair.first);
//   EXPECT_EQ(1000000, startTimePair.second);
//   EXPECT_EQ(5, endTimePair.first);
//   EXPECT_EQ(0, endTimePair.second);
// }
//
// /////////////////////////////////////////////////
// // Logging behavior when no paths are specified
// TEST_F(LogSystemTest, GZ_UTILS_TEST_DISABLED_ON_WIN32(LogDefaults))
// {
//   // Create temp directory to store log
//   this->CreateLogsDir();
//
//   // World with moving entities
//   const auto recordSdfPath = common::joinPaths(
//     std::string(PROJECT_SOURCE_PATH), "test", "worlds",
//     "log_record_dbl_pendulum.sdf");
//
//   // Change environment variable so that test files aren't written to $HOME
//   std::string homeOrig;
//   common::env(GZ_HOMEDIR, homeOrig);
//   std::string homeFake = common::joinPaths(this->logsDir, "default");
//   EXPECT_TRUE(gz::common::setenv(GZ_HOMEDIR, homeFake.c_str()));
//
//   // Test case 1:
//   // No path specified on command line. This does not go through
//   // gz.cc, recording should take place in the `.gz` directory
//   {
//     // Load SDF
//     sdf::Root recordSdfRoot;
//     EXPECT_EQ(recordSdfRoot.Load(recordSdfPath).size(), 0lu);
//     EXPECT_GT(recordSdfRoot.WorldCount(), 0lu);
//
//     // Pass SDF to server
//     ServerConfig recordServerConfig;
//     recordServerConfig.SetSdfString(recordSdfRoot.Element()->ToString(""));
//
//     // Set record path to empty
//     recordServerConfig.SetUseLogRecord(true);
//     recordServerConfig.SetLogRecordPath("");
//
//     // Run for a few seconds to record different poses
//     Server recordServer(recordServerConfig);
//     recordServer.Run(true, 200, false);
//   }
//
//   // We should expect to see "auto_default.log"  and "state.tlog"
//   EXPECT_FALSE(gzLogDirectory().empty());
//   EXPECT_TRUE(common::exists(
//         common::joinPaths(gzLogDirectory(), "auto_default.log")));
//   EXPECT_TRUE(common::exists(
//         common::joinPaths(gzLogDirectory(), "state.tlog")));
//
//   // Remove artifacts. Recreate new directory
//   this->RemoveLogsDir();
//
// #ifndef __APPLE__
//   this->CreateLogsDir();
//
//   // Test case 2:
//   // No path specified on command line (only --record, no --record-path).
//   // No path specified in SDF.
//   // Run from command line, which should trigger gz.cc, which should initialize
//   // gzLogDirectory() to default timestamp path. Both console and state logs
//   // should be recorded here.
//
//   // Store number of files before running
//   auto logPath = common::joinPaths(homeFake.c_str(), ".gz", "sim",
//       "log");
//   int nEntries = entryCount(logPath);
//   std::vector<std::string> entriesBefore;
//   entryList(logPath, entriesBefore);
//
//   {
//     // Command line triggers gz.cc, which handles initializing gzLogDirectory
//     std::string cmd = kGzCommand + " -r -v 4 --iterations 5 "
//       + "--record " + recordSdfPath;
//     std::cout << "Running command [" << cmd << "]" << std::endl;
//
//     // Run
//     std::string output = customExecStr(cmd);
//     std::cout << output << std::endl;
//   }
//
//   // Check the diff of list of files and assume there is a single diff, it
//   // being the newly created log directory from the run above.
//   EXPECT_EQ(nEntries + 1, entryCount(logPath));
//   std::vector<std::string> entriesAfter;
//   entryList(logPath, entriesAfter);
//   std::vector<std::string> entriesDiff;
//   entryDiff(entriesBefore, entriesAfter, entriesDiff);
//   EXPECT_EQ(1ul, entriesDiff.size());
//   // This should be $HOME/.gz/..., default path
//   std::string timestampPath = entriesDiff[0];
//
//   EXPECT_FALSE(timestampPath.empty());
//   EXPECT_EQ(0, timestampPath.compare(0, logPath.length(), logPath));
//   EXPECT_TRUE(common::exists(timestampPath));
//   EXPECT_TRUE(common::exists(common::joinPaths(timestampPath,
//       "server_console.log")));
//   EXPECT_TRUE(common::exists(common::joinPaths(timestampPath,
//       "state.tlog")));
//   EXPECT_EQ(2, entryCount(timestampPath));
//
//   // Remove artifacts. Recreate new directory
//   this->RemoveLogsDir();
// #endif
//
//   // Revert environment variable after test is done
//   EXPECT_TRUE(gz::common::setenv(GZ_HOMEDIR, homeOrig.c_str()));
// }
//
// /////////////////////////////////////////////////
// // Logging behavior when a path is specified either via the C++ API, SDF, or
// // the command line.
// TEST_F(LogSystemTest, GZ_UTILS_TEST_DISABLED_ON_WIN32(LogPaths))
// {
//   // Create temp directory to store log
//   this->CreateLogsDir();
//
//   // World with moving entities
//   const auto recordSdfPath = common::joinPaths(
//     std::string(PROJECT_SOURCE_PATH), "test", "worlds",
//     "log_record_dbl_pendulum.sdf");
//
//   // Test case 1:
//   // A path is specified in SDF - a feature removed in Gazebo Dome.
//   // No path specified in C++ API.
//   // Should ignore SDF path. No default logging directory is initialized for
//   // state and console logs because gz.cc is not triggered.
//   {
//     // Change log path in SDF to build directory
//     sdf::Root recordSdfRoot;
//     this->ChangeLogPath(recordSdfRoot, recordSdfPath, "LogRecord",
//         this->logDir);
//     EXPECT_EQ(1u, recordSdfRoot.WorldCount());
//
//     // Pass changed SDF to server
//     ServerConfig recordServerConfig;
//     recordServerConfig.SetSdfString(recordSdfRoot.Element()->ToString(""));
//
//     // Set record path to empty
//     recordServerConfig.SetUseLogRecord(true);
//     recordServerConfig.SetLogRecordPath("");
//
//     // Run for a few seconds to record different poses
//     Server recordServer(recordServerConfig);
//     recordServer.Run(true, 200, false);
//   }
//
//   // Check state.tlog is no longer stored to path specified in SDF
//   auto stateFile = common::joinPaths(this->logDir, "state.tlog");
//   EXPECT_FALSE(common::exists(stateFile)) << stateFile;
// #ifndef __APPLE__
//   EXPECT_EQ(0, entryCount(this->logDir));
// #endif
//
//   // Remove artifacts. Recreate new directory
//   this->RemoveLogsDir();
//   this->CreateLogsDir();
//
//   // Change environment variable so that test files aren't written to $HOME
//   std::string homeOrig;
//   common::env(GZ_HOMEDIR, homeOrig);
//   std::string homeFake = common::joinPaths(this->logsDir, "default");
//   EXPECT_TRUE(gz::common::setenv(GZ_HOMEDIR, homeFake.c_str()));
//
//   // Store number of files before running
//   auto logPath = common::joinPaths(homeFake.c_str(), ".gz", "sim",
//       "log");
// #ifndef __APPLE__
//   int nEntries = entryCount(logPath);
//   std::vector<std::string> entriesBefore;
//   entryList(logPath, entriesBefore);
//
//   // Test case 2:
//   // A path is specified in SDF - a feature removed in Gazebo Dome.
//   // SDF path should be ignored.
//   // State log and console log should be stored to default timestamp path
//   // gzLogDirectory because gz.cc is triggered by command line.
//   {
//     // Change log path in SDF to build directory
//     sdf::Root recordSdfRoot;
//     this->ChangeLogPath(recordSdfRoot, recordSdfPath, "LogRecord",
//         this->logDir);
//     EXPECT_EQ(1u, recordSdfRoot.WorldCount());
//
//     // Save changed SDF to temporary file
//     std::string tmpRecordSdfPath = common::joinPaths(this->logsDir,
//       "with_record_path.sdf");
//     std::ofstream ofs(tmpRecordSdfPath);
//     ofs << recordSdfRoot.Element()->ToString("").c_str();
//     ofs.close();
//
//     // Command line triggers gz.cc, which handles initializing gzLogDirectory
//     std::string cmd = kGzCommand + " -r -v 4 --iterations 5 "
//       + "--record " + tmpRecordSdfPath;
//     std::cout << "Running command [" << cmd << "]" << std::endl;
//
//     // Run
//     std::string output = customExecStr(cmd);
//     std::cout << output << std::endl;
//   }
//
//   // Check state.tlog is no longer stored to path specified in SDF
//   EXPECT_FALSE(common::exists(common::joinPaths(this->logDir,
//       "state.tlog")));
//   EXPECT_EQ(0, entryCount(this->logDir));
//
//   // Check the diff of list of files in directory, and assume there is
//   // a single diff, it being the newly created log directory from the run above.
//   EXPECT_EQ(nEntries + 1, entryCount(logPath));
//   std::vector<std::string> entriesAfter;
//   entryList(logPath, entriesAfter);
//   std::vector<std::string> entriesDiff;
//   entryDiff(entriesBefore, entriesAfter, entriesDiff);
//   EXPECT_EQ(1ul, entriesDiff.size());
//   // This should be $HOME/.gz/..., default path
//   std::string timestampPath = entriesDiff[0];
//
//   EXPECT_FALSE(timestampPath.empty());
//   EXPECT_EQ(0, timestampPath.compare(0, logPath.length(), logPath));
//   EXPECT_TRUE(common::exists(timestampPath));
//   EXPECT_TRUE(common::exists(common::joinPaths(timestampPath,
//       "server_console.log")));
//   EXPECT_TRUE(common::exists(common::joinPaths(timestampPath,
//       "state.tlog")));
//   EXPECT_EQ(2, entryCount(timestampPath));
// #endif
//
//   // Remove artifacts. Recreate new directory
//   this->RemoveLogsDir();
//   this->CreateLogsDir();
//
//   // Test case 3:
//   // A path is specified in SDF - a feature removed in Gazebo Dome.
//   // Empty path is specified via C++ API.
//   // Should ignore SDF path. No default logging directory is initialized for
//   // state and console logs because gz.cc is not triggered.
//   std::string stateLogPath = this->logDir;
//
//   {
//     // Change log path in SDF to build directory
//     sdf::Root recordSdfRoot;
//     this->ChangeLogPath(recordSdfRoot, recordSdfPath, "LogRecord",
//         stateLogPath);
//     EXPECT_EQ(1u, recordSdfRoot.WorldCount());
//
//     // Pass changed SDF to server
//     ServerConfig recordServerConfig;
//     recordServerConfig.SetSdfString(recordSdfRoot.Element()->ToString(""));
//
//     // Set record path to empty
//     recordServerConfig.SetUseLogRecord(true);
//     recordServerConfig.SetLogRecordPath("");
//
//     // Run for a few seconds to record different poses
//     Server recordServer(recordServerConfig);
//     recordServer.Run(true, 200, false);
//
//     // Terminate server to close tlog file, otherwise we get a temporary
//     // tlog-journal file
//   }
//
//   EXPECT_FALSE(common::exists(common::joinPaths(stateLogPath, "state.tlog")));
// #ifndef __APPLE__
//   EXPECT_EQ(0, entryCount(stateLogPath));
// #endif
//
//   // Remove artifacts. Recreate new directory
//   this->RemoveLogsDir();
//   this->CreateLogsDir();
//
//   // Test case 4:
//   // A path is specified in SDF - a feature removed in Gazebo Dome.
//   // A different path is specified via C++ API.
//   // Should take C++ API path. State log should be stored here. Console log is
//   // not initialized because gz.cc is not triggered.
//   const std::string sdfPath = common::joinPaths(this->logsDir, "sdfPath");
//   const std::string cppPath = common::joinPaths(this->logsDir, "cppPath");
//   {
//     // Change log path in SDF
//     sdf::Root recordSdfRoot;
//     this->ChangeLogPath(recordSdfRoot, recordSdfPath, "LogRecord",
//         sdfPath);
//
//     // Pass changed SDF to server
//     ServerConfig recordServerConfig;
//     recordServerConfig.SetSdfString(recordSdfRoot.Element()->ToString(""));
//
//     // This tells server to call AddRecordPlugin() where the logic happens
//     recordServerConfig.SetUseLogRecord(true);
//
//     // Mock command line arg. Set record path to something different from in SDF
//     recordServerConfig.SetLogRecordPath(cppPath);
//
//     // Run for a few seconds to record different poses
//     Server recordServer(recordServerConfig);
//     recordServer.Run(true, 200, false);
//
//     // Terminate server to close tlog file, otherwise we get a temporary
//     // tlog-journal file
//   }
//   EXPECT_TRUE(common::exists(cppPath));
//   EXPECT_TRUE(common::exists(common::joinPaths(cppPath, "state.tlog")));
// #ifndef __APPLE__
//   EXPECT_EQ(1, entryCount(cppPath));
//   EXPECT_FALSE(common::exists(sdfPath));
//
//   // Remove artifacts. Recreate new directory
//   this->RemoveLogsDir();
//   this->CreateLogsDir();
//
//   // Test case 5:
//   // A path is specified by --record-path on command line.
//   // Both state and console logs should be stored here.
//   {
//     // Command line triggers gz.cc, which handles initializing gzLogDirectory
//     std::string cmd = kGzCommand + " -r -v 4 --iterations 5 "
//       + "--record-path " + this->logDir + " " + recordSdfPath;
//     std::cout << "Running command [" << cmd << "]" << std::endl;
//
//     // Run
//     std::string output = customExecStr(cmd);
//     std::cout << output << std::endl;
//   }
//
//   EXPECT_TRUE(common::exists(common::joinPaths(this->logDir, "state.tlog")));
//   // \FIXME Apple uses deprecated command line, so some options don't work
//   // correctly.
//   EXPECT_TRUE(common::exists(common::joinPaths(this->logDir,
//     "server_console.log")));
//   EXPECT_EQ(2, entryCount(this->logDir));
//
//   // Remove artifacts. Recreate new directory
//   this->RemoveLogsDir();
//   this->CreateLogsDir();
//
//   // Test case 6:
//   // A path is specified in SDF - a feature removed in Gazebo Dome.
//   // A path is specified by --record-path on command line.
//   // Path in SDF should be ignored. Both state and console logs should be
//   // stored to --record-path path.
//   std::string cliPath = common::joinPaths(this->logDir, "cli");
//   {
//     // Change log path in SDF to build directory
//     sdf::Root recordSdfRoot;
//     this->ChangeLogPath(recordSdfRoot, recordSdfPath, "LogRecord",
//         this->logDir);
//     EXPECT_EQ(1u, recordSdfRoot.WorldCount());
//
//     // Save changed SDF to temporary file
//     std::string tmpRecordSdfPath = common::joinPaths(this->logsDir,
//       "with_record_path.sdf");
//     // TODO(anyone): Does this work on Apple?
//     std::ofstream ofs(tmpRecordSdfPath);
//     ofs << recordSdfRoot.Element()->ToString("").c_str();
//     ofs.close();
//
//     // Command line triggers gz.cc, which handles initializing gzLogDirectory
//     std::string cmd = kGzCommand + " -r -v 4 --iterations 5 "
//       + "--record-path " + cliPath + " " + tmpRecordSdfPath;
//     std::cout << "Running command [" << cmd << "]" << std::endl;
//
//     // Run
//     std::string output = customExecStr(cmd);
//     std::cout << output << std::endl;
//   }
//
//   // \FIXME Apple uses deprecated command line, so some options don't work
//   // correctly.
//   EXPECT_TRUE(common::exists(common::joinPaths(cliPath, "state.tlog")));
//   EXPECT_TRUE(common::exists(common::joinPaths(cliPath,
//     "server_console.log")));
//   EXPECT_EQ(2, entryCount(cliPath));
// #endif
//
//   // Revert environment variable after test is done
//   EXPECT_TRUE(gz::common::setenv(GZ_HOMEDIR, homeOrig.c_str()));
//
//   this->RemoveLogsDir();
// }
//
// /////////////////////////////////////////////////
// TEST_F(LogSystemTest, GZ_UTILS_TEST_DISABLED_ON_WIN32(RecordAndPlayback))
// {
//   // Create temp directory to store log
//   this->CreateLogsDir();
//
//   int numIterations = 1000;
//   // Record
//   {
//     // World with moving entities
//     const auto recordSdfPath = common::joinPaths(
//       std::string(PROJECT_SOURCE_PATH), "test", "worlds",
//       "log_record_dbl_pendulum.sdf");
//
//     ServerConfig recordServerConfig;
//     recordServerConfig.SetSdfFile(recordSdfPath);
//     recordServerConfig.SetUseLogRecord(true);
//     recordServerConfig.SetLogRecordPath(this->logDir);
//
//     // Run for a number of iterations to record different poses
//     Server recordServer(recordServerConfig);
//     recordServer.Run(true, numIterations, false);
//   }
//
//   // Verify file is created
//   auto logFile = common::joinPaths(this->logDir, "state.tlog");
//   EXPECT_TRUE(common::exists(logFile));
//
//   // Path to log file for playback
//   std::string logPlaybackDir =
//       common::joinPaths(this->logsDir, "test_logs_playback");
//   common::createDirectories(logPlaybackDir);
//
//   // Move the log file to the playback directory
//   auto logPlaybackFile = common::joinPaths(logPlaybackDir, "state.tlog");
//   common::moveFile(logFile, logPlaybackFile);
//   EXPECT_TRUE(common::exists(logPlaybackFile));
//
//   // Load log file recorded above for validation
//   transport::log::Log log;
//   log.Open(logPlaybackFile);
//
//   // Check it has SDF message
//   auto batch = log.QueryMessages(transport::log::TopicPattern(
//       std::regex(".*/sdf")));
//   auto recordedIter = batch.begin();
//   EXPECT_NE(batch.end(), recordedIter);
//
//   EXPECT_EQ("gz.msgs.StringMsg", recordedIter->Type());
//   EXPECT_TRUE(recordedIter->Topic().find("/sdf"));
//
//   msgs::StringMsg sdfMsg;
//   sdfMsg.ParseFromString(recordedIter->Data());
//   EXPECT_FALSE(sdfMsg.data().empty());
//   EXPECT_EQ(batch.end(), ++recordedIter);
//
//   // Check initial state message
//   batch = log.QueryMessages(transport::log::TopicPattern(
//       std::regex(".*/changed_state")));
//   recordedIter = batch.begin();
//   EXPECT_NE(batch.end(), recordedIter);
//
//   EXPECT_EQ("gz.msgs.SerializedStateMap", recordedIter->Type());
//   EXPECT_EQ(recordedIter->Topic(), "/world/log_pendulum/changed_state");
//
//   msgs::SerializedStateMap stateMsg;
//   stateMsg.ParseFromString(recordedIter->Data());
//   // entity size = 28 in dbl pendulum + 4 in nested model
//   EXPECT_EQ(32, stateMsg.entities_size());
//   EXPECT_NE(batch.end(), ++recordedIter);
//
//   // Playback config
//   ServerConfig playServerConfig;
//   playServerConfig.SetLogPlaybackPath(logPlaybackDir);
//
//   // Start server
//   Server playServer(playServerConfig);
//
//   // Callback function for entities played back
//   // Compare current pose being played back with the pose from the stateMsg
//   test::Relay playbackPoseTester;
//   playbackPoseTester.OnPostUpdate(
//       [&](const UpdateInfo &, const EntityComponentManager &_ecm)
//       {
//         // Playback continues even after the log file is over
//         if (batch.end() == recordedIter)
//           return;
//
//         // Get next recorded message
//         EXPECT_EQ("gz.msgs.SerializedStateMap", recordedIter->Type());
//         EXPECT_EQ(recordedIter->Topic(), "/world/log_pendulum/changed_state");
//         stateMsg.ParseFromString(recordedIter->Data());
//
//         // Loop through all recorded poses, and check them against the
//         // playedback poses.
//         for (const auto &entityIter : stateMsg.entities())
//         {
//           Entity entity = entityIter.second.id();
//           auto nameComp = _ecm.Component<components::Name>(entity);
//           ASSERT_NE(nullptr, nameComp);
//           const std::string &name = nameComp->Data();
//
//           auto poseComp = _ecm.Component<components::Pose>(entity);
//           ASSERT_NE(nullptr, poseComp);
//           const math::Pose3d &posePlayed = poseComp->Data();
//
//           for (const auto &compIter : entityIter.second.components())
//           {
//             msgs::SerializedComponent compMsg = compIter.second;
//             ASSERT_EQ(components::Pose::typeId, compMsg.type());
//
//             components::Pose pose;
//             std::istringstream istr(compMsg.component());
//             pose.Deserialize(istr);
//             const math::Pose3d &poseRecorded = pose.Data();
//
//             EXPECT_NEAR(posePlayed.Pos().X(), poseRecorded.Pos().X(), 0.1)
//               << name;
//             EXPECT_NEAR(posePlayed.Pos().Y(), poseRecorded.Pos().Y(), 0.1)
//               << name;
//             EXPECT_NEAR(posePlayed.Pos().Z(), poseRecorded.Pos().Z(), 0.1)
//               << name;
//
//             EXPECT_NEAR(posePlayed.Rot().Roll(),
//                         poseRecorded.Rot().Roll(), 0.1) << name;
//             EXPECT_NEAR(posePlayed.Rot().Pitch(),
//                         poseRecorded.Rot().Pitch(), 0.1) << name;
//             EXPECT_NEAR(posePlayed.Rot().Yaw(),
//                         poseRecorded.Rot().Yaw(), 0.1) << name;
//
//           }
//         }
//         ++recordedIter;
//       });
//
//   playServer.AddSystem(playbackPoseTester.systemPtr);
//
//   // Playback a subset of the log file and check for poses. Note: the poses are
//   // checked in the playbackPoseTester
//   playServer.Run(true, 500, false);
//
//   // Count the total number of state messages in the log file
//   int nTotal{0};
//   for (auto it = batch.begin(); it != batch.end(); ++it, ++nTotal) { }
//
//   EXPECT_EQ(numIterations, nTotal);
//
//   this->RemoveLogsDir();
// }
//
// /////////////////////////////////////////////////
// TEST_F(LogSystemTest, GZ_UTILS_TEST_DISABLED_ON_WIN32(LogControl))
// {
//   // TODO(anyone) when re-recording state.tlog file, do not run
//   // `gz sim --record rolling_shapes.sdf` with `-r` flag and pause sim
//   // before terminating. For some reason, when running with `-r` &/or
//   // terminating sim w/o pausing causing strange pose behavior
//   // when seeking close to end of file followed by rewind. For more details:
//   // https://github.com/gazebosim/gz-sim/pull/839
//   auto logPath = common::joinPaths(PROJECT_SOURCE_PATH, "test", "media",
//       "rolling_shapes_log");
//
//   ServerConfig config;
//   config.SetLogPlaybackPath(logPath);
//
//   Server server(config);
//
//   test::Relay testSystem;
//   math::Pose3d spherePose;
//   bool sphereFound{false};
//   testSystem.OnPostUpdate(
//       [&](const UpdateInfo &, const EntityComponentManager &_ecm)
//       {
//         _ecm.Each<components::Pose, components::Name>(
//             [&](const Entity &,
//                 const components::Pose *_pose,
//                 const components::Name *_name)->bool
//             {
//               if (_name->Data() == "sphere")
//               {
//                 sphereFound = true;
//                 spherePose = _pose->Data();
//                 return false;
//               }
//               return true;
//             });
//       });
//
//   server.AddSystem(testSystem.systemPtr);
//   server.Run(true, 10, false);
//
//   EXPECT_TRUE(sphereFound);
//   sphereFound = false;
//
//   math::Pose3d initialSpherePose(0, 1.5, 0.5, 0, 0, 0);
//   EXPECT_EQ(initialSpherePose, spherePose);
//   auto latestSpherePose = spherePose;
//
//   transport::Node node;
//
//   // Seek forward (downhill)
//   std::vector<int> secs(5);
//   std::iota(std::begin(secs), std::end(secs), 1);
//
//   msgs::LogPlaybackControl req;
//   msgs::Boolean res;
//   bool result{false};
//   unsigned int timeout = 1000;
//   std::string service{"/world/default/playback/control"};
//   for (auto i : secs)
//   {
//     req.mutable_seek()->set_sec(i);
//
//     EXPECT_TRUE(node.Request(service, req, timeout, res, result));
//     EXPECT_TRUE(result);
//     EXPECT_TRUE(res.data());
//
//     // Run 2 iterations because control messages are processed in the end of an
//     // update cycle
//     server.Run(true, 2, false);
//
//     EXPECT_TRUE(sphereFound);
//     sphereFound = false;
//
//     EXPECT_GT(latestSpherePose.Pos().Z(), spherePose.Pos().Z())
//         << "Seconds: [" << i << "]";
//
//     latestSpherePose = spherePose;
//   }
//
//   // Rewind to zero
//   req.Clear();
//   req.set_rewind(true);
//
//   EXPECT_TRUE(node.Request(service, req, timeout, res, result));
//   EXPECT_TRUE(result);
//   EXPECT_TRUE(res.data());
//
//   server.Run(true, 3, false);
//
//   EXPECT_TRUE(sphereFound);
//   sphereFound = false;
//
//   EXPECT_EQ(initialSpherePose, spherePose);
//
//   latestSpherePose = math::Pose3d(0, 0, -100, 0, 0, 0);
//
//   // Seek backwards (uphill)
//   req.Clear();
//   std::reverse(std::begin(secs), std::end(secs));
//   for (auto i : secs)
//   {
//     req.mutable_seek()->set_sec(i);
//
//     EXPECT_TRUE(node.Request(service, req, timeout, res, result));
//     EXPECT_TRUE(result);
//     EXPECT_TRUE(res.data());
//
//     server.Run(true, 2, false);
//
//     EXPECT_TRUE(sphereFound);
//     sphereFound = false;
//
//     EXPECT_LT(latestSpherePose.Pos().Z(), spherePose.Pos().Z())
//         << "Seconds: [" << i << "]";
//
//     latestSpherePose = spherePose;
//   }
// }
//
// /////////////////////////////////////////////////
// TEST_F(LogSystemTest, GZ_UTILS_TEST_DISABLED_ON_WIN32(LogOverwrite))
// {
//   // Create temp directory to store log
//   this->CreateLogsDir();
// #ifndef __APPLE__
//   EXPECT_EQ(0, entryCount(this->logsDir));
//   EXPECT_EQ(0, entryCount(this->logDir));
// #endif
//
//   // World with moving entities
//   const auto recordSdfPath = common::joinPaths(
//     std::string(PROJECT_SOURCE_PATH), "test", "worlds",
//     "log_record_dbl_pendulum.sdf");
//
//   gzLogInit(this->logDir, "server_console.log");
//   EXPECT_EQ(this->logDir, gzLogDirectory());
//
//   // Record something to create some files
//   {
//     ServerConfig recordServerConfig;
//     recordServerConfig.SetSdfFile(recordSdfPath);
//     recordServerConfig.SetUseLogRecord(true);
//     recordServerConfig.SetLogRecordPath(this->logDir);
//
//     // Run for a few seconds to record different poses
//     Server recordServer(recordServerConfig);
//     recordServer.Run(true, 100, false);
//
//     // Terminate server to close tlog file, otherwise we get a temporary
//     // tlog-journal file
//   }
//
//   // Test files exist
//   const std::string tlogPath = common::joinPaths(this->logDir, "state.tlog");
//   EXPECT_TRUE(common::exists(tlogPath));
//
//   auto clogPath = common::joinPaths(this->logDir, "server_console.log");
//   EXPECT_TRUE(common::exists(clogPath));
//
// #ifndef __APPLE__
//   // Log files were created
//   EXPECT_EQ(1, entryCount(this->logsDir));
//   EXPECT_EQ(2, entryCount(this->logDir));
//   std::filesystem::path tlogStdPath = tlogPath;
//   auto tlogPrevTime = std::filesystem::last_write_time(tlogStdPath);
// #endif
//
//   // Test case 1:
//   // Path exists, no overwrite flag. LogRecord.cc should still overwrite by
//   // default behavior whenever the specified path already exists.
//   {
//     ServerConfig recordServerConfig;
//     recordServerConfig.SetSdfFile(recordSdfPath);
//     recordServerConfig.SetUseLogRecord(true);
//     recordServerConfig.SetLogRecordPath(this->logDir);
//
//     // Run for a few seconds to record different poses
//     Server recordServer(recordServerConfig);
//     recordServer.Run(true, 100, false);
//   }
//
//   // Log files still exist
//   EXPECT_TRUE(common::exists(tlogPath));
//   EXPECT_TRUE(common::exists(clogPath));
//
// #ifndef __APPLE__
//   // No new files were created
//   EXPECT_EQ(1, entryCount(this->logsDir));
//   EXPECT_EQ(2, entryCount(this->logDir));
//
//   // Test timestamp is newer
//   EXPECT_GT(std::filesystem::last_write_time(tlogStdPath), tlogPrevTime);
//   // Update timestamp for next test
//   tlogPrevTime = std::filesystem::last_write_time(tlogStdPath);
//
//   // Test case 2:
//   // Path exists, command line --log-overwrite, should overwrite by
//   // command-line logic in gz.cc
//   {
//     // Command line triggers gz.cc, which handles creating a unique path if
//     // file already exists, so as to not overwrite
//     std::string cmd = kGzCommand + " -r -v 4 --iterations 5 --log-overwrite "
//       + "--record-path " + this->logDir + " " + recordSdfPath;
//     std::cout << "Running command [" << cmd << "]" << std::endl;
//
//     // Run
//     std::string output = customExecStr(cmd);
//     std::cout << output << std::endl;
//   }
//
//   // Log files still exist
//   EXPECT_TRUE(common::exists(tlogPath));
//   EXPECT_TRUE(common::exists(clogPath));
//
//   // No new files were created
//   EXPECT_EQ(1, entryCount(this->logsDir));
//   EXPECT_EQ(2, entryCount(this->logDir));
//
//   // Test timestamp is newer
//   EXPECT_GT(std::filesystem::last_write_time(tlogStdPath), tlogPrevTime);
//   // Update timestamp for next test
//   tlogPrevTime = std::filesystem::last_write_time(tlogStdPath);
//
//   // Test case 3:
//   // Path exists, no --log-overwrite, should create new files by command-line
//   // logic in gz.cc
//   {
//     // Command line triggers gz.cc, which handles creating a unique path if
//     // file already exists, so as to not overwrite
//     std::string cmd = kGzCommand + " -r -v 4 --iterations 5 "
//       + "--record-path " + this->logDir + " " + recordSdfPath;
//     std::cout << "Running command [" << cmd << "]" << std::endl;
//
//     // Run
//     std::string output = customExecStr(cmd);
//     std::cout << output << std::endl;
//   }
//
//   // Old log files still exist
//   EXPECT_TRUE(common::exists(this->logDir));
//   EXPECT_TRUE(common::exists(tlogPath));
//   EXPECT_TRUE(common::exists(clogPath));
//
//   // On OS X, gz-sim-server (server_main.cc) is being used as opposed to
//   // gz sim. server_main.cc is deprecated and does not have overwrite
//   // renaming implemented. So will always overwrite. Will not test (#) type of
//   // renaming on OS X until gz sim is fixed:
//   // https://github.com/gazebosim/gz-sim/issues/25
//
//   // New log files were created
//   EXPECT_TRUE(common::exists(this->logDir + "(1)"));
//   EXPECT_TRUE(common::exists(common::joinPaths(this->logDir + "(1)",
//       "state.tlog")));
//   EXPECT_TRUE(common::exists(common::joinPaths(this->logDir + "(1)",
//       "server_console.log")));
//
//   // New files were created
//   EXPECT_EQ(2, entryCount(this->logsDir));
//   EXPECT_EQ(2, entryCount(this->logDir));
//   EXPECT_EQ(2, entryCount(this->logDir + "(1)"));
//
//   // Old timestamp is same
//   EXPECT_EQ(std::filesystem::last_write_time(tlogStdPath), tlogPrevTime);
// #endif
//
//   this->RemoveLogsDir();
// }
//
// /////////////////////////////////////////////////
// // TODO(chapulina) Record updated log
// TEST_F(LogSystemTest, GZ_UTILS_TEST_DISABLED_ON_WIN32(LogControlLevels))
// {
//   auto logPath = common::joinPaths(PROJECT_SOURCE_PATH, "test", "media",
//       "levels_log");
//
//   ServerConfig config;
//   config.SetLogPlaybackPath(logPath);
//
//   Server server(config);
//
//   test::Relay testSystem;
//
//   EntityGraph entityGraph;
//
//   testSystem.OnPostUpdate(
//       [&](const UpdateInfo &, const EntityComponentManager &_ecm)
//       {
//         entityGraph = _ecm.Entities();
//       });
//
//   server.AddSystem(testSystem.systemPtr);
//   server.Run(true, 10, false);
//
//   // store the entities at the beginning of playback
//   std::set<uint64_t> entitiesAtTime0;
//   for (const auto &v : entityGraph.Vertices())
//     entitiesAtTime0.insert(v.first);
//
//   // verify there are entities at the beginning of the playback
//   EXPECT_TRUE(!entitiesAtTime0.empty());
//
//   int timeA = 8;
//   int timeB = 18;
//
//   transport::Node node;
//
//   // Seek forward
//   msgs::LogPlaybackControl req;
//   msgs::Boolean res;
//   bool result{false};
//   unsigned int timeout = 1000;
//   std::string service{"/world/default/playback/control"};
//
//   req.mutable_seek()->set_sec(timeA);
//
//   EXPECT_TRUE(node.Request(service, req, timeout, res, result));
//   EXPECT_TRUE(result);
//   EXPECT_TRUE(res.data());
//
//   // Run 2 iterations because control messages are processed in the end of an
//   // update cycle
//   server.Run(true, 2, false);
//
//   // store entities at time A
//   std::set<uint64_t> entitiesAtTimeA;
//   for (const auto &v : entityGraph.Vertices())
//     entitiesAtTimeA.insert(v.first);
//
//   // Seek forward again
//   req.mutable_seek()->set_sec(timeB);
//   EXPECT_TRUE(node.Request(service, req, timeout, res, result));
//   EXPECT_TRUE(result);
//   EXPECT_TRUE(res.data());
//
//   // Run 2 iterations because control messages are processed in the end of an
//   // update cycle
//   server.Run(true, 2, false);
//
//   // Run another iteration for the view updates to propagate the entity graph
//   server.Run(true, 1, false);
//
//   // store entities at time B
//   std::set<uint64_t> entitiesAtTimeB;
//   for (const auto &v : entityGraph.Vertices())
//     entitiesAtTimeB.insert(v.first);
//
//   // the entities at time B should be different from time A as levels get
//   // loaded and unloaded
//   EXPECT_NE(entitiesAtTimeA.size(), entitiesAtTimeB.size());
//
//   // Seek backward to time A
//   req.mutable_seek()->set_sec(timeA);
//
//   EXPECT_TRUE(node.Request(service, req, timeout, res, result));
//   EXPECT_TRUE(result);
//   EXPECT_TRUE(res.data());
//
//   // Run 2 iterations because control messages are processed in the end of an
//   // update cycle
//   server.Run(true, 2, false);
//
//   // Run another iteration for the view updates to propagate to the entity graph
//   server.Run(true, 1, false);
//
//   // store another set of entities at time A after jumping back in time
//   std::set<uint64_t> entitiesAtTimeAA;
//   for (const auto &v : entityGraph.Vertices())
//     entitiesAtTimeAA.insert(v.first);
//
//   // verify the entities are the same at time A
//   EXPECT_EQ(entitiesAtTimeA.size(), entitiesAtTimeAA.size());
//   for (auto aIt = entitiesAtTimeA.begin(), aaIt = entitiesAtTimeAA.begin();
//       aIt != entitiesAtTimeA.end() && aaIt != entitiesAtTimeAA.end();
//       ++aIt, ++aaIt)
//   {
//     EXPECT_EQ(*aIt, *aaIt);
//   }
//
//   // rewind
//   req.Clear();
//   req.set_rewind(true);
//
//   EXPECT_TRUE(node.Request(service, req, timeout, res, result));
//   EXPECT_TRUE(result);
//   EXPECT_TRUE(res.data());
//
//   // Run 2 iterations because control messages are processed in the end of an
//   // update cycle
//   server.Run(true, 2, false);
//
//   // Run another iteration for the view updates to propagate to the entity graph
//   server.Run(true, 1, false);
//
//   // store another set of entities at time 0 after rewind
//   std::set<uint64_t> entitiesAtTime00;
//   for (const auto &v : entityGraph.Vertices())
//     entitiesAtTime00.insert(v.first);
//
//   // verify the entities are the same at beginning of playback
//   EXPECT_EQ(entitiesAtTime0.size(), entitiesAtTime00.size());
//   for (auto it = entitiesAtTime0.begin(), it2 = entitiesAtTime00.begin();
//       it != entitiesAtTime0.end() && it2 != entitiesAtTime00.end();
//       ++it, ++it2)
//   {
//     EXPECT_EQ(*it, *it2);
//   }
// }
//
// /////////////////////////////////////////////////
// TEST_F(LogSystemTest, GZ_UTILS_TEST_DISABLED_ON_WIN32(LogCompress))
// {
//   // Create temp directory to store log
//   this->CreateLogsDir();
//
//   // Define paths
//   const std::string recordPath = this->logDir;
//   const std::string defaultCmpPath = this->AppendExtension(recordPath,
//       ".zip");
//
//   // Record and compress to default path
//   {
//     // World to record
//     const auto recordSdfPath = common::joinPaths(
//         std::string(PROJECT_SOURCE_PATH), "test", "worlds",
//         "log_record_dbl_pendulum.sdf");
//
//     ServerConfig recordServerConfig;
//     recordServerConfig.SetSdfFile(recordSdfPath);
//     recordServerConfig.SetUseLogRecord(true);
//     recordServerConfig.SetLogRecordPath(recordPath);
//
//     // Set compress flag
//     recordServerConfig.SetLogRecordCompressPath(defaultCmpPath);
//
//     // This tells server to call AddRecordPlugin() where flags are passed to
//     //   recorder.
//     recordServerConfig.SetUseLogRecord(true);
//
//     // Run server
//     Server recordServer(recordServerConfig);
//     recordServer.Run(true, 100, false);
//   }
//
//   // Test compressed to default directory
//   EXPECT_TRUE(common::exists(defaultCmpPath));
//
//   std::string customCmpPath = this->AppendExtension(this->logDir,
//       "_custom.zip");
//
//   // Record and compress to custom path
//   {
//     // World to record
//     const auto recordSdfPath = common::joinPaths(
//         std::string(PROJECT_SOURCE_PATH), "test", "worlds",
//         "log_record_dbl_pendulum.sdf");
//
//     // Get SDF root
//     sdf::Root recordSdfRoot;
//     recordSdfRoot.Load(recordSdfPath);
//
//     // Pass SDF to server
//     ServerConfig recordServerConfig;
//     recordServerConfig.SetSdfString(recordSdfRoot.Element()->ToString(""));
//
//     // Set compress path
//     recordServerConfig.SetLogRecordCompressPath(customCmpPath);
//
//     // Set record path
//     recordServerConfig.SetLogRecordPath(this->logDir);
//
//     // This tells server to call AddRecordPlugin() where flags are passed to
//     //   recorder.
//     recordServerConfig.SetUseLogRecord(true);
//
//     // Run server for enough time to record a few poses for playback
//     Server recordServer(recordServerConfig);
//     recordServer.Run(true, 500, false);
//   }
//
//   // Test compressed file exists
//   EXPECT_TRUE(common::exists(customCmpPath));
//
//   // Path to log file for playback
//   std::string logPlaybackDir =
//       common::joinPaths(this->logsDir, "test_logs_playback");
//   common::createDirectories(logPlaybackDir);
//
//   // Move recorded file to playback directory
//   // Prefix the zip by the name of the original recorded folder. Playback will
//   // extract and assume subdirectory to take on the name of the zip file
//   // without extension.
//   auto newCmpPath = common::joinPaths(logPlaybackDir,
//     common::basename(defaultCmpPath));
//   common::moveFile(customCmpPath, newCmpPath);
//   EXPECT_TRUE(common::exists(newCmpPath));
//
//   // Play back compressed file
//   {
//     // Pass changed SDF to server
//     ServerConfig playServerConfig;
//     playServerConfig.SetLogPlaybackPath(newCmpPath);
//
//     // Run server
//     Server playServer(playServerConfig);
//     playServer.Run(true, 100, false);
//   }
//
//   // Remove compressed recorded file. Then the directory should still contain
//   // the decompressed files and not be empty
//   EXPECT_TRUE(common::removeFile(newCmpPath));
//
//   this->RemoveLogsDir();
// }
//
// /////////////////////////////////////////////////
// TEST_F(LogSystemTest, GZ_UTILS_TEST_DISABLED_ON_WIN32(LogCompressOverwrite))
// {
//   // Create temp directory to store log
//   this->CreateLogsDir();
//
//   // Define paths
//   const std::string recordPath = this->logDir;
//   const std::string defaultCmpPath = this->AppendExtension(recordPath,
//       ".zip");
//
//   // World to record
//   const auto recordSdfPath = common::joinPaths(
//       std::string(PROJECT_SOURCE_PATH), "test", "worlds",
//       "log_record_dbl_pendulum.sdf");
//
//   // Compress + overwrite, recorded directory exists, compressed file does not
//   {
//     // Create recording directory so that it exists
//     common::createDirectories(recordPath);
//
//     // Test case pre-condition
//     EXPECT_TRUE(common::exists(recordPath));
//     EXPECT_FALSE(common::exists(defaultCmpPath));
//
//     this->RunCompress(recordSdfPath, recordPath, defaultCmpPath);
//   }
//
//   EXPECT_TRUE(common::exists(defaultCmpPath));
//   EXPECT_FALSE(common::exists(recordPath));
//
//   // Compress + overwrite, compressed file exists, recorded directory does not
//   {
//     // Test case pre-condition
//     EXPECT_FALSE(common::exists(recordPath));
//     EXPECT_TRUE(common::exists(defaultCmpPath));
//
//     this->RunCompress(recordSdfPath, recordPath, defaultCmpPath);
//   }
//
//   EXPECT_TRUE(common::exists(defaultCmpPath));
//   EXPECT_FALSE(common::exists(recordPath)) << recordPath;
//
//   this->RemoveLogsDir();
// }
//
// /////////////////////////////////////////////////
// TEST_F(LogSystemTest, GZ_UTILS_TEST_DISABLED_ON_WIN32(LogCompressCmdLine))
// {
// #ifndef __APPLE__
//   // Create temp directory to store log
//   this->CreateLogsDir();
//
//   // Define paths
//   const std::string recordPath = this->logDir;
//   const std::string defaultCmpPath = this->AppendExtension(recordPath,
//       ".zip");
//
//   // World to record
//   const auto recordSdfPath = common::joinPaths(
//       std::string(PROJECT_SOURCE_PATH), "test", "worlds",
//       "log_record_dbl_pendulum.sdf");
//
//   // Compress only, both recorded directory and compressed file exist
//   {
//     // Create compressed file
//     this->RunCompress(recordSdfPath, recordPath, defaultCmpPath);
//
//     // Recreate recording directory so that it exists
//     common::createDirectories(recordPath);
//
//     // Test case pre-condition
//     EXPECT_TRUE(common::exists(recordPath));
//     EXPECT_TRUE(common::exists(defaultCmpPath));
//
//     // Command line triggers gz.cc, which handles creating a unique path if
//     // file already exists, so as to not overwrite
//     std::string cmd = kGzCommand + " -r -v 4 --iterations 5 --log-compress "
//       + "--record-path " + recordPath + " " + recordSdfPath;
//     std::cout << "Running command [" << cmd << "]" << std::endl;
//
//     std::string output = customExecStr(cmd);
//     std::cout << output << std::endl;
//   }
//
//   // Original files should still exist
//   EXPECT_TRUE(common::exists(recordPath));
//   EXPECT_TRUE(common::exists(defaultCmpPath));
//
//   // An automatically renamed file should have been created
//   EXPECT_TRUE(common::exists(this->AppendExtension(recordPath, "(1).zip")));
//   // Automatically renamed directory should have been removed by record plugin
//   EXPECT_FALSE(common::exists(recordPath + "(1)"));
//
//   // Compress only, compressed file exists, auto-renamed compressed file
//   // e.g. *(1) exists, recorded directory does not
//   {
//     // Remove directory if exists
//     common::removeAll(recordPath);
//
//     // Test case pre-condition
//     EXPECT_TRUE(common::exists(defaultCmpPath));
//     EXPECT_FALSE(common::exists(recordPath));
//     EXPECT_TRUE(common::exists(this->AppendExtension(recordPath, "(1).zip")));
//
//     // Command line triggers gz.cc, which handles creating a unique path if
//     // file already exists, so as to not overwrite
//     std::string cmd = kGzCommand + " -r -v 4 --iterations 5 --log-compress "
//       + "--record-path " + recordPath + " " + recordSdfPath;
//     std::cout << "Running command [" << cmd << "]" << std::endl;
//
//     std::string output = customExecStr(cmd);
//     std::cout << output << std::endl;
//   }
//
//   // Original files should stay same as initial condition
//   EXPECT_TRUE(common::exists(defaultCmpPath));
//   EXPECT_FALSE(common::exists(recordPath));
//
//   // An automatically renamed file should have been created
//   EXPECT_TRUE(common::exists(this->AppendExtension(recordPath, "(2).zip")));
//
//   this->RemoveLogsDir();
// #endif
// }
//
// /////////////////////////////////////////////////
// TEST_F(LogSystemTest, GZ_UTILS_TEST_DISABLED_ON_WIN32(LogResources))
// {
//   // Create temp directory to store log
//   this->CreateLogsDir();
//
//   // World with moving entities
//   const auto recordSdfPath = common::joinPaths(
//     std::string(PROJECT_SOURCE_PATH), "test", "worlds",
//     "log_record_resources.sdf");
//
//   // Change environment variable so that downloaded fuel files aren't written
//   // to $HOME
//   std::string homeOrig;
//   common::env(GZ_HOMEDIR, homeOrig);
//   std::string homeFake = common::joinPaths(this->logsDir, "default");
//   EXPECT_TRUE(gz::common::setenv(GZ_HOMEDIR, homeFake.c_str()));
//
//   const std::string recordPath = this->logDir;
//   std::string statePath = common::joinPaths(recordPath, "state.tlog");
//
// #ifndef __APPLE__
//   // Log resources from command line
//   {
//     // Command line triggers gz.cc, which handles initializing gzLogDirectory
//     std::string cmd = kGzCommand + " -r -v 4 --iterations 5 "
//       + "--record --record-resources --record-path " + recordPath + " "
//       + recordSdfPath;
//     std::cout << "Running command [" << cmd << "]" << std::endl;
//
//     // Run
//     std::string output = customExecStr(cmd);
//     std::cout << output << std::endl;
//   }
//
//   std::string consolePath = common::joinPaths(recordPath, "server_console.log");
//   EXPECT_TRUE(common::exists(consolePath));
//   EXPECT_TRUE(common::exists(statePath));
//
//   // Recorded models should exist
//   EXPECT_GT(entryCount(recordPath), 2);
//   EXPECT_TRUE(common::exists(common::joinPaths(recordPath, homeFake,
//       ".gz", "fuel", "fuel.gazebosim.org", "openrobotics",
//       "models", "x2 config 1")));
//
//   // Remove artifacts. Recreate new directory
//   this->RemoveLogsDir();
//   this->CreateLogsDir();
// #endif
//
//   // Log resources from C++ API
//   {
//     ServerConfig recordServerConfig;
//     recordServerConfig.SetSdfFile(recordSdfPath);
//
//     // Set record flags
//     recordServerConfig.SetLogRecordPath(recordPath);
//     recordServerConfig.SetLogRecordResources(true);
//
//     // This tells server to call AddRecordPlugin() where flags are passed to
//     //   recorder.
//     recordServerConfig.SetUseLogRecord(true);
//
//     // Run server
//     Server recordServer(recordServerConfig);
//     recordServer.Run(true, 100, false);
//   }
//
//   // Console log is not created because gzLogDirectory() is not initialized,
//   // as gz.cc is not executed by command line.
//   EXPECT_TRUE(common::exists(statePath));
//
//   // Recorded models should exist
// #ifndef __APPLE__
//   EXPECT_GT(entryCount(recordPath), 1);
// #endif
//   EXPECT_TRUE(common::exists(common::joinPaths(recordPath, homeFake,
//       ".gz", "fuel", "fuel.gazebosim.org", "openrobotics",
//       "models", "x2 config 1")));
//
//   // Revert environment variable after test is done
//   EXPECT_TRUE(common::setenv(GZ_HOMEDIR, homeOrig.c_str()));
//
//   // Remove artifacts
//   this->RemoveLogsDir();
// }
//
=======

/////////////////////////////////////////////////
// See https://github.com/gazebosim/gz-sim/issues/1175
TEST_F(LogSystemTest, GZ_UTILS_TEST_DISABLED_ON_WIN32(LogPlaybackStatistics))
{
  // TODO(anyone) see LogSystemTest.LogControl comment about re-recording
  auto logPath = common::joinPaths(PROJECT_SOURCE_PATH, "test", "media",
      "rolling_shapes_log");

  ServerConfig config;
  config.SetLogPlaybackPath(logPath);

  Server server(config);

  test::Relay testSystem;
  std::chrono::steady_clock::time_point startTime;
  std::chrono::steady_clock::time_point endTime;
  testSystem.OnPostUpdate(
      [&](const UpdateInfo &, const EntityComponentManager &_ecm)
      {
        _ecm.Each<components::LogPlaybackStatistics>(
            [&](const Entity &,
                const components::LogPlaybackStatistics *_logStatComp)->bool
            {
              auto startSeconds =
                _logStatComp->Data().start_time().sec();
              auto startNanoseconds =
                _logStatComp->Data().start_time().nsec();
              auto endSeconds =
                _logStatComp->Data().end_time().sec();
              auto endNanoseconds =
                _logStatComp->Data().end_time().nsec();
              startTime =
                math::secNsecToTimePoint(startSeconds, startNanoseconds);
              endTime =
                math::secNsecToTimePoint(endSeconds, endNanoseconds);
              return true;
            });
      });

  server.AddSystem(testSystem.systemPtr);
  server.Run(true, 10, false);

  auto startTimePair = math::timePointToSecNsec(startTime);
  auto endTimePair = math::timePointToSecNsec(endTime);

  EXPECT_EQ(0, startTimePair.first);
  EXPECT_EQ(1000000, startTimePair.second);
  EXPECT_EQ(5, endTimePair.first);
  EXPECT_EQ(0, endTimePair.second);
}

/////////////////////////////////////////////////
// Logging behavior when no paths are specified
TEST_F(LogSystemTest, GZ_UTILS_TEST_DISABLED_ON_WIN32(LogDefaults))
{
  // Create temp directory to store log
  this->CreateLogsDir();

  // World with moving entities
  const auto recordSdfPath = common::joinPaths(
    std::string(PROJECT_SOURCE_PATH), "test", "worlds",
    "log_record_dbl_pendulum.sdf");

  // Change environment variable so that test files aren't written to $HOME
  std::string homeOrig;
  common::env(GZ_HOMEDIR, homeOrig);
  std::string homeFake = common::joinPaths(this->logsDir, "default");
  EXPECT_TRUE(common::setenv(GZ_HOMEDIR, homeFake.c_str()));

  // Test case 1:
  // No path specified on command line. This does not go through
  // gz.cc, recording should take place in the `.gz` directory
  {
    // Load SDF
    sdf::Root recordSdfRoot;
    EXPECT_EQ(recordSdfRoot.Load(recordSdfPath).size(), 0lu);
    EXPECT_GT(recordSdfRoot.WorldCount(), 0lu);

    // Pass SDF to server
    ServerConfig recordServerConfig;
    recordServerConfig.SetSdfString(recordSdfRoot.Element()->ToString(""));

    // Set record path to empty
    recordServerConfig.SetUseLogRecord(true);
    recordServerConfig.SetLogRecordPath("");

    // Run for a few seconds to record different poses
    Server recordServer(recordServerConfig);
    recordServer.Run(true, 200, false);
  }

  // We should expect to see "auto_default.log"  and "state.tlog"
  EXPECT_FALSE(gzLogDirectory().empty());
  EXPECT_TRUE(common::exists(
        common::joinPaths(gzLogDirectory(), "auto_default.log")));
  EXPECT_TRUE(common::exists(
        common::joinPaths(gzLogDirectory(), "state.tlog")));

  // Remove artifacts. Recreate new directory
  this->RemoveLogsDir();

#ifndef __APPLE__
  this->CreateLogsDir();

  // Test case 2:
  // No path specified on command line (only --record, no --record-path).
  // No path specified in SDF.
  // Run from command line, which should trigger gz.cc, which should initialize
  // gzLogDirectory() to default timestamp path. Both console and state logs
  // should be recorded here.

  // Store number of files before running
  auto logPath = common::joinPaths(homeFake.c_str(), ".gz", "sim",
      "log");
  int nEntries = entryCount(logPath);
  std::vector<std::string> entriesBefore;
  entryList(logPath, entriesBefore);

  {
    // Command line triggers gz.cc, which handles initializing gzLogDirectory
    std::string cmd = kGzCommand + " -r -v 4 --iterations 5 "
      + "--record " + recordSdfPath;
    std::cout << "Running command [" << cmd << "]" << std::endl;

    // Run
    std::string output = customExecStr(cmd);
    std::cout << output << std::endl;
  }

  // Check the diff of list of files and assume there is a single diff, it
  // being the newly created log directory from the run above.
  EXPECT_EQ(nEntries + 1, entryCount(logPath));
  std::vector<std::string> entriesAfter;
  entryList(logPath, entriesAfter);
  std::vector<std::string> entriesDiff;
  entryDiff(entriesBefore, entriesAfter, entriesDiff);
  EXPECT_EQ(1ul, entriesDiff.size());
  // This should be $HOME/.gz/..., default path
  std::string timestampPath = entriesDiff[0];

  EXPECT_FALSE(timestampPath.empty());
  EXPECT_EQ(0, timestampPath.compare(0, logPath.length(), logPath));
  EXPECT_TRUE(common::exists(timestampPath));
  EXPECT_TRUE(common::exists(common::joinPaths(timestampPath,
      "server_console.log")));
  EXPECT_TRUE(common::exists(common::joinPaths(timestampPath,
      "state.tlog")));
  EXPECT_EQ(2, entryCount(timestampPath));

  // Remove artifacts. Recreate new directory
  this->RemoveLogsDir();
#endif

  // Revert environment variable after test is done
  EXPECT_TRUE(common::setenv(GZ_HOMEDIR, homeOrig.c_str()));
}

/////////////////////////////////////////////////
// Logging behavior when a path is specified either via the C++ API, SDF, or
// the command line.
TEST_F(LogSystemTest, GZ_UTILS_TEST_DISABLED_ON_WIN32(LogPaths))
{
  // Create temp directory to store log
  this->CreateLogsDir();

  // World with moving entities
  const auto recordSdfPath = common::joinPaths(
    std::string(PROJECT_SOURCE_PATH), "test", "worlds",
    "log_record_dbl_pendulum.sdf");

  // Test case 1:
  // A path is specified in SDF - a feature removed in Gazebo Dome.
  // No path specified in C++ API.
  // Should ignore SDF path. No default logging directory is initialized for
  // state and console logs because gz.cc is not triggered.
  {
    // Change log path in SDF to build directory
    sdf::Root recordSdfRoot;
    this->ChangeLogPath(recordSdfRoot, recordSdfPath, "LogRecord",
        this->logDir);
    EXPECT_EQ(1u, recordSdfRoot.WorldCount());

    // Pass changed SDF to server
    ServerConfig recordServerConfig;
    recordServerConfig.SetSdfString(recordSdfRoot.Element()->ToString(""));

    // Set record path to empty
    recordServerConfig.SetUseLogRecord(true);
    recordServerConfig.SetLogRecordPath("");

    // Run for a few seconds to record different poses
    Server recordServer(recordServerConfig);
    recordServer.Run(true, 200, false);
  }

  // Check state.tlog is no longer stored to path specified in SDF
  auto stateFile = common::joinPaths(this->logDir, "state.tlog");
  EXPECT_FALSE(common::exists(stateFile)) << stateFile;
#ifndef __APPLE__
  EXPECT_EQ(0, entryCount(this->logDir));
#endif

  // Remove artifacts. Recreate new directory
  this->RemoveLogsDir();
  this->CreateLogsDir();

  // Change environment variable so that test files aren't written to $HOME
  std::string homeOrig;
  common::env(GZ_HOMEDIR, homeOrig);
  std::string homeFake = common::joinPaths(this->logsDir, "default");
  EXPECT_TRUE(common::setenv(GZ_HOMEDIR, homeFake.c_str()));

  // Store number of files before running
  auto logPath = common::joinPaths(homeFake.c_str(), ".gz", "sim",
      "log");
#ifndef __APPLE__
  int nEntries = entryCount(logPath);
  std::vector<std::string> entriesBefore;
  entryList(logPath, entriesBefore);

  // Test case 2:
  // A path is specified in SDF - a feature removed in Gazebo Dome.
  // SDF path should be ignored.
  // State log and console log should be stored to default timestamp path
  // gzLogDirectory because gz.cc is triggered by command line.
  {
    // Change log path in SDF to build directory
    sdf::Root recordSdfRoot;
    this->ChangeLogPath(recordSdfRoot, recordSdfPath, "LogRecord",
        this->logDir);
    EXPECT_EQ(1u, recordSdfRoot.WorldCount());

    // Save changed SDF to temporary file
    std::string tmpRecordSdfPath = common::joinPaths(this->logsDir,
      "with_record_path.sdf");
    std::ofstream ofs(tmpRecordSdfPath);
    ofs << recordSdfRoot.Element()->ToString("").c_str();
    ofs.close();

    // Command line triggers gz.cc, which handles initializing gzLogDirectory
    std::string cmd = kGzCommand + " -r -v 4 --iterations 5 "
      + "--record " + tmpRecordSdfPath;
    std::cout << "Running command [" << cmd << "]" << std::endl;

    // Run
    std::string output = customExecStr(cmd);
    std::cout << output << std::endl;
  }

  // Check state.tlog is no longer stored to path specified in SDF
  EXPECT_FALSE(common::exists(common::joinPaths(this->logDir,
      "state.tlog")));
  EXPECT_EQ(0, entryCount(this->logDir));

  // Check the diff of list of files in directory, and assume there is
  // a single diff, it being the newly created log directory from the run above.
  EXPECT_EQ(nEntries + 1, entryCount(logPath));
  std::vector<std::string> entriesAfter;
  entryList(logPath, entriesAfter);
  std::vector<std::string> entriesDiff;
  entryDiff(entriesBefore, entriesAfter, entriesDiff);
  EXPECT_EQ(1ul, entriesDiff.size());
  // This should be $HOME/.gz/..., default path
  std::string timestampPath = entriesDiff[0];

  EXPECT_FALSE(timestampPath.empty());
  EXPECT_EQ(0, timestampPath.compare(0, logPath.length(), logPath));
  EXPECT_TRUE(common::exists(timestampPath));
  EXPECT_TRUE(common::exists(common::joinPaths(timestampPath,
      "server_console.log")));
  EXPECT_TRUE(common::exists(common::joinPaths(timestampPath,
      "state.tlog")));
  EXPECT_EQ(2, entryCount(timestampPath));
#endif

  // Remove artifacts. Recreate new directory
  this->RemoveLogsDir();
  this->CreateLogsDir();

  // Test case 3:
  // A path is specified in SDF - a feature removed in Gazebo Dome.
  // Empty path is specified via C++ API.
  // Should ignore SDF path. No default logging directory is initialized for
  // state and console logs because gz.cc is not triggered.
  std::string stateLogPath = this->logDir;

  {
    // Change log path in SDF to build directory
    sdf::Root recordSdfRoot;
    this->ChangeLogPath(recordSdfRoot, recordSdfPath, "LogRecord",
        stateLogPath);
    EXPECT_EQ(1u, recordSdfRoot.WorldCount());

    // Pass changed SDF to server
    ServerConfig recordServerConfig;
    recordServerConfig.SetSdfString(recordSdfRoot.Element()->ToString(""));

    // Set record path to empty
    recordServerConfig.SetUseLogRecord(true);
    recordServerConfig.SetLogRecordPath("");

    // Run for a few seconds to record different poses
    Server recordServer(recordServerConfig);
    recordServer.Run(true, 200, false);

    // Terminate server to close tlog file, otherwise we get a temporary
    // tlog-journal file
  }

  EXPECT_FALSE(common::exists(common::joinPaths(stateLogPath, "state.tlog")));
#ifndef __APPLE__
  EXPECT_EQ(0, entryCount(stateLogPath));
#endif

  // Remove artifacts. Recreate new directory
  this->RemoveLogsDir();
  this->CreateLogsDir();

  // Test case 4:
  // A path is specified in SDF - a feature removed in Gazebo Dome.
  // A different path is specified via C++ API.
  // Should take C++ API path. State log should be stored here. Console log is
  // not initialized because gz.cc is not triggered.
  const std::string sdfPath = common::joinPaths(this->logsDir, "sdfPath");
  const std::string cppPath = common::joinPaths(this->logsDir, "cppPath");
  {
    // Change log path in SDF
    sdf::Root recordSdfRoot;
    this->ChangeLogPath(recordSdfRoot, recordSdfPath, "LogRecord",
        sdfPath);

    // Pass changed SDF to server
    ServerConfig recordServerConfig;
    recordServerConfig.SetSdfString(recordSdfRoot.Element()->ToString(""));

    // This tells server to call AddRecordPlugin() where the logic happens
    recordServerConfig.SetUseLogRecord(true);

    // Mock command line arg. Set record path to something different from in SDF
    recordServerConfig.SetLogRecordPath(cppPath);

    // Run for a few seconds to record different poses
    Server recordServer(recordServerConfig);
    recordServer.Run(true, 200, false);

    // Terminate server to close tlog file, otherwise we get a temporary
    // tlog-journal file
  }
  EXPECT_TRUE(common::exists(cppPath));
  EXPECT_TRUE(common::exists(common::joinPaths(cppPath, "state.tlog")));
#ifndef __APPLE__
  EXPECT_EQ(1, entryCount(cppPath));
  EXPECT_FALSE(common::exists(sdfPath));

  // Remove artifacts. Recreate new directory
  this->RemoveLogsDir();
  this->CreateLogsDir();

  // Test case 5:
  // A path is specified by --record-path on command line.
  // Both state and console logs should be stored here.
  {
    // Command line triggers gz.cc, which handles initializing gzLogDirectory
    std::string cmd = kGzCommand + " -r -v 4 --iterations 5 "
      + "--record-path " + this->logDir + " " + recordSdfPath;
    std::cout << "Running command [" << cmd << "]" << std::endl;

    // Run
    std::string output = customExecStr(cmd);
    std::cout << output << std::endl;
  }

  EXPECT_TRUE(common::exists(common::joinPaths(this->logDir, "state.tlog")));
  // \FIXME Apple uses deprecated command line, so some options don't work
  // correctly.
  EXPECT_TRUE(common::exists(common::joinPaths(this->logDir,
    "server_console.log")));
  EXPECT_EQ(2, entryCount(this->logDir));

  // Remove artifacts. Recreate new directory
  this->RemoveLogsDir();
  this->CreateLogsDir();

  // Test case 6:
  // A path is specified in SDF - a feature removed in Gazebo Dome.
  // A path is specified by --record-path on command line.
  // Path in SDF should be ignored. Both state and console logs should be
  // stored to --record-path path.
  std::string cliPath = common::joinPaths(this->logDir, "cli");
  {
    // Change log path in SDF to build directory
    sdf::Root recordSdfRoot;
    this->ChangeLogPath(recordSdfRoot, recordSdfPath, "LogRecord",
        this->logDir);
    EXPECT_EQ(1u, recordSdfRoot.WorldCount());

    // Save changed SDF to temporary file
    std::string tmpRecordSdfPath = common::joinPaths(this->logsDir,
      "with_record_path.sdf");
    // TODO(anyone): Does this work on Apple?
    std::ofstream ofs(tmpRecordSdfPath);
    ofs << recordSdfRoot.Element()->ToString("").c_str();
    ofs.close();

    // Command line triggers gz.cc, which handles initializing gzLogDirectory
    std::string cmd = kGzCommand + " -r -v 4 --iterations 5 "
      + "--record-path " + cliPath + " " + tmpRecordSdfPath;
    std::cout << "Running command [" << cmd << "]" << std::endl;

    // Run
    std::string output = customExecStr(cmd);
    std::cout << output << std::endl;
  }

  // \FIXME Apple uses deprecated command line, so some options don't work
  // correctly.
  EXPECT_TRUE(common::exists(common::joinPaths(cliPath, "state.tlog")));
  EXPECT_TRUE(common::exists(common::joinPaths(cliPath,
    "server_console.log")));
  EXPECT_EQ(2, entryCount(cliPath));
#endif

  // Revert environment variable after test is done
  EXPECT_TRUE(common::setenv(GZ_HOMEDIR, homeOrig.c_str()));

  this->RemoveLogsDir();
}

/////////////////////////////////////////////////
TEST_F(LogSystemTest, GZ_UTILS_TEST_DISABLED_ON_WIN32(RecordAndPlayback))
{
  // Create temp directory to store log
  this->CreateLogsDir();

  int numIterations = 1000;
  // Record
  {
    // World with moving entities
    const auto recordSdfPath = common::joinPaths(
      std::string(PROJECT_SOURCE_PATH), "test", "worlds",
      "log_record_dbl_pendulum.sdf");

    ServerConfig recordServerConfig;
    recordServerConfig.SetSdfFile(recordSdfPath);
    recordServerConfig.SetUseLogRecord(true);
    recordServerConfig.SetLogRecordPath(this->logDir);

    // Run for a number of iterations to record different poses
    Server recordServer(recordServerConfig);
    recordServer.Run(true, numIterations, false);
  }

  // Verify file is created
  auto logFile = common::joinPaths(this->logDir, "state.tlog");
  EXPECT_TRUE(common::exists(logFile));

  // Path to log file for playback
  std::string logPlaybackDir =
      common::joinPaths(this->logsDir, "test_logs_playback");
  common::createDirectories(logPlaybackDir);

  // Move the log file to the playback directory
  auto logPlaybackFile = common::joinPaths(logPlaybackDir, "state.tlog");
  common::moveFile(logFile, logPlaybackFile);
  EXPECT_TRUE(common::exists(logPlaybackFile));

  // Load log file recorded above for validation
  transport::log::Log log;
  log.Open(logPlaybackFile);

  // Check it has SDF message
  auto batch = log.QueryMessages(transport::log::TopicPattern(
      std::regex(".*/sdf")));
  auto recordedIter = batch.begin();
  EXPECT_NE(batch.end(), recordedIter);

  EXPECT_EQ("gz.msgs.StringMsg", recordedIter->Type());
  EXPECT_TRUE(recordedIter->Topic().find("/sdf"));

  msgs::StringMsg sdfMsg;
  sdfMsg.ParseFromString(recordedIter->Data());
  EXPECT_FALSE(sdfMsg.data().empty());
  EXPECT_EQ(batch.end(), ++recordedIter);

  // Check initial state message
  batch = log.QueryMessages(transport::log::TopicPattern(
      std::regex(".*/changed_state")));
  recordedIter = batch.begin();
  EXPECT_NE(batch.end(), recordedIter);

  EXPECT_EQ("gz.msgs.SerializedStateMap", recordedIter->Type());
  EXPECT_EQ(recordedIter->Topic(), "/world/log_pendulum/changed_state");

  msgs::SerializedStateMap stateMsg;
  stateMsg.ParseFromString(recordedIter->Data());
  // entity size = 28 in dbl pendulum + 4 in nested model
  EXPECT_EQ(33, stateMsg.entities_size());
  EXPECT_NE(batch.end(), ++recordedIter);

  // Playback config
  ServerConfig playServerConfig;
  playServerConfig.SetLogPlaybackPath(logPlaybackDir);

  // Start server
  Server playServer(playServerConfig);

  // Callback function for entities played back
  // Compare current pose being played back with the pose from the stateMsg
  test::Relay playbackPoseTester;
  playbackPoseTester.OnPostUpdate(
      [&](const UpdateInfo &, const EntityComponentManager &_ecm)
      {
        // Playback continues even after the log file is over
        if (batch.end() == recordedIter)
          return;

        // Get next recorded message
        EXPECT_EQ("gz.msgs.SerializedStateMap", recordedIter->Type());
        EXPECT_EQ(recordedIter->Topic(), "/world/log_pendulum/changed_state");
        stateMsg.ParseFromString(recordedIter->Data());

        // Loop through all recorded poses, and check them against the
        // playedback poses.
        for (const auto &entityIter : stateMsg.entities())
        {
          Entity entity = entityIter.second.id();
          auto nameComp = _ecm.Component<components::Name>(entity);
          ASSERT_NE(nullptr, nameComp);
          const std::string &name = nameComp->Data();

          auto poseComp = _ecm.Component<components::Pose>(entity);
          ASSERT_NE(nullptr, poseComp);
          const math::Pose3d &posePlayed = poseComp->Data();

          for (const auto &compIter : entityIter.second.components())
          {
            msgs::SerializedComponent compMsg = compIter.second;
            ASSERT_EQ(components::Pose::typeId, compMsg.type());

            components::Pose pose;
            std::istringstream istr(compMsg.component());
            pose.Deserialize(istr);
            const math::Pose3d &poseRecorded = pose.Data();

            EXPECT_NEAR(posePlayed.Pos().X(), poseRecorded.Pos().X(), 0.1)
              << name;
            EXPECT_NEAR(posePlayed.Pos().Y(), poseRecorded.Pos().Y(), 0.1)
              << name;
            EXPECT_NEAR(posePlayed.Pos().Z(), poseRecorded.Pos().Z(), 0.1)
              << name;

            EXPECT_NEAR(posePlayed.Rot().Roll(),
                        poseRecorded.Rot().Roll(), 0.1) << name;
            EXPECT_NEAR(posePlayed.Rot().Pitch(),
                        poseRecorded.Rot().Pitch(), 0.1) << name;
            EXPECT_NEAR(posePlayed.Rot().Yaw(),
                        poseRecorded.Rot().Yaw(), 0.1) << name;

          }
        }
        ++recordedIter;
      });

  playServer.AddSystem(playbackPoseTester.systemPtr);

  // Playback a subset of the log file and check for poses. Note: the poses are
  // checked in the playbackPoseTester
  playServer.Run(true, 500, false);

  // Count the total number of state messages in the log file
  int nTotal{0};
  for (auto it = batch.begin(); it != batch.end(); ++it, ++nTotal) { }

  EXPECT_EQ(numIterations, nTotal);

  this->RemoveLogsDir();
}

/////////////////////////////////////////////////
TEST_F(LogSystemTest, GZ_UTILS_TEST_DISABLED_ON_WIN32(LogControl))
{
  // TODO(anyone) when re-recording state.tlog file, do not run
  // `gz sim --record rolling_shapes.sdf` with `-r` flag and pause sim
  // before terminating. For some reason, when running with `-r` &/or
  // terminating sim w/o pausing causing strange pose behavior
  // when seeking close to end of file followed by rewind. For more details:
  // https://github.com/gazebosim/gz-sim/pull/839
  auto logPath = common::joinPaths(PROJECT_SOURCE_PATH, "test", "media",
      "rolling_shapes_log");

  ServerConfig config;
  config.SetLogPlaybackPath(logPath);

  Server server(config);

  test::Relay testSystem;
  math::Pose3d spherePose;
  bool sphereFound{false};
  testSystem.OnPostUpdate(
      [&](const UpdateInfo &, const EntityComponentManager &_ecm)
      {
        _ecm.Each<components::Pose, components::Name>(
            [&](const Entity &,
                const components::Pose *_pose,
                const components::Name *_name)->bool
            {
              if (_name->Data() == "sphere")
              {
                sphereFound = true;
                spherePose = _pose->Data();
                return false;
              }
              return true;
            });
      });

  server.AddSystem(testSystem.systemPtr);
  server.Run(true, 10, false);

  EXPECT_TRUE(sphereFound);
  sphereFound = false;

  math::Pose3d initialSpherePose(0, 1.5, 0.5, 0, 0, 0);
  EXPECT_EQ(initialSpherePose, spherePose);
  auto latestSpherePose = spherePose;

  transport::Node node;

  // Seek forward (downhill)
  std::vector<int> secs(5);
  std::iota(std::begin(secs), std::end(secs), 1);

  msgs::LogPlaybackControl req;
  msgs::Boolean res;
  bool result{false};
  unsigned int timeout = 1000;
  std::string service{"/world/default/playback/control"};
  for (auto i : secs)
  {
    req.mutable_seek()->set_sec(i);

    EXPECT_TRUE(node.Request(service, req, timeout, res, result));
    EXPECT_TRUE(result);
    EXPECT_TRUE(res.data());

    // Run 2 iterations because control messages are processed in the end of an
    // update cycle
    server.Run(true, 2, false);

    EXPECT_TRUE(sphereFound);
    sphereFound = false;

    EXPECT_GT(latestSpherePose.Pos().Z(), spherePose.Pos().Z())
        << "Seconds: [" << i << "]";

    latestSpherePose = spherePose;
  }

  // Rewind to zero
  req.Clear();
  req.set_rewind(true);

  EXPECT_TRUE(node.Request(service, req, timeout, res, result));
  EXPECT_TRUE(result);
  EXPECT_TRUE(res.data());

  server.Run(true, 3, false);

  EXPECT_TRUE(sphereFound);
  sphereFound = false;

  EXPECT_EQ(initialSpherePose, spherePose);

  latestSpherePose = math::Pose3d(0, 0, -100, 0, 0, 0);

  // Seek backwards (uphill)
  req.Clear();
  std::reverse(std::begin(secs), std::end(secs));
  for (auto i : secs)
  {
    req.mutable_seek()->set_sec(i);

    EXPECT_TRUE(node.Request(service, req, timeout, res, result));
    EXPECT_TRUE(result);
    EXPECT_TRUE(res.data());

    server.Run(true, 2, false);

    EXPECT_TRUE(sphereFound);
    sphereFound = false;

    EXPECT_LT(latestSpherePose.Pos().Z(), spherePose.Pos().Z())
        << "Seconds: [" << i << "]";

    latestSpherePose = spherePose;
  }
}

/////////////////////////////////////////////////
TEST_F(LogSystemTest, GZ_UTILS_TEST_DISABLED_ON_WIN32(LogOverwrite))
{
  // Create temp directory to store log
  this->CreateLogsDir();
#ifndef __APPLE__
  EXPECT_EQ(0, entryCount(this->logsDir));
  EXPECT_EQ(0, entryCount(this->logDir));
#endif

  // World with moving entities
  const auto recordSdfPath = common::joinPaths(
    std::string(PROJECT_SOURCE_PATH), "test", "worlds",
    "log_record_dbl_pendulum.sdf");

  gzLogInit(this->logDir, "server_console.log");
  EXPECT_EQ(this->logDir, gzLogDirectory());

  // Record something to create some files
  {
    ServerConfig recordServerConfig;
    recordServerConfig.SetSdfFile(recordSdfPath);
    recordServerConfig.SetUseLogRecord(true);
    recordServerConfig.SetLogRecordPath(this->logDir);

    // Run for a few seconds to record different poses
    Server recordServer(recordServerConfig);
    recordServer.Run(true, 100, false);

    // Terminate server to close tlog file, otherwise we get a temporary
    // tlog-journal file
  }

  // Test files exist
  const std::string tlogPath = common::joinPaths(this->logDir, "state.tlog");
  EXPECT_TRUE(common::exists(tlogPath));

  auto clogPath = common::joinPaths(this->logDir, "server_console.log");
  EXPECT_TRUE(common::exists(clogPath));

#ifndef __APPLE__
  // Log files were created
  EXPECT_EQ(1, entryCount(this->logsDir));
  EXPECT_EQ(2, entryCount(this->logDir));
  std::filesystem::path tlogStdPath = tlogPath;
  auto tlogPrevTime = std::filesystem::last_write_time(tlogStdPath);
#endif

  // Test case 1:
  // Path exists, no overwrite flag. LogRecord.cc should still overwrite by
  // default behavior whenever the specified path already exists.
  {
    ServerConfig recordServerConfig;
    recordServerConfig.SetSdfFile(recordSdfPath);
    recordServerConfig.SetUseLogRecord(true);
    recordServerConfig.SetLogRecordPath(this->logDir);

    // Run for a few seconds to record different poses
    Server recordServer(recordServerConfig);
    recordServer.Run(true, 100, false);
  }

  // Log files still exist
  EXPECT_TRUE(common::exists(tlogPath));
  EXPECT_TRUE(common::exists(clogPath));

#ifndef __APPLE__
  // No new files were created
  EXPECT_EQ(1, entryCount(this->logsDir));
  EXPECT_EQ(2, entryCount(this->logDir));

  // Test timestamp is newer
  EXPECT_GT(std::filesystem::last_write_time(tlogStdPath), tlogPrevTime);
  // Update timestamp for next test
  tlogPrevTime = std::filesystem::last_write_time(tlogStdPath);

  // Test case 2:
  // Path exists, command line --log-overwrite, should overwrite by
  // command-line logic in gz.cc
  {
    // Command line triggers gz.cc, which handles creating a unique path if
    // file already exists, so as to not overwrite
    std::string cmd = kGzCommand + " -r -v 4 --iterations 5 --log-overwrite "
      + "--record-path " + this->logDir + " " + recordSdfPath;
    std::cout << "Running command [" << cmd << "]" << std::endl;

    // Run
    std::string output = customExecStr(cmd);
    std::cout << output << std::endl;
  }

  // Log files still exist
  EXPECT_TRUE(common::exists(tlogPath));
  EXPECT_TRUE(common::exists(clogPath));

  // No new files were created
  EXPECT_EQ(1, entryCount(this->logsDir));
  EXPECT_EQ(2, entryCount(this->logDir));

  // Test timestamp is newer
  EXPECT_GT(std::filesystem::last_write_time(tlogStdPath), tlogPrevTime);
  // Update timestamp for next test
  tlogPrevTime = std::filesystem::last_write_time(tlogStdPath);

  // Test case 3:
  // Path exists, no --log-overwrite, should create new files by command-line
  // logic in gz.cc
  {
    // Command line triggers gz.cc, which handles creating a unique path if
    // file already exists, so as to not overwrite
    std::string cmd = kGzCommand + " -r -v 4 --iterations 5 "
      + "--record-path " + this->logDir + " " + recordSdfPath;
    std::cout << "Running command [" << cmd << "]" << std::endl;

    // Run
    std::string output = customExecStr(cmd);
    std::cout << output << std::endl;
  }

  // Old log files still exist
  EXPECT_TRUE(common::exists(this->logDir));
  EXPECT_TRUE(common::exists(tlogPath));
  EXPECT_TRUE(common::exists(clogPath));

  // On OS X, gz-sim-server (server_main.cc) is being used as opposed to
  // gz sim. server_main.cc is deprecated and does not have overwrite
  // renaming implemented. So will always overwrite. Will not test (#) type of
  // renaming on OS X until gz sim is fixed:
  // https://github.com/gazebosim/gz-sim/issues/25

  // New log files were created
  EXPECT_TRUE(common::exists(this->logDir + "(1)"));
  EXPECT_TRUE(common::exists(common::joinPaths(this->logDir + "(1)",
      "state.tlog")));
  EXPECT_TRUE(common::exists(common::joinPaths(this->logDir + "(1)",
      "server_console.log")));

  // New files were created
  EXPECT_EQ(2, entryCount(this->logsDir));
  EXPECT_EQ(2, entryCount(this->logDir));
  EXPECT_EQ(2, entryCount(this->logDir + "(1)"));

  // Old timestamp is same
  EXPECT_EQ(std::filesystem::last_write_time(tlogStdPath), tlogPrevTime);
#endif

  this->RemoveLogsDir();
}

/////////////////////////////////////////////////
// TODO(chapulina) Record updated log
TEST_F(LogSystemTest, GZ_UTILS_TEST_DISABLED_ON_WIN32(LogControlLevels))
{
  auto logPath = common::joinPaths(PROJECT_SOURCE_PATH, "test", "media",
      "levels_log");

  ServerConfig config;
  config.SetLogPlaybackPath(logPath);

  Server server(config);

  test::Relay testSystem;

  EntityGraph entityGraph;

  testSystem.OnPostUpdate(
      [&](const UpdateInfo &, const EntityComponentManager &_ecm)
      {
        entityGraph = _ecm.Entities();
      });

  server.AddSystem(testSystem.systemPtr);
  server.Run(true, 10, false);

  // store the entities at the beginning of playback
  std::set<uint64_t> entitiesAtTime0;
  for (const auto &v : entityGraph.Vertices())
    entitiesAtTime0.insert(v.first);

  // verify there are entities at the beginning of the playback
  EXPECT_TRUE(!entitiesAtTime0.empty());

  int timeA = 8;
  int timeB = 18;

  transport::Node node;

  // Seek forward
  msgs::LogPlaybackControl req;
  msgs::Boolean res;
  bool result{false};
  unsigned int timeout = 1000;
  std::string service{"/world/default/playback/control"};

  req.mutable_seek()->set_sec(timeA);

  EXPECT_TRUE(node.Request(service, req, timeout, res, result));
  EXPECT_TRUE(result);
  EXPECT_TRUE(res.data());

  // Run 2 iterations because control messages are processed in the end of an
  // update cycle
  server.Run(true, 2, false);

  // store entities at time A
  std::set<uint64_t> entitiesAtTimeA;
  for (const auto &v : entityGraph.Vertices())
    entitiesAtTimeA.insert(v.first);

  // Seek forward again
  req.mutable_seek()->set_sec(timeB);
  EXPECT_TRUE(node.Request(service, req, timeout, res, result));
  EXPECT_TRUE(result);
  EXPECT_TRUE(res.data());

  // Run 2 iterations because control messages are processed in the end of an
  // update cycle
  server.Run(true, 2, false);

  // Run another iteration for the view updates to propagate the entity graph
  server.Run(true, 1, false);

  // store entities at time B
  std::set<uint64_t> entitiesAtTimeB;
  for (const auto &v : entityGraph.Vertices())
    entitiesAtTimeB.insert(v.first);

  // the entities at time B should be different from time A as levels get
  // loaded and unloaded
  EXPECT_NE(entitiesAtTimeA.size(), entitiesAtTimeB.size());

  // Seek backward to time A
  req.mutable_seek()->set_sec(timeA);

  EXPECT_TRUE(node.Request(service, req, timeout, res, result));
  EXPECT_TRUE(result);
  EXPECT_TRUE(res.data());

  // Run 2 iterations because control messages are processed in the end of an
  // update cycle
  server.Run(true, 2, false);

  // Run another iteration for the view updates to propagate to the entity graph
  server.Run(true, 1, false);

  // store another set of entities at time A after jumping back in time
  std::set<uint64_t> entitiesAtTimeAA;
  for (const auto &v : entityGraph.Vertices())
    entitiesAtTimeAA.insert(v.first);

  // verify the entities are the same at time A
  EXPECT_EQ(entitiesAtTimeA.size(), entitiesAtTimeAA.size());
  for (auto aIt = entitiesAtTimeA.begin(), aaIt = entitiesAtTimeAA.begin();
      aIt != entitiesAtTimeA.end() && aaIt != entitiesAtTimeAA.end();
      ++aIt, ++aaIt)
  {
    EXPECT_EQ(*aIt, *aaIt);
  }

  // rewind
  req.Clear();
  req.set_rewind(true);

  EXPECT_TRUE(node.Request(service, req, timeout, res, result));
  EXPECT_TRUE(result);
  EXPECT_TRUE(res.data());

  // Run 2 iterations because control messages are processed in the end of an
  // update cycle
  server.Run(true, 2, false);

  // Run another iteration for the view updates to propagate to the entity graph
  server.Run(true, 1, false);

  // store another set of entities at time 0 after rewind
  std::set<uint64_t> entitiesAtTime00;
  for (const auto &v : entityGraph.Vertices())
    entitiesAtTime00.insert(v.first);

  // verify the entities are the same at beginning of playback
  EXPECT_EQ(entitiesAtTime0.size(), entitiesAtTime00.size());
  for (auto it = entitiesAtTime0.begin(), it2 = entitiesAtTime00.begin();
      it != entitiesAtTime0.end() && it2 != entitiesAtTime00.end();
      ++it, ++it2)
  {
    EXPECT_EQ(*it, *it2);
  }
}

/////////////////////////////////////////////////
TEST_F(LogSystemTest, GZ_UTILS_TEST_DISABLED_ON_WIN32(LogCompress))
{
  // Create temp directory to store log
  this->CreateLogsDir();

  // Define paths
  const std::string recordPath = this->logDir;
  const std::string defaultCmpPath = this->AppendExtension(recordPath,
      ".zip");

  // Record and compress to default path
  {
    // World to record
    const auto recordSdfPath = common::joinPaths(
        std::string(PROJECT_SOURCE_PATH), "test", "worlds",
        "log_record_dbl_pendulum.sdf");

    ServerConfig recordServerConfig;
    recordServerConfig.SetSdfFile(recordSdfPath);
    recordServerConfig.SetUseLogRecord(true);
    recordServerConfig.SetLogRecordPath(recordPath);

    // Set compress flag
    recordServerConfig.SetLogRecordCompressPath(defaultCmpPath);

    // This tells server to call AddRecordPlugin() where flags are passed to
    //   recorder.
    recordServerConfig.SetUseLogRecord(true);

    // Run server
    Server recordServer(recordServerConfig);
    recordServer.Run(true, 100, false);
  }

  // Test compressed to default directory
  EXPECT_TRUE(common::exists(defaultCmpPath));

  std::string customCmpPath = this->AppendExtension(this->logDir,
      "_custom.zip");

  // Record and compress to custom path
  {
    // World to record
    const auto recordSdfPath = common::joinPaths(
        std::string(PROJECT_SOURCE_PATH), "test", "worlds",
        "log_record_dbl_pendulum.sdf");

    // Get SDF root
    sdf::Root recordSdfRoot;
    recordSdfRoot.Load(recordSdfPath);

    // Pass SDF to server
    ServerConfig recordServerConfig;
    recordServerConfig.SetSdfString(recordSdfRoot.Element()->ToString(""));

    // Set compress path
    recordServerConfig.SetLogRecordCompressPath(customCmpPath);

    // Set record path
    recordServerConfig.SetLogRecordPath(this->logDir);

    // This tells server to call AddRecordPlugin() where flags are passed to
    //   recorder.
    recordServerConfig.SetUseLogRecord(true);

    // Run server for enough time to record a few poses for playback
    Server recordServer(recordServerConfig);
    recordServer.Run(true, 500, false);
  }

  // Test compressed file exists
  EXPECT_TRUE(common::exists(customCmpPath));

  // Path to log file for playback
  std::string logPlaybackDir =
      common::joinPaths(this->logsDir, "test_logs_playback");
  common::createDirectories(logPlaybackDir);

  // Move recorded file to playback directory
  // Prefix the zip by the name of the original recorded folder. Playback will
  // extract and assume subdirectory to take on the name of the zip file
  // without extension.
  auto newCmpPath = common::joinPaths(logPlaybackDir,
    common::basename(defaultCmpPath));
  common::moveFile(customCmpPath, newCmpPath);
  EXPECT_TRUE(common::exists(newCmpPath));

  // Play back compressed file
  {
    // Pass changed SDF to server
    ServerConfig playServerConfig;
    playServerConfig.SetLogPlaybackPath(newCmpPath);

    // Run server
    Server playServer(playServerConfig);
    playServer.Run(true, 100, false);
  }

  // Remove compressed recorded file. Then the directory should still contain
  // the decompressed files and not be empty
  EXPECT_TRUE(common::removeFile(newCmpPath));

  this->RemoveLogsDir();
}

/////////////////////////////////////////////////
TEST_F(LogSystemTest, GZ_UTILS_TEST_DISABLED_ON_WIN32(LogCompressOverwrite))
{
  // Create temp directory to store log
  this->CreateLogsDir();

  // Define paths
  const std::string recordPath = this->logDir;
  const std::string defaultCmpPath = this->AppendExtension(recordPath,
      ".zip");

  // World to record
  const auto recordSdfPath = common::joinPaths(
      std::string(PROJECT_SOURCE_PATH), "test", "worlds",
      "log_record_dbl_pendulum.sdf");

  // Compress + overwrite, recorded directory exists, compressed file does not
  {
    // Create recording directory so that it exists
    common::createDirectories(recordPath);

    // Test case pre-condition
    EXPECT_TRUE(common::exists(recordPath));
    EXPECT_FALSE(common::exists(defaultCmpPath));

    this->RunCompress(recordSdfPath, recordPath, defaultCmpPath);
  }

  EXPECT_TRUE(common::exists(defaultCmpPath));
  EXPECT_FALSE(common::exists(recordPath));

  // Compress + overwrite, compressed file exists, recorded directory does not
  {
    // Test case pre-condition
    EXPECT_FALSE(common::exists(recordPath));
    EXPECT_TRUE(common::exists(defaultCmpPath));

    this->RunCompress(recordSdfPath, recordPath, defaultCmpPath);
  }

  EXPECT_TRUE(common::exists(defaultCmpPath));
  EXPECT_FALSE(common::exists(recordPath)) << recordPath;

  this->RemoveLogsDir();
}

/////////////////////////////////////////////////
TEST_F(LogSystemTest, GZ_UTILS_TEST_DISABLED_ON_WIN32(LogCompressCmdLine))
{
#ifndef __APPLE__
  // Create temp directory to store log
  this->CreateLogsDir();

  // Define paths
  const std::string recordPath = this->logDir;
  const std::string defaultCmpPath = this->AppendExtension(recordPath,
      ".zip");

  // World to record
  const auto recordSdfPath = common::joinPaths(
      std::string(PROJECT_SOURCE_PATH), "test", "worlds",
      "log_record_dbl_pendulum.sdf");

  // Compress only, both recorded directory and compressed file exist
  {
    // Create compressed file
    this->RunCompress(recordSdfPath, recordPath, defaultCmpPath);

    // Recreate recording directory so that it exists
    common::createDirectories(recordPath);

    // Test case pre-condition
    EXPECT_TRUE(common::exists(recordPath));
    EXPECT_TRUE(common::exists(defaultCmpPath));

    // Command line triggers gz.cc, which handles creating a unique path if
    // file already exists, so as to not overwrite
    std::string cmd = kGzCommand + " -r -v 4 --iterations 5 --log-compress "
      + "--record-path " + recordPath + " " + recordSdfPath;
    std::cout << "Running command [" << cmd << "]" << std::endl;

    std::string output = customExecStr(cmd);
    std::cout << output << std::endl;
  }

  // Original files should still exist
  EXPECT_TRUE(common::exists(recordPath));
  EXPECT_TRUE(common::exists(defaultCmpPath));

  // An automatically renamed file should have been created
  EXPECT_TRUE(common::exists(this->AppendExtension(recordPath, "(1).zip")));
  // Automatically renamed directory should have been removed by record plugin
  EXPECT_FALSE(common::exists(recordPath + "(1)"));

  // Compress only, compressed file exists, auto-renamed compressed file
  // e.g. *(1) exists, recorded directory does not
  {
    // Remove directory if exists
    common::removeAll(recordPath);

    // Test case pre-condition
    EXPECT_TRUE(common::exists(defaultCmpPath));
    EXPECT_FALSE(common::exists(recordPath));
    EXPECT_TRUE(common::exists(this->AppendExtension(recordPath, "(1).zip")));

    // Command line triggers gz.cc, which handles creating a unique path if
    // file already exists, so as to not overwrite
    std::string cmd = kGzCommand + " -r -v 4 --iterations 5 --log-compress "
      + "--record-path " + recordPath + " " + recordSdfPath;
    std::cout << "Running command [" << cmd << "]" << std::endl;

    std::string output = customExecStr(cmd);
    std::cout << output << std::endl;
  }

  // Original files should stay same as initial condition
  EXPECT_TRUE(common::exists(defaultCmpPath));
  EXPECT_FALSE(common::exists(recordPath));

  // An automatically renamed file should have been created
  EXPECT_TRUE(common::exists(this->AppendExtension(recordPath, "(2).zip")));

  this->RemoveLogsDir();
#endif
}

/////////////////////////////////////////////////
TEST_F(LogSystemTest, GZ_UTILS_TEST_DISABLED_ON_WIN32(LogResources))
{
  // Create temp directory to store log
  this->CreateLogsDir();

  // World with moving entities
  const auto recordSdfPath = common::joinPaths(
    std::string(PROJECT_SOURCE_PATH), "test", "worlds",
    "log_record_resources.sdf");

  // Change environment variable so that downloaded fuel files aren't written
  // to $HOME
  std::string homeOrig;
  common::env(GZ_HOMEDIR, homeOrig);
  std::string homeFake = common::joinPaths(this->logsDir, "default");
  EXPECT_TRUE(common::setenv(GZ_HOMEDIR, homeFake.c_str()));

  const std::string recordPath = this->logDir;
  std::string statePath = common::joinPaths(recordPath, "state.tlog");

#ifndef __APPLE__
  // Log resources from command line
  {
    // Command line triggers gz.cc, which handles initializing gzLogDirectory
    std::string cmd = kGzCommand + " -r -v 4 --iterations 5 "
      + "--record --record-resources --record-path " + recordPath + " "
      + recordSdfPath;
    std::cout << "Running command [" << cmd << "]" << std::endl;

    // Run
    std::string output = customExecStr(cmd);
    std::cout << output << std::endl;
  }

  std::string consolePath = common::joinPaths(recordPath, "server_console.log");
  EXPECT_TRUE(common::exists(consolePath));
  EXPECT_TRUE(common::exists(statePath));

  // Recorded models should exist
  EXPECT_GT(entryCount(recordPath), 2);
  EXPECT_TRUE(common::exists(common::joinPaths(recordPath, homeFake,
      ".gz", "fuel", "fuel.gazebosim.org", "openrobotics",
      "models", "x2 config 1")));

  // Remove artifacts. Recreate new directory
  this->RemoveLogsDir();
  this->CreateLogsDir();
#endif

  // Log resources from C++ API
  {
    ServerConfig recordServerConfig;
    recordServerConfig.SetSdfFile(recordSdfPath);

    // Set record flags
    recordServerConfig.SetLogRecordPath(recordPath);
    recordServerConfig.SetLogRecordResources(true);

    // This tells server to call AddRecordPlugin() where flags are passed to
    //   recorder.
    recordServerConfig.SetUseLogRecord(true);

    // Run server
    Server recordServer(recordServerConfig);
    recordServer.Run(true, 100, false);
  }

  // Console log is not created because gzLogDirectory() is not initialized,
  // as gz.cc is not executed by command line.
  EXPECT_TRUE(common::exists(statePath));

  // Recorded models should exist
#ifndef __APPLE__
  EXPECT_GT(entryCount(recordPath), 1);
#endif
  EXPECT_TRUE(common::exists(common::joinPaths(recordPath, homeFake,
      ".gz", "fuel", "fuel.gazebosim.org", "openrobotics",
      "models", "x2 config 1")));

  // Revert environment variable after test is done
  EXPECT_TRUE(common::setenv(GZ_HOMEDIR, homeOrig.c_str()));

  // Remove artifacts
  this->RemoveLogsDir();
}

>>>>>>> 001dd9b8
/////////////////////////////////////////////////
TEST_F(LogSystemTest, GZ_UTILS_TEST_DISABLED_ON_WIN32(LogTopics))
{
  // Create temp directory to store log
  this->CreateLogsDir();

  // World with moving entities
  const auto recordSdfPath = common::joinPaths(
    std::string(PROJECT_SOURCE_PATH), "test", "worlds",
    "log_record_resources.sdf");

  // Change environment variable so that downloaded fuel files aren't written
  // to $HOME
  std::string homeOrig;
  common::env(GZ_HOMEDIR, homeOrig);
  std::string homeFake = common::joinPaths(this->logsDir, "default");
  EXPECT_TRUE(common::setenv(GZ_HOMEDIR, homeFake.c_str()));

  const std::string recordPath = this->logDir;
  std::string statePath = common::joinPaths(recordPath, "state.tlog");

#ifndef __APPLE__
  // Log only the /clock topic from command line
  {
    // Command line triggers gz.cc, which handles initializing gzLogDirectory
    std::string cmd = kGzCommand + " -r -v 4 --iterations 5 "
      + "--record-topic /clock "
      + "--record-path " + recordPath + " "
      + recordSdfPath;
    std::cout << "Running command [" << cmd << "]" << std::endl;

    // Run
    std::string output = customExecStr(cmd);
    std::cout << output << std::endl;
  }

  std::string consolePath = common::joinPaths(recordPath, "server_console.log");
  EXPECT_TRUE(common::exists(consolePath)) << consolePath;
  EXPECT_TRUE(common::exists(statePath)) << statePath;

  // Recorded models should exist
  EXPECT_GT(entryCount(recordPath), 1);

  // Load the state log file into a player.
  transport::log::Playback player(statePath);
  const int64_t addTopicResult = player.AddTopic(std::regex(".*"));

  // There should be 3 topics (clock, sdf, & state)
  EXPECT_EQ(3, addTopicResult);

  int clockMsgCount = 0;
  std::function<void(const msgs::Clock &)> clockCb =
      [&](const msgs::Clock &_c) -> void
  {
    std::cout << _c.DebugString() << std::endl;
    clockMsgCount++;
  };

  // Subscribe to the clock topic
  transport::Node node;
  node.Subscribe("/clock", clockCb);

  // Begin playback
  transport::log::PlaybackHandlePtr handle =
    player.Start(std::chrono::seconds(5), false);
  handle->WaitUntilFinished();

  // There were five iterations of simulation, so there should be 5 clock
  // messages.
  EXPECT_EQ(5, clockMsgCount);

  // Remove artifacts. Recreate new directory
  this->RemoveLogsDir();
  this->CreateLogsDir();
#endif
}

/////////////////////////////////////////////////
TEST_F(LogSystemTest, GZ_UTILS_TEST_DISABLED_ON_WIN32(RecordPeriod))
{
  // Create temp directory to store log
  this->CreateLogsDir();

  // test world
  const auto recordSdfPath = common::joinPaths(
    std::string(PROJECT_SOURCE_PATH), "test", "worlds",
    "log_record_resources.sdf");

  // Change environment variable so that downloaded fuel files aren't written
  // to $HOME
  std::string homeOrig;
  common::env(GZ_HOMEDIR, homeOrig);
  std::string homeFake = common::joinPaths(this->logsDir, "default");
  EXPECT_TRUE(common::setenv(GZ_HOMEDIR, homeFake.c_str()));

  const std::string recordPath = this->logDir;
  std::string statePath = common::joinPaths(recordPath, "state.tlog");

  int numIterations = 100;
#ifndef __APPLE__
  // Log from command line
  {
    // Command line triggers ign.cc, which handles initializing ignLogDirectory
    std::string cmd = kGzCommand + " -r -v 4 --iterations "
      + std::to_string(numIterations) + " "
      + "--record-period 0.002 "
      + "--record-path " + recordPath + " " + recordSdfPath;
    std::cout << "Running command [" << cmd << "]" << std::endl;

    // Run
    std::string output = customExecStr(cmd);
    std::cout << output << std::endl;
  }

  std::string consolePath = common::joinPaths(recordPath, "server_console.log");
  EXPECT_TRUE(common::exists(consolePath)) << consolePath;
  EXPECT_TRUE(common::exists(statePath)) << statePath;

  // Recorded models should exist
  EXPECT_GT(entryCount(recordPath), 1);

  // Verify file is created
  auto logFile = common::joinPaths(recordPath, "state.tlog");
  EXPECT_TRUE(common::exists(logFile));

  // Load the state log file into a player.
  transport::log::Playback player(statePath);
  const int64_t addTopicResult = player.AddTopic(std::regex(".*"));

  // There should be 2 topics (sdf, & state)
  EXPECT_EQ(2, addTopicResult);

  int msgCount = 0;
  std::function<void(const msgs::SerializedStateMap &)> stateCb =
      [&](const msgs::SerializedStateMap &) -> void
  {
    msgCount++;
  };

  // Subscribe to the state topic
  transport::Node node;
  node.Subscribe("/world/default/changed_state", stateCb);

  // Begin playback
  transport::log::PlaybackHandlePtr handle =
    player.Start(std::chrono::seconds(5), false);
  handle->WaitUntilFinished();

  // There were 100 iterations of simulation, and we were recording at 2ms
  // so there should be 50 state messages.
  EXPECT_EQ(50, msgCount);

  // Remove artifacts. Recreate new directory
  this->RemoveLogsDir();
  this->CreateLogsDir();
#endif
}<|MERGE_RESOLUTION|>--- conflicted
+++ resolved
@@ -261,1315 +261,6 @@
   public: std::string logDir = common::joinPaths(logsDir,
       "test_logs_record");
 };
-<<<<<<< HEAD
-//
-// /////////////////////////////////////////////////
-// // See https://github.com/gazebosim/gz-sim/issues/1175
-// TEST_F(LogSystemTest, GZ_UTILS_TEST_DISABLED_ON_WIN32(LogPlaybackStatistics))
-// {
-//   // TODO(anyone) see LogSystemTest.LogControl comment about re-recording
-//   auto logPath = common::joinPaths(PROJECT_SOURCE_PATH, "test", "media",
-//       "rolling_shapes_log");
-//
-//   ServerConfig config;
-//   config.SetLogPlaybackPath(logPath);
-//
-//   Server server(config);
-//
-//   test::Relay testSystem;
-//   std::chrono::steady_clock::time_point startTime;
-//   std::chrono::steady_clock::time_point endTime;
-//   testSystem.OnPostUpdate(
-//       [&](const UpdateInfo &, const EntityComponentManager &_ecm)
-//       {
-//         _ecm.Each<components::LogPlaybackStatistics>(
-//             [&](const Entity &,
-//                 const components::LogPlaybackStatistics *_logStatComp)->bool
-//             {
-//               auto startSeconds =
-//                 _logStatComp->Data().start_time().sec();
-//               auto startNanoseconds =
-//                 _logStatComp->Data().start_time().nsec();
-//               auto endSeconds =
-//                 _logStatComp->Data().end_time().sec();
-//               auto endNanoseconds =
-//                 _logStatComp->Data().end_time().nsec();
-//               startTime =
-//                 math::secNsecToTimePoint(startSeconds, startNanoseconds);
-//               endTime =
-//                 math::secNsecToTimePoint(endSeconds, endNanoseconds);
-//               return true;
-//             });
-//       });
-//
-//   server.AddSystem(testSystem.systemPtr);
-//   server.Run(true, 10, false);
-//
-//   auto startTimePair = math::timePointToSecNsec(startTime);
-//   auto endTimePair = math::timePointToSecNsec(endTime);
-//
-//   EXPECT_EQ(0, startTimePair.first);
-//   EXPECT_EQ(1000000, startTimePair.second);
-//   EXPECT_EQ(5, endTimePair.first);
-//   EXPECT_EQ(0, endTimePair.second);
-// }
-//
-// /////////////////////////////////////////////////
-// // Logging behavior when no paths are specified
-// TEST_F(LogSystemTest, GZ_UTILS_TEST_DISABLED_ON_WIN32(LogDefaults))
-// {
-//   // Create temp directory to store log
-//   this->CreateLogsDir();
-//
-//   // World with moving entities
-//   const auto recordSdfPath = common::joinPaths(
-//     std::string(PROJECT_SOURCE_PATH), "test", "worlds",
-//     "log_record_dbl_pendulum.sdf");
-//
-//   // Change environment variable so that test files aren't written to $HOME
-//   std::string homeOrig;
-//   common::env(GZ_HOMEDIR, homeOrig);
-//   std::string homeFake = common::joinPaths(this->logsDir, "default");
-//   EXPECT_TRUE(gz::common::setenv(GZ_HOMEDIR, homeFake.c_str()));
-//
-//   // Test case 1:
-//   // No path specified on command line. This does not go through
-//   // gz.cc, recording should take place in the `.gz` directory
-//   {
-//     // Load SDF
-//     sdf::Root recordSdfRoot;
-//     EXPECT_EQ(recordSdfRoot.Load(recordSdfPath).size(), 0lu);
-//     EXPECT_GT(recordSdfRoot.WorldCount(), 0lu);
-//
-//     // Pass SDF to server
-//     ServerConfig recordServerConfig;
-//     recordServerConfig.SetSdfString(recordSdfRoot.Element()->ToString(""));
-//
-//     // Set record path to empty
-//     recordServerConfig.SetUseLogRecord(true);
-//     recordServerConfig.SetLogRecordPath("");
-//
-//     // Run for a few seconds to record different poses
-//     Server recordServer(recordServerConfig);
-//     recordServer.Run(true, 200, false);
-//   }
-//
-//   // We should expect to see "auto_default.log"  and "state.tlog"
-//   EXPECT_FALSE(gzLogDirectory().empty());
-//   EXPECT_TRUE(common::exists(
-//         common::joinPaths(gzLogDirectory(), "auto_default.log")));
-//   EXPECT_TRUE(common::exists(
-//         common::joinPaths(gzLogDirectory(), "state.tlog")));
-//
-//   // Remove artifacts. Recreate new directory
-//   this->RemoveLogsDir();
-//
-// #ifndef __APPLE__
-//   this->CreateLogsDir();
-//
-//   // Test case 2:
-//   // No path specified on command line (only --record, no --record-path).
-//   // No path specified in SDF.
-//   // Run from command line, which should trigger gz.cc, which should initialize
-//   // gzLogDirectory() to default timestamp path. Both console and state logs
-//   // should be recorded here.
-//
-//   // Store number of files before running
-//   auto logPath = common::joinPaths(homeFake.c_str(), ".gz", "sim",
-//       "log");
-//   int nEntries = entryCount(logPath);
-//   std::vector<std::string> entriesBefore;
-//   entryList(logPath, entriesBefore);
-//
-//   {
-//     // Command line triggers gz.cc, which handles initializing gzLogDirectory
-//     std::string cmd = kGzCommand + " -r -v 4 --iterations 5 "
-//       + "--record " + recordSdfPath;
-//     std::cout << "Running command [" << cmd << "]" << std::endl;
-//
-//     // Run
-//     std::string output = customExecStr(cmd);
-//     std::cout << output << std::endl;
-//   }
-//
-//   // Check the diff of list of files and assume there is a single diff, it
-//   // being the newly created log directory from the run above.
-//   EXPECT_EQ(nEntries + 1, entryCount(logPath));
-//   std::vector<std::string> entriesAfter;
-//   entryList(logPath, entriesAfter);
-//   std::vector<std::string> entriesDiff;
-//   entryDiff(entriesBefore, entriesAfter, entriesDiff);
-//   EXPECT_EQ(1ul, entriesDiff.size());
-//   // This should be $HOME/.gz/..., default path
-//   std::string timestampPath = entriesDiff[0];
-//
-//   EXPECT_FALSE(timestampPath.empty());
-//   EXPECT_EQ(0, timestampPath.compare(0, logPath.length(), logPath));
-//   EXPECT_TRUE(common::exists(timestampPath));
-//   EXPECT_TRUE(common::exists(common::joinPaths(timestampPath,
-//       "server_console.log")));
-//   EXPECT_TRUE(common::exists(common::joinPaths(timestampPath,
-//       "state.tlog")));
-//   EXPECT_EQ(2, entryCount(timestampPath));
-//
-//   // Remove artifacts. Recreate new directory
-//   this->RemoveLogsDir();
-// #endif
-//
-//   // Revert environment variable after test is done
-//   EXPECT_TRUE(gz::common::setenv(GZ_HOMEDIR, homeOrig.c_str()));
-// }
-//
-// /////////////////////////////////////////////////
-// // Logging behavior when a path is specified either via the C++ API, SDF, or
-// // the command line.
-// TEST_F(LogSystemTest, GZ_UTILS_TEST_DISABLED_ON_WIN32(LogPaths))
-// {
-//   // Create temp directory to store log
-//   this->CreateLogsDir();
-//
-//   // World with moving entities
-//   const auto recordSdfPath = common::joinPaths(
-//     std::string(PROJECT_SOURCE_PATH), "test", "worlds",
-//     "log_record_dbl_pendulum.sdf");
-//
-//   // Test case 1:
-//   // A path is specified in SDF - a feature removed in Gazebo Dome.
-//   // No path specified in C++ API.
-//   // Should ignore SDF path. No default logging directory is initialized for
-//   // state and console logs because gz.cc is not triggered.
-//   {
-//     // Change log path in SDF to build directory
-//     sdf::Root recordSdfRoot;
-//     this->ChangeLogPath(recordSdfRoot, recordSdfPath, "LogRecord",
-//         this->logDir);
-//     EXPECT_EQ(1u, recordSdfRoot.WorldCount());
-//
-//     // Pass changed SDF to server
-//     ServerConfig recordServerConfig;
-//     recordServerConfig.SetSdfString(recordSdfRoot.Element()->ToString(""));
-//
-//     // Set record path to empty
-//     recordServerConfig.SetUseLogRecord(true);
-//     recordServerConfig.SetLogRecordPath("");
-//
-//     // Run for a few seconds to record different poses
-//     Server recordServer(recordServerConfig);
-//     recordServer.Run(true, 200, false);
-//   }
-//
-//   // Check state.tlog is no longer stored to path specified in SDF
-//   auto stateFile = common::joinPaths(this->logDir, "state.tlog");
-//   EXPECT_FALSE(common::exists(stateFile)) << stateFile;
-// #ifndef __APPLE__
-//   EXPECT_EQ(0, entryCount(this->logDir));
-// #endif
-//
-//   // Remove artifacts. Recreate new directory
-//   this->RemoveLogsDir();
-//   this->CreateLogsDir();
-//
-//   // Change environment variable so that test files aren't written to $HOME
-//   std::string homeOrig;
-//   common::env(GZ_HOMEDIR, homeOrig);
-//   std::string homeFake = common::joinPaths(this->logsDir, "default");
-//   EXPECT_TRUE(gz::common::setenv(GZ_HOMEDIR, homeFake.c_str()));
-//
-//   // Store number of files before running
-//   auto logPath = common::joinPaths(homeFake.c_str(), ".gz", "sim",
-//       "log");
-// #ifndef __APPLE__
-//   int nEntries = entryCount(logPath);
-//   std::vector<std::string> entriesBefore;
-//   entryList(logPath, entriesBefore);
-//
-//   // Test case 2:
-//   // A path is specified in SDF - a feature removed in Gazebo Dome.
-//   // SDF path should be ignored.
-//   // State log and console log should be stored to default timestamp path
-//   // gzLogDirectory because gz.cc is triggered by command line.
-//   {
-//     // Change log path in SDF to build directory
-//     sdf::Root recordSdfRoot;
-//     this->ChangeLogPath(recordSdfRoot, recordSdfPath, "LogRecord",
-//         this->logDir);
-//     EXPECT_EQ(1u, recordSdfRoot.WorldCount());
-//
-//     // Save changed SDF to temporary file
-//     std::string tmpRecordSdfPath = common::joinPaths(this->logsDir,
-//       "with_record_path.sdf");
-//     std::ofstream ofs(tmpRecordSdfPath);
-//     ofs << recordSdfRoot.Element()->ToString("").c_str();
-//     ofs.close();
-//
-//     // Command line triggers gz.cc, which handles initializing gzLogDirectory
-//     std::string cmd = kGzCommand + " -r -v 4 --iterations 5 "
-//       + "--record " + tmpRecordSdfPath;
-//     std::cout << "Running command [" << cmd << "]" << std::endl;
-//
-//     // Run
-//     std::string output = customExecStr(cmd);
-//     std::cout << output << std::endl;
-//   }
-//
-//   // Check state.tlog is no longer stored to path specified in SDF
-//   EXPECT_FALSE(common::exists(common::joinPaths(this->logDir,
-//       "state.tlog")));
-//   EXPECT_EQ(0, entryCount(this->logDir));
-//
-//   // Check the diff of list of files in directory, and assume there is
-//   // a single diff, it being the newly created log directory from the run above.
-//   EXPECT_EQ(nEntries + 1, entryCount(logPath));
-//   std::vector<std::string> entriesAfter;
-//   entryList(logPath, entriesAfter);
-//   std::vector<std::string> entriesDiff;
-//   entryDiff(entriesBefore, entriesAfter, entriesDiff);
-//   EXPECT_EQ(1ul, entriesDiff.size());
-//   // This should be $HOME/.gz/..., default path
-//   std::string timestampPath = entriesDiff[0];
-//
-//   EXPECT_FALSE(timestampPath.empty());
-//   EXPECT_EQ(0, timestampPath.compare(0, logPath.length(), logPath));
-//   EXPECT_TRUE(common::exists(timestampPath));
-//   EXPECT_TRUE(common::exists(common::joinPaths(timestampPath,
-//       "server_console.log")));
-//   EXPECT_TRUE(common::exists(common::joinPaths(timestampPath,
-//       "state.tlog")));
-//   EXPECT_EQ(2, entryCount(timestampPath));
-// #endif
-//
-//   // Remove artifacts. Recreate new directory
-//   this->RemoveLogsDir();
-//   this->CreateLogsDir();
-//
-//   // Test case 3:
-//   // A path is specified in SDF - a feature removed in Gazebo Dome.
-//   // Empty path is specified via C++ API.
-//   // Should ignore SDF path. No default logging directory is initialized for
-//   // state and console logs because gz.cc is not triggered.
-//   std::string stateLogPath = this->logDir;
-//
-//   {
-//     // Change log path in SDF to build directory
-//     sdf::Root recordSdfRoot;
-//     this->ChangeLogPath(recordSdfRoot, recordSdfPath, "LogRecord",
-//         stateLogPath);
-//     EXPECT_EQ(1u, recordSdfRoot.WorldCount());
-//
-//     // Pass changed SDF to server
-//     ServerConfig recordServerConfig;
-//     recordServerConfig.SetSdfString(recordSdfRoot.Element()->ToString(""));
-//
-//     // Set record path to empty
-//     recordServerConfig.SetUseLogRecord(true);
-//     recordServerConfig.SetLogRecordPath("");
-//
-//     // Run for a few seconds to record different poses
-//     Server recordServer(recordServerConfig);
-//     recordServer.Run(true, 200, false);
-//
-//     // Terminate server to close tlog file, otherwise we get a temporary
-//     // tlog-journal file
-//   }
-//
-//   EXPECT_FALSE(common::exists(common::joinPaths(stateLogPath, "state.tlog")));
-// #ifndef __APPLE__
-//   EXPECT_EQ(0, entryCount(stateLogPath));
-// #endif
-//
-//   // Remove artifacts. Recreate new directory
-//   this->RemoveLogsDir();
-//   this->CreateLogsDir();
-//
-//   // Test case 4:
-//   // A path is specified in SDF - a feature removed in Gazebo Dome.
-//   // A different path is specified via C++ API.
-//   // Should take C++ API path. State log should be stored here. Console log is
-//   // not initialized because gz.cc is not triggered.
-//   const std::string sdfPath = common::joinPaths(this->logsDir, "sdfPath");
-//   const std::string cppPath = common::joinPaths(this->logsDir, "cppPath");
-//   {
-//     // Change log path in SDF
-//     sdf::Root recordSdfRoot;
-//     this->ChangeLogPath(recordSdfRoot, recordSdfPath, "LogRecord",
-//         sdfPath);
-//
-//     // Pass changed SDF to server
-//     ServerConfig recordServerConfig;
-//     recordServerConfig.SetSdfString(recordSdfRoot.Element()->ToString(""));
-//
-//     // This tells server to call AddRecordPlugin() where the logic happens
-//     recordServerConfig.SetUseLogRecord(true);
-//
-//     // Mock command line arg. Set record path to something different from in SDF
-//     recordServerConfig.SetLogRecordPath(cppPath);
-//
-//     // Run for a few seconds to record different poses
-//     Server recordServer(recordServerConfig);
-//     recordServer.Run(true, 200, false);
-//
-//     // Terminate server to close tlog file, otherwise we get a temporary
-//     // tlog-journal file
-//   }
-//   EXPECT_TRUE(common::exists(cppPath));
-//   EXPECT_TRUE(common::exists(common::joinPaths(cppPath, "state.tlog")));
-// #ifndef __APPLE__
-//   EXPECT_EQ(1, entryCount(cppPath));
-//   EXPECT_FALSE(common::exists(sdfPath));
-//
-//   // Remove artifacts. Recreate new directory
-//   this->RemoveLogsDir();
-//   this->CreateLogsDir();
-//
-//   // Test case 5:
-//   // A path is specified by --record-path on command line.
-//   // Both state and console logs should be stored here.
-//   {
-//     // Command line triggers gz.cc, which handles initializing gzLogDirectory
-//     std::string cmd = kGzCommand + " -r -v 4 --iterations 5 "
-//       + "--record-path " + this->logDir + " " + recordSdfPath;
-//     std::cout << "Running command [" << cmd << "]" << std::endl;
-//
-//     // Run
-//     std::string output = customExecStr(cmd);
-//     std::cout << output << std::endl;
-//   }
-//
-//   EXPECT_TRUE(common::exists(common::joinPaths(this->logDir, "state.tlog")));
-//   // \FIXME Apple uses deprecated command line, so some options don't work
-//   // correctly.
-//   EXPECT_TRUE(common::exists(common::joinPaths(this->logDir,
-//     "server_console.log")));
-//   EXPECT_EQ(2, entryCount(this->logDir));
-//
-//   // Remove artifacts. Recreate new directory
-//   this->RemoveLogsDir();
-//   this->CreateLogsDir();
-//
-//   // Test case 6:
-//   // A path is specified in SDF - a feature removed in Gazebo Dome.
-//   // A path is specified by --record-path on command line.
-//   // Path in SDF should be ignored. Both state and console logs should be
-//   // stored to --record-path path.
-//   std::string cliPath = common::joinPaths(this->logDir, "cli");
-//   {
-//     // Change log path in SDF to build directory
-//     sdf::Root recordSdfRoot;
-//     this->ChangeLogPath(recordSdfRoot, recordSdfPath, "LogRecord",
-//         this->logDir);
-//     EXPECT_EQ(1u, recordSdfRoot.WorldCount());
-//
-//     // Save changed SDF to temporary file
-//     std::string tmpRecordSdfPath = common::joinPaths(this->logsDir,
-//       "with_record_path.sdf");
-//     // TODO(anyone): Does this work on Apple?
-//     std::ofstream ofs(tmpRecordSdfPath);
-//     ofs << recordSdfRoot.Element()->ToString("").c_str();
-//     ofs.close();
-//
-//     // Command line triggers gz.cc, which handles initializing gzLogDirectory
-//     std::string cmd = kGzCommand + " -r -v 4 --iterations 5 "
-//       + "--record-path " + cliPath + " " + tmpRecordSdfPath;
-//     std::cout << "Running command [" << cmd << "]" << std::endl;
-//
-//     // Run
-//     std::string output = customExecStr(cmd);
-//     std::cout << output << std::endl;
-//   }
-//
-//   // \FIXME Apple uses deprecated command line, so some options don't work
-//   // correctly.
-//   EXPECT_TRUE(common::exists(common::joinPaths(cliPath, "state.tlog")));
-//   EXPECT_TRUE(common::exists(common::joinPaths(cliPath,
-//     "server_console.log")));
-//   EXPECT_EQ(2, entryCount(cliPath));
-// #endif
-//
-//   // Revert environment variable after test is done
-//   EXPECT_TRUE(gz::common::setenv(GZ_HOMEDIR, homeOrig.c_str()));
-//
-//   this->RemoveLogsDir();
-// }
-//
-// /////////////////////////////////////////////////
-// TEST_F(LogSystemTest, GZ_UTILS_TEST_DISABLED_ON_WIN32(RecordAndPlayback))
-// {
-//   // Create temp directory to store log
-//   this->CreateLogsDir();
-//
-//   int numIterations = 1000;
-//   // Record
-//   {
-//     // World with moving entities
-//     const auto recordSdfPath = common::joinPaths(
-//       std::string(PROJECT_SOURCE_PATH), "test", "worlds",
-//       "log_record_dbl_pendulum.sdf");
-//
-//     ServerConfig recordServerConfig;
-//     recordServerConfig.SetSdfFile(recordSdfPath);
-//     recordServerConfig.SetUseLogRecord(true);
-//     recordServerConfig.SetLogRecordPath(this->logDir);
-//
-//     // Run for a number of iterations to record different poses
-//     Server recordServer(recordServerConfig);
-//     recordServer.Run(true, numIterations, false);
-//   }
-//
-//   // Verify file is created
-//   auto logFile = common::joinPaths(this->logDir, "state.tlog");
-//   EXPECT_TRUE(common::exists(logFile));
-//
-//   // Path to log file for playback
-//   std::string logPlaybackDir =
-//       common::joinPaths(this->logsDir, "test_logs_playback");
-//   common::createDirectories(logPlaybackDir);
-//
-//   // Move the log file to the playback directory
-//   auto logPlaybackFile = common::joinPaths(logPlaybackDir, "state.tlog");
-//   common::moveFile(logFile, logPlaybackFile);
-//   EXPECT_TRUE(common::exists(logPlaybackFile));
-//
-//   // Load log file recorded above for validation
-//   transport::log::Log log;
-//   log.Open(logPlaybackFile);
-//
-//   // Check it has SDF message
-//   auto batch = log.QueryMessages(transport::log::TopicPattern(
-//       std::regex(".*/sdf")));
-//   auto recordedIter = batch.begin();
-//   EXPECT_NE(batch.end(), recordedIter);
-//
-//   EXPECT_EQ("gz.msgs.StringMsg", recordedIter->Type());
-//   EXPECT_TRUE(recordedIter->Topic().find("/sdf"));
-//
-//   msgs::StringMsg sdfMsg;
-//   sdfMsg.ParseFromString(recordedIter->Data());
-//   EXPECT_FALSE(sdfMsg.data().empty());
-//   EXPECT_EQ(batch.end(), ++recordedIter);
-//
-//   // Check initial state message
-//   batch = log.QueryMessages(transport::log::TopicPattern(
-//       std::regex(".*/changed_state")));
-//   recordedIter = batch.begin();
-//   EXPECT_NE(batch.end(), recordedIter);
-//
-//   EXPECT_EQ("gz.msgs.SerializedStateMap", recordedIter->Type());
-//   EXPECT_EQ(recordedIter->Topic(), "/world/log_pendulum/changed_state");
-//
-//   msgs::SerializedStateMap stateMsg;
-//   stateMsg.ParseFromString(recordedIter->Data());
-//   // entity size = 28 in dbl pendulum + 4 in nested model
-//   EXPECT_EQ(32, stateMsg.entities_size());
-//   EXPECT_NE(batch.end(), ++recordedIter);
-//
-//   // Playback config
-//   ServerConfig playServerConfig;
-//   playServerConfig.SetLogPlaybackPath(logPlaybackDir);
-//
-//   // Start server
-//   Server playServer(playServerConfig);
-//
-//   // Callback function for entities played back
-//   // Compare current pose being played back with the pose from the stateMsg
-//   test::Relay playbackPoseTester;
-//   playbackPoseTester.OnPostUpdate(
-//       [&](const UpdateInfo &, const EntityComponentManager &_ecm)
-//       {
-//         // Playback continues even after the log file is over
-//         if (batch.end() == recordedIter)
-//           return;
-//
-//         // Get next recorded message
-//         EXPECT_EQ("gz.msgs.SerializedStateMap", recordedIter->Type());
-//         EXPECT_EQ(recordedIter->Topic(), "/world/log_pendulum/changed_state");
-//         stateMsg.ParseFromString(recordedIter->Data());
-//
-//         // Loop through all recorded poses, and check them against the
-//         // playedback poses.
-//         for (const auto &entityIter : stateMsg.entities())
-//         {
-//           Entity entity = entityIter.second.id();
-//           auto nameComp = _ecm.Component<components::Name>(entity);
-//           ASSERT_NE(nullptr, nameComp);
-//           const std::string &name = nameComp->Data();
-//
-//           auto poseComp = _ecm.Component<components::Pose>(entity);
-//           ASSERT_NE(nullptr, poseComp);
-//           const math::Pose3d &posePlayed = poseComp->Data();
-//
-//           for (const auto &compIter : entityIter.second.components())
-//           {
-//             msgs::SerializedComponent compMsg = compIter.second;
-//             ASSERT_EQ(components::Pose::typeId, compMsg.type());
-//
-//             components::Pose pose;
-//             std::istringstream istr(compMsg.component());
-//             pose.Deserialize(istr);
-//             const math::Pose3d &poseRecorded = pose.Data();
-//
-//             EXPECT_NEAR(posePlayed.Pos().X(), poseRecorded.Pos().X(), 0.1)
-//               << name;
-//             EXPECT_NEAR(posePlayed.Pos().Y(), poseRecorded.Pos().Y(), 0.1)
-//               << name;
-//             EXPECT_NEAR(posePlayed.Pos().Z(), poseRecorded.Pos().Z(), 0.1)
-//               << name;
-//
-//             EXPECT_NEAR(posePlayed.Rot().Roll(),
-//                         poseRecorded.Rot().Roll(), 0.1) << name;
-//             EXPECT_NEAR(posePlayed.Rot().Pitch(),
-//                         poseRecorded.Rot().Pitch(), 0.1) << name;
-//             EXPECT_NEAR(posePlayed.Rot().Yaw(),
-//                         poseRecorded.Rot().Yaw(), 0.1) << name;
-//
-//           }
-//         }
-//         ++recordedIter;
-//       });
-//
-//   playServer.AddSystem(playbackPoseTester.systemPtr);
-//
-//   // Playback a subset of the log file and check for poses. Note: the poses are
-//   // checked in the playbackPoseTester
-//   playServer.Run(true, 500, false);
-//
-//   // Count the total number of state messages in the log file
-//   int nTotal{0};
-//   for (auto it = batch.begin(); it != batch.end(); ++it, ++nTotal) { }
-//
-//   EXPECT_EQ(numIterations, nTotal);
-//
-//   this->RemoveLogsDir();
-// }
-//
-// /////////////////////////////////////////////////
-// TEST_F(LogSystemTest, GZ_UTILS_TEST_DISABLED_ON_WIN32(LogControl))
-// {
-//   // TODO(anyone) when re-recording state.tlog file, do not run
-//   // `gz sim --record rolling_shapes.sdf` with `-r` flag and pause sim
-//   // before terminating. For some reason, when running with `-r` &/or
-//   // terminating sim w/o pausing causing strange pose behavior
-//   // when seeking close to end of file followed by rewind. For more details:
-//   // https://github.com/gazebosim/gz-sim/pull/839
-//   auto logPath = common::joinPaths(PROJECT_SOURCE_PATH, "test", "media",
-//       "rolling_shapes_log");
-//
-//   ServerConfig config;
-//   config.SetLogPlaybackPath(logPath);
-//
-//   Server server(config);
-//
-//   test::Relay testSystem;
-//   math::Pose3d spherePose;
-//   bool sphereFound{false};
-//   testSystem.OnPostUpdate(
-//       [&](const UpdateInfo &, const EntityComponentManager &_ecm)
-//       {
-//         _ecm.Each<components::Pose, components::Name>(
-//             [&](const Entity &,
-//                 const components::Pose *_pose,
-//                 const components::Name *_name)->bool
-//             {
-//               if (_name->Data() == "sphere")
-//               {
-//                 sphereFound = true;
-//                 spherePose = _pose->Data();
-//                 return false;
-//               }
-//               return true;
-//             });
-//       });
-//
-//   server.AddSystem(testSystem.systemPtr);
-//   server.Run(true, 10, false);
-//
-//   EXPECT_TRUE(sphereFound);
-//   sphereFound = false;
-//
-//   math::Pose3d initialSpherePose(0, 1.5, 0.5, 0, 0, 0);
-//   EXPECT_EQ(initialSpherePose, spherePose);
-//   auto latestSpherePose = spherePose;
-//
-//   transport::Node node;
-//
-//   // Seek forward (downhill)
-//   std::vector<int> secs(5);
-//   std::iota(std::begin(secs), std::end(secs), 1);
-//
-//   msgs::LogPlaybackControl req;
-//   msgs::Boolean res;
-//   bool result{false};
-//   unsigned int timeout = 1000;
-//   std::string service{"/world/default/playback/control"};
-//   for (auto i : secs)
-//   {
-//     req.mutable_seek()->set_sec(i);
-//
-//     EXPECT_TRUE(node.Request(service, req, timeout, res, result));
-//     EXPECT_TRUE(result);
-//     EXPECT_TRUE(res.data());
-//
-//     // Run 2 iterations because control messages are processed in the end of an
-//     // update cycle
-//     server.Run(true, 2, false);
-//
-//     EXPECT_TRUE(sphereFound);
-//     sphereFound = false;
-//
-//     EXPECT_GT(latestSpherePose.Pos().Z(), spherePose.Pos().Z())
-//         << "Seconds: [" << i << "]";
-//
-//     latestSpherePose = spherePose;
-//   }
-//
-//   // Rewind to zero
-//   req.Clear();
-//   req.set_rewind(true);
-//
-//   EXPECT_TRUE(node.Request(service, req, timeout, res, result));
-//   EXPECT_TRUE(result);
-//   EXPECT_TRUE(res.data());
-//
-//   server.Run(true, 3, false);
-//
-//   EXPECT_TRUE(sphereFound);
-//   sphereFound = false;
-//
-//   EXPECT_EQ(initialSpherePose, spherePose);
-//
-//   latestSpherePose = math::Pose3d(0, 0, -100, 0, 0, 0);
-//
-//   // Seek backwards (uphill)
-//   req.Clear();
-//   std::reverse(std::begin(secs), std::end(secs));
-//   for (auto i : secs)
-//   {
-//     req.mutable_seek()->set_sec(i);
-//
-//     EXPECT_TRUE(node.Request(service, req, timeout, res, result));
-//     EXPECT_TRUE(result);
-//     EXPECT_TRUE(res.data());
-//
-//     server.Run(true, 2, false);
-//
-//     EXPECT_TRUE(sphereFound);
-//     sphereFound = false;
-//
-//     EXPECT_LT(latestSpherePose.Pos().Z(), spherePose.Pos().Z())
-//         << "Seconds: [" << i << "]";
-//
-//     latestSpherePose = spherePose;
-//   }
-// }
-//
-// /////////////////////////////////////////////////
-// TEST_F(LogSystemTest, GZ_UTILS_TEST_DISABLED_ON_WIN32(LogOverwrite))
-// {
-//   // Create temp directory to store log
-//   this->CreateLogsDir();
-// #ifndef __APPLE__
-//   EXPECT_EQ(0, entryCount(this->logsDir));
-//   EXPECT_EQ(0, entryCount(this->logDir));
-// #endif
-//
-//   // World with moving entities
-//   const auto recordSdfPath = common::joinPaths(
-//     std::string(PROJECT_SOURCE_PATH), "test", "worlds",
-//     "log_record_dbl_pendulum.sdf");
-//
-//   gzLogInit(this->logDir, "server_console.log");
-//   EXPECT_EQ(this->logDir, gzLogDirectory());
-//
-//   // Record something to create some files
-//   {
-//     ServerConfig recordServerConfig;
-//     recordServerConfig.SetSdfFile(recordSdfPath);
-//     recordServerConfig.SetUseLogRecord(true);
-//     recordServerConfig.SetLogRecordPath(this->logDir);
-//
-//     // Run for a few seconds to record different poses
-//     Server recordServer(recordServerConfig);
-//     recordServer.Run(true, 100, false);
-//
-//     // Terminate server to close tlog file, otherwise we get a temporary
-//     // tlog-journal file
-//   }
-//
-//   // Test files exist
-//   const std::string tlogPath = common::joinPaths(this->logDir, "state.tlog");
-//   EXPECT_TRUE(common::exists(tlogPath));
-//
-//   auto clogPath = common::joinPaths(this->logDir, "server_console.log");
-//   EXPECT_TRUE(common::exists(clogPath));
-//
-// #ifndef __APPLE__
-//   // Log files were created
-//   EXPECT_EQ(1, entryCount(this->logsDir));
-//   EXPECT_EQ(2, entryCount(this->logDir));
-//   std::filesystem::path tlogStdPath = tlogPath;
-//   auto tlogPrevTime = std::filesystem::last_write_time(tlogStdPath);
-// #endif
-//
-//   // Test case 1:
-//   // Path exists, no overwrite flag. LogRecord.cc should still overwrite by
-//   // default behavior whenever the specified path already exists.
-//   {
-//     ServerConfig recordServerConfig;
-//     recordServerConfig.SetSdfFile(recordSdfPath);
-//     recordServerConfig.SetUseLogRecord(true);
-//     recordServerConfig.SetLogRecordPath(this->logDir);
-//
-//     // Run for a few seconds to record different poses
-//     Server recordServer(recordServerConfig);
-//     recordServer.Run(true, 100, false);
-//   }
-//
-//   // Log files still exist
-//   EXPECT_TRUE(common::exists(tlogPath));
-//   EXPECT_TRUE(common::exists(clogPath));
-//
-// #ifndef __APPLE__
-//   // No new files were created
-//   EXPECT_EQ(1, entryCount(this->logsDir));
-//   EXPECT_EQ(2, entryCount(this->logDir));
-//
-//   // Test timestamp is newer
-//   EXPECT_GT(std::filesystem::last_write_time(tlogStdPath), tlogPrevTime);
-//   // Update timestamp for next test
-//   tlogPrevTime = std::filesystem::last_write_time(tlogStdPath);
-//
-//   // Test case 2:
-//   // Path exists, command line --log-overwrite, should overwrite by
-//   // command-line logic in gz.cc
-//   {
-//     // Command line triggers gz.cc, which handles creating a unique path if
-//     // file already exists, so as to not overwrite
-//     std::string cmd = kGzCommand + " -r -v 4 --iterations 5 --log-overwrite "
-//       + "--record-path " + this->logDir + " " + recordSdfPath;
-//     std::cout << "Running command [" << cmd << "]" << std::endl;
-//
-//     // Run
-//     std::string output = customExecStr(cmd);
-//     std::cout << output << std::endl;
-//   }
-//
-//   // Log files still exist
-//   EXPECT_TRUE(common::exists(tlogPath));
-//   EXPECT_TRUE(common::exists(clogPath));
-//
-//   // No new files were created
-//   EXPECT_EQ(1, entryCount(this->logsDir));
-//   EXPECT_EQ(2, entryCount(this->logDir));
-//
-//   // Test timestamp is newer
-//   EXPECT_GT(std::filesystem::last_write_time(tlogStdPath), tlogPrevTime);
-//   // Update timestamp for next test
-//   tlogPrevTime = std::filesystem::last_write_time(tlogStdPath);
-//
-//   // Test case 3:
-//   // Path exists, no --log-overwrite, should create new files by command-line
-//   // logic in gz.cc
-//   {
-//     // Command line triggers gz.cc, which handles creating a unique path if
-//     // file already exists, so as to not overwrite
-//     std::string cmd = kGzCommand + " -r -v 4 --iterations 5 "
-//       + "--record-path " + this->logDir + " " + recordSdfPath;
-//     std::cout << "Running command [" << cmd << "]" << std::endl;
-//
-//     // Run
-//     std::string output = customExecStr(cmd);
-//     std::cout << output << std::endl;
-//   }
-//
-//   // Old log files still exist
-//   EXPECT_TRUE(common::exists(this->logDir));
-//   EXPECT_TRUE(common::exists(tlogPath));
-//   EXPECT_TRUE(common::exists(clogPath));
-//
-//   // On OS X, gz-sim-server (server_main.cc) is being used as opposed to
-//   // gz sim. server_main.cc is deprecated and does not have overwrite
-//   // renaming implemented. So will always overwrite. Will not test (#) type of
-//   // renaming on OS X until gz sim is fixed:
-//   // https://github.com/gazebosim/gz-sim/issues/25
-//
-//   // New log files were created
-//   EXPECT_TRUE(common::exists(this->logDir + "(1)"));
-//   EXPECT_TRUE(common::exists(common::joinPaths(this->logDir + "(1)",
-//       "state.tlog")));
-//   EXPECT_TRUE(common::exists(common::joinPaths(this->logDir + "(1)",
-//       "server_console.log")));
-//
-//   // New files were created
-//   EXPECT_EQ(2, entryCount(this->logsDir));
-//   EXPECT_EQ(2, entryCount(this->logDir));
-//   EXPECT_EQ(2, entryCount(this->logDir + "(1)"));
-//
-//   // Old timestamp is same
-//   EXPECT_EQ(std::filesystem::last_write_time(tlogStdPath), tlogPrevTime);
-// #endif
-//
-//   this->RemoveLogsDir();
-// }
-//
-// /////////////////////////////////////////////////
-// // TODO(chapulina) Record updated log
-// TEST_F(LogSystemTest, GZ_UTILS_TEST_DISABLED_ON_WIN32(LogControlLevels))
-// {
-//   auto logPath = common::joinPaths(PROJECT_SOURCE_PATH, "test", "media",
-//       "levels_log");
-//
-//   ServerConfig config;
-//   config.SetLogPlaybackPath(logPath);
-//
-//   Server server(config);
-//
-//   test::Relay testSystem;
-//
-//   EntityGraph entityGraph;
-//
-//   testSystem.OnPostUpdate(
-//       [&](const UpdateInfo &, const EntityComponentManager &_ecm)
-//       {
-//         entityGraph = _ecm.Entities();
-//       });
-//
-//   server.AddSystem(testSystem.systemPtr);
-//   server.Run(true, 10, false);
-//
-//   // store the entities at the beginning of playback
-//   std::set<uint64_t> entitiesAtTime0;
-//   for (const auto &v : entityGraph.Vertices())
-//     entitiesAtTime0.insert(v.first);
-//
-//   // verify there are entities at the beginning of the playback
-//   EXPECT_TRUE(!entitiesAtTime0.empty());
-//
-//   int timeA = 8;
-//   int timeB = 18;
-//
-//   transport::Node node;
-//
-//   // Seek forward
-//   msgs::LogPlaybackControl req;
-//   msgs::Boolean res;
-//   bool result{false};
-//   unsigned int timeout = 1000;
-//   std::string service{"/world/default/playback/control"};
-//
-//   req.mutable_seek()->set_sec(timeA);
-//
-//   EXPECT_TRUE(node.Request(service, req, timeout, res, result));
-//   EXPECT_TRUE(result);
-//   EXPECT_TRUE(res.data());
-//
-//   // Run 2 iterations because control messages are processed in the end of an
-//   // update cycle
-//   server.Run(true, 2, false);
-//
-//   // store entities at time A
-//   std::set<uint64_t> entitiesAtTimeA;
-//   for (const auto &v : entityGraph.Vertices())
-//     entitiesAtTimeA.insert(v.first);
-//
-//   // Seek forward again
-//   req.mutable_seek()->set_sec(timeB);
-//   EXPECT_TRUE(node.Request(service, req, timeout, res, result));
-//   EXPECT_TRUE(result);
-//   EXPECT_TRUE(res.data());
-//
-//   // Run 2 iterations because control messages are processed in the end of an
-//   // update cycle
-//   server.Run(true, 2, false);
-//
-//   // Run another iteration for the view updates to propagate the entity graph
-//   server.Run(true, 1, false);
-//
-//   // store entities at time B
-//   std::set<uint64_t> entitiesAtTimeB;
-//   for (const auto &v : entityGraph.Vertices())
-//     entitiesAtTimeB.insert(v.first);
-//
-//   // the entities at time B should be different from time A as levels get
-//   // loaded and unloaded
-//   EXPECT_NE(entitiesAtTimeA.size(), entitiesAtTimeB.size());
-//
-//   // Seek backward to time A
-//   req.mutable_seek()->set_sec(timeA);
-//
-//   EXPECT_TRUE(node.Request(service, req, timeout, res, result));
-//   EXPECT_TRUE(result);
-//   EXPECT_TRUE(res.data());
-//
-//   // Run 2 iterations because control messages are processed in the end of an
-//   // update cycle
-//   server.Run(true, 2, false);
-//
-//   // Run another iteration for the view updates to propagate to the entity graph
-//   server.Run(true, 1, false);
-//
-//   // store another set of entities at time A after jumping back in time
-//   std::set<uint64_t> entitiesAtTimeAA;
-//   for (const auto &v : entityGraph.Vertices())
-//     entitiesAtTimeAA.insert(v.first);
-//
-//   // verify the entities are the same at time A
-//   EXPECT_EQ(entitiesAtTimeA.size(), entitiesAtTimeAA.size());
-//   for (auto aIt = entitiesAtTimeA.begin(), aaIt = entitiesAtTimeAA.begin();
-//       aIt != entitiesAtTimeA.end() && aaIt != entitiesAtTimeAA.end();
-//       ++aIt, ++aaIt)
-//   {
-//     EXPECT_EQ(*aIt, *aaIt);
-//   }
-//
-//   // rewind
-//   req.Clear();
-//   req.set_rewind(true);
-//
-//   EXPECT_TRUE(node.Request(service, req, timeout, res, result));
-//   EXPECT_TRUE(result);
-//   EXPECT_TRUE(res.data());
-//
-//   // Run 2 iterations because control messages are processed in the end of an
-//   // update cycle
-//   server.Run(true, 2, false);
-//
-//   // Run another iteration for the view updates to propagate to the entity graph
-//   server.Run(true, 1, false);
-//
-//   // store another set of entities at time 0 after rewind
-//   std::set<uint64_t> entitiesAtTime00;
-//   for (const auto &v : entityGraph.Vertices())
-//     entitiesAtTime00.insert(v.first);
-//
-//   // verify the entities are the same at beginning of playback
-//   EXPECT_EQ(entitiesAtTime0.size(), entitiesAtTime00.size());
-//   for (auto it = entitiesAtTime0.begin(), it2 = entitiesAtTime00.begin();
-//       it != entitiesAtTime0.end() && it2 != entitiesAtTime00.end();
-//       ++it, ++it2)
-//   {
-//     EXPECT_EQ(*it, *it2);
-//   }
-// }
-//
-// /////////////////////////////////////////////////
-// TEST_F(LogSystemTest, GZ_UTILS_TEST_DISABLED_ON_WIN32(LogCompress))
-// {
-//   // Create temp directory to store log
-//   this->CreateLogsDir();
-//
-//   // Define paths
-//   const std::string recordPath = this->logDir;
-//   const std::string defaultCmpPath = this->AppendExtension(recordPath,
-//       ".zip");
-//
-//   // Record and compress to default path
-//   {
-//     // World to record
-//     const auto recordSdfPath = common::joinPaths(
-//         std::string(PROJECT_SOURCE_PATH), "test", "worlds",
-//         "log_record_dbl_pendulum.sdf");
-//
-//     ServerConfig recordServerConfig;
-//     recordServerConfig.SetSdfFile(recordSdfPath);
-//     recordServerConfig.SetUseLogRecord(true);
-//     recordServerConfig.SetLogRecordPath(recordPath);
-//
-//     // Set compress flag
-//     recordServerConfig.SetLogRecordCompressPath(defaultCmpPath);
-//
-//     // This tells server to call AddRecordPlugin() where flags are passed to
-//     //   recorder.
-//     recordServerConfig.SetUseLogRecord(true);
-//
-//     // Run server
-//     Server recordServer(recordServerConfig);
-//     recordServer.Run(true, 100, false);
-//   }
-//
-//   // Test compressed to default directory
-//   EXPECT_TRUE(common::exists(defaultCmpPath));
-//
-//   std::string customCmpPath = this->AppendExtension(this->logDir,
-//       "_custom.zip");
-//
-//   // Record and compress to custom path
-//   {
-//     // World to record
-//     const auto recordSdfPath = common::joinPaths(
-//         std::string(PROJECT_SOURCE_PATH), "test", "worlds",
-//         "log_record_dbl_pendulum.sdf");
-//
-//     // Get SDF root
-//     sdf::Root recordSdfRoot;
-//     recordSdfRoot.Load(recordSdfPath);
-//
-//     // Pass SDF to server
-//     ServerConfig recordServerConfig;
-//     recordServerConfig.SetSdfString(recordSdfRoot.Element()->ToString(""));
-//
-//     // Set compress path
-//     recordServerConfig.SetLogRecordCompressPath(customCmpPath);
-//
-//     // Set record path
-//     recordServerConfig.SetLogRecordPath(this->logDir);
-//
-//     // This tells server to call AddRecordPlugin() where flags are passed to
-//     //   recorder.
-//     recordServerConfig.SetUseLogRecord(true);
-//
-//     // Run server for enough time to record a few poses for playback
-//     Server recordServer(recordServerConfig);
-//     recordServer.Run(true, 500, false);
-//   }
-//
-//   // Test compressed file exists
-//   EXPECT_TRUE(common::exists(customCmpPath));
-//
-//   // Path to log file for playback
-//   std::string logPlaybackDir =
-//       common::joinPaths(this->logsDir, "test_logs_playback");
-//   common::createDirectories(logPlaybackDir);
-//
-//   // Move recorded file to playback directory
-//   // Prefix the zip by the name of the original recorded folder. Playback will
-//   // extract and assume subdirectory to take on the name of the zip file
-//   // without extension.
-//   auto newCmpPath = common::joinPaths(logPlaybackDir,
-//     common::basename(defaultCmpPath));
-//   common::moveFile(customCmpPath, newCmpPath);
-//   EXPECT_TRUE(common::exists(newCmpPath));
-//
-//   // Play back compressed file
-//   {
-//     // Pass changed SDF to server
-//     ServerConfig playServerConfig;
-//     playServerConfig.SetLogPlaybackPath(newCmpPath);
-//
-//     // Run server
-//     Server playServer(playServerConfig);
-//     playServer.Run(true, 100, false);
-//   }
-//
-//   // Remove compressed recorded file. Then the directory should still contain
-//   // the decompressed files and not be empty
-//   EXPECT_TRUE(common::removeFile(newCmpPath));
-//
-//   this->RemoveLogsDir();
-// }
-//
-// /////////////////////////////////////////////////
-// TEST_F(LogSystemTest, GZ_UTILS_TEST_DISABLED_ON_WIN32(LogCompressOverwrite))
-// {
-//   // Create temp directory to store log
-//   this->CreateLogsDir();
-//
-//   // Define paths
-//   const std::string recordPath = this->logDir;
-//   const std::string defaultCmpPath = this->AppendExtension(recordPath,
-//       ".zip");
-//
-//   // World to record
-//   const auto recordSdfPath = common::joinPaths(
-//       std::string(PROJECT_SOURCE_PATH), "test", "worlds",
-//       "log_record_dbl_pendulum.sdf");
-//
-//   // Compress + overwrite, recorded directory exists, compressed file does not
-//   {
-//     // Create recording directory so that it exists
-//     common::createDirectories(recordPath);
-//
-//     // Test case pre-condition
-//     EXPECT_TRUE(common::exists(recordPath));
-//     EXPECT_FALSE(common::exists(defaultCmpPath));
-//
-//     this->RunCompress(recordSdfPath, recordPath, defaultCmpPath);
-//   }
-//
-//   EXPECT_TRUE(common::exists(defaultCmpPath));
-//   EXPECT_FALSE(common::exists(recordPath));
-//
-//   // Compress + overwrite, compressed file exists, recorded directory does not
-//   {
-//     // Test case pre-condition
-//     EXPECT_FALSE(common::exists(recordPath));
-//     EXPECT_TRUE(common::exists(defaultCmpPath));
-//
-//     this->RunCompress(recordSdfPath, recordPath, defaultCmpPath);
-//   }
-//
-//   EXPECT_TRUE(common::exists(defaultCmpPath));
-//   EXPECT_FALSE(common::exists(recordPath)) << recordPath;
-//
-//   this->RemoveLogsDir();
-// }
-//
-// /////////////////////////////////////////////////
-// TEST_F(LogSystemTest, GZ_UTILS_TEST_DISABLED_ON_WIN32(LogCompressCmdLine))
-// {
-// #ifndef __APPLE__
-//   // Create temp directory to store log
-//   this->CreateLogsDir();
-//
-//   // Define paths
-//   const std::string recordPath = this->logDir;
-//   const std::string defaultCmpPath = this->AppendExtension(recordPath,
-//       ".zip");
-//
-//   // World to record
-//   const auto recordSdfPath = common::joinPaths(
-//       std::string(PROJECT_SOURCE_PATH), "test", "worlds",
-//       "log_record_dbl_pendulum.sdf");
-//
-//   // Compress only, both recorded directory and compressed file exist
-//   {
-//     // Create compressed file
-//     this->RunCompress(recordSdfPath, recordPath, defaultCmpPath);
-//
-//     // Recreate recording directory so that it exists
-//     common::createDirectories(recordPath);
-//
-//     // Test case pre-condition
-//     EXPECT_TRUE(common::exists(recordPath));
-//     EXPECT_TRUE(common::exists(defaultCmpPath));
-//
-//     // Command line triggers gz.cc, which handles creating a unique path if
-//     // file already exists, so as to not overwrite
-//     std::string cmd = kGzCommand + " -r -v 4 --iterations 5 --log-compress "
-//       + "--record-path " + recordPath + " " + recordSdfPath;
-//     std::cout << "Running command [" << cmd << "]" << std::endl;
-//
-//     std::string output = customExecStr(cmd);
-//     std::cout << output << std::endl;
-//   }
-//
-//   // Original files should still exist
-//   EXPECT_TRUE(common::exists(recordPath));
-//   EXPECT_TRUE(common::exists(defaultCmpPath));
-//
-//   // An automatically renamed file should have been created
-//   EXPECT_TRUE(common::exists(this->AppendExtension(recordPath, "(1).zip")));
-//   // Automatically renamed directory should have been removed by record plugin
-//   EXPECT_FALSE(common::exists(recordPath + "(1)"));
-//
-//   // Compress only, compressed file exists, auto-renamed compressed file
-//   // e.g. *(1) exists, recorded directory does not
-//   {
-//     // Remove directory if exists
-//     common::removeAll(recordPath);
-//
-//     // Test case pre-condition
-//     EXPECT_TRUE(common::exists(defaultCmpPath));
-//     EXPECT_FALSE(common::exists(recordPath));
-//     EXPECT_TRUE(common::exists(this->AppendExtension(recordPath, "(1).zip")));
-//
-//     // Command line triggers gz.cc, which handles creating a unique path if
-//     // file already exists, so as to not overwrite
-//     std::string cmd = kGzCommand + " -r -v 4 --iterations 5 --log-compress "
-//       + "--record-path " + recordPath + " " + recordSdfPath;
-//     std::cout << "Running command [" << cmd << "]" << std::endl;
-//
-//     std::string output = customExecStr(cmd);
-//     std::cout << output << std::endl;
-//   }
-//
-//   // Original files should stay same as initial condition
-//   EXPECT_TRUE(common::exists(defaultCmpPath));
-//   EXPECT_FALSE(common::exists(recordPath));
-//
-//   // An automatically renamed file should have been created
-//   EXPECT_TRUE(common::exists(this->AppendExtension(recordPath, "(2).zip")));
-//
-//   this->RemoveLogsDir();
-// #endif
-// }
-//
-// /////////////////////////////////////////////////
-// TEST_F(LogSystemTest, GZ_UTILS_TEST_DISABLED_ON_WIN32(LogResources))
-// {
-//   // Create temp directory to store log
-//   this->CreateLogsDir();
-//
-//   // World with moving entities
-//   const auto recordSdfPath = common::joinPaths(
-//     std::string(PROJECT_SOURCE_PATH), "test", "worlds",
-//     "log_record_resources.sdf");
-//
-//   // Change environment variable so that downloaded fuel files aren't written
-//   // to $HOME
-//   std::string homeOrig;
-//   common::env(GZ_HOMEDIR, homeOrig);
-//   std::string homeFake = common::joinPaths(this->logsDir, "default");
-//   EXPECT_TRUE(gz::common::setenv(GZ_HOMEDIR, homeFake.c_str()));
-//
-//   const std::string recordPath = this->logDir;
-//   std::string statePath = common::joinPaths(recordPath, "state.tlog");
-//
-// #ifndef __APPLE__
-//   // Log resources from command line
-//   {
-//     // Command line triggers gz.cc, which handles initializing gzLogDirectory
-//     std::string cmd = kGzCommand + " -r -v 4 --iterations 5 "
-//       + "--record --record-resources --record-path " + recordPath + " "
-//       + recordSdfPath;
-//     std::cout << "Running command [" << cmd << "]" << std::endl;
-//
-//     // Run
-//     std::string output = customExecStr(cmd);
-//     std::cout << output << std::endl;
-//   }
-//
-//   std::string consolePath = common::joinPaths(recordPath, "server_console.log");
-//   EXPECT_TRUE(common::exists(consolePath));
-//   EXPECT_TRUE(common::exists(statePath));
-//
-//   // Recorded models should exist
-//   EXPECT_GT(entryCount(recordPath), 2);
-//   EXPECT_TRUE(common::exists(common::joinPaths(recordPath, homeFake,
-//       ".gz", "fuel", "fuel.gazebosim.org", "openrobotics",
-//       "models", "x2 config 1")));
-//
-//   // Remove artifacts. Recreate new directory
-//   this->RemoveLogsDir();
-//   this->CreateLogsDir();
-// #endif
-//
-//   // Log resources from C++ API
-//   {
-//     ServerConfig recordServerConfig;
-//     recordServerConfig.SetSdfFile(recordSdfPath);
-//
-//     // Set record flags
-//     recordServerConfig.SetLogRecordPath(recordPath);
-//     recordServerConfig.SetLogRecordResources(true);
-//
-//     // This tells server to call AddRecordPlugin() where flags are passed to
-//     //   recorder.
-//     recordServerConfig.SetUseLogRecord(true);
-//
-//     // Run server
-//     Server recordServer(recordServerConfig);
-//     recordServer.Run(true, 100, false);
-//   }
-//
-//   // Console log is not created because gzLogDirectory() is not initialized,
-//   // as gz.cc is not executed by command line.
-//   EXPECT_TRUE(common::exists(statePath));
-//
-//   // Recorded models should exist
-// #ifndef __APPLE__
-//   EXPECT_GT(entryCount(recordPath), 1);
-// #endif
-//   EXPECT_TRUE(common::exists(common::joinPaths(recordPath, homeFake,
-//       ".gz", "fuel", "fuel.gazebosim.org", "openrobotics",
-//       "models", "x2 config 1")));
-//
-//   // Revert environment variable after test is done
-//   EXPECT_TRUE(common::setenv(GZ_HOMEDIR, homeOrig.c_str()));
-//
-//   // Remove artifacts
-//   this->RemoveLogsDir();
-// }
-//
-=======
 
 /////////////////////////////////////////////////
 // See https://github.com/gazebosim/gz-sim/issues/1175
@@ -2877,7 +1568,6 @@
   this->RemoveLogsDir();
 }
 
->>>>>>> 001dd9b8
 /////////////////////////////////////////////////
 TEST_F(LogSystemTest, GZ_UTILS_TEST_DISABLED_ON_WIN32(LogTopics))
 {
