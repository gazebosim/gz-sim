--- conflicted
+++ resolved
@@ -1341,92 +1341,6 @@
   modelIt = postUpModelPoses.find("model_01");
   ASSERT_NE(postUpModelPoses.end(), modelIt);
   EXPECT_NEAR(zExpected, modelIt->second.Z(), 1e-2);
-<<<<<<< HEAD
-}
-
-/////////////////////////////////////////////////
-TEST_F(PhysicsSystemFixture, DefaultPhysicsOptions)
-{
-  ignition::gazebo::ServerConfig serverConfig;
-
-  bool checked{false};
-
-  // Create a system to check components
-  test::Relay testSystem;
-  testSystem.OnPostUpdate(
-    [&checked](const gazebo::UpdateInfo &,
-    const gazebo::EntityComponentManager &_ecm)
-    {
-      _ecm.Each<components::World, components::PhysicsCollisionDetector,
-                components::PhysicsSolver>(
-        [&](const ignition::gazebo::Entity &, const components::World *,
-            const components::PhysicsCollisionDetector *_collisionDetector,
-            const components::PhysicsSolver *_solver)->bool
-        {
-          EXPECT_NE(nullptr, _collisionDetector);
-          if (_collisionDetector)
-          {
-            EXPECT_EQ("ode", _collisionDetector->Data());
-          }
-          EXPECT_NE(nullptr, _solver);
-          if (_solver)
-          {
-            EXPECT_EQ("DantzigBoxedLcpSolver", _solver->Data());
-          }
-          checked = true;
-          return true;
-        });
-    });
-
-  gazebo::Server server(serverConfig);
-  server.AddSystem(testSystem.systemPtr);
-  server.Run(true, 1, false);
-
-  EXPECT_TRUE(checked);
-}
-
-/////////////////////////////////////////////////
-TEST_F(PhysicsSystemFixture, PhysicsOptions)
-{
-  ignition::gazebo::ServerConfig serverConfig;
-  serverConfig.SetSdfFile(common::joinPaths(std::string(PROJECT_SOURCE_PATH),
-    "test", "worlds", "physics_options.sdf"));
-
-  bool checked{false};
-
-  // Create a system to check components
-  test::Relay testSystem;
-  testSystem.OnPostUpdate(
-    [&checked](const gazebo::UpdateInfo &,
-    const gazebo::EntityComponentManager &_ecm)
-    {
-      _ecm.Each<components::World, components::PhysicsCollisionDetector,
-                components::PhysicsSolver>(
-        [&](const ignition::gazebo::Entity &, const components::World *,
-            const components::PhysicsCollisionDetector *_collisionDetector,
-            const components::PhysicsSolver *_solver)->bool
-        {
-          EXPECT_NE(nullptr, _collisionDetector);
-          if (_collisionDetector)
-          {
-            EXPECT_EQ("bullet", _collisionDetector->Data());
-          }
-          EXPECT_NE(nullptr, _solver);
-          if (_solver)
-          {
-            EXPECT_EQ("pgs", _solver->Data());
-          }
-          checked = true;
-          return true;
-        });
-    });
-
-  gazebo::Server server(serverConfig);
-  server.AddSystem(testSystem.systemPtr);
-  server.Run(true, 1, false);
-
-  EXPECT_TRUE(checked);
-=======
 
   // model_10, model_11 and model_12 share the same canonical link (link_12),
   // which is a floating link. So, link_12 should fall due to gravity, which
@@ -1459,5 +1373,88 @@
   // zExpected is also the z component of the world pose for model_10
   EXPECT_DOUBLE_EQ(model11WorldPose.Z(), model10It->second.Z());
   EXPECT_DOUBLE_EQ(model12WorldPose.Z(), model10It->second.Z());
->>>>>>> 48acd0e4
+}
+
+/////////////////////////////////////////////////
+TEST_F(PhysicsSystemFixture, DefaultPhysicsOptions)
+{
+  ignition::gazebo::ServerConfig serverConfig;
+
+  bool checked{false};
+
+  // Create a system to check components
+  test::Relay testSystem;
+  testSystem.OnPostUpdate(
+    [&checked](const gazebo::UpdateInfo &,
+    const gazebo::EntityComponentManager &_ecm)
+    {
+      _ecm.Each<components::World, components::PhysicsCollisionDetector,
+                components::PhysicsSolver>(
+        [&](const ignition::gazebo::Entity &, const components::World *,
+            const components::PhysicsCollisionDetector *_collisionDetector,
+            const components::PhysicsSolver *_solver)->bool
+        {
+          EXPECT_NE(nullptr, _collisionDetector);
+          if (_collisionDetector)
+          {
+            EXPECT_EQ("ode", _collisionDetector->Data());
+          }
+          EXPECT_NE(nullptr, _solver);
+          if (_solver)
+          {
+            EXPECT_EQ("DantzigBoxedLcpSolver", _solver->Data());
+          }
+          checked = true;
+          return true;
+        });
+    });
+
+  gazebo::Server server(serverConfig);
+  server.AddSystem(testSystem.systemPtr);
+  server.Run(true, 1, false);
+
+  EXPECT_TRUE(checked);
+}
+
+/////////////////////////////////////////////////
+TEST_F(PhysicsSystemFixture, PhysicsOptions)
+{
+  ignition::gazebo::ServerConfig serverConfig;
+  serverConfig.SetSdfFile(common::joinPaths(std::string(PROJECT_SOURCE_PATH),
+    "test", "worlds", "physics_options.sdf"));
+
+  bool checked{false};
+
+  // Create a system to check components
+  test::Relay testSystem;
+  testSystem.OnPostUpdate(
+    [&checked](const gazebo::UpdateInfo &,
+    const gazebo::EntityComponentManager &_ecm)
+    {
+      _ecm.Each<components::World, components::PhysicsCollisionDetector,
+                components::PhysicsSolver>(
+        [&](const ignition::gazebo::Entity &, const components::World *,
+            const components::PhysicsCollisionDetector *_collisionDetector,
+            const components::PhysicsSolver *_solver)->bool
+        {
+          EXPECT_NE(nullptr, _collisionDetector);
+          if (_collisionDetector)
+          {
+            EXPECT_EQ("bullet", _collisionDetector->Data());
+          }
+          EXPECT_NE(nullptr, _solver);
+          if (_solver)
+          {
+            EXPECT_EQ("pgs", _solver->Data());
+          }
+          checked = true;
+          return true;
+        });
+    });
+
+  gazebo::Server server(serverConfig);
+  server.AddSystem(testSystem.systemPtr);
+  server.Run(true, 1, false);
+
+  EXPECT_TRUE(checked);
 }