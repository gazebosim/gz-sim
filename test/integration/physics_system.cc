--- conflicted
+++ resolved
@@ -679,11 +679,8 @@
   Relay testSystem;
 
   double pos0 = 0.42;
-<<<<<<< HEAD
-=======
 
   // cppcheck-suppress variableScope
->>>>>>> 741c9242
   bool firstRun = true;
 
   testSystem.OnPreUpdate(
@@ -695,30 +692,14 @@
       {
         if (_name->Data() == rotatingJointName)
         {
-<<<<<<< HEAD
-=======
           auto resetComp =
               _ecm.Component<components::JointPositionReset>(_entity);
           auto position = _ecm.Component<components::JointPosition>(_entity);
 
->>>>>>> 741c9242
           if (firstRun)
           {
             firstRun = false;
 
-<<<<<<< HEAD
-            auto resetComp = _ecm.Component<components::JointPositionReset>(_entity);
-            if (!resetComp)
-            {
-              _ecm.CreateComponent(_entity, components::JointPositionReset({pos0}));
-            }
-
-            auto position = _ecm.Component<components::JointPosition>(_entity);
-            if (!position)
-            {
-                _ecm.CreateComponent(_entity, components::JointPosition());
-            }
-=======
             EXPECT_EQ(nullptr, resetComp);
             _ecm.CreateComponent(_entity,
                                  components::JointPositionReset({pos0}));
@@ -730,7 +711,6 @@
           {
               EXPECT_EQ(nullptr, resetComp);
               EXPECT_NE(nullptr, position);
->>>>>>> 741c9242
           }
         }
         return true;
@@ -742,18 +722,12 @@
   testSystem.OnPostUpdate([&](
     const gazebo::UpdateInfo &, const gazebo::EntityComponentManager &_ecm)
     {
-<<<<<<< HEAD
-      _ecm.Each<components::Joint, components::Name, components::JointPosition>(
-          [&](const ignition::gazebo::Entity &, const components::Joint *,
-              const components::Name *_name, const components::JointPosition *_pos)
-=======
       _ecm.Each<components::Joint,
                 components::Name, components::JointPosition>(
           [&](const ignition::gazebo::Entity &,
               const components::Joint *,
               const components::Name *_name,
               const components::JointPosition *_pos)
->>>>>>> 741c9242
           {
             if (_name->Data() == rotatingJointName)
             {
@@ -769,17 +743,10 @@
     ASSERT_EQ(positions.size(), 2ul);
 
     // First position should be exactly the same
-<<<<<<< HEAD
-    ASSERT_NEAR(pos0, positions[0], 1e-4);
-
-    // Second position should be different, but close
-    ASSERT_NEAR(pos0, positions[1], 0.01);
-=======
     EXPECT_DOUBLE_EQ(pos0, positions[0]);
 
     // Second position should be different, but close
     EXPECT_NEAR(pos0, positions[1], 0.01);
->>>>>>> 741c9242
 }
 
 /////////////////////////////////////////////////
@@ -807,11 +774,8 @@
   Relay testSystem;
 
   double vel0 = 3.0;
-<<<<<<< HEAD
-=======
 
   // cppcheck-suppress variableScope
->>>>>>> 741c9242
   bool firstRun = true;
 
   testSystem.OnPreUpdate(
@@ -823,23 +787,6 @@
         {
           if (_name->Data() == rotatingJointName)
           {
-<<<<<<< HEAD
-            if (firstRun)
-            {
-              firstRun= false;
-
-              auto resetComp = _ecm.Component<components::JointVelocityReset>(_entity);
-              if (!resetComp)
-              {
-                _ecm.CreateComponent(_entity, components::JointVelocityReset({vel0}));
-              }
-
-              auto velocity = _ecm.Component<components::JointVelocity>(_entity);
-              if (!velocity)
-              {
-                _ecm.CreateComponent(_entity, components::JointVelocity());
-              }
-=======
             auto resetComp =
                 _ecm.Component<components::JointVelocityReset>(_entity);
             auto velocity = _ecm.Component<components::JointVelocity>(_entity);
@@ -859,7 +806,6 @@
             {
               EXPECT_EQ(nullptr, resetComp);
               EXPECT_NE(nullptr, velocity);
->>>>>>> 741c9242
             }
           }
           return true;
@@ -869,21 +815,6 @@
   std::vector<double> velocities;
 
   testSystem.OnPostUpdate([&](
-<<<<<<< HEAD
-  const gazebo::UpdateInfo &, const gazebo::EntityComponentManager &_ecm)
-  {
-    _ecm.Each<components::Joint, components::Name, components::JointVelocity>(
-      [&](const ignition::gazebo::Entity &, const components::Joint *,
-          const components::Name *_name, const components::JointVelocity *_vel)
-      {
-        if (_name->Data() == rotatingJointName)
-        {
-          velocities.push_back(_vel->Data()[0]);
-        }
-        return true;
-      });
-  });
-=======
     const gazebo::UpdateInfo &, const gazebo::EntityComponentManager &_ecm)
     {
       _ecm.Each<components::Joint,
@@ -901,7 +832,6 @@
           return true;
         });
     });
->>>>>>> 741c9242
 
   server.AddSystem(testSystem.systemPtr);
   server.Run(true, 2, false);
@@ -909,17 +839,10 @@
   ASSERT_EQ(velocities.size(), 2ul);
 
   // First velocity should be exactly the same
-<<<<<<< HEAD
-  ASSERT_NEAR(vel0, velocities[0], 2e-4);
-
-  // Second velocity should be different, but close
-  ASSERT_NEAR(vel0, velocities[1], 0.05);
-=======
   // TODO(anyone): we should use EXPECT_EQ but for some reason the
   //               resulting velocity is 2.9999 instead of 3.0
   EXPECT_NEAR(vel0, velocities[0], 2e-4);
 
   // Second velocity should be different, but close
   EXPECT_NEAR(vel0, velocities[1], 0.05);
->>>>>>> 741c9242
 }