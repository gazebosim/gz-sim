--- conflicted
+++ resolved
@@ -112,11 +112,7 @@
     // modifications)
     common::SystemPaths systemPaths;
     systemPaths.SetPluginPathEnv("GZ_SIM_PHYSICS_ENGINE_PATH");
-<<<<<<< HEAD
-    systemPaths.AddPluginPaths({gz::physics::getEngineInstallDir()});
-=======
     systemPaths.AddPluginPaths(gz::physics::getEngineInstallDir());
->>>>>>> 6686c031
 
     auto pathToLib = systemPaths.FindSharedLibrary(*pluginLib);
     ASSERT_FALSE(pathToLib.empty())
