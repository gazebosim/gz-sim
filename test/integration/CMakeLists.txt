set(TEST_TYPE "INTEGRATION")

set(tests
  air_pressure_system.cc
  altimeter_system.cc
  apply_joint_force_system.cc
  battery_plugin.cc
  breadcrumbs.cc
  buoyancy.cc
  collada_world_exporter.cc
  components.cc
  contact_system.cc
  detachable_joint.cc
  diff_drive_system.cc
  each_new_removed.cc
  entity_erase.cc
  events.cc
  examples_build.cc
  follow_actor_system.cc
  fuel_cached_server.cc
  imu_system.cc
  joint_controller_system.cc
  joint_position_controller_system.cc
  joint_state_publisher_system.cc
  joint_trajectory_controller_system.cc
  kinetic_energy_monitor_system.cc
  lift_drag_system.cc
  level_manager.cc
  level_manager_runtime_performers.cc
  link.cc
  logical_camera_system.cc
  logical_audio_sensor_plugin.cc
  magnetometer_system.cc
  model.cc
  multicopter.cc
<<<<<<< HEAD
  nested_model_physics.cc
=======
  multiple_servers.cc
>>>>>>> 6c91ff9e
  network_handshake.cc
  particle_emitter.cc
  performer_detector.cc
  physics_system.cc
  play_pause.cc
  pose_publisher_system.cc
  save_world.cc
  scene_broadcaster_system.cc
  sdf_frame_semantics.cc
  sdf_include.cc
  touch_plugin.cc
  triggered_publisher.cc
  user_commands.cc
  velocity_control_system.cc
  log_system.cc
  wheel_slip.cc
  wind_effects.cc
  world.cc
)

# Tests that require a valid display
set(tests_needing_display
  camera_video_record_system.cc
  depth_camera.cc
  gpu_lidar.cc
  rgbd_camera.cc
  sensors_system.cc
  thermal_system.cc
  thermal_sensor_system.cc
)

# Add systems that need a valid display here.
# \todo(anyone) Find a way to run these tests with a virtual display such Xvfb
# or Xdummy instead of skipping them
if(VALID_DISPLAY AND VALID_DRI_DISPLAY)
  list(APPEND tests ${tests_needing_display})
else()
  message(STATUS
    "Skipping these INTEGRATION tests because a valid display was not found:")
  foreach(test ${tests_needing_display})
    message(STATUS " ${test}")
  endforeach(test)
endif()

link_directories(${PROJECT_BINARY_DIR}/test)
include_directories(${PROJECT_SOURCE_DIR}/test)

ign_build_tests(TYPE INTEGRATION
  SOURCES
    ${tests}
  LIB_DEPS
    ${EXTRA_TEST_LIB_DEPS}
)<|MERGE_RESOLUTION|>--- conflicted
+++ resolved
@@ -33,11 +33,8 @@
   magnetometer_system.cc
   model.cc
   multicopter.cc
-<<<<<<< HEAD
+  multiple_servers.cc
   nested_model_physics.cc
-=======
-  multiple_servers.cc
->>>>>>> 6c91ff9e
   network_handshake.cc
   particle_emitter.cc
   performer_detector.cc
