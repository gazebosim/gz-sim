--- conflicted
+++ resolved
@@ -84,14 +84,6 @@
     ${EXTRA_TEST_LIB_DEPS}
 )
 
-<<<<<<< HEAD
-target_link_libraries(INTEGRATION_tracked_vehicle_system
-  ignition-physics${IGN_PHYSICS_VER}::core
-  ignition-plugin${IGN_PLUGIN_VER}::loader
-)
-# The default timeout (240s) doesn't seem to be enough for this test.
-set_tests_properties(INTEGRATION_tracked_vehicle_system PROPERTIES TIMEOUT 300)
-=======
 # For INTEGRATION_physics_system, we need to check what version of DART is
 # available so that we can disable tests that are unsupported by the particular
 # version of physics engine
@@ -101,4 +93,10 @@
   target_include_directories(INTEGRATION_physics_system SYSTEM PRIVATE ${DART_INCLUDE_DIRS})
   target_compile_definitions(INTEGRATION_physics_system PRIVATE HAVE_DART)
 endif()
->>>>>>> fa3d4fdb
+
+target_link_libraries(INTEGRATION_tracked_vehicle_system
+  ignition-physics${IGN_PHYSICS_VER}::core
+  ignition-plugin${IGN_PLUGIN_VER}::loader
+)
+# The default timeout (240s) doesn't seem to be enough for this test.
+set_tests_properties(INTEGRATION_tracked_vehicle_system PROPERTIES TIMEOUT 300)