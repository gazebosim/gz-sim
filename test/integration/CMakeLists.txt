set(TEST_TYPE "INTEGRATION")

set(tests
  altimeter_system.cc
  components.cc
  diff_drive_system.cc
  each_new_removed.cc
  entity_erase.cc
  events.cc
  examples_build.cc
<<<<<<< HEAD
  imu_system.cc
=======
  level_manager.cc
>>>>>>> e3a58f83
  model.cc
  physics_system.cc
  play_pause.cc
)

link_directories(${PROJECT_BINARY_DIR}/test)
include_directories(${PROJECT_SOURCE_DIR}/test)

ign_build_tests(TYPE INTEGRATION SOURCES ${tests})<|MERGE_RESOLUTION|>--- conflicted
+++ resolved
@@ -8,11 +8,8 @@
   entity_erase.cc
   events.cc
   examples_build.cc
-<<<<<<< HEAD
   imu_system.cc
-=======
   level_manager.cc
->>>>>>> e3a58f83
   model.cc
   physics_system.cc
   play_pause.cc
