/*
 * Copyright (C) 2018 Open Source Robotics Foundation
 *
 * Licensed under the Apache License, Version 2.0 (the "License");
 * you may not use this file except in compliance with the License.
 * You may obtain a copy of the License at
 *
 *     http://www.apache.org/licenses/LICENSE-2.0
 *
 * Unless required by applicable law or agreed to in writing, software
 * distributed under the License is distributed on an "AS IS" BASIS,
 * WITHOUT WARRANTIES OR CONDITIONS OF ANY KIND, either express or implied.
 * See the License for the specific language governing permissions and
 * limitations under the License.
 *
*/

#include <gtest/gtest.h>

#include <sdf/Cylinder.hh>
#include <sdf/Element.hh>
#include <sdf/AirPressure.hh>
#include <sdf/Altimeter.hh>
#include <sdf/Imu.hh>
#include <sdf/Magnetometer.hh>
#include <sdf/Material.hh>
#include <sdf/Noise.hh>
#include <sdf/Pbr.hh>
#include <sdf/Sensor.hh>

#include "ignition/gazebo/components/Actor.hh"
#include "ignition/gazebo/components/AirPressureSensor.hh"
#include "ignition/gazebo/components/Altimeter.hh"
#include "ignition/gazebo/components/AngularVelocity.hh"
#include "ignition/gazebo/components/Camera.hh"
#include "ignition/gazebo/components/CanonicalLink.hh"
#include "ignition/gazebo/components/ChildLinkName.hh"
#include "ignition/gazebo/components/Collision.hh"
#include "ignition/gazebo/components/DetachableJoint.hh"
#include "ignition/gazebo/components/Geometry.hh"
#include "ignition/gazebo/components/Gravity.hh"
#include "ignition/gazebo/components/Imu.hh"
#include "ignition/gazebo/components/Inertial.hh"
#include "ignition/gazebo/components/Joint.hh"
#include "ignition/gazebo/components/JointAxis.hh"
#include "ignition/gazebo/components/JointType.hh"
#include "ignition/gazebo/components/JointVelocity.hh"
#include "ignition/gazebo/components/JointVelocityCmd.hh"
#include "ignition/gazebo/components/Level.hh"
#include "ignition/gazebo/components/LevelBuffer.hh"
#include "ignition/gazebo/components/LevelEntityNames.hh"
#include "ignition/gazebo/components/Light.hh"
#include "ignition/gazebo/components/LinearAcceleration.hh"
#include "ignition/gazebo/components/LinearVelocity.hh"
#include "ignition/gazebo/components/Link.hh"
#include "ignition/gazebo/components/Magnetometer.hh"
#include "ignition/gazebo/components/Material.hh"
#include "ignition/gazebo/components/Model.hh"
#include "ignition/gazebo/components/Name.hh"
#include "ignition/gazebo/components/ParentEntity.hh"
#include "ignition/gazebo/components/ParentLinkName.hh"
#include "ignition/gazebo/components/Performer.hh"
#include "ignition/gazebo/components/PerformerAffinity.hh"
#include "ignition/gazebo/components/PerformerLevels.hh"
#include "ignition/gazebo/components/PhysicsEnginePlugin.hh"
#include "ignition/gazebo/components/Pose.hh"
#include "ignition/gazebo/components/Scene.hh"
#include "ignition/gazebo/components/Sensor.hh"
#include "ignition/gazebo/components/SourceFilePath.hh"
#include "ignition/gazebo/components/Static.hh"
#include "ignition/gazebo/components/ThreadPitch.hh"
#include "ignition/gazebo/components/Visual.hh"
#include "ignition/gazebo/components/World.hh"
#include "ignition/gazebo/test_config.hh"  // NOLINT(build/include)


using namespace ignition;
using namespace gazebo;

class ComponentsTest : public ::testing::Test
{
  protected: void SetUp() override
  {
    common::Console::SetVerbosity(4);
  }
};

/////////////////////////////////////////////////
TEST_F(ComponentsTest, Actor)
{
  sdf::Actor data1;
  data1.SetName("abc");
  data1.SetRawPose({3, 2, 1, 0, 0, 0});
  data1.SetSkinFilename("def");

  sdf::Actor data2;

  // Create components
  auto comp11 = components::Actor(data1);
  auto comp12 = components::Actor(data1);
  auto comp2 = components::Actor(data2);

  // TODO(anyone) Equality operators

  // Stream operators
  std::ostringstream ostr;
  comp11.Serialize(ostr);
  std::istringstream istr(ostr.str());
  components::Actor comp3;
  comp3.Deserialize(istr);
  EXPECT_EQ("abc", comp3.Data().Name());
  EXPECT_EQ("def", comp3.Data().SkinFilename());
  EXPECT_EQ(ignition::math::Pose3d(3, 2, 1, 0, 0, 0), comp3.Data().RawPose());
}

/////////////////////////////////////////////////
TEST_F(ComponentsTest, AnimationName)
{
  // Create components
  auto comp11 = components::AnimationName("comp1");
  auto comp12 = components::AnimationName("comp1");
  auto comp2 = components::AnimationName("comp2");

  // Equality operators
  EXPECT_EQ(comp11, comp12);
  EXPECT_NE(comp11, comp2);
  EXPECT_TRUE(comp11 == comp12);
  EXPECT_TRUE(comp11 != comp2);
  EXPECT_FALSE(comp11 == comp2);
  EXPECT_FALSE(comp11 != comp12);

  // Stream operators
  std::ostringstream ostr;
  comp11.Serialize(ostr);
  EXPECT_EQ("comp1", ostr.str());

  std::istringstream istr("comp3");
  components::AnimationName comp3;
  comp3.Deserialize(istr);
  EXPECT_EQ("comp3", comp3.Data());
}

/////////////////////////////////////////////////
TEST_F(ComponentsTest, AirPressureSensor)
{
  sdf::Sensor data1;
  data1.SetName("abc");
  data1.SetType(sdf::SensorType::AIR_PRESSURE);
  data1.SetRawPose(ignition::math::Pose3d(1, 2, 3, 0, 0, 0));

  sdf::AirPressure airPressure1;
  data1.SetAirPressureSensor(airPressure1);

  sdf::Sensor data2;

  // Create components
  auto comp11 = components::AirPressureSensor(data1);
  auto comp12 = components::AirPressureSensor(data1);
  auto comp2 = components::AirPressureSensor(data2);

  // Equality operators
  EXPECT_EQ(comp11, comp12);
  EXPECT_NE(comp11, comp2);
  EXPECT_TRUE(comp11 == comp12);
  EXPECT_TRUE(comp11 != comp2);
  EXPECT_FALSE(comp11 == comp2);
  EXPECT_FALSE(comp11 != comp12);

  // Stream operators
  std::ostringstream ostr;
  comp11.Serialize(ostr);
  std::istringstream istr(ostr.str());
  components::AirPressureSensor comp3;
  comp3.Deserialize(istr);
  EXPECT_EQ("abc", comp3.Data().Name());
  EXPECT_EQ(sdf::SensorType::AIR_PRESSURE, comp3.Data().Type());
  EXPECT_EQ(ignition::math::Pose3d(1, 2, 3, 0, 0, 0), comp3.Data().RawPose());
}

/////////////////////////////////////////////////
TEST_F(ComponentsTest, Altimeter)
{
  sdf::Sensor data1;
  sdf::Altimeter altimeter;
  sdf::Noise noise;
  noise.SetType(sdf::NoiseType::GAUSSIAN);
  noise.SetMean(0.3);
  altimeter.SetVerticalVelocityNoise(noise);
  data1.SetAltimeterSensor(altimeter);
  data1.SetType(sdf::SensorType::ALTIMETER);

  sdf::Sensor data2;
  sdf::Altimeter altimeter2;
  sdf::Noise noise2;
  noise2.SetType(sdf::NoiseType::GAUSSIAN);
  noise2.SetMean(0.2);
  altimeter2.SetVerticalVelocityNoise(noise2);
  data2.SetAltimeterSensor(altimeter2);
  data1.SetType(sdf::SensorType::ALTIMETER);

  // Create components
  auto comp11 = components::Altimeter(data1);
  auto comp12 = components::Altimeter(data1);
  auto comp2 = components::Altimeter(data2);

  // Equality operators
  EXPECT_EQ(comp11, comp12);
  EXPECT_NE(comp11, comp2);
  EXPECT_TRUE(comp11 == comp12);
  EXPECT_TRUE(comp11 != comp2);
  EXPECT_FALSE(comp11 == comp2);
  EXPECT_FALSE(comp11 != comp12);

  // Stream operator
  std::ostringstream ostr;
  comp11.Serialize(ostr);
  std::istringstream istr(ostr.str());
  components::Altimeter comp3;
  comp3.Deserialize(istr);
  EXPECT_EQ(sdf::SensorType::ALTIMETER, comp3.Data().Type());
  EXPECT_EQ(sdf::NoiseType::GAUSSIAN,
      comp3.Data().AltimeterSensor()->VerticalVelocityNoise().Type());
  EXPECT_DOUBLE_EQ(0.3,
      comp3.Data().AltimeterSensor()->VerticalVelocityNoise().Mean());
}

/////////////////////////////////////////////////
TEST_F(ComponentsTest, AngularVelocity)
{
  // Create components
  auto comp11 = components::AngularVelocity(math::Vector3d(1, 2, 3));
  auto comp12 = components::AngularVelocity(math::Vector3d(1, 2, 3));
  auto comp2 = components::AngularVelocity(math::Vector3d(2, 0, 0));

  // Equality operators
  EXPECT_EQ(comp11, comp12);
  EXPECT_NE(comp11, comp2);
  EXPECT_TRUE(comp11 == comp12);
  EXPECT_TRUE(comp11 != comp2);
  EXPECT_FALSE(comp11 == comp2);
  EXPECT_FALSE(comp11 != comp12);

  // Stream operators
  std::ostringstream ostr;
  comp11.Serialize(ostr);
  EXPECT_EQ("1 2 3", ostr.str());

  std::istringstream istr("3 2 1");
  components::AngularVelocity comp3(math::Vector3d::Zero);
  comp3.Deserialize(istr);
  EXPECT_EQ(math::Vector3d(3, 2, 1), comp3.Data());
}

/////////////////////////////////////////////////
TEST_F(ComponentsTest, Camera)
{
  sdf::Sensor data1;
  sdf::Sensor data2;
  data2.SetName("other_name");

  // Create components
  auto comp11 = components::Camera(data1);
  auto comp12 = components::Camera(data1);
  auto comp2 = components::Camera(data2);

  // Equality operators
  EXPECT_EQ(comp11, comp12);
  EXPECT_NE(comp11, comp2);
  EXPECT_TRUE(comp11 == comp12);
  EXPECT_TRUE(comp11 != comp2);
  EXPECT_FALSE(comp11 == comp2);
  EXPECT_FALSE(comp11 != comp12);

  // TODO(anyone) Stream operator
}

/////////////////////////////////////////////////
TEST_F(ComponentsTest, CanonicalLink)
{
  // Create components
  auto comp1 = components::CanonicalLink();
  auto comp2 = components::CanonicalLink();

  // Equality operators
  EXPECT_EQ(comp1, comp2);
  EXPECT_TRUE(comp1 == comp2);
  EXPECT_FALSE(comp1 != comp2);

  // Stream operators
  std::ostringstream ostr;
  comp1.Serialize(ostr);
  EXPECT_EQ("-", ostr.str());

  std::istringstream istr("ignored");
  components::CanonicalLink comp3;
  comp3.Deserialize(istr);
}

/////////////////////////////////////////////////
TEST_F(ComponentsTest, ChildLinkName)
{
  // Create components
  auto comp11 = components::ChildLinkName("comp1");
  auto comp12 = components::ChildLinkName("comp1");
  auto comp2 = components::ChildLinkName("comp2");

  // Equality operators
  EXPECT_EQ(comp11, comp12);
  EXPECT_NE(comp11, comp2);
  EXPECT_TRUE(comp11 == comp12);
  EXPECT_TRUE(comp11 != comp2);
  EXPECT_FALSE(comp11 == comp2);
  EXPECT_FALSE(comp11 != comp12);

  // Stream operators
  std::ostringstream ostr;
  comp11.Serialize(ostr);
  EXPECT_EQ("comp1", ostr.str());

  std::istringstream istr("comp3");
  components::ChildLinkName comp3;
  comp3.Deserialize(istr);
  EXPECT_EQ("comp3", comp3.Data());
}

/////////////////////////////////////////////////
TEST_F(ComponentsTest, Collision)
{
  // Create components
  auto comp1 = components::Collision();
  auto comp2 = components::Collision();

  // Equality operators
  EXPECT_EQ(comp1, comp2);
  EXPECT_TRUE(comp1 == comp2);
  EXPECT_FALSE(comp1 != comp2);

  // Stream operators
  std::ostringstream ostr;
  comp1.Serialize(ostr);
  EXPECT_EQ("-", ostr.str());

  std::istringstream istr("ignored");
  components::Collision comp3;
  comp3.Deserialize(istr);
}

/////////////////////////////////////////////////
TEST_F(ComponentsTest, DetachableJoint)
{
  components::DetachableJointInfo info1;
  info1.parentLink = 1;
  info1.childLink = 2;
  // Create components
  auto comp1 = components::DetachableJoint(info1);
  auto comp2 = components::DetachableJoint(info1);

  // Equality operators
  EXPECT_EQ(comp1, comp2);
  EXPECT_TRUE(comp1 == comp2);
  EXPECT_FALSE(comp1 != comp2);

  // Stream operators
  std::ostringstream ostr;
  comp1.Serialize(ostr);
  EXPECT_EQ("1 2 fixed", ostr.str());

  std::istringstream istr(ostr.str());
  components::DetachableJoint comp3;
  comp3.Deserialize(istr);
  EXPECT_EQ(comp1, comp3);
}

/////////////////////////////////////////////////
TEST_F(ComponentsTest, Geometry)
{
  auto data1 = sdf::Geometry();
  data1.SetType(sdf::GeometryType::CYLINDER);
  sdf::Cylinder cylinderShape;
  cylinderShape.SetRadius(1.23);
  cylinderShape.SetLength(4.56);
  data1.SetCylinderShape(cylinderShape);

  auto data2 = sdf::Geometry();

  // Create components
  auto comp11 = components::Geometry(data1);
  auto comp12 = components::Geometry(data1);
  auto comp2 = components::Geometry(data2);

  // TODO(anyone) Equality operators

  // Stream operators
  std::ostringstream ostr;
  comp11.Serialize(ostr);
  std::istringstream istr(ostr.str());
  components::Geometry comp3;
  comp3.Deserialize(istr);
  EXPECT_EQ(sdf::GeometryType::CYLINDER, comp3.Data().Type());
  ASSERT_NE(nullptr, comp3.Data().CylinderShape());
  EXPECT_DOUBLE_EQ(1.23, comp3.Data().CylinderShape()->Radius());
  EXPECT_DOUBLE_EQ(4.56, comp3.Data().CylinderShape()->Length());
}

/////////////////////////////////////////////////
TEST_F(ComponentsTest, Gravity)
{
  // Create components
  auto comp11 = components::Gravity(math::Vector3d(1, 2, 3));
  auto comp12 = components::Gravity(math::Vector3d(1, 2, 3));
  auto comp2 = components::Gravity(math::Vector3d(2, 0, 0));

  // Equality operators
  EXPECT_EQ(comp11, comp12);
  EXPECT_NE(comp11, comp2);
  EXPECT_TRUE(comp11 == comp12);
  EXPECT_TRUE(comp11 != comp2);
  EXPECT_FALSE(comp11 == comp2);
  EXPECT_FALSE(comp11 != comp12);

  // Stream operators
  std::ostringstream ostr;
  comp11.Serialize(ostr);
  EXPECT_EQ("1 2 3", ostr.str());

  std::istringstream istr("3 2 1");
  components::Gravity comp3(math::Vector3d::Zero);
  comp3.Deserialize(istr);
  EXPECT_EQ(math::Vector3d(3, 2, 1), comp3.Data());
}

/////////////////////////////////////////////////
TEST_F(ComponentsTest, Imu)
{
  sdf::Sensor data1;
  data1.SetName("imu_sensor");
  data1.SetType(sdf::SensorType::IMU);
  data1.SetUpdateRate(100);
  data1.SetTopic("imu_data");
  data1.SetRawPose(ignition::math::Pose3d(1, 2, 3, 0, 0, 0));

  sdf::Imu imu1;
  data1.SetImuSensor(imu1);

  sdf::Sensor data2;
  data2.SetName("other_name");

  // Create components
  auto comp11 = components::Imu(data1);
  auto comp12 = components::Imu(data1);
  auto comp2 = components::Imu(data2);

  // Equality operators
  EXPECT_EQ(comp11, comp12);
  EXPECT_NE(comp11, comp2);
  EXPECT_TRUE(comp11 == comp12);
  EXPECT_TRUE(comp11 != comp2);
  EXPECT_FALSE(comp11 == comp2);
  EXPECT_FALSE(comp11 != comp12);

  // Stream operators
  std::ostringstream ostr;
  comp11.Serialize(ostr);
  std::istringstream istr(ostr.str());
  components::Imu comp3;
  comp3.Deserialize(istr);
  EXPECT_EQ("imu_sensor", comp3.Data().Name());
  EXPECT_EQ(sdf::SensorType::IMU, comp3.Data().Type());
  EXPECT_EQ("imu_data", comp3.Data().Topic());
  EXPECT_DOUBLE_EQ(100, comp3.Data().UpdateRate());
  EXPECT_EQ(ignition::math::Pose3d(1, 2, 3, 0, 0, 0), comp3.Data().RawPose());
}

/////////////////////////////////////////////////
TEST_F(ComponentsTest, Inertial)
{
  // Create components
  auto comp11 = components::Inertial(math::Inertiald(math::MassMatrix3d(1,
      math::Vector3d::Zero, math::Vector3d::Zero), math::Pose3d::Zero));
  auto comp12 = components::Inertial(math::Inertiald(math::MassMatrix3d(1,
      math::Vector3d::Zero, math::Vector3d::Zero), math::Pose3d::Zero));
  auto comp2 = components::Inertial(math::Inertiald(math::MassMatrix3d(2,
      math::Vector3d::Zero, math::Vector3d::Zero), math::Pose3d::Zero));

  // Equality operators
  EXPECT_EQ(comp11, comp12);
  EXPECT_NE(comp11, comp2);
  EXPECT_TRUE(comp11 == comp12);
  EXPECT_TRUE(comp11 != comp2);
  EXPECT_FALSE(comp11 == comp2);
  EXPECT_FALSE(comp11 != comp12);

  // Stream operators
  std::ostringstream ostr;
  comp11.Serialize(ostr);
  std::istringstream istr(ostr.str());
  components::Inertial comp3;
  comp3.Deserialize(istr);
  EXPECT_DOUBLE_EQ(1.0, comp3.Data().MassMatrix().Mass());
}

/////////////////////////////////////////////////
TEST_F(ComponentsTest, Joint)
{
  // Create components
  auto comp1 = components::Joint();
  auto comp2 = components::Joint();

  // Equality operators
  EXPECT_EQ(comp1, comp2);
  EXPECT_TRUE(comp1 == comp2);
  EXPECT_FALSE(comp1 != comp2);

  // Stream operators
  std::ostringstream ostr;
  comp1.Serialize(ostr);
  EXPECT_EQ("-", ostr.str());

  std::istringstream istr("ignored");
  components::Joint comp3;
  comp3.Deserialize(istr);
}

/////////////////////////////////////////////////
TEST_F(ComponentsTest, JointAxis)
{
  auto data1 = sdf::JointAxis();
<<<<<<< HEAD
  sdf::Errors errors = data1.SetXyz(math::Vector3d(1, 2, 3));
  ASSERT_TRUE(errors.empty());
=======
  EXPECT_TRUE(data1.SetXyz(math::Vector3d(1, 2, 3)).empty());
>>>>>>> e06ad9ef
  data1.SetXyzExpressedIn("__model__");
  data1.SetDamping(0.1);
  data1.SetFriction(0.2);
  data1.SetLower(0.3);
  data1.SetUpper(0.4);
  data1.SetEffort(0.5);
  data1.SetMaxVelocity(0.6);

  auto data2 = sdf::JointAxis();

  // Create components
  auto comp11 = components::JointAxis(data1);
  auto comp12 = components::JointAxis(data1);
  auto comp2 = components::JointAxis(data2);

  // TODO(anyone) Equality operators

  // Stream operators
  std::ostringstream ostr;
  comp11.Serialize(ostr);
  std::istringstream istr(ostr.str());

  components::JointAxis comp3;
  comp3.Deserialize(istr);

<<<<<<< HEAD
  EXPECT_EQ(math::Vector3d(1, 2, 3).Normalize(), comp3.Data().Xyz());
=======
  EXPECT_EQ(math::Vector3d(1, 2, 3).Normalized(), comp3.Data().Xyz());
>>>>>>> e06ad9ef
  EXPECT_DOUBLE_EQ(0.1, comp3.Data().Damping());
  EXPECT_DOUBLE_EQ(0.2, comp3.Data().Friction());
  EXPECT_DOUBLE_EQ(0.3, comp3.Data().Lower());
  EXPECT_DOUBLE_EQ(0.4, comp3.Data().Upper());
  EXPECT_DOUBLE_EQ(0.5, comp3.Data().Effort());
  EXPECT_DOUBLE_EQ(0.6, comp3.Data().MaxVelocity());
  EXPECT_EQ(comp3.Data().XyzExpressedIn(), "__model__");
}

/////////////////////////////////////////////////
TEST_F(ComponentsTest, JointType)
{
  auto data1 = sdf::JointType::FIXED;
  auto data2 = sdf::JointType::REVOLUTE;

  // Create components
  auto comp11 = components::JointType(data1);
  auto comp12 = components::JointType(data1);
  auto comp2 = components::JointType(data2);

  // Equality operators
  EXPECT_EQ(comp11, comp12);
  EXPECT_NE(comp11, comp2);
  EXPECT_TRUE(comp11 == comp12);
  EXPECT_TRUE(comp11 != comp2);
  EXPECT_FALSE(comp11 == comp2);
  EXPECT_FALSE(comp11 != comp12);

  // Stream operators
  std::ostringstream ostr;
  comp11.Serialize(ostr);
  EXPECT_EQ(std::to_string(static_cast<int>(sdf::JointType::FIXED)),
      ostr.str());

  std::istringstream istr(std::to_string(static_cast<int>(
      sdf::JointType::SCREW)));
  components::JointType comp3;
  comp3.Deserialize(istr);
  EXPECT_EQ(sdf::JointType::SCREW, comp3.Data());
}

/////////////////////////////////////////////////
TEST_F(ComponentsTest, JointVelocity)
{
  // Create components
  auto comp11 = components::JointVelocity({1.2, 2.3, 3.4});

  // Stream operators
  std::ostringstream ostr;
  comp11.Serialize(ostr);

  std::istringstream istr(ostr.str());
  components::JointVelocity comp3;
  comp3.Deserialize(istr);
  ASSERT_EQ(3u, comp3.Data().size());
  EXPECT_DOUBLE_EQ(1.2, comp3.Data()[0]);
  EXPECT_DOUBLE_EQ(2.3, comp3.Data()[1]);
  EXPECT_DOUBLE_EQ(3.4, comp3.Data()[2]);
}

/////////////////////////////////////////////////
TEST_F(ComponentsTest, JointVelocityCmd)
{
  // Create components
  auto comp11 = components::JointVelocityCmd({1.2, 2.3, 3.4});

  // Stream operators
  std::ostringstream ostr;
  comp11.Serialize(ostr);

  std::istringstream istr(ostr.str());
  components::JointVelocityCmd comp3;
  comp3.Deserialize(istr);
  ASSERT_EQ(3u, comp3.Data().size());
  EXPECT_DOUBLE_EQ(1.2, comp3.Data()[0]);
  EXPECT_DOUBLE_EQ(2.3, comp3.Data()[1]);
  EXPECT_DOUBLE_EQ(3.4, comp3.Data()[2]);
}

/////////////////////////////////////////////////
TEST_F(ComponentsTest, Level)
{
  // Create components
  auto comp1 = components::Level();
  auto comp2 = components::Level();

  // Equality operators
  EXPECT_EQ(comp1, comp2);
  EXPECT_TRUE(comp1 == comp2);
  EXPECT_FALSE(comp1 != comp2);

  // Stream operators
  std::ostringstream ostr;
  comp1.Serialize(ostr);
  EXPECT_EQ("-", ostr.str());

  std::istringstream istr("ignored");
  components::Level comp3;
  comp3.Deserialize(istr);
}

/////////////////////////////////////////////////
TEST_F(ComponentsTest, LevelBuffer)
{
  // Create components
  auto comp11 = components::LevelBuffer(1.5);

  // No double comparisons

  // Stream operators
  std::ostringstream ostr;
  comp11.Serialize(ostr);
  EXPECT_EQ("1.5", ostr.str());

  std::istringstream istr("3.3");
  components::LevelBuffer comp3;
  comp3.Deserialize(istr);
  EXPECT_DOUBLE_EQ(3.3, comp3.Data());
}

/////////////////////////////////////////////////
TEST_F(ComponentsTest, LevelEntityNames)
{
  std::set<std::string> data1({"level1", "level2"});
  std::set<std::string> data2({"level1"});

  // Create components
  auto comp11 = components::LevelEntityNames(data1);
  auto comp12 = components::LevelEntityNames(data1);
  auto comp2 = components::LevelEntityNames(data2);

  // Equality operators
  EXPECT_EQ(comp11, comp12);
  EXPECT_NE(comp11, comp2);
  EXPECT_TRUE(comp11 == comp12);
  EXPECT_TRUE(comp11 != comp2);
  EXPECT_FALSE(comp11 == comp2);
  EXPECT_FALSE(comp11 != comp12);

  // Stream operators
  std::ostringstream ostr;
  comp11.Serialize(ostr);
  EXPECT_EQ("level1\x1Flevel2\x1F", ostr.str());

  std::istringstream istr("level3\x1Flevel4");
  components::LevelEntityNames comp3;
  comp3.Deserialize(istr);

  std::set<std::string> data3({"level3", "level4"});
  EXPECT_EQ(data3, comp3.Data());
}

/////////////////////////////////////////////////
TEST_F(ComponentsTest, Light)
{
  auto data1 = sdf::Light();
  data1.SetType(sdf::LightType::POINT);
  data1.SetName("light_test");
  data1.SetRawPose(math::Pose3d(1, 2, 4, 0, 0, IGN_PI));
  data1.SetDiffuse(math::Color(1, 0, 0, 1));
  data1.SetSpecular(math::Color(0, 1, 0, 1));
  data1.SetCastShadows(true);
  data1.SetAttenuationRange(1.3);
  data1.SetLinearAttenuationFactor(0.3);
  data1.SetQuadraticAttenuationFactor(0.1);
  data1.SetConstantAttenuationFactor(0.05);
  data1.SetDirection(math::Vector3d(2, 3, 4));
  data1.SetSpotInnerAngle(math::Angle(0.3));
  data1.SetSpotOuterAngle(math::Angle(2.3));
  data1.SetSpotFalloff(5.15);

  auto data2 = sdf::Light();

  // Create components
  auto comp11 = components::Light(data1);
  auto comp12 = components::Light(data1);
  auto comp2 = components::Light(data2);

  // TODO(anyone) Equality operators

  // Stream operators
  std::ostringstream ostr;
  comp11.Serialize(ostr);
  std::istringstream istr(ostr.str());
  components::Light comp3;
  comp3.Deserialize(istr);
  EXPECT_EQ(sdf::LightType::POINT, comp3.Data().Type());
  EXPECT_EQ("light_test", comp3.Data().Name());
  EXPECT_EQ(math::Pose3d(1, 2, 4, 0, 0, IGN_PI), comp3.Data().RawPose());
  EXPECT_EQ(math::Color(1, 0, 0, 1), comp3.Data().Diffuse());
  EXPECT_EQ(math::Color(0, 1, 0, 1), comp3.Data().Specular());
  EXPECT_TRUE(comp3.Data().CastShadows());
  EXPECT_FLOAT_EQ(1.3, comp3.Data().AttenuationRange());
  EXPECT_FLOAT_EQ(0.3, comp3.Data().LinearAttenuationFactor());
  EXPECT_FLOAT_EQ(0.1, comp3.Data().QuadraticAttenuationFactor());
  EXPECT_FLOAT_EQ(0.05, comp3.Data().ConstantAttenuationFactor());
  EXPECT_EQ(math::Angle(0.3), comp3.Data().SpotInnerAngle());
  EXPECT_EQ(math::Angle(2.3), comp3.Data().SpotOuterAngle());
  EXPECT_FLOAT_EQ(5.15, comp3.Data().SpotFalloff());
  EXPECT_EQ(math::Vector3d(2, 3, 4), comp3.Data().Direction());
}

/////////////////////////////////////////////////
TEST_F(ComponentsTest, LinearAcceleration)
{
  // Create components
  auto comp11 = components::LinearAcceleration(math::Vector3d(1, 2, 3));
  auto comp12 = components::LinearAcceleration(math::Vector3d(1, 2, 3));
  auto comp2 = components::LinearAcceleration(math::Vector3d(2, 0, 0));

  // Equality operators
  EXPECT_EQ(comp11, comp12);
  EXPECT_NE(comp11, comp2);
  EXPECT_TRUE(comp11 == comp12);
  EXPECT_TRUE(comp11 != comp2);
  EXPECT_FALSE(comp11 == comp2);
  EXPECT_FALSE(comp11 != comp12);

  // Stream operators
  std::ostringstream ostr;
  comp11.Serialize(ostr);
  EXPECT_EQ("1 2 3", ostr.str());

  std::istringstream istr("3 2 1");
  components::LinearAcceleration comp3(math::Vector3d::Zero);
  comp3.Deserialize(istr);
  EXPECT_EQ(math::Vector3d(3, 2, 1), comp3.Data());
}

/////////////////////////////////////////////////
TEST_F(ComponentsTest, LinearVelocity)
{
  // Create components
  auto comp11 = components::LinearVelocity(math::Vector3d(1, 2, 3));
  auto comp12 = components::LinearVelocity(math::Vector3d(1, 2, 3));
  auto comp2 = components::LinearVelocity(math::Vector3d(2, 0, 0));

  // Equality operators
  EXPECT_EQ(comp11, comp12);
  EXPECT_NE(comp11, comp2);
  EXPECT_TRUE(comp11 == comp12);
  EXPECT_TRUE(comp11 != comp2);
  EXPECT_FALSE(comp11 == comp2);
  EXPECT_FALSE(comp11 != comp12);

  // Stream operators
  std::ostringstream ostr;
  comp11.Serialize(ostr);
  EXPECT_EQ("1 2 3", ostr.str());

  std::istringstream istr("3 2 1");
  components::LinearVelocity comp3(math::Vector3d::Zero);
  comp3.Deserialize(istr);
  EXPECT_EQ(math::Vector3d(3, 2, 1), comp3.Data());
}

/////////////////////////////////////////////////
TEST_F(ComponentsTest, Link)
{
  // Create components
  auto comp1 = components::Link();
  auto comp2 = components::Link();

  // Equality operators
  EXPECT_EQ(comp1, comp2);
  EXPECT_TRUE(comp1 == comp2);
  EXPECT_FALSE(comp1 != comp2);

  // Stream operators
  std::ostringstream ostr;
  comp1.Serialize(ostr);
  EXPECT_EQ("-", ostr.str());

  std::istringstream istr("ignored");
  components::Link comp3;
  comp3.Deserialize(istr);
}

/////////////////////////////////////////////////
TEST_F(ComponentsTest, Magnetometer)
{
  sdf::Sensor data1;
  data1.SetName("banana");
  data1.SetType(sdf::SensorType::MAGNETOMETER);
  data1.SetUpdateRate(12.4);
  data1.SetTopic("grape");
  data1.SetRawPose(ignition::math::Pose3d(1, 2, 3, 0, 0, 0));

  sdf::Magnetometer mag1;
  data1.SetMagnetometerSensor(mag1);

  sdf::Sensor data2;

  // Create components
  auto comp11 = components::Magnetometer(data1);
  auto comp12 = components::Magnetometer(data1);
  auto comp2 = components::Magnetometer(data2);

  // Equality operators
  EXPECT_EQ(comp11, comp12);
  EXPECT_NE(comp11, comp2);
  EXPECT_TRUE(comp11 == comp12);
  EXPECT_TRUE(comp11 != comp2);
  EXPECT_FALSE(comp11 == comp2);
  EXPECT_FALSE(comp11 != comp12);

  // Stream operators
  std::ostringstream ostr;
  comp11.Serialize(ostr);
  std::istringstream istr(ostr.str());
  components::Magnetometer comp3;
  comp3.Deserialize(istr);
  EXPECT_EQ("banana", comp3.Data().Name());
  EXPECT_EQ(sdf::SensorType::MAGNETOMETER, comp3.Data().Type());
  EXPECT_EQ("grape", comp3.Data().Topic());
  EXPECT_DOUBLE_EQ(12.4, comp3.Data().UpdateRate());
  EXPECT_EQ(ignition::math::Pose3d(1, 2, 3, 0, 0, 0), comp3.Data().RawPose());
}

/////////////////////////////////////////////////
TEST_F(ComponentsTest, Material)
{
  auto data1 = sdf::Material();
  data1.SetAmbient(math::Color(1, 0, 0, 1));
  data1.SetDiffuse(math::Color(1, 0, 1, 1));
  data1.SetSpecular(math::Color(1, 1, 0, 1));
  data1.SetEmissive(math::Color(1, 1, 1, 1));
  data1.SetLighting(false);

  sdf::Pbr pbr;
  sdf::PbrWorkflow workflow;
  workflow.SetType(sdf::PbrWorkflowType::METAL);
  workflow.SetAlbedoMap("albedo_map.png");
  workflow.SetNormalMap("normal_map.png");
  workflow.SetEnvironmentMap("environment_map.png");
  workflow.SetAmbientOcclusionMap("ambient_occlusion_map.png");
  workflow.SetMetalnessMap("metalness_map.png");
  workflow.SetRoughnessMap("roughness_map.png");
  workflow.SetGlossinessMap("dummy_glossiness_map.png");
  workflow.SetSpecularMap("dummy_specular_map.png");
  workflow.SetMetalness(0.3);
  workflow.SetRoughness(0.9);
  workflow.SetGlossiness(0.1);
  pbr.SetWorkflow(workflow.Type(), workflow);
  data1.SetPbrMaterial(pbr);

  auto data2 = sdf::Material();

  // Create components
  auto comp11 = components::Material(data1);
  auto comp2 = components::Material(data2);

  // TODO(anyone) Equality operators

  // Stream operators
  std::ostringstream ostr;
  comp11.Serialize(ostr);
  std::istringstream istr(ostr.str());
  components::Material comp3;
  comp3.Deserialize(istr);
  EXPECT_EQ(math::Color(1, 0, 0, 1), comp3.Data().Ambient());
  EXPECT_EQ(math::Color(1, 0, 1, 1), comp3.Data().Diffuse());
  EXPECT_EQ(math::Color(1, 1, 0, 1), comp3.Data().Specular());
  EXPECT_EQ(math::Color(1, 1, 1, 1), comp3.Data().Emissive());
  EXPECT_FALSE(comp3.Data().Lighting());

  sdf::Pbr *newPbrMaterial = comp3.Data().PbrMaterial();
  ASSERT_NE(nullptr, newPbrMaterial);
  sdf::PbrWorkflow *newWorkflow =
      newPbrMaterial->Workflow(sdf::PbrWorkflowType::METAL);
  ASSERT_NE(nullptr, newWorkflow);
  EXPECT_EQ("albedo_map.png", newWorkflow->AlbedoMap());
  EXPECT_EQ("normal_map.png", newWorkflow->NormalMap());
  EXPECT_EQ("roughness_map.png", newWorkflow->RoughnessMap());
  EXPECT_EQ("metalness_map.png", newWorkflow->MetalnessMap());
  EXPECT_EQ("environment_map.png", newWorkflow->EnvironmentMap());
  EXPECT_EQ("ambient_occlusion_map.png", newWorkflow->AmbientOcclusionMap());
  EXPECT_EQ("dummy_glossiness_map.png", newWorkflow->GlossinessMap());
  EXPECT_EQ("dummy_specular_map.png", newWorkflow->SpecularMap());
  EXPECT_DOUBLE_EQ(0.3, newWorkflow->Metalness());
  EXPECT_DOUBLE_EQ(0.9, newWorkflow->Roughness());
  EXPECT_DOUBLE_EQ(0.1, newWorkflow->Glossiness());
}

/////////////////////////////////////////////////
TEST_F(ComponentsTest, Model)
{
  // Create components
  auto comp1 = components::Model();
  auto comp2 = components::Model();

  // Equality operators
  EXPECT_EQ(comp1, comp2);
  EXPECT_TRUE(comp1 == comp2);
  EXPECT_FALSE(comp1 != comp2);

  // Stream operators
  std::ostringstream ostr;
  comp1.Serialize(ostr);
  EXPECT_EQ("-", ostr.str());

  std::istringstream istr("ignored");
  components::Model comp3;
  comp3.Deserialize(istr);
}

/////////////////////////////////////////////////
TEST_F(ComponentsTest, Name)
{
  // Create components
  auto comp11 = components::Name("comp1");
  auto comp12 = components::Name("comp1");
  auto comp2 = components::Name("comp2");

  // Equality operators
  EXPECT_EQ(comp11, comp12);
  EXPECT_NE(comp11, comp2);
  EXPECT_TRUE(comp11 == comp12);
  EXPECT_TRUE(comp11 != comp2);
  EXPECT_FALSE(comp11 == comp2);
  EXPECT_FALSE(comp11 != comp12);

  // Stream operators
  for (auto str : {
      "boring",
      "snake_case",
      "camelCase",
      "with s p a c e s 123",
      "with/slash",
      "tópico",
      "トピック"
    })
  {
    auto compA = components::Name(str);
    std::ostringstream ostr;
    compA.Serialize(ostr);
    EXPECT_EQ(str, ostr.str());

    std::istringstream istr(str);
    components::Name compB;
    compB.Deserialize(istr);
    EXPECT_EQ(str, compB.Data());
  }
}

/////////////////////////////////////////////////
TEST_F(ComponentsTest, ParentEntity)
{
  // Create components
  auto comp11 = components::ParentEntity(1);
  auto comp12 = components::ParentEntity(1);
  auto comp2 = components::ParentEntity(2);

  // Equality operators
  EXPECT_EQ(comp11, comp12);
  EXPECT_NE(comp11, comp2);
  EXPECT_TRUE(comp11 == comp12);
  EXPECT_TRUE(comp11 != comp2);
  EXPECT_FALSE(comp11 == comp2);
  EXPECT_FALSE(comp11 != comp12);

  // Stream operators
  std::ostringstream ostr;
  comp11.Serialize(ostr);
  EXPECT_EQ("1", ostr.str());

  std::istringstream istr("3");
  components::ParentEntity comp3(kNullEntity);
  comp3.Deserialize(istr);
  EXPECT_EQ(3u, comp3.Data());
}

/////////////////////////////////////////////////
TEST_F(ComponentsTest, ParentLinkName)
{
  // Create components
  auto comp11 = components::ParentLinkName("comp1");
  auto comp12 = components::ParentLinkName("comp1");
  auto comp2 = components::ParentLinkName("comp2");

  // Equality operators
  EXPECT_EQ(comp11, comp12);
  EXPECT_NE(comp11, comp2);
  EXPECT_TRUE(comp11 == comp12);
  EXPECT_TRUE(comp11 != comp2);
  EXPECT_FALSE(comp11 == comp2);
  EXPECT_FALSE(comp11 != comp12);

  // Stream operators
  std::ostringstream ostr;
  comp11.Serialize(ostr);
  EXPECT_EQ("comp1", ostr.str());

  std::istringstream istr("comp3");
  components::ParentLinkName comp3(std::string(""));
  comp3.Deserialize(istr);
  EXPECT_EQ("comp3", comp3.Data());
}

/////////////////////////////////////////////////
TEST_F(ComponentsTest, Performer)
{
  // Create components
  auto comp1 = components::Performer();
  auto comp2 = components::Performer();

  // Equality operators
  EXPECT_EQ(comp1, comp2);
  EXPECT_TRUE(comp1 == comp2);
  EXPECT_FALSE(comp1 != comp2);

  // Stream operators
  std::ostringstream ostr;
  comp1.Serialize(ostr);
  EXPECT_EQ("-", ostr.str());

  std::istringstream istr("ignored");
  components::Performer comp3;
  comp3.Deserialize(istr);
}

/////////////////////////////////////////////////
TEST_F(ComponentsTest, PerformerAffinity)
{
  // Create components
  auto comp11 = components::PerformerAffinity("comp1");
  auto comp12 = components::PerformerAffinity("comp1");
  auto comp2 = components::PerformerAffinity("comp2");

  // Equality operators
  EXPECT_EQ(comp11, comp12);
  EXPECT_NE(comp11, comp2);
  EXPECT_TRUE(comp11 == comp12);
  EXPECT_TRUE(comp11 != comp2);
  EXPECT_FALSE(comp11 == comp2);
  EXPECT_FALSE(comp11 != comp12);

  // Stream operators
  std::ostringstream ostr;
  comp11.Serialize(ostr);
  EXPECT_EQ("comp1", ostr.str());

  std::istringstream istr("comp3");
  components::PerformerAffinity comp3;
  comp3.Deserialize(istr);
  EXPECT_EQ("comp3", comp3.Data());
}

/////////////////////////////////////////////////
TEST_F(ComponentsTest, PerformerLevels)
{
  // Create components
  auto comp11 = components::PerformerLevels({1, 2, 3});
  auto comp12 = components::PerformerLevels({1, 2, 3});
  auto comp2 = components::PerformerLevels({4, 5});

  // TODO(anyone) Equality operators

  // Stream operators
  std::ostringstream ostr;
  comp11.Serialize(ostr);
  EXPECT_EQ("1 2 3 ", ostr.str());

  std::istringstream istr("7 8 9 10");
  components::PerformerLevels comp3;
  comp3.Deserialize(istr);
  EXPECT_EQ(4u, comp3.Data().size());
  EXPECT_EQ(1u, comp3.Data().count(7));
  EXPECT_EQ(1u, comp3.Data().count(8));
  EXPECT_EQ(1u, comp3.Data().count(9));
  EXPECT_EQ(1u, comp3.Data().count(10));
  EXPECT_EQ(0u, comp3.Data().count(1));
}

/////////////////////////////////////////////////
TEST_F(ComponentsTest, PhysicsEnginePlugin)
{
  // Create components
  auto comp11 = components::PhysicsEnginePlugin("engine-plugin");
  auto comp12 = components::PhysicsEnginePlugin("engine-plugin");
  auto comp2 = components::PhysicsEnginePlugin("another-engine-plugin");

  // TODO(anyone) Equality operators

  // Stream operators
  std::ostringstream ostr;
  comp11.Serialize(ostr);
  EXPECT_EQ("engine-plugin", ostr.str());

  std::istringstream istr("libengine-plugin.so");
  components::PhysicsEnginePlugin comp3;
  comp3.Deserialize(istr);
  EXPECT_EQ("libengine-plugin.so", comp3.Data());
}

/////////////////////////////////////////////////
TEST_F(ComponentsTest, Pose)
{
  // Create components
  auto comp11 = components::Pose(math::Pose3d(1, 2, 3, 0.1, 0.2, 0.3));
  auto comp12 = components::Pose(math::Pose3d(1, 2, 3, 0.1, 0.2, 0.3));
  auto comp2 = components::Pose(math::Pose3d(2, 0, 0, 0, 0, 0));

  // Equality operators
  EXPECT_EQ(comp11, comp12);
  EXPECT_NE(comp11, comp2);
  EXPECT_TRUE(comp11 == comp12);
  EXPECT_TRUE(comp11 != comp2);
  EXPECT_FALSE(comp11 == comp2);
  EXPECT_FALSE(comp11 != comp12);

  // Stream operators
  std::ostringstream ostr;
  comp11.Serialize(ostr);
  EXPECT_EQ("1 2 3 0.1 0.2 0.3", ostr.str());

  std::istringstream istr("3 2 1 0.3 0.2 0.1");
  components::Pose comp3(math::Pose3d::Zero);
  comp3.Deserialize(istr);
  EXPECT_EQ(math::Pose3d(3, 2, 1, 0.3, 0.2, 0.1), comp3.Data());
}

/////////////////////////////////////////////////
TEST_F(ComponentsTest, Sensor)
{
  // Create components
  auto comp1 = components::Sensor();
  auto comp2 = components::Sensor();

  // Equality operators
  EXPECT_EQ(comp1, comp2);
  EXPECT_TRUE(comp1 == comp2);
  EXPECT_FALSE(comp1 != comp2);

  // Stream operators
  std::ostringstream ostr;
  comp1.Serialize(ostr);
  EXPECT_EQ("-", ostr.str());

  std::istringstream istr("ignored");
  components::Sensor comp3;
  comp3.Deserialize(istr);
}

/////////////////////////////////////////////////
TEST_F(ComponentsTest, SourceFilePath)
{
  // Create components
  auto comp11 = components::SourceFilePath("comp1");
  auto comp12 = components::SourceFilePath("comp1");
  auto comp2 = components::SourceFilePath("comp2");

  // Equality operators
  EXPECT_EQ(comp11, comp12);
  EXPECT_NE(comp11, comp2);
  EXPECT_TRUE(comp11 == comp12);
  EXPECT_TRUE(comp11 != comp2);
  EXPECT_FALSE(comp11 == comp2);
  EXPECT_FALSE(comp11 != comp12);

  // Stream operators
  std::ostringstream ostr;
  comp11.Serialize(ostr);
  EXPECT_EQ("comp1", ostr.str());

  std::istringstream istr("comp3");
  components::SourceFilePath comp3;
  comp3.Deserialize(istr);
  EXPECT_EQ("comp3", comp3.Data());
}

/////////////////////////////////////////////////
TEST_F(ComponentsTest, Static)
{
  // Create components
  auto comp11 = components::Static(true);
  auto comp12 = components::Static(true);
  auto comp2 = components::Static(false);

  // Equality operators
  EXPECT_EQ(comp11, comp12);
  EXPECT_NE(comp11, comp2);
  EXPECT_TRUE(comp11 == comp12);
  EXPECT_TRUE(comp11 != comp2);
  EXPECT_FALSE(comp11 == comp2);
  EXPECT_FALSE(comp11 != comp12);
}

/////////////////////////////////////////////////
TEST_F(ComponentsTest, ThreadPitch)
{
  // Create components
  auto comp11 = components::ThreadPitch(1.2);

  // No double comparisons

  // Stream operators
  std::ostringstream ostr;
  comp11.Serialize(ostr);
  EXPECT_EQ("1.2", ostr.str());

  std::istringstream istr("3.4");
  components::ThreadPitch comp3;
  comp3.Deserialize(istr);
  EXPECT_DOUBLE_EQ(3.4, comp3.Data());
}

/////////////////////////////////////////////////
TEST_F(ComponentsTest, Visual)
{
  // Create components
  auto comp1 = components::Visual();
  auto comp2 = components::Visual();

  // Equality operators
  EXPECT_EQ(comp1, comp2);
  EXPECT_TRUE(comp1 == comp2);
  EXPECT_FALSE(comp1 != comp2);

  // Stream operators
  std::ostringstream ostr;
  comp1.Serialize(ostr);
  EXPECT_EQ("-", ostr.str());

  std::istringstream istr("ignored");
  components::Visual comp3;
  comp3.Deserialize(istr);
}

/////////////////////////////////////////////////
TEST_F(ComponentsTest, World)
{
  // Create components
  auto comp1 = components::World();
  auto comp2 = components::World();

  // Equality operators
  EXPECT_EQ(comp1, comp2);
  EXPECT_TRUE(comp1 == comp2);
  EXPECT_FALSE(comp1 != comp2);

  // Stream operators
  std::ostringstream ostr;
  comp1.Serialize(ostr);
  EXPECT_EQ("-", ostr.str());

  std::istringstream istr("ignored");
  components::World comp3;
  comp3.Deserialize(istr);
}

/////////////////////////////////////////////////
TEST_F(ComponentsTest, Scene)
{
  auto data1 = sdf::Scene();
  data1.SetAmbient(math::Color(1, 0, 1, 1));
  data1.SetBackground(math::Color(1, 1, 0, 1));
  data1.SetShadows(true);
  data1.SetGrid(false);
  data1.SetOriginVisual(true);

  // Create components
  auto comp11 = components::Scene(data1);

  // TODO(anyone) Equality operators

  // Stream operators
  std::ostringstream ostr;
  comp11.Serialize(ostr);
  std::istringstream istr(ostr.str());
  components::Scene comp3;
  comp3.Deserialize(istr);
  EXPECT_EQ(math::Color(1, 0, 1, 1), comp3.Data().Ambient());
  EXPECT_EQ(math::Color(1, 1, 0, 1), comp3.Data().Background());
  EXPECT_TRUE(comp3.Data().Shadows());
  EXPECT_FALSE(comp3.Data().Grid());
  EXPECT_TRUE(comp3.Data().OriginVisual());
}<|MERGE_RESOLUTION|>--- conflicted
+++ resolved
@@ -525,12 +525,7 @@
 TEST_F(ComponentsTest, JointAxis)
 {
   auto data1 = sdf::JointAxis();
-<<<<<<< HEAD
-  sdf::Errors errors = data1.SetXyz(math::Vector3d(1, 2, 3));
-  ASSERT_TRUE(errors.empty());
-=======
   EXPECT_TRUE(data1.SetXyz(math::Vector3d(1, 2, 3)).empty());
->>>>>>> e06ad9ef
   data1.SetXyzExpressedIn("__model__");
   data1.SetDamping(0.1);
   data1.SetFriction(0.2);
@@ -556,11 +551,7 @@
   components::JointAxis comp3;
   comp3.Deserialize(istr);
 
-<<<<<<< HEAD
-  EXPECT_EQ(math::Vector3d(1, 2, 3).Normalize(), comp3.Data().Xyz());
-=======
   EXPECT_EQ(math::Vector3d(1, 2, 3).Normalized(), comp3.Data().Xyz());
->>>>>>> e06ad9ef
   EXPECT_DOUBLE_EQ(0.1, comp3.Data().Damping());
   EXPECT_DOUBLE_EQ(0.2, comp3.Data().Friction());
   EXPECT_DOUBLE_EQ(0.3, comp3.Data().Lower());
