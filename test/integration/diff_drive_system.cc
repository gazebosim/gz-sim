--- conflicted
+++ resolved
@@ -27,7 +27,7 @@
 #include "ignition/gazebo/SystemLoader.hh"
 #include "ignition/gazebo/test_config.hh"
 
-#include "../helpers/Relay.hh"
+#include "plugins/MockSystem.hh"
 
 #define tol 10e-4
 
@@ -35,7 +35,6 @@
 using namespace gazebo;
 using namespace std::chrono_literals;
 
-<<<<<<< HEAD
 /// \brief Test DiffDrive system
 class DiffDriveTest : public ::testing::TestWithParam<int>
 {
@@ -46,97 +45,6 @@
     setenv("IGN_GAZEBO_SYSTEM_PLUGIN_PATH",
            (std::string(PROJECT_BINARY_PATH) + "/lib").c_str(), 1);
   }
-};
-
-/////////////////////////////////////////////////
-TEST_P(DiffDriveTest, PublishCmd)
-{
-  // Start server
-  ServerConfig serverConfig;
-  serverConfig.SetSdfFile(std::string(PROJECT_SOURCE_PATH) +
-      "/test/worlds/diff_drive.sdf");
-
-  Server server(serverConfig);
-  EXPECT_FALSE(server.Running());
-  EXPECT_FALSE(*server.Running(0));
-
-  // Create a system that records the vehicle poses
-  test::Relay testSystem;
-
-  std::vector<math::Pose3d> poses;
-  testSystem.OnPostUpdate([&poses](const gazebo::UpdateInfo &,
-    const gazebo::EntityComponentManager &_ecm)
-    {
-      auto id = _ecm.EntityByComponents(
-        components::Model(),
-        components::Name("vehicle"));
-      EXPECT_NE(kNullEntity, id);
-
-      auto poseComp = _ecm.Component<components::Pose>(id);
-      ASSERT_NE(nullptr, poseComp);
-
-      poses.push_back(poseComp->Data());
-    });
-  server.AddSystem(testSystem.systemPtr);
-
-  // Run server and check that vehicle didn't move
-  server.Run(true, 1000, false);
-
-  EXPECT_EQ(1000u, poses.size());
-
-  for (const auto &pose : poses)
-=======
-class Relay
-{
-  public: Relay()
-  {
-    auto plugin = loader.LoadPlugin("libMockSystem.so",
-                                "ignition::gazebo::MockSystem",
-                                nullptr);
-    EXPECT_TRUE(plugin.has_value());
-
-    this->systemPtr = plugin.value();
-
-    this->mockSystem = static_cast<MockSystem *>(
-        systemPtr->QueryInterface<System>());
-    EXPECT_NE(nullptr, this->mockSystem);
-  }
-
-  public: Relay &OnPreUpdate(MockSystem::CallbackType _cb)
-  {
-    this->mockSystem->preUpdateCallback = std::move(_cb);
-    return *this;
-  }
-
-  public: Relay &OnUpdate(MockSystem::CallbackType _cb)
-  {
-    this->mockSystem->updateCallback = std::move(_cb);
-    return *this;
-  }
-
-  public: Relay &OnPostUpdate(MockSystem::CallbackTypeConst _cb)
-  {
-    this->mockSystem->postUpdateCallback = std::move(_cb);
-    return *this;
-  }
-
-  public: SystemPluginPtr systemPtr;
-
-  private: SystemLoader loader;
-  private: MockSystem *mockSystem;
-};
-
-/// \brief Test DiffDrive system
-class DiffDriveTest : public ::testing::TestWithParam<int>
-{
-  // Documentation inherited
-  protected: void SetUp() override
->>>>>>> a91b9745
-  {
-    common::Console::SetVerbosity(4);
-    setenv("IGN_GAZEBO_SYSTEM_PLUGIN_PATH",
-           (std::string(PROJECT_BINARY_PATH) + "/lib").c_str(), 1);
-  }
 
   /// \param[in] _sdfFile SDF file to load.
   /// \param[in] _cmdVelTopic Command velocity topic.
@@ -154,7 +62,7 @@
     EXPECT_FALSE(*server.Running(0));
 
     // Create a system that records the vehicle poses
-    Relay testSystem;
+    test::Relay testSystem;
 
     std::vector<math::Pose3d> poses;
     testSystem.OnPostUpdate([&poses](const gazebo::UpdateInfo &,
@@ -168,28 +76,7 @@
         auto poseComp = _ecm.Component<components::Pose>(id);
         ASSERT_NE(nullptr, poseComp);
 
-<<<<<<< HEAD
-  // Avoid wheel slip by limiting acceleration
-  test::Relay velocityRamp;
-  const double desiredLinVel = 0.5;
-  const double desiredAngVel = 0.2;
-  const double linAccel = 1;
-  const double angAccel = 1;
-  velocityRamp.OnPreUpdate(
-      [&](const gazebo::UpdateInfo &_info,
-          const gazebo::EntityComponentManager &)
-      {
-        double dt = std::chrono::duration<double>(_info.dt).count();
-        double nextLinVel = msg.linear().x() + dt * linAccel;
-        double nextAngVel = msg.angular().z() + dt * angAccel;
-        msgs::Set(msg.mutable_linear(),
-                  math::Vector3d(std::min(nextLinVel, desiredLinVel), 0, 0));
-        msgs::Set(msg.mutable_angular(),
-                  math::Vector3d(0.0, 0, std::min(nextAngVel, desiredAngVel)));
-        pub.Publish(msg);
-=======
         poses.push_back(poseComp->Data());
->>>>>>> a91b9745
       });
     server.AddSystem(testSystem.systemPtr);
 
@@ -231,7 +118,7 @@
     msgs::Twist msg;
 
     // Avoid wheel slip by limiting acceleration
-    Relay velocityRamp;
+    test::Relay velocityRamp;
     const double desiredLinVel = 0.5;
     const double desiredAngVel = 0.2;
     const double linAccel = 1;
