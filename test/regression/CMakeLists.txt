set(TEST_TYPE "REGRESSION")

set(tests
)

link_directories(${PROJECT_BINARY_DIR}/test)

<<<<<<< HEAD
gz_build_tests(TYPE REGRESSION
=======
if (MSVC)
  # Warning #4251 is the "dll-interface" warning that tells you when types used
  # by a class are not being exported. These generated source files have private
  # members that don't get exported, so they trigger this warning. However, the
  # warning is not important since those members do not need to be interfaced
  # with.
  set_source_files_properties(${tests} COMPILE_FLAGS "/wd4251 /wd4146")
endif()

ign_build_tests(TYPE REGRESSION
>>>>>>> f39bc25d
  SOURCES
    ${tests}
  LIB_DEPS
    ${EXTRA_TEST_LIB_DEPS}
)<|MERGE_RESOLUTION|>--- conflicted
+++ resolved
@@ -5,9 +5,6 @@
 
 link_directories(${PROJECT_BINARY_DIR}/test)
 
-<<<<<<< HEAD
-gz_build_tests(TYPE REGRESSION
-=======
 if (MSVC)
   # Warning #4251 is the "dll-interface" warning that tells you when types used
   # by a class are not being exported. These generated source files have private
@@ -17,8 +14,7 @@
   set_source_files_properties(${tests} COMPILE_FLAGS "/wd4251 /wd4146")
 endif()
 
-ign_build_tests(TYPE REGRESSION
->>>>>>> f39bc25d
+gz_build_tests(TYPE REGRESSION
   SOURCES
     ${tests}
   LIB_DEPS
