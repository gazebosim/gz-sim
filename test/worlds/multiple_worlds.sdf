--- conflicted
+++ resolved
@@ -2,29 +2,16 @@
 <sdf version="1.6">
   <world name="world_one">
     <plugin
-<<<<<<< HEAD
       filename="libignition-gazebo0-systems.so"
-      name="ignition::gazebo::systems::v0::Null">
+      name="ignition::gazebo::systems::Null">
     </plugin>
     <plugin
       filename="libignition-gazebo0-systems.so"
-      name="ignition::gazebo::systems::v0::Physics">
+      name="ignition::gazebo::systems::Physics">
     </plugin>
     <plugin
       filename="libignition-gazebo0-systems.so"
-      name="ignition::gazebo::systems::v0::SceneBroadcaster">
-=======
-      filename="libignition-gazebo-systems.so"
-      name="ignition::gazebo::systems::Null">
-    </plugin>
-    <plugin
-      filename="libignition-gazebo-systems.so"
-      name="ignition::gazebo::systems::Physics">
-    </plugin>
-    <plugin
-      filename="libignition-gazebo-systems.so"
       name="ignition::gazebo::systems::SceneBroadcaster">
->>>>>>> 38b1f940
     </plugin>
 
     <physics name="default" type="ode">
@@ -70,13 +57,8 @@
 
   <world name="world_two">
     <plugin
-<<<<<<< HEAD
       filename="libignition-gazebo0-systems.so"
-      name="ignition::gazebo::systems::v0::Physics">
-=======
-      filename="libignition-gazebo-systems.so"
       name="ignition::gazebo::systems::Physics">
->>>>>>> 38b1f940
     </plugin>
     <!-- no SceneBroadcaster -->
 
@@ -125,21 +107,12 @@
 
   <world name="world_three">
     <plugin
-<<<<<<< HEAD
       filename="libignition-gazebo0-systems.so"
-      name="ignition::gazebo::systems::v0::Physics">
+      name="ignition::gazebo::systems::Physics">
     </plugin>
     <plugin
       filename="libignition-gazebo0-systems.so"
-      name="ignition::gazebo::systems::v0::SceneBroadcaster">
-=======
-      filename="libignition-gazebo-systems.so"
-      name="ignition::gazebo::systems::Physics">
-    </plugin>
-    <plugin
-      filename="libignition-gazebo-systems.so"
       name="ignition::gazebo::systems::SceneBroadcaster">
->>>>>>> 38b1f940
     </plugin>
 
     <physics name="default" type="ode">
