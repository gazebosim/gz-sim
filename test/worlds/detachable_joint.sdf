<?xml version="1.0" ?>
<sdf version="1.6">
  <world name="detachable_joint">
    <physics name="fast" type="ignored">
      <real_time_factor>0</real_time_factor>
    </physics>

    <plugin filename="ignition-gazebo-physics-system"
      name="gz::sim::systems::Physics"/>

    <model name="ground_plane">
      <static>true</static>
      <link name="link">
        <collision name="collision">
          <geometry>
            <plane>
              <normal>0 0 1</normal>
              <size>100 100</size>
            </plane>
          </geometry>
        </collision>
      </link>
    </model>

    <model name="M1">
      <pose>0 0 1 0 0 0</pose>
      <link name="body">
        <inertial>
          <mass>1</mass>
          <inertia>
            <ixx>0.667</ixx>
            <ixy>0</ixy>
            <ixz>0</ixz>
            <iyy>0.667</iyy>
            <iyz>0</iyz>
            <izz>0.667</izz>
          </inertia>
        </inertial>
        <collision name="collision">
          <geometry>
            <box>
              <size>2.0 2.0 2.0</size>
            </box>
          </geometry>
        </collision>
      </link>

      <plugin filename="ignition-gazebo-detachable-joint-system"
              name="ignition::gazebo::systems::DetachableJoint">
        <parent_link>body</parent_link>
        <child_model>M2</child_model>
        <child_link>body</child_link>
      </plugin>
    </model>

    <model name="M2">
      <pose>0 0 5 0 0 0</pose>
      <link name="body">
        <inertial>
          <mass>1</mass>
          <inertia>
            <ixx>0.667</ixx>
            <ixy>0</ixy>
            <ixz>0</ixz>
            <iyy>0.667</iyy>
            <iyz>0</iyz>
            <izz>0.667</izz>
          </inertia>
        </inertial>
        <collision name="collision">
          <geometry>
            <box>
              <size>2.0 2.0 2.0</size>
            </box>
          </geometry>
        </collision>
      </link>
    </model>

    <model name="M3">
      <pose>10 0 1 0 0 0</pose>
      <link name="body1">
        <inertial>
          <mass>1</mass>
          <inertia>
            <ixx>0.667</ixx>
            <ixy>0</ixy>
            <ixz>0</ixz>
            <iyy>0.667</iyy>
            <iyz>0</iyz>
            <izz>0.667</izz>
          </inertia>
        </inertial>
        <collision name="collision">
          <geometry>
            <box>
              <size>2.0 2.0 2.0</size>
            </box>
          </geometry>
        </collision>
      </link>
      <link name="body2">
        <pose>0 0 5 0 0 0</pose>
        <inertial>
          <mass>1</mass>
          <inertia>
            <ixx>0.667</ixx>
            <ixy>0</ixy>
            <ixz>0</ixz>
            <iyy>0.667</iyy>
            <iyz>0</iyz>
            <izz>0.667</izz>
          </inertia>
        </inertial>
        <collision name="collision">
          <geometry>
            <box>
              <size>2.0 2.0 2.0</size>
            </box>
          </geometry>
        </collision>
      </link>
      <plugin filename="ignition-gazebo-detachable-joint-system"
              name="ignition::gazebo::systems::DetachableJoint">
        <parent_link>body1</parent_link>
        <child_model>__model__</child_model>
        <child_link>body2</child_link>
      </plugin>
    </model>

<<<<<<< HEAD
    <model name="M4">
      <pose>20 0 1 0 0 0</pose>
      <link name="body">
        <inertial>
          <mass>1</mass>
          <inertia>
            <ixx>0.667</ixx>
            <ixy>0</ixy>
            <ixz>0</ixz>
            <iyy>0.667</iyy>
            <iyz>0</iyz>
            <izz>0.667</izz>
          </inertia>
        </inertial>
        <collision name="collision">
          <geometry>
            <box>
              <size>2.0 2.0 2.0</size>
=======
    <model name='vehicle_blue'>
      <pose>0 2 0.325 0 -0 0</pose>
      <self_collide>true</self_collide>

      <link name='chassis'>
        <pose>-0.151427 -0 0.175 0 -0 0</pose>
        <inertial>
          <mass>1.14395</mass>
          <inertia>
            <ixx>0.126164</ixx>
            <ixy>0</ixy>
            <ixz>0</ixz>
            <iyy>0.416519</iyy>
            <iyz>0</iyz>
            <izz>0.481014</izz>
          </inertia>
        </inertial>
        <visual name='visual'>
          <geometry>
            <box>
              <size>2.01142 1 0.568726</size>
            </box>
          </geometry>
          <material>
            <ambient>0.5 0.5 1.0 1</ambient>
            <diffuse>0.5 0.5 1.0 1</diffuse>
            <specular>0.0 0.0 1.0 1</specular>
          </material>
        </visual>
        <collision name='collision'>
          <geometry>
            <box>
              <size>2.01142 1 0.568726</size>
>>>>>>> 96dddad0
            </box>
          </geometry>
        </collision>
      </link>

<<<<<<< HEAD
      <model name="child_model">
        <pose>20 0 5 0 0 0</pose>
        <link name="body">
          <inertial>
            <mass>1</mass>
            <inertia>
              <ixx>0.667</ixx>
              <ixy>0</ixy>
              <ixz>0</ixz>
              <iyy>0.667</iyy>
              <iyz>0</iyz>
              <izz>0.667</izz>
            </inertia>
          </inertial>
          <collision name="collision">
            <geometry>
              <box>
                <size>2.0 2.0 2.0</size>
              </box>
            </geometry>
          </collision>
        </link>
      </model>
      <plugin filename="ignition-gazebo-detachable-joint-system" name="ignition::gazebo::systems::DetachableJoint">
        <parent_link>body</parent_link>
        <child_model>child_model</child_model>
        <child_link>body</child_link>
      </plugin>
    </model>

    <model name="M5">
      <pose>-20 0 1 0 0 0</pose>
      <link name="body">
        <inertial>
          <mass>1</mass>
          <inertia>
            <ixx>0.667</ixx>
            <ixy>0</ixy>
            <ixz>0</ixz>
            <iyy>0.667</iyy>
            <iyz>0</iyz>
            <izz>0.667</izz>
          </inertia>
        </inertial>
        <collision name="collision">
          <geometry>
            <box>
              <size>2.0 2.0 2.0</size>
=======
      <link name='front_left_wheel'>
        <pose>0.554283 0.625029 -0.025 -1.5707 0 0</pose>
        <inertial>
          <mass>2</mass>
          <inertia>
            <ixx>0.145833</ixx>
            <ixy>0</ixy>
            <ixz>0</ixz>
            <iyy>0.145833</iyy>
            <iyz>0</iyz>
            <izz>0.125</izz>
          </inertia>
        </inertial>
        <visual name='visual'>
          <geometry>
            <sphere>
              <radius>0.3</radius>
            </sphere>
          </geometry>
          <material>
            <ambient>0.2 0.2 0.2 1</ambient>
            <diffuse>0.2 0.2 0.2 1</diffuse>
            <specular>0.2 0.2 0.2 1</specular>
          </material>
        </visual>
        <collision name='collision'>
          <geometry>
            <sphere>
              <radius>0.3</radius>
            </sphere>
          </geometry>
          <surface>
            <friction>
              <ode>
                <mu>1</mu>
                <mu2>1</mu2>
                <slip1>0.035</slip1>
                <slip2>0</slip2>
                <fdir1>0 0 1</fdir1>
              </ode>
            </friction>
          </surface>
        </collision>
      </link>

      <link name='rear_left_wheel'>
        <pose>-0.957138 0.625029 -0.025 -1.5707 0 0</pose>
        <inertial>
          <mass>2</mass>
          <inertia>
            <ixx>0.145833</ixx>
            <ixy>0</ixy>
            <ixz>0</ixz>
            <iyy>0.145833</iyy>
            <iyz>0</iyz>
            <izz>0.125</izz>
          </inertia>
        </inertial>
        <visual name='visual'>
          <geometry>
            <sphere>
              <radius>0.3</radius>
            </sphere>
          </geometry>
          <material>
            <ambient>0.2 0.2 0.2 1</ambient>
            <diffuse>0.2 0.2 0.2 1</diffuse>
            <specular>0.2 0.2 0.2 1</specular>
          </material>
        </visual>
        <collision name='collision'>
          <geometry>
            <sphere>
              <radius>0.3</radius>
            </sphere>
          </geometry>
          <surface>
            <friction>
              <ode>
                <mu>1</mu>
                <mu2>1</mu2>
                <slip1>0.035</slip1>
                <slip2>0</slip2>
                <fdir1>0 0 1</fdir1>
              </ode>
            </friction>
          </surface>
        </collision>
      </link>

      <link name='front_right_wheel'>
        <pose>0.554282 -0.625029 -0.025 -1.5707 0 0</pose>
        <inertial>
          <mass>2</mass>
          <inertia>
            <ixx>0.145833</ixx>
            <ixy>0</ixy>
            <ixz>0</ixz>
            <iyy>0.145833</iyy>
            <iyz>0</iyz>
            <izz>0.125</izz>
          </inertia>
        </inertial>
        <visual name='visual'>
          <geometry>
            <sphere>
              <radius>0.3</radius>
            </sphere>
          </geometry>
          <material>
            <ambient>0.2 0.2 0.2 1</ambient>
            <diffuse>0.2 0.2 0.2 1</diffuse>
            <specular>0.2 0.2 0.2 1</specular>
          </material>
        </visual>
        <collision name='collision'>
          <geometry>
            <sphere>
              <radius>0.3</radius>
            </sphere>
          </geometry>
          <surface>
            <friction>
              <ode>
                <mu>1</mu>
                <mu2>1</mu2>
                <slip1>0.035</slip1>
                <slip2>0</slip2>
                <fdir1>0 0 1</fdir1>
              </ode>
            </friction>
          </surface>
        </collision>
      </link>

      <link name='rear_right_wheel'>
        <pose>-0.957138 -0.625029 -0.025 -1.5707 0 0</pose>
        <inertial>
          <mass>2</mass>
          <inertia>
            <ixx>0.145833</ixx>
            <ixy>0</ixy>
            <ixz>0</ixz>
            <iyy>0.145833</iyy>
            <iyz>0</iyz>
            <izz>0.125</izz>
          </inertia>
        </inertial>
        <visual name='visual'>
          <geometry>
            <sphere>
              <radius>0.3</radius>
            </sphere>
          </geometry>
          <material>
            <ambient>0.2 0.2 0.2 1</ambient>
            <diffuse>0.2 0.2 0.2 1</diffuse>
            <specular>0.2 0.2 0.2 1</specular>
          </material>
        </visual>
        <collision name='collision'>
          <geometry>
            <sphere>
              <radius>0.3</radius>
            </sphere>
          </geometry>
          <surface>
            <friction>
              <ode>
                <mu>1</mu>
                <mu2>1</mu2>
                <slip1>0.035</slip1>
                <slip2>0</slip2>
                <fdir1>0 0 1</fdir1>
              </ode>
            </friction>
          </surface>
        </collision>
      </link>


      <joint name='front_left_wheel_joint' type='revolute'>
        <parent>chassis</parent>
        <child>front_left_wheel</child>
        <axis>
          <xyz>0 0 1</xyz>
          <limit>
            <lower>-1.79769e+308</lower>
            <upper>1.79769e+308</upper>
          </limit>
        </axis>
      </joint>

      <joint name='front_right_wheel_joint' type='revolute'>
        <parent>chassis</parent>
        <child>front_right_wheel</child>
        <axis>
          <xyz>0 0 1</xyz>
          <limit>
            <lower>-1.79769e+308</lower>
            <upper>1.79769e+308</upper>
          </limit>
        </axis>
      </joint>

      <joint name='rear_left_wheel_joint' type='revolute'>
        <parent>chassis</parent>
        <child>rear_left_wheel</child>
        <axis>
          <xyz>0 0 1</xyz>
          <limit>
            <lower>-1.79769e+308</lower>
            <upper>1.79769e+308</upper>
          </limit>
        </axis>
      </joint>

      <joint name='rear_right_wheel_joint' type='revolute'>
        <parent>chassis</parent>
        <child>rear_right_wheel</child>
        <axis>
          <xyz>0 0 1</xyz>
          <limit>
            <lower>-1.79769e+308</lower>
            <upper>1.79769e+308</upper>
          </limit>
        </axis>
      </joint>

      <plugin
        filename="ignition-gazebo-diff-drive-system"
        name="ignition::gazebo::systems::DiffDrive">
        <left_joint>front_left_wheel_joint</left_joint>
        <left_joint>rear_left_wheel_joint</left_joint>
        <right_joint>front_right_wheel_joint</right_joint>
        <right_joint>rear_right_wheel_joint</right_joint>
        <wheel_separation>1.25</wheel_separation>
        <wheel_radius>0.3</wheel_radius>
      </plugin>
      <plugin filename="ignition-gazebo-detachable-joint-system"
              name="ignition::gazebo::systems::DetachableJoint">
       <parent_link>chassis</parent_link>
       <child_model>B1</child_model>
       <child_link>body</child_link>
       <detach_topic>/B1/detach</detach_topic>
       <attach_topic>/B1/attach</attach_topic>
      </plugin>
    </model>

    <model name="B1">
       <!-- Setting the pose to
          <pose> -1.3 2.35 0.5 0 -0 0 </pose>
       will cause Gazebo to crash because B1 will be in collision with
       vehicle_blue while in the attached state-->
      <pose>-1.5 2.35 0.5 0 -0 0</pose>
      <link name='body'>
        <inertial>
          <mass>0.6</mass>
          <inertia>
            <ixx>0.017</ixx>
            <ixy>0</ixy>
            <ixz>0</ixz>
            <iyy>0.017</iyy>
            <iyz>0</iyz>
            <izz>0.009</izz>
          </inertia>
        </inertial>
        <visual name='visual'>
          <geometry>
            <box>
              <size>0.3 0.3 0.5</size>
            </box>
          </geometry>
          <material>
            <ambient>0.0 1.0 0.0 1</ambient>
            <diffuse>0.0 1.0 0.0 1</diffuse>
            <specular>0.5 0.5 0.5 1</specular>
          </material>
        </visual>
        <collision name='collision'>
          <geometry>
            <box>
              <size>0.3 0.3 0.5</size>
>>>>>>> 96dddad0
            </box>
          </geometry>
        </collision>
      </link>
<<<<<<< HEAD

      <model name="child_model">
        <pose>-20 0 5 0 0 0</pose>
        <link name="body">
          <inertial>
            <mass>1</mass>
            <inertia>
              <ixx>0.667</ixx>
              <ixy>0</ixy>
              <ixz>0</ixz>
              <iyy>0.667</iyy>
              <iyz>0</iyz>
              <izz>0.667</izz>
            </inertia>
          </inertial>
          <collision name="collision">
            <geometry>
              <box>
                <size>2.0 2.0 2.0</size>
              </box>
            </geometry>
          </collision>
        </link>
      </model>
      <plugin filename="ignition-gazebo-detachable-joint-system" name="ignition::gazebo::systems::DetachableJoint">
        <parent_link>body</parent_link>
        <child_model>child_model</child_model>
        <child_link>body</child_link>
      </plugin>
=======
>>>>>>> 96dddad0
    </model>
  </world>
</sdf><|MERGE_RESOLUTION|>--- conflicted
+++ resolved
@@ -128,26 +128,6 @@
       </plugin>
     </model>
 
-<<<<<<< HEAD
-    <model name="M4">
-      <pose>20 0 1 0 0 0</pose>
-      <link name="body">
-        <inertial>
-          <mass>1</mass>
-          <inertia>
-            <ixx>0.667</ixx>
-            <ixy>0</ixy>
-            <ixz>0</ixz>
-            <iyy>0.667</iyy>
-            <iyz>0</iyz>
-            <izz>0.667</izz>
-          </inertia>
-        </inertial>
-        <collision name="collision">
-          <geometry>
-            <box>
-              <size>2.0 2.0 2.0</size>
-=======
     <model name='vehicle_blue'>
       <pose>0 2 0.325 0 -0 0</pose>
       <self_collide>true</self_collide>
@@ -181,62 +161,11 @@
           <geometry>
             <box>
               <size>2.01142 1 0.568726</size>
->>>>>>> 96dddad0
-            </box>
-          </geometry>
-        </collision>
-      </link>
-
-<<<<<<< HEAD
-      <model name="child_model">
-        <pose>20 0 5 0 0 0</pose>
-        <link name="body">
-          <inertial>
-            <mass>1</mass>
-            <inertia>
-              <ixx>0.667</ixx>
-              <ixy>0</ixy>
-              <ixz>0</ixz>
-              <iyy>0.667</iyy>
-              <iyz>0</iyz>
-              <izz>0.667</izz>
-            </inertia>
-          </inertial>
-          <collision name="collision">
-            <geometry>
-              <box>
-                <size>2.0 2.0 2.0</size>
-              </box>
-            </geometry>
-          </collision>
-        </link>
-      </model>
-      <plugin filename="ignition-gazebo-detachable-joint-system" name="ignition::gazebo::systems::DetachableJoint">
-        <parent_link>body</parent_link>
-        <child_model>child_model</child_model>
-        <child_link>body</child_link>
-      </plugin>
-    </model>
-
-    <model name="M5">
-      <pose>-20 0 1 0 0 0</pose>
-      <link name="body">
-        <inertial>
-          <mass>1</mass>
-          <inertia>
-            <ixx>0.667</ixx>
-            <ixy>0</ixy>
-            <ixz>0</ixz>
-            <iyy>0.667</iyy>
-            <iyz>0</iyz>
-            <izz>0.667</izz>
-          </inertia>
-        </inertial>
-        <collision name="collision">
-          <geometry>
-            <box>
-              <size>2.0 2.0 2.0</size>
-=======
+            </box>
+          </geometry>
+        </collision>
+      </link>
+
       <link name='front_left_wheel'>
         <pose>0.554283 0.625029 -0.025 -1.5707 0 0</pose>
         <inertial>
@@ -520,43 +449,10 @@
           <geometry>
             <box>
               <size>0.3 0.3 0.5</size>
->>>>>>> 96dddad0
-            </box>
-          </geometry>
-        </collision>
-      </link>
-<<<<<<< HEAD
-
-      <model name="child_model">
-        <pose>-20 0 5 0 0 0</pose>
-        <link name="body">
-          <inertial>
-            <mass>1</mass>
-            <inertia>
-              <ixx>0.667</ixx>
-              <ixy>0</ixy>
-              <ixz>0</ixz>
-              <iyy>0.667</iyy>
-              <iyz>0</iyz>
-              <izz>0.667</izz>
-            </inertia>
-          </inertial>
-          <collision name="collision">
-            <geometry>
-              <box>
-                <size>2.0 2.0 2.0</size>
-              </box>
-            </geometry>
-          </collision>
-        </link>
-      </model>
-      <plugin filename="ignition-gazebo-detachable-joint-system" name="ignition::gazebo::systems::DetachableJoint">
-        <parent_link>body</parent_link>
-        <child_model>child_model</child_model>
-        <child_link>body</child_link>
-      </plugin>
-=======
->>>>>>> 96dddad0
+            </box>
+          </geometry>
+        </collision>
+      </link>
     </model>
   </world>
 </sdf>