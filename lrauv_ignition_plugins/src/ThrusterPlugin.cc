--- conflicted
+++ resolved
@@ -143,13 +143,8 @@
   double d         =  0;
   double iMax      =  1;
   double iMin      = -1;
-<<<<<<< HEAD
-  double cmdMax    = this->dataPtr->cmdMax;
-  double cmdMin    = this->dataPtr->cmdMin;
-=======
-  double cmdMax    = _data->ThrustToAngularVec(_data->cmdMax);
-  double cmdMin    = _data->ThrustToAngularVec(_data->cmdMin);
->>>>>>> 8e7e3d48
+  double cmdMax    = this->dataPtr->ThrustToAngularVec(this->dataPtr->cmdMax);
+  double cmdMin    = this->dataPtr->ThrustToAngularVec(this->dataPtr->cmdMin);
   double cmdOffset =  0;
 
   if (_sdf->HasElement("p_gain")) 
@@ -181,8 +176,8 @@
   // See Thor I Fossen's  "Guidance and Control of ocean vehicles" p. 246
   auto propAngularVelocity = sqrt(abs(
     thrust / 
-      (this->_fluid_density 
-      * this->_thrust_coefficient * pow(this->_propeller_diameter, 4))));
+      (this->fluidDensity 
+      * this->thrustCoefficient * pow(this->propellerDiameter, 4))));
   
   propAngularVelocity *= (thrust > 0) ? 1: -1;
 
@@ -203,35 +198,17 @@
   //TODO: add logic for custom coordinate frame
   auto unitVector = pose.Rot().RotateVector(this->dataPtr->jointAxis.Normalize());
 
-<<<<<<< HEAD
   std::lock_guard<std::mutex> lock(this->dataPtr->mtx);
   // Thrust is proprtional to the Rotation Rate squared
   // See Thor I Fossen's  "Guidance and Control of ocean vehicles" p. 246
-  auto desired = sqrt(
-    abs(this->dataPtr->thrust /
-      (this->dataPtr->fluidDensity
-      * this->dataPtr->thrustCoefficient * pow(this->dataPtr->propellerDiameter, 4))));
-  
-  desired *= (this->dataPtr->thrust > 0) ? 1: -1;
+  auto desiredPropellerAngVel = this->dataPtr->ThrustToAngularVec(this->dataPtr->thrust);
   auto currentAngular = (link.WorldAngularVelocity(_ecm))->Dot(unitVector);
-  auto angularError = currentAngular - desired;
+  auto angularError = currentAngular - desiredPropellerAngVel;
   double torque = 0.0;
   if(abs(angularError) > 0.1)
     torque = this->dataPtr->rpmController.Update(angularError, _info.dt);
 
   link.AddWorldWrench(_ecm, unitVector * this->dataPtr->thrust, unitVector * torque);
-=======
-  std::lock_guard<std::mutex> lock(_data->mtx);
-
-  auto desiredPropAngularVelocity = _data->ThrustToAngularVec(_data->thrust);
-  auto _current_angular = (link.WorldAngularVelocity(_ecm))->Dot(unit_vector);
-  auto _angular_error = _current_angular - desiredPropAngularVelocity;
-  double _torque = 0.0;
-  if(abs(_angular_error) > 0.1)
-    _torque = _data->_rpmController.Update(_angular_error, _info.dt);
-
-  link.AddWorldWrench(_ecm, unit_vector * _data->thrust, unit_vector * _torque);
->>>>>>> 8e7e3d48
 }
 } //end namespace tethys thrusters
 
