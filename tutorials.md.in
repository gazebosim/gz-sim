\page tutorials Tutorials

Welcome to the Ignition @IGN_DESIGNATION_CAP@ tutorials. These tutorials
will guide you through the process of understanding the capabilities of the
Ignition @IGN_DESIGNATION_CAP@ library and how to use the library effectively.


**Tutorials**

* \subpage terminology "Terminology": List of terms used across the documentation.
* \subpage createsystemplugins "Create System Plugins": Programmatically access simulation using C++ plugins.
* \subpage levels "Levels": Load entities on demand in large environments.
* \subpage distributedsimulation "Distributed Simulation": Spread simulation across several processes.
* \subpage resources "Finding resources": The different ways in which Ignition looks for files.
* \subpage log "Logging": Record and play back time series of world state.
* \subpage physics "Physics engines": Loading different physics engines.
* \subpage battery "Battery": Keep track of battery charge on robot models.
* \subpage gui_config "GUI configuration": Customizing your layout.
* \subpage debugging "Debugging": Information about debugging Gazebo.
* \subpage pointcloud "Converting a Point Cloud to a 3D Model": Turn point cloud data into 3D models for use in simulations.
* \subpage meshtofuel "Importing a Mesh to Fuel": Build a model directory around a mesh so it can be added to the Ignition Fuel app.
<<<<<<< HEAD
* \subpage detachablejoints "Detachable Joints": Creating models that start off rigidly attached and then get detached during simulation
* \subpage triggeredpublisher "Triggered Publisher": Using the TriggeredPublisher system to orchestrate actions in simulation
* \subpage videorecorder "Video Recorder": Record videos from the 3D render window.
=======
* \subpage detachablejoints "Detachable Joints": Creating models that start off rigidly attached and then get detached during simulation.
* \subpage triggeredpublisher "Triggered Publisher": Using the TriggeredPublisher system to orchestrate actions in simulation.
* \subpage logicalaudiosensor "Logical Audio Sensor": Using the LogicalAudioSensor system to mimic logical audio emission and detection in simulation.
>>>>>>> 478dea61

**Migration from Gazebo classic**

* \subpage migrationplugins "Plugins": Walk through the differences between writing plugins for Gazebo classic and Ignition Gazebo
* \subpage migrationworldapi "World API": Guide on what World C++ functions to call in Ignition Gazebo when migrating from Gazebo classic
* \subpage migrationmodelapi "Model API": Guide on what Model C++ functions to call in Ignition Gazebo when migrating from Gazebo classic
* \subpage migrationlinkapi "Link API": Guide on what Link C++ functions to call in Ignition Gazebo when migrating from Gazebo classic
* \subpage ardupilot "Case Study": Migrating the ArduPilot ModelPlugin from Gazebo classic to Ignition Gazebo.

## License

The code associated with this documentation is licensed under an [Apache 2.0 License](https://www.apache.org/licenses/LICENSE-2.0).

This documentation is licensed under a [Creative Commons Attribution 4.0 International License](http://creativecommons.org/licenses/by/4.0/).<|MERGE_RESOLUTION|>--- conflicted
+++ resolved
@@ -19,15 +19,10 @@
 * \subpage debugging "Debugging": Information about debugging Gazebo.
 * \subpage pointcloud "Converting a Point Cloud to a 3D Model": Turn point cloud data into 3D models for use in simulations.
 * \subpage meshtofuel "Importing a Mesh to Fuel": Build a model directory around a mesh so it can be added to the Ignition Fuel app.
-<<<<<<< HEAD
-* \subpage detachablejoints "Detachable Joints": Creating models that start off rigidly attached and then get detached during simulation
-* \subpage triggeredpublisher "Triggered Publisher": Using the TriggeredPublisher system to orchestrate actions in simulation
-* \subpage videorecorder "Video Recorder": Record videos from the 3D render window.
-=======
 * \subpage detachablejoints "Detachable Joints": Creating models that start off rigidly attached and then get detached during simulation.
 * \subpage triggeredpublisher "Triggered Publisher": Using the TriggeredPublisher system to orchestrate actions in simulation.
 * \subpage logicalaudiosensor "Logical Audio Sensor": Using the LogicalAudioSensor system to mimic logical audio emission and detection in simulation.
->>>>>>> 478dea61
+* \subpage videorecorder "Video Recorder": Record videos from the 3D render window.
 
 **Migration from Gazebo classic**
 
