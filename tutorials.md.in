--- conflicted
+++ resolved
@@ -42,11 +42,8 @@
 * \subpage spherical_coordinates "Spherical coordinates": Working with latitude and longitude
 * \subpage python_interfaces Python interfaces
 * \subpage headless_rendering "Headless rendering": Access the GPU on a remote machine to produce sensor data without an X server.
-<<<<<<< HEAD
 * \subpage reset_simulation Reset simulation
-=======
 * \subpage move_camera_to_model Move camera to model
->>>>>>> c03c4326
 
 **Migration from Gazebo classic**
 
