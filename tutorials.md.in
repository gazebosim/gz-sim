\page tutorials Tutorials

Welcome to the Gazebo @GZ_DESIGNATION_CAP@ tutorials. These tutorials
will guide you through the process of understanding the capabilities of the
Gazebo @GZ_DESIGNATION_CAP@ library and how to use the library effectively.

## Tutorials

The Tutorials section contains step-by-step instructions with self-contained examples to help you get started using Gazebo.

### Beginner

* \subpage install "Installation": Install instructions.
* \subpage move_camera_to_model Move camera to model
* \subpage apply_force_torque "Apply Force and Torque": Apply forces and/or torques to models during simulation through the GUI.
* \subpage mouse_drag "Mouse Drag": Move models by dragging them in the scene using forces and torques.
* \subpage model_command "Model Command": Use the CLI to get information about the models in a simulation.
* \subpage pause_run_simulation "Pause and Run simulation": Use Gazebo transport API to pause and run simulation.
* \subpage reset_simulation Reset simulation
* \subpage headless_rendering "Headless rendering": Access the GPU on a remote machine to produce sensor data without an X server.

### Intermediate

<<<<<<< HEAD
* \subpage log "Logging": Record and play back time series of world state.
* \subpage levels "Levels": Load entities on demand in large environments.
=======
* \subpage move_camera_to_model Move camera to model
* \subpage model_photo_shoot "Model Photo Shoot" Taking perspective, top, front, and side pictures of a model.
* \subpage videorecorder "Video Recorder": Record videos from the 3D render window.
* \subpage headless_rendering "Headless rendering": Access the GPU on a remote machine to produce sensor data without an X server.
* \subpage apply_force_torque "Apply Force and Torque": Applying forces and/or torques to models during simulation through the GUI.
* \subpage mouse_drag "Mouse Drag": Move models by dragging them in the scene using forces and torques.
* \subpage global_illumination "Global illumination": Enable global illumination for the GUI and for the sensor view.
>>>>>>> c3e84399

### Advanced

* \subpage erbtemplate "ERB Template": Use ERB, a templating language, to generate SDF files for simulation worlds.

## How-to Guides

The How-to Guides provide recipes for specific "How to..." questions or things you may want to do.
They assume some experience.
If you are an absolute beginner, start with the Tutorials section.

### Beginner

* \subpage gui_config "GUI configuration": Customize your layout.
* \subpage server_config "Server configuration": Customize what system plugins are loaded.
* \subpage model_photo_shoot "Model Photo Shoot" Taking perspective, top, front, and side pictures of a model.
* \subpage videorecorder "Video Recorder": Record videos from the 3D render window.

### Intermediate

* \subpage light_config "Light config": Configure lights in the scene.
* \subpage entity_creation "Entity creation": Insert models or lights using services.
* \subpage battery "Battery": Keep track of battery charge on robot models.
* \subpage particle_emitter "Particle emitter": Use particle emitters in simulation
* \subpage detachablejoints "Detachable Joints": Create models that start off rigidly attached and then get detached during simulation.
* \subpage triggeredpublisher "Triggered Publisher": Use the TriggeredPublisher system to orchestrate actions in simulation.
* \subpage spherical_coordinates "Spherical coordinates": Work with latitude and longitude
* \subpage underwater_vehicles "Underwater Vehicles": Understand how to simulate underwater vehicles
* \subpage logicalaudiosensor "Logical Audio Sensor": Using the LogicalAudioSensor system to mimic logical audio emission and detection in simulation.
* \subpage auto_inertia_calculation "Automatic Inertia Calculation": Automatically compute inertia values(mass, mass matrix, center of mass) for SDFormat links.
* \subpage jointcontrollers "Joint Controllers": Using available joint controller plugins to control joints.
* \subpage shadow_texture_size "Shadow texture size": Change the texture size of shadows casted by lights.

### Advanced

* \subpage physics "Physics engines": Load different physics engines.

### Developers

* \subpage createsystemplugins "Create System Plugins": Programmatically access simulation using C++ plugins.
* \subpage usingcomponents "Using components": Using components in a system plugin.*
* \subpage rendering_plugins "Rendering plugins": Write plugins that use Gazebo Rendering on the server and client.
* \subpage test_fixture "Test Fixture": Writing automated CI tests

### Migration from Gazebo classic

* \subpage migrationplugins "Plugins": Walk through the differences between writing plugins for Gazebo classic and Gazebo
* \subpage migrationsdf "SDF": Migrating SDF files from Gazebo classic to Gazebo
* \subpage migrationworldapi "World API": Guide on what World C++ functions to call in Gazebo when migrating from Gazebo classic
* \subpage migrationmodelapi "Model API": Guide on what Model C++ functions to call in Gazebo when migrating from Gazebo classic
* \subpage migrationlightapi "Light API": Guide on what Light C++ functions to call in Gazebo when migrating from Gazebo classic
* \subpage migrationjointapi "Joint API": Guide on what Joint C++ functions to call in Gazebo when migrating from Gazebo classic
* \subpage migrationactorapi "Actor API": Guide on what Actor C++ functions to call in Gazebo when migrating from Gazebo classic
* \subpage migrationlinkapi "Link API": Guide on what Link C++ functions to call in Gazebo when migrating from Gazebo classic
* \subpage migrationsensorapi "Sensor API": Guide on what Sensor C++ functions to call in Gazebo when migrating from Gazebo classic
* \subpage ardupilot "Case Study": Migrating the ArduPilot ModelPlugin from Gazebo classic to Gazebo.

### 3D modeling help

* \subpage collada_world_exporter "Collada World Exporter": Export an entire world to a single Collada mesh.
* \subpage meshtofuel "Importing a Mesh to Fuel": Build a model directory around a mesh so it can be added to the Gazebo Fuel app.
* \subpage pointcloud "Converting a Point Cloud to a 3D Model": Turn point cloud data into 3D models for use in simulations.

### Blender help

* \subpage model_and_optimize_meshes "Model and optimize meshes in Blender": Some recommendations when creating meshes in Blender for simulations.
* \subpage blender_sdf_exporter "Blender SDF Exporter": Use a Blender script to export a model to the SDF format.
* \subpage blender_distort_meshes "Blender mesh distortion": Use a Blender Python script to programmatically deform and distort meshes to customized extents.
* \subpage blender_procedural_datasets "Generation of Procedural Datasets with Blender": Use Blender with a Python script to generate procedural datasets of SDF models.

### Maritime

* \subpage theory_buoyancy "Buoyancy: " Describe the theory of operation of the
buoyancy plugin.
* \subpage theory_hydrodynamics "Hydrodynamics:" Describe the theory of
operation of the hydrodynamics plugin.
* \subpage create_vehicle "Create a maritime vehicle:" How to design a maritime
model.
* \subpage adding_visuals "Adding visuals:" How to import 3D meshes into Gazebo
to increase the visual fidelity of your model.
* \subpage frame_reference "Frame of reference:" Decide the frame of reference
for your model.
* \subpage adding_system_plugins "Adding system plugins:" How to add plugins to
your model to provide extra capabilities to it.
* \subpage lander "Create a lander vehicle:" How to create a lander robot.
* \subpage underwater_vehicles "Create an underwater vehicle:" How to create an
underwater robot.
* \subpage surface_vehicles "Create a surface vehicle:" How to create a maritime
surface robot.


## Reference

The reference section contains information that may come in handy for lookup.

* \subpage resources "Finding resources": The different ways in which Gazebo looks for files.
* \subpage python_interfaces Python interfaces
* \subpage debugging "Debugging": Information about debugging Gazebo.

## Concepts

The concepts section explains things that require additional understanding than the scope of the Tutorials and How-to Guides.

* \subpage terminology "Terminology": List of terms used across the documentation.
* \subpage distributedsimulation "Distributed Simulation": Spread simulation across several processes.

## License

The code associated with this documentation is licensed under an [Apache 2.0 License](https://www.apache.org/licenses/LICENSE-2.0).

This documentation is licensed under a [Creative Commons Attribution 4.0 International License](http://creativecommons.org/licenses/by/4.0/).<|MERGE_RESOLUTION|>--- conflicted
+++ resolved
@@ -21,18 +21,8 @@
 
 ### Intermediate
 
-<<<<<<< HEAD
 * \subpage log "Logging": Record and play back time series of world state.
 * \subpage levels "Levels": Load entities on demand in large environments.
-=======
-* \subpage move_camera_to_model Move camera to model
-* \subpage model_photo_shoot "Model Photo Shoot" Taking perspective, top, front, and side pictures of a model.
-* \subpage videorecorder "Video Recorder": Record videos from the 3D render window.
-* \subpage headless_rendering "Headless rendering": Access the GPU on a remote machine to produce sensor data without an X server.
-* \subpage apply_force_torque "Apply Force and Torque": Applying forces and/or torques to models during simulation through the GUI.
-* \subpage mouse_drag "Mouse Drag": Move models by dragging them in the scene using forces and torques.
-* \subpage global_illumination "Global illumination": Enable global illumination for the GUI and for the sensor view.
->>>>>>> c3e84399
 
 ### Advanced
 
@@ -54,6 +44,7 @@
 ### Intermediate
 
 * \subpage light_config "Light config": Configure lights in the scene.
+* \subpage global_illumination "Global illumination": Enable global illumination for the GUI and for the sensor view.
 * \subpage entity_creation "Entity creation": Insert models or lights using services.
 * \subpage battery "Battery": Keep track of battery charge on robot models.
 * \subpage particle_emitter "Particle emitter": Use particle emitters in simulation
