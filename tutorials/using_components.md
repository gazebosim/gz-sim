--- conflicted
+++ resolved
@@ -66,9 +66,5 @@
 The rest of the tutorial is case studies that walk through the usage of
 specific components.
 
-<<<<<<< HEAD
-- \subpage compjointforcecmd "JointForceCmd"
-- \subpage posecomponent "Pose"
-=======
 - \subpage jointforcecmdcomponent "JointForceCmd"
->>>>>>> 166bcf2e
+- \subpage posecomponent "Pose"