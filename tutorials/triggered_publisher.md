--- conflicted
+++ resolved
@@ -264,11 +264,7 @@
 and publish the start message
 
 ```
-<<<<<<< HEAD
 gz topic -t "/start" -m gz.msgs.Empty -p " "
-=======
-ign topic -t "/start" -m ignition.msgs.Empty -p " "
->>>>>>> 216d5a51
 ```
 
 Once both boxes have fallen, we can publish a message to invoke a service call
@@ -293,4 +289,28 @@
     reqMsg="name: 'blue_vehicle', id: 8, position: {x: -3, z: 1}">
   </service>
 </plugin>
+```
+
+Once both boxes have fallen, we can publish a message to invoke a service call
+to reset the robot position as well as set the speed to 0. As shown below, the
+`<output>` sets the linear x speed to 0, and the `<service>` tag contains
+metadata to invoke a service call to `/world/triggered_publisher/set_pose`. The
+`reqMsg` is expressed in the human-readable form of Google Protobuf meesages.
+Multiple `<service>` tags can be used as well as with the `<output>` tag.
+
+```xml
+<plugin filename="ignition-gazebo-triggered-publisher-system"
+  name="ignition::gazebo::systems::TriggeredPublisher">
+  <input type="ignition.msgs.Empty" topic="/reset_robot"/>
+  <output type="ignition.msgs.Twist" topic="/cmd_vel">
+      linear: {x: 0}
+  </output>
+  <service
+    name="/world/triggered_publisher/set_pose"
+    reqType="ignition.msgs.Pose"
+    repType="ignition.msgs.Boolean"
+    timeout="3000"
+    reqMsg="name: 'blue_vehicle', id: 8, position: {x: -3, z: 1}">
+  </service>
+</plugin>
 ```