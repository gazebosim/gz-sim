--- conflicted
+++ resolved
@@ -33,7 +33,7 @@
 ### Ignition Fuel URL
 
 It's possible to use URLs of resources on
-[Ignition Fuel](https://app.gazebosim.org) within any of the tags
+[Ignition Fuel](https://app.ignitionrobotics.org) within any of the tags
 above and both simulators will be able to load it.
 
 For example, this world can be loaded into both simulators:
@@ -43,12 +43,12 @@
   <world name="demo">
     <!-- Included light -->
     <include>
-      <uri>https://fuel.gazebosim.org/1.0/OpenRobotics/models/Sun</uri>
+      <uri>https://fuel.ignitionrobotics.org/1.0/OpenRobotics/models/Sun</uri>
     </include>
 
     <!-- Included model -->
     <include>
-      <uri>https://fuel.gazebosim.org/1.0/OpenRobotics/models/Ground Plane</uri>
+      <uri>https://fuel.ignitionrobotics.org/1.0/OpenRobotics/models/Ground Plane</uri>
     </include>
 
     <model name="Radio">
@@ -59,7 +59,7 @@
           <geometry>
             <!-- Collision mesh -->
             <mesh>
-              <uri>https://fuel.gazebosim.org/1.0/OpenRobotics/models/Radio/4/files/meshes/Radio.dae</uri>
+              <uri>https://fuel.ignitionrobotics.org/1.0/OpenRobotics/models/Radio/4/files/meshes/Radio.dae</uri>
             </mesh>
           </geometry>
         </collision>
@@ -67,7 +67,7 @@
           <geometry>
             <!-- Visual mesh -->
             <mesh>
-              <uri>https://fuel.gazebosim.org/1.0/OpenRobotics/models/Radio/4/files/meshes/Radio.dae</uri>
+              <uri>https://fuel.ignitionrobotics.org/1.0/OpenRobotics/models/Radio/4/files/meshes/Radio.dae</uri>
             </mesh>
           </geometry>
         </visual>
@@ -76,11 +76,11 @@
 
     <actor name="actor_talking">
       <skin>
-        <filename>https://fuel.gazebosim.org/1.0/OpenRobotics/models/actor - relative paths/tip/files/meshes/talk_b.dae</filename>
+        <filename>https://fuel.ignitionrobotics.org/1.0/OpenRobotics/models/actor - relative paths/tip/files/meshes/talk_b.dae</filename>
         <scale>1.0</scale>
       </skin>
       <animation name="talk_b">
-        <filename>https://fuel.gazebosim.org/1.0/OpenRobotics/models/actor - relative paths/tip/files/meshes/talk_b.dae</filename>
+        <filename>https://fuel.ignitionrobotics.org/1.0/OpenRobotics/models/actor - relative paths/tip/files/meshes/talk_b.dae</filename>
         <scale>1.0</scale>
       </animation>
       <script>
@@ -198,11 +198,7 @@
 Both simulators are installed with several built-in plugins.
 [Gazebo classic's plugins](https://github.com/osrf/gazebo/tree/gazebo11/plugins)
 and
-<<<<<<< HEAD
-[Ignition Gazebo's plugins](https://github.com/ignitionrobotics/ign-gazebo/tree/main/src/systems)
-=======
-[Ignition Gazebo's plugins](https://github.com/gazebosim/gz-sim/tree/ign-gazebo3/src/systems)
->>>>>>> 784e8228
+[Ignition Gazebo's plugins](https://github.com/gazebosim/gz-sim/tree/main/src/systems)
 have different file names. For example, to use Gazebo classic's differential drive
 plugin, the user can refer to it as follows:
 
@@ -326,8 +322,8 @@
 If using mesh files, the texture can be embedded into it. The advantage is that
 this works for both simulators. Some examples:
 
-* [OBJ + MTL](https://app.gazebosim.org/OpenRobotics/fuel/models/DeskChair)
-* [COLLADA](https://app.gazebosim.org/OpenRobotics/fuel/models/Lamp%20Post)
+* [OBJ + MTL](https://app.ignitionrobotics.org/OpenRobotics/fuel/models/DeskChair)
+* [COLLADA](https://app.ignitionrobotics.org/OpenRobotics/fuel/models/Lamp%20Post)
 
 For primitive shapes or even meshes, you can pass the texture as the albedo map. If you
 want the model to be compatible with both Classic and Ignition, you can specify both
