\page migrationsdf

# Migration from Gazebo classic: SDF

Both Gazebo classic and Gazebo support [SDF](http://sdformat.org/)
files to describe the simulation to be loaded. An SDF file defines the world
environment, the robot's characteristics and what plugins to load.

Despite using the same description format, users will note that the same SDF
file may behave differently for each simulator. This tutorial will
explain how to write SDF files in a way that they're as reusable by both
simulators as possible. It will also explain when you'll need to use separate
files for each simulator.

The minimum required versions to use this guide are:

* Gazebo 11.2.0
* Igniton Citadel

## URIs

SDF files use URIs to refer to resources from other files, such as meshes and
nested models. These are some of the SDF tags that take URIs:

* `<include><uri>`
* `<mesh><uri>`
* `<material><pbr><...><*_map>` (only on Gazebo)
* `<actor><skin><filename>`
* `<actor><animation><filename>`

Here are the recommended ways to use URIs from most recommended to least:

### Gazebo Fuel URL

It's possible to use URLs of resources on
<<<<<<< HEAD
[Gazebo Fuel](https://app.gazebosim.org) within any of the tags
=======
[Ignition Fuel](https://app.gazebosim.org) within any of the tags
>>>>>>> 29c13bf0
above and both simulators will be able to load it.

For example, this world can be loaded into both simulators:

```
<sdf version="1.7">
  <world name="demo">
    <!-- Included light -->
    <include>
      <uri>https://fuel.gazebosim.org/1.0/OpenRobotics/models/Sun</uri>
    </include>

    <!-- Included model -->
    <include>
      <uri>https://fuel.gazebosim.org/1.0/OpenRobotics/models/Ground Plane</uri>
    </include>

    <model name="Radio">
      <pose>3 -1.5 0 0 0 0</pose>
      <static>true</static>
      <link name="link">
        <collision name="collision">
          <geometry>
            <!-- Collision mesh -->
            <mesh>
              <uri>https://fuel.gazebosim.org/1.0/OpenRobotics/models/Radio/4/files/meshes/Radio.dae</uri>
            </mesh>
          </geometry>
        </collision>
        <visual name="visual">
          <geometry>
            <!-- Visual mesh -->
            <mesh>
              <uri>https://fuel.gazebosim.org/1.0/OpenRobotics/models/Radio/4/files/meshes/Radio.dae</uri>
            </mesh>
          </geometry>
        </visual>
      </link>
    </model>

    <actor name="actor_talking">
      <skin>
        <filename>https://fuel.gazebosim.org/1.0/OpenRobotics/models/actor - relative paths/tip/files/meshes/talk_b.dae</filename>
        <scale>1.0</scale>
      </skin>
      <animation name="talk_b">
        <filename>https://fuel.gazebosim.org/1.0/OpenRobotics/models/actor - relative paths/tip/files/meshes/talk_b.dae</filename>
        <scale>1.0</scale>
      </animation>
      <script>
        <loop>true</loop>
        <auto_start>true</auto_start>
        <trajectory id="0" type="talk_b">
          <waypoint>
            <time>0</time>
            <pose>2 -2 0.5 0 0 0</pose>
          </waypoint>
          <waypoint>
            <time>5</time>
            <pose>2 -2 0.5 0 0 0</pose>
          </waypoint>
        </trajectory>
      </script>
    </actor>

  </world>
</sdf>
```

\note The actor's vertical pose will be different on both simulators.
      That's because a hardcoded offset was removed on Gazebo and
      maintained on Gazebo classic for backwards compatibility.

### Path relative to the SDF file

It's possible to use relative paths within SDF files to refer to other files
in the same directory. This is recommended when creating files that work
together and need to be relocatable.

For example, consider the following directory structure:

```
/home/username/
├── world.sdf
└── models
    └── model1
        ├── model.sdf
        └── meshes
            └── mesh.dae
```

The world `world.sdf` can include `model1` as follows:

`<include>models/model1</include>`

And `model.sdf` can refer to `mesh.dae` as:

`<uri>meshes/mesh.dae</uri>`

### Path relative to an environment variable

This method is useful if you don't know where the files will be located
with respect to each other, and you have some control over the simulation's
runtime environment. On either simulator, you can refer to resources relative
to paths set on an environment variable.

Each simulator uses a different environment variable:

* Gazebo classic:
    * `GAZEBO_MODEL_PATH` for models
    * `GAZEBO_RESOURCE_PATH` for worlds and some rendering resources
* Gazebo:
    * `GZ_SIM_RESOURCE_PATH` for worlds, models and other resources

For example, if you have the file structure above, you can set the environment
variable to `/home/username/models`:

```
export GAZEBO_MODEL_PATH=/home/username/models
export GAZEBO_RESOURCE_PATH=/home/username/models
export GZ_SIM_RESOURCE_PATH=/home/username/models
```

And inside `world.sdf` include the model with:

`<include>model://model1</include>`

Also, `model.sdf` can refer to `mesh.dae` as:

`<uri>model://model1/meshes/mesh.dae</uri>`

On both situations, the `model://` prefix will be substituted by
`/home/username/models`.

You can also set several lookup paths separating them with `:`, for example:

`export GZ_SIM_RESOURCE_PATH=/home/username/models:/home/username/another_project/models`

### Absolute paths

Finally, both simulators will accept absolute paths, for example:

`<include>/home/username/models/model1</include>`

This method is not recommended, because the file most likely won't work if
copied to a different computer. It also becomes inconvenient to move files to
different directories.

## Plugins

Plugins are binary files compiled to use with a specific simulator. Plugins
for Gazebo classic and Gazebo aren't usually compatible, so plugins
will need to be specified for each simulator separately.

It's important to note that for both simulators, plugins compiled against
a major version of the simulator can't be loaded by other major versions.
The shared libraries will usually have the same name, so it's important to make
sure you're loading the correct plugins.

### Official plugins

Both simulators are installed with several built-in plugins.
[Gazebo classic's plugins](https://github.com/osrf/gazebo/tree/gazebo11/plugins)
and
[Gazebo Sim's plugins](https://github.com/gazebosim/gz-sim/tree/main/src/systems)
have different file names. For example, to use Gazebo classic's differential drive
plugin, the user can refer to it as follows:

```
<model ...>
  <plugin filename="libDiffDrivePlugin.so" name="any_custom_name">
     ...
  </plugin>
</model>
```

On Gazebo, that would be:

```
<model ...>
   <plugin filename="gz-sim-diff-drive-system"
     name="gz::sim::systems::DiffDrive">
     ...
   </plugin>
</model>
```

Note that besides the different file name, Gazebo also requires the C++ class
to be defined in the `name` attribute.

Also keep in mind that plugins that offer similar functionality may accept
different parameters for each simulator. Be sure to check the documentation of
each plugin before using it.

### Custom plugins

To load custom plugins, users need to set environment variables to the directory
where that plugin is located. The variables are different for each simulator:

* Gazebo classic:
    * `GAZEBO_PLUGIN_PATH` for all plugin types.
* Gazebo:
    * `GZ_SIM_SYSTEM_PLUGIN_PATH` for Gazebo systems (world, model,
      sensor and visual plugins).
    * `GZ_GUI_PLUGIN_PATH` for GUI plugins.

### Keeping plugins separate

Trying to load a plugin from one simulator into the other will:

* Print an error message if the simulator can't find the plugin
* Potentially crash if the simulator can find the plugin and tries to load it

That's why it's recommended not to specify plugins for both simulators
side-by-side on the same file. Instead, keep separate files and inject the plugins as
needed.

There isn't a built-in mechanism on SDFormat to inject plugins into files yet,
but users can make use of templating tools like [ERB](erb_template.html)
and [xacro](http://wiki.ros.org/xacro) to generate SDF files with the correct plugins.

### Default plugins

Gazebo is more modular than Gazebo classic, so most features are optional.
For example, by default, Gazebo will load all the system plugins defined on
the `~/.gz/sim/<#>/server.config` file and all GUI plugins defined on the
`~/.gz/sim/<#>/gui.config` file. But the user can always remove plugins from
those files, or choose different ones by adding `<plugin>` tags to the SDF file.
(For more details, see the [Server configuration tutorial](server_config.html)
and the [GUI configuration tutorial](gui_config.html)).

This is important to keep in mind when migrating your SDF files, because files
that worked on Gazebo classic may need more plugins on Gazebo.

## Materials

Gazebo does not support Ogre material files like Classic does, because Gazebo
Gazebo can be used with multiple rendering engines. Therefore, materials defined
within a `<script>` aren't supported on Gazebo, for example:

```
        <material>
          <script>
            <uri>model://number1/materials/scripts</uri>
            <uri>model://number1/materials/textures</uri>
            <name>Number/One</name>
          </script>
        </material>
```

To make your models compatible with both simulators, you can use these alternatives:

### Plain colors

If the material defines plain colors, use the `<ambient>`, `<specular>`,
`<emissive>` and `<diffuse>` tags as needed.

For example, this material from
[gazebo.material](https://github.com/osrf/gazebo/blob/gazebo11/media/materials/scripts/gazebo.material):

```
        <material>
          <script>
            <uri>file://media/materials/scripts/gazebo.material</uri>
            <name>Gazebo/Red</name>
          </script>
        </material>
```

Can be changed to:

```
        <material>
          <ambient>1 0 0 1</ambient>
          <diffuse>1 0 0 1</diffuse>
          <specular>0.1 0.1 0.1 1</specular>
        </material>

```

### Textures

If an Ogre material script is being used to define a texture, there are a
couple alternatives.

If using mesh files, the texture can be embedded into it. The advantage is that
this works for both simulators. Some examples:

* [OBJ + MTL](https://app.gazebosim.org/OpenRobotics/fuel/models/DeskChair)
* [COLLADA](https://app.gazebosim.org/OpenRobotics/fuel/models/Lamp%20Post)

For primitive shapes or even meshes, you can pass the texture as the albedo map. If you
want the model to be compatible with both Classic and Gazebo, you can specify both
the script and the albedo map.

```
        <material>
          <pbr>
            <metal>
              <albedo_map>texture.png</albedo_map>
            </metal>
          </pbr>
        </material>
```<|MERGE_RESOLUTION|>--- conflicted
+++ resolved
@@ -33,11 +33,7 @@
 ### Gazebo Fuel URL
 
 It's possible to use URLs of resources on
-<<<<<<< HEAD
 [Gazebo Fuel](https://app.gazebosim.org) within any of the tags
-=======
-[Ignition Fuel](https://app.gazebosim.org) within any of the tags
->>>>>>> 29c13bf0
 above and both simulators will be able to load it.
 
 For example, this world can be loaded into both simulators:
