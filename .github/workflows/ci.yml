name: Ubuntu CI

on:
  pull_request:
  push:
    branches:
      - 'ign-gazebo[0-9]'
      - 'gz-sim[0-9]?'
      - 'main'
# and start a new one. The other runner will be available more quickly to your PR.
concurrency:
  group: ${{ github.workflow }}-${{ github.head_ref || github.run_id }}
  cancel-in-progress: true

jobs:
<<<<<<< HEAD
  focal-ci:
    runs-on: ubuntu-latest
    name: Ubuntu Focal CI
    steps:
      - name: Checkout
        uses: actions/checkout@v4
      - uses: actions/setup-python@v3
      - uses: pre-commit/action@v3.0.0
        with:
          extra_args: --all-files
      - name: Compile and test
        id: ci
        uses: gazebo-tooling/action-gz-ci@focal
        with:
          codecov-enabled: true
          cppcheck-enabled: true
          cpplint-enabled: true
          cmake-args: "-DCMAKE_INSTALL_PREFIX=/usr"
=======
>>>>>>> 88665eac
  jammy-ci:
    runs-on: ubuntu-latest
    name: Ubuntu Jammy CI
    steps:
      - name: Checkout
        uses: actions/checkout@v4
      - uses: actions/setup-python@v3
      - uses: pre-commit/action@v3.0.0
        with:
          extra_args: --all-files
      - name: Compile and test
        id: ci
        uses: gazebo-tooling/action-gz-ci@jammy
        with:
          # per bug https://github.com/gazebosim/gz-sim/issues/1409
<<<<<<< HEAD
          cmake-args: '-DCMAKE_INSTALL_PREFIX=/usr -DBUILD_DOCS=OFF'
=======
          cmake-args: '-DBUILD_DOCS=OFF'
          codecov-enabled: true
          cppcheck-enabled: true
          cpplint-enabled: true
>>>>>>> 88665eac
<|MERGE_RESOLUTION|>--- conflicted
+++ resolved
@@ -13,27 +13,6 @@
   cancel-in-progress: true
 
 jobs:
-<<<<<<< HEAD
-  focal-ci:
-    runs-on: ubuntu-latest
-    name: Ubuntu Focal CI
-    steps:
-      - name: Checkout
-        uses: actions/checkout@v4
-      - uses: actions/setup-python@v3
-      - uses: pre-commit/action@v3.0.0
-        with:
-          extra_args: --all-files
-      - name: Compile and test
-        id: ci
-        uses: gazebo-tooling/action-gz-ci@focal
-        with:
-          codecov-enabled: true
-          cppcheck-enabled: true
-          cpplint-enabled: true
-          cmake-args: "-DCMAKE_INSTALL_PREFIX=/usr"
-=======
->>>>>>> 88665eac
   jammy-ci:
     runs-on: ubuntu-latest
     name: Ubuntu Jammy CI
@@ -49,11 +28,7 @@
         uses: gazebo-tooling/action-gz-ci@jammy
         with:
           # per bug https://github.com/gazebosim/gz-sim/issues/1409
-<<<<<<< HEAD
-          cmake-args: '-DCMAKE_INSTALL_PREFIX=/usr -DBUILD_DOCS=OFF'
-=======
           cmake-args: '-DBUILD_DOCS=OFF'
           codecov-enabled: true
           cppcheck-enabled: true
-          cpplint-enabled: true
->>>>>>> 88665eac
+          cpplint-enabled: true