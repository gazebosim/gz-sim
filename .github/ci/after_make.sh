#!/bin/sh -l

set -x
set -e

# Install (needed for some tests)
<<<<<<< HEAD
make install
export LD_LIBRARY_PATH=${LD_LIBRARY_PATH}:/usr/local/lib

# For ign-tools
export IGN_CONFIG_PATH=/usr/local/share/ignition

# For rendering / window tests
Xvfb :1 -screen 0 1280x1024x24 &
export DISPLAY=:1.0
export RENDER_ENGINE_VALUES=ogre2
export MESA_GL_VERSION_OVERRIDE=3.3
=======
make install
>>>>>>> 07e5d9c2
<|MERGE_RESOLUTION|>--- conflicted
+++ resolved
@@ -4,18 +4,5 @@
 set -e
 
 # Install (needed for some tests)
-<<<<<<< HEAD
 make install
-export LD_LIBRARY_PATH=${LD_LIBRARY_PATH}:/usr/local/lib
-
-# For ign-tools
-export IGN_CONFIG_PATH=/usr/local/share/ignition
-
-# For rendering / window tests
-Xvfb :1 -screen 0 1280x1024x24 &
-export DISPLAY=:1.0
-export RENDER_ENGINE_VALUES=ogre2
-export MESA_GL_VERSION_OVERRIDE=3.3
-=======
-make install
->>>>>>> 07e5d9c2
+export LD_LIBRARY_PATH=${LD_LIBRARY_PATH}:/usr/local/lib