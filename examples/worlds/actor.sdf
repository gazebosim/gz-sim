<?xml version="1.0" ?>
<!--
  This demo shows the actor
-->
<sdf version="1.6">
  <world name="actors">
    <plugin
      filename="ignition-gazebo-physics-system"
      name="ignition::gazebo::systems::Physics">
    </plugin>
    <plugin
      filename="ignition-gazebo-sensors-system"
      name="ignition::gazebo::systems::Sensors">
      <render_engine>ogre2</render_engine>
    </plugin>
    <plugin
      filename="ignition-gazebo-user-commands-system"
      name="ignition::gazebo::systems::UserCommands">
    </plugin>
    <plugin
      filename="ignition-gazebo-scene-broadcaster-system"
      name="ignition::gazebo::systems::SceneBroadcaster">
    </plugin>

    <light type="directional" name="sun">
      <cast_shadows>true</cast_shadows>
      <pose>0 0 10 0 0 0</pose>
      <diffuse>0.8 0.8 0.8 1</diffuse>
      <specular>0.2 0.2 0.2 1</specular>
      <attenuation>
        <range>1000</range>
        <constant>0.9</constant>
        <linear>0.01</linear>
        <quadratic>0.001</quadratic>
      </attenuation>
      <direction>-0.5 0.1 -0.9</direction>
    </light>

    <model name="ground_plane">
      <static>true</static>
      <link name="link">
        <collision name="collision">
          <geometry>
            <plane>
              <normal>0.0 0.0 1</normal>
              <size>100 100</size>
            </plane>
          </geometry>
        </collision>
        <visual name="visual">
          <geometry>
            <plane>
              <normal>0.0 0.0 1</normal>
              <size>100 100</size>
            </plane>
          </geometry>
          <material>
            <ambient>0.8 0.8 0.8 1</ambient>
            <diffuse>0.8 0.8 0.8 1</diffuse>
            <specular>0.8 0.8 0.8 1</specular>
          </material>
        </visual>
      </link>
    </model>

    <include>
<<<<<<< HEAD
      <name>demo_actor</name>
      <!-- override actor's pose, which has 1m in Z -->
      <pose>0 0 0 0 0 0</pose>
      <uri>https://fuel.ignitionrobotics.org/1.0/Mingfei/models/actor</uri>
=======
      <uri>https://fuel.gazebosim.org/1.0/Mingfei/models/actor</uri>
>>>>>>> 784e8228
    </include>

    <actor name="actor_talking">
      <skin>
        <filename>https://fuel.gazebosim.org/1.0/Mingfei/models/actor/tip/files/meshes/talk_b.dae</filename>
        <scale>1.0</scale>
      </skin>
      <animation name="talk_b">
        <filename>https://fuel.gazebosim.org/1.0/Mingfei/models/actor/tip/files/meshes/talk_b.dae</filename>
        <scale>0.055</scale>
        <interpolate_x>true</interpolate_x>
      </animation>
      <script>
        <loop>true</loop>
        <auto_start>true</auto_start>
        <trajectory id="0" type="talk_b">
          <waypoint>
            <time>0</time>
            <pose>2 -2 1.0 0 0 0</pose>
          </waypoint>
          <waypoint>
            <time>30</time>
            <pose>2 -2 1.0 0 0 0</pose>
          </waypoint>
        </trajectory>
      </script>
    </actor>

    <model name="box">
      <pose>5.0 0 0.7 0 0 0</pose>
      <link name="box_link">
        <inertial>
          <inertia>
            <ixx>1</ixx>
            <ixy>0</ixy>
            <ixz>0</ixz>
            <iyy>1</iyy>
            <iyz>0</iyz>
            <izz>1</izz>
          </inertia>
          <mass>1.0</mass>
        </inertial>
        <collision name="box_collision">
          <geometry>
            <box>
              <size>1 1 1</size>
            </box>
          </geometry>
        </collision>

        <visual name="box_visual">
          <geometry>
            <box>
              <size>1 1 1</size>
            </box>
          </geometry>
          <material>
            <ambient>0.3 0.3 0.3 1</ambient>
            <diffuse>0.3 0.3 0.3 1</diffuse>
            <specular>0.3 0.5 0.3 1</specular>
          </material>
        </visual>
      </link>
    </model>

    <model name="camera">
      <static>true</static>
      <pose>3 -3 10 0 1.57 0</pose>
      <link name="link">
        <pose>0.05 0.05 0.05 0 0 0</pose>
        <visual name="visual">
          <geometry>
            <box>
              <size>0.1 0.1 0.1</size>
            </box>
          </geometry>
        </visual>
        <sensor name="camera" type="camera">
          <camera>
            <horizontal_fov>1.047</horizontal_fov>
            <image>
              <width>320</width>
              <height>240</height>
            </image>
            <clip>
              <near>0.1</near>
              <far>100</far>
            </clip>
          </camera>
          <always_on>1</always_on>
          <update_rate>30</update_rate>
          <visualize>true</visualize>
          <topic>camera</topic>
        </sensor>
      </link>
    </model>

    <actor name="actor_walking">
      <skin>
        <filename>https://fuel.ignitionrobotics.org/1.0/Mingfei/models/actor/tip/files/meshes/walk.dae</filename>
        <scale>1.0</scale>
      </skin>
      <animation name="walk">
        <filename>https://fuel.ignitionrobotics.org/1.0/Mingfei/models/actor/tip/files/meshes/walk.dae</filename>
        <interpolate_x>true</interpolate_x>
      </animation>
      <script>
        <loop>true</loop>
        <delay_start>0.000000</delay_start>
        <auto_start>true</auto_start>
        <trajectory id="0" type="walk" tension="0.6">
          <waypoint>
            <time>0</time>
            <pose>3 4 1.0 0 0 0</pose>
          </waypoint>
          <waypoint>
            <time>2</time>
            <pose>5 4 1.0 0 0 0</pose>
          </waypoint>
          <waypoint>
            <time>2.5</time>
            <pose>5 4 1.0 0 0 1.57</pose>
          </waypoint>
          <waypoint>
            <time>4</time>
            <pose>5 6 1.0 0 0 1.57</pose>
          </waypoint>
          <waypoint>
            <time>4.5</time>
            <pose>5 6 1.0 0 0 3.142</pose>
          </waypoint>
          <waypoint>
            <time>6</time>
            <pose>3 6 1 0 0 3.142</pose>
          </waypoint>
          <waypoint>
            <time>6.5</time>
            <pose>3 6 1 0 0 -1.57</pose>
          </waypoint>
          <waypoint>
            <time>8</time>
            <pose>3 4 1.0 0 0 -1.57</pose>
          </waypoint>
          <waypoint>
            <time>8.5</time>
            <pose>3 4 1.0 0 0 0</pose>
          </waypoint>
        </trajectory>
      </script>
    </actor>

  </world>
</sdf><|MERGE_RESOLUTION|>--- conflicted
+++ resolved
@@ -64,14 +64,10 @@
     </model>
 
     <include>
-<<<<<<< HEAD
       <name>demo_actor</name>
       <!-- override actor's pose, which has 1m in Z -->
       <pose>0 0 0 0 0 0</pose>
-      <uri>https://fuel.ignitionrobotics.org/1.0/Mingfei/models/actor</uri>
-=======
       <uri>https://fuel.gazebosim.org/1.0/Mingfei/models/actor</uri>
->>>>>>> 784e8228
     </include>
 
     <actor name="actor_talking">
