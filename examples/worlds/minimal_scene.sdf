<?xml version="1.0" ?>
<!--

Demo using Ignition GUI's MinimalScene plugin.

Features:

* Addition, removal and movement of entities (from server)
* View control with mouse
* Camera tracking (initiated from EntityTree)
* Markers
* Tape measure
* Grid config
* Video recording
* Select entities
* Transform controls
* Spawn entities through GUI
* View angles
* View collisions, wireframe, transparent, CoM, etc

Missing for parity with GzScene3D:

* Context menu
* Record video
* Drag and drop from Fuel / meshes
* ...

-->
<sdf version="1.6">
  <world name="minimal_scene">

    <gui fullscreen="0">

      <!-- 3D scene -->
      <plugin filename="MinimalScene" name="3D View">
        <ignition-gui>
          <title>3D View</title>
          <property type="bool" key="showTitleBar">false</property>
          <property type="string" key="state">docked</property>
        </ignition-gui>

        <engine>ogre2</engine>
        <scene>scene</scene>
        <ambient_light>0.4 0.4 0.4</ambient_light>
        <background_color>0.8 0.8 0.8</background_color>
        <camera_pose>-6 0 6 0 0.5 0</camera_pose>
      </plugin>

      <!-- Plugins that add functionality to the scene -->
      <plugin filename="GzSceneManager" name="Scene Manager">
        <ignition-gui>
          <anchors target="3D View">
            <line own="right" target="right"/>
            <line own="top" target="top"/>
          </anchors>
          <property key="resizable" type="bool">false</property>
          <property key="width" type="double">5</property>
          <property key="height" type="double">5</property>
          <property key="state" type="string">floating</property>
          <property key="showTitleBar" type="bool">false</property>
        </ignition-gui>
      </plugin>
      <plugin filename="InteractiveViewControl" name="Interactive view control">
        <ignition-gui>
          <anchors target="3D View">
            <line own="right" target="right"/>
            <line own="top" target="top"/>
          </anchors>
          <property key="resizable" type="bool">false</property>
          <property key="width" type="double">5</property>
          <property key="height" type="double">5</property>
          <property key="state" type="string">floating</property>
          <property key="showTitleBar" type="bool">false</property>
        </ignition-gui>
      </plugin>
      <plugin filename="CameraTracking" name="Camera Tracking">
        <ignition-gui>
          <anchors target="3D View">
            <line own="right" target="right"/>
            <line own="top" target="top"/>
          </anchors>
          <property key="resizable" type="bool">false</property>
          <property key="width" type="double">5</property>
          <property key="height" type="double">5</property>
          <property key="state" type="string">floating</property>
          <property key="showTitleBar" type="bool">false</property>
        </ignition-gui>
      </plugin>
      <plugin filename="MarkerManager" name="Marker manager">
        <ignition-gui>
          <anchors target="3D View">
            <line own="right" target="right"/>
            <line own="top" target="top"/>
          </anchors>
          <property key="resizable" type="bool">false</property>
          <property key="width" type="double">5</property>
          <property key="height" type="double">5</property>
          <property key="state" type="string">floating</property>
          <property key="showTitleBar" type="bool">false</property>
        </ignition-gui>
      </plugin>
      <plugin filename="SelectEntities" name="Select Entities">
        <ignition-gui>
          <anchors target="Select entities">
            <line own="right" target="right"/>
            <line own="top" target="top"/>
          </anchors>
          <property key="resizable" type="bool">false</property>
          <property key="width" type="double">5</property>
          <property key="height" type="double">5</property>
          <property key="state" type="string">floating</property>
          <property key="showTitleBar" type="bool">false</property>
        </ignition-gui>
      </plugin>

      <!-- World control -->
      <plugin filename="WorldControl" name="World control">
        <ignition-gui>
          <title>World control</title>
          <property type="bool" key="showTitleBar">false</property>
          <property type="bool" key="resizable">false</property>
          <property type="double" key="height">72</property>
          <property type="double" key="width">121</property>
          <property type="double" key="z">1</property>

          <property type="string" key="state">floating</property>
          <anchors target="3D View">
            <line own="left" target="left"/>
            <line own="bottom" target="bottom"/>
          </anchors>
        </ignition-gui>

        <play_pause>true</play_pause>
        <step>true</step>
        <start_paused>true</start_paused>

      </plugin>

      <plugin filename="VisualizationCapabilities" name="Visualization Capabilities">
        <ignition-gui>
          <anchors target="Select entities">
            <line own="right" target="right"/>
            <line own="top" target="top"/>
          </anchors>
          <property key="resizable" type="bool">false</property>
          <property key="width" type="double">5</property>
          <property key="height" type="double">5</property>
          <property key="state" type="string">floating</property>
          <property key="showTitleBar" type="bool">false</property>
        </ignition-gui>
      </plugin>

      <!-- World statistics -->
      <plugin filename="WorldStats" name="World stats">
        <ignition-gui>
          <title>World stats</title>
          <property type="bool" key="showTitleBar">false</property>
          <property type="bool" key="resizable">false</property>
          <property type="double" key="height">110</property>
          <property type="double" key="width">290</property>
          <property type="double" key="z">1</property>

          <property type="string" key="state">floating</property>
          <anchors target="3D View">
            <line own="right" target="right"/>
            <line own="bottom" target="bottom"/>
          </anchors>
        </ignition-gui>

        <sim_time>true</sim_time>
        <real_time>true</real_time>
        <real_time_factor>true</real_time_factor>
        <iterations>true</iterations>
<<<<<<< HEAD
=======
      </plugin>

      <plugin filename="Spawn" name="Spawn Entities">
        <ignition-gui>
          <anchors target="Select entities">
            <line own="right" target="right"/>
            <line own="top" target="top"/>
          </anchors>
          <property key="resizable" type="bool">false</property>
          <property key="width" type="double">5</property>
          <property key="height" type="double">5</property>
          <property key="state" type="string">floating</property>
          <property key="showTitleBar" type="bool">false</property>
        </ignition-gui>
>>>>>>> c992f318
      </plugin>

      <!-- Insert simple shapes -->
      <plugin filename="Shapes" name="Shapes">
        <ignition-gui>
          <property key="resizable" type="bool">false</property>
          <property key="x" type="double">0</property>
          <property key="y" type="double">0</property>
          <property key="width" type="double">250</property>
          <property key="height" type="double">50</property>
          <property key="state" type="string">floating</property>
          <property key="showTitleBar" type="bool">false</property>
          <property key="cardBackground" type="string">#666666</property>
        </ignition-gui>
      </plugin>

      <!-- Insert lights -->
      <plugin filename="Lights" name="Lights">
        <ignition-gui>
          <property key="resizable" type="bool">false</property>
          <property key="x" type="double">250</property>
          <property key="y" type="double">0</property>
          <property key="width" type="double">150</property>
          <property key="height" type="double">50</property>
          <property key="state" type="string">floating</property>
          <property key="showTitleBar" type="bool">false</property>
          <property key="cardBackground" type="string">#666666</property>
        </ignition-gui>
      </plugin>

      <!-- Translate / rotate -->
      <plugin filename="TransformControl" name="Transform control">
        <ignition-gui>
          <property key="resizable" type="bool">false</property>
          <property key="x" type="double">0</property>
          <property key="y" type="double">50</property>
          <property key="width" type="double">250</property>
          <property key="height" type="double">50</property>
          <property key="state" type="string">floating</property>
          <property key="showTitleBar" type="bool">false</property>
          <property key="cardBackground" type="string">#777777</property>
        </ignition-gui>

        <!-- disable legacy features used to connect this plugin to GzScene3D -->
        <legacy>false</legacy>
      </plugin>

      <!-- Screenshot -->
      <plugin filename="Screenshot" name="Screenshot">
        <ignition-gui>
          <property key="resizable" type="bool">false</property>
          <property key="x" type="double">250</property>
          <property key="y" type="double">50</property>
          <property key="width" type="double">50</property>
          <property key="height" type="double">50</property>
          <property key="state" type="string">floating</property>
          <property key="showTitleBar" type="bool">false</property>
          <property key="cardBackground" type="string">#777777</property>
        </ignition-gui>
      </plugin>

      <!-- Video recorder -->
      <plugin filename="VideoRecorder" name="VideoRecorder">
        <ignition-gui>
          <property key="resizable" type="bool">false</property>
          <property key="x" type="double">300</property>
          <property key="y" type="double">50</property>
          <property key="width" type="double">50</property>
          <property key="height" type="double">50</property>
          <property key="state" type="string">floating</property>
          <property key="showTitleBar" type="bool">false</property>
          <property key="cardBackground" type="string">#777777</property>
        </ignition-gui>

        <record_video>
          <use_sim_time>true</use_sim_time>
          <lockstep>true</lockstep>
          <bitrate>4000000</bitrate>
        </record_video>

        <!-- disable legacy features used to connect this plugin to GzScene3D -->
        <legacy>false</legacy>
      </plugin>

      <!-- Inspector -->
      <plugin filename="ComponentInspector" name="Component inspector">
        <ignition-gui>
          <property type="string" key="state">docked_collapsed</property>
        </ignition-gui>
      </plugin>

      <!-- Entity tree -->
      <plugin filename="EntityTree" name="Entity tree">
        <ignition-gui>
          <property type="string" key="state">docked_collapsed</property>
        </ignition-gui>
      </plugin>

      <!-- View angle -->
      <plugin filename="ViewAngle" name="View angle">
        <ignition-gui>
          <property type="string" key="state">docked</property>
        </ignition-gui>

        <!-- disable legacy features used to connect this plugin to GzScene3D -->
        <legacy>false</legacy>
      </plugin>

    </gui>

    <light type="directional" name="sun">
      <cast_shadows>true</cast_shadows>
      <pose>0 0 10 0 0 0</pose>
      <diffuse>0.8 0.8 0.8 1</diffuse>
      <specular>0.2 0.2 0.2 1</specular>
      <attenuation>
        <range>1000</range>
        <constant>0.9</constant>
        <linear>0.01</linear>
        <quadratic>0.001</quadratic>
      </attenuation>
      <direction>-0.5 0.1 -0.9</direction>
    </light>

    <model name="ground_plane">
      <static>true</static>
      <link name="link">
        <collision name="collision">
          <geometry>
            <plane>
              <normal>0 0 1</normal>
              <size>100 100</size>
            </plane>
          </geometry>
        </collision>
        <visual name="visual">
          <geometry>
            <plane>
              <normal>0 0 1</normal>
              <size>100 100</size>
            </plane>
          </geometry>
          <material>
            <ambient>0.8 0.8 0.8 1</ambient>
            <diffuse>0.8 0.8 0.8 1</diffuse>
            <specular>0.8 0.8 0.8 1</specular>
          </material>
        </visual>
      </link>
    </model>

    <model name="box">
      <pose>0 0 0.5 0 0 0</pose>
      <link name="box_link">
        <inertial>
          <inertia>
            <ixx>0.16666</ixx>
            <ixy>0</ixy>
            <ixz>0</ixz>
            <iyy>0.16666</iyy>
            <iyz>0</iyz>
            <izz>0.16666</izz>
          </inertia>
          <mass>1.0</mass>
        </inertial>
        <collision name="box_collision">
          <geometry>
            <box>
              <size>1 1 1</size>
            </box>
          </geometry>
        </collision>

        <visual name="box_visual">
          <geometry>
            <box>
              <size>1 1 1</size>
            </box>
          </geometry>
          <material>
            <ambient>1 0 0 1</ambient>
            <diffuse>1 0 0 1</diffuse>
            <specular>1 0 0 1</specular>
          </material>
        </visual>
      </link>
    </model>

    <model name="cylinder">
      <pose>0 -1.5 0.5 0 0 0</pose>
      <link name="cylinder_link">
        <inertial>
          <inertia>
            <ixx>0.1458</ixx>
            <ixy>0</ixy>
            <ixz>0</ixz>
            <iyy>0.1458</iyy>
            <iyz>0</iyz>
            <izz>0.125</izz>
          </inertia>
          <mass>1.0</mass>
        </inertial>
        <collision name="cylinder_collision">
          <geometry>
            <cylinder>
              <radius>0.5</radius>
              <length>1.0</length>
            </cylinder>
          </geometry>
        </collision>

        <visual name="cylinder_visual">
          <geometry>
            <cylinder>
              <radius>0.5</radius>
              <length>1.0</length>
            </cylinder>
          </geometry>
          <material>
            <ambient>0 1 0 1</ambient>
            <diffuse>0 1 0 1</diffuse>
            <specular>0 1 0 1</specular>
          </material>
        </visual>
      </link>
    </model>

    <model name="sphere">
      <pose>0 1.5 0.5 0 0 0</pose>
      <link name="sphere_link">
        <inertial>
          <inertia>
            <ixx>0.1</ixx>
            <ixy>0</ixy>
            <ixz>0</ixz>
            <iyy>0.1</iyy>
            <iyz>0</iyz>
            <izz>0.1</izz>
          </inertia>
          <mass>1.0</mass>
        </inertial>
        <collision name="sphere_collision">
          <geometry>
            <sphere>
              <radius>0.5</radius>
            </sphere>
          </geometry>
        </collision>

        <visual name="sphere_visual">
          <geometry>
            <sphere>
              <radius>0.5</radius>
            </sphere>
          </geometry>
          <material>
            <ambient>0 0 1 1</ambient>
            <diffuse>0 0 1 1</diffuse>
            <specular>0 0 1 1</specular>
          </material>
        </visual>
      </link>
    </model>

    <model name="capsule">
      <pose>0 -3.0 0.5 0 0 0</pose>
      <link name="capsule_link">
        <inertial>
          <inertia>
            <ixx>0.074154</ixx>
            <ixy>0</ixy>
            <ixz>0</ixz>
            <iyy>0.074154</iyy>
            <iyz>0</iyz>
            <izz>0.018769</izz>
          </inertia>
          <mass>1.0</mass>
        </inertial>
        <collision name="capsule_collision">
          <geometry>
            <capsule>
              <radius>0.2</radius>
              <length>0.6</length>
            </capsule>
          </geometry>
        </collision>
        <visual name="capsule_visual">
          <geometry>
            <capsule>
              <radius>0.2</radius>
              <length>0.6</length>
            </capsule>
          </geometry>
          <material>
            <ambient>1 1 0 1</ambient>
            <diffuse>1 1 0 1</diffuse>
            <specular>1 1 0 1</specular>
          </material>
        </visual>
      </link>
    </model>

    <model name="ellipsoid">
      <pose>0 3.0 0.5 0 0 0</pose>
      <link name="ellipsoid_link">
        <inertial>
          <inertia>
            <ixx>0.068</ixx>
            <ixy>0</ixy>
            <ixz>0</ixz>
            <iyy>0.058</iyy>
            <iyz>0</iyz>
            <izz>0.026</izz>
          </inertia>
          <mass>1.0</mass>
        </inertial>
        <collision name="ellipsoid_collision">
          <geometry>
            <ellipsoid>
              <radii>0.2 0.3 0.5</radii>
            </ellipsoid>
          </geometry>
        </collision>
        <visual name="ellipsoid_visual">
          <geometry>
            <ellipsoid>
              <radii>0.2 0.3 0.5</radii>
            </ellipsoid>
          </geometry>
          <material>
            <ambient>1 0 1 1</ambient>
            <diffuse>1 0 1 1</diffuse>
            <specular>1 0 1 1</specular>
          </material>
        </visual>
      </link>
    </model>
  </world>
</sdf><|MERGE_RESOLUTION|>--- conflicted
+++ resolved
@@ -21,7 +21,6 @@
 Missing for parity with GzScene3D:
 
 * Context menu
-* Record video
 * Drag and drop from Fuel / meshes
 * ...
 
@@ -171,8 +170,6 @@
         <real_time>true</real_time>
         <real_time_factor>true</real_time_factor>
         <iterations>true</iterations>
-<<<<<<< HEAD
-=======
       </plugin>
 
       <plugin filename="Spawn" name="Spawn Entities">
@@ -187,7 +184,6 @@
           <property key="state" type="string">floating</property>
           <property key="showTitleBar" type="bool">false</property>
         </ignition-gui>
->>>>>>> c992f318
       </plugin>
 
       <!-- Insert simple shapes -->
@@ -289,7 +285,7 @@
       <!-- View angle -->
       <plugin filename="ViewAngle" name="View angle">
         <ignition-gui>
-          <property type="string" key="state">docked</property>
+          <property type="string" key="state">docked_collapsed</property>
         </ignition-gui>
 
         <!-- disable legacy features used to connect this plugin to GzScene3D -->
