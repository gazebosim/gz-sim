--- conflicted
+++ resolved
@@ -178,8 +178,6 @@
         <real_time>true</real_time>
         <real_time_factor>true</real_time_factor>
         <iterations>true</iterations>
-<<<<<<< HEAD
-=======
       </plugin>
 
       <plugin filename="Spawn" name="Spawn Entities">
@@ -194,7 +192,6 @@
           <property key="state" type="string">floating</property>
           <property key="showTitleBar" type="bool">false</property>
         </ignition-gui>
->>>>>>> 7ffcf4cd
       </plugin>
 
       <!-- Insert simple shapes -->
