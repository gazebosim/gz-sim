<?xml version="1.0" ?>
<!--

Demo using Ignition GUI's MinimalScene plugin.

Features:

* Addition, removal and movement of entities (from server)
* View control with mouse
* Camera tracking (initiated from EntityTree)
* Markers
* Tape measure
* Grid config
<<<<<<< HEAD
* Video recording
=======
* Select entities
* Transform controls
>>>>>>> fc35de35

Missing for parity with GzScene3D:

* Spawn entities through GUI
* Context menu
* Record video
* View angles
* View collisions, wireframe, transparent, CoM, etc
* ...

-->
<sdf version="1.6">
  <world name="minimal_scene">

    <gui fullscreen="0">

      <!-- 3D scene -->
      <plugin filename="MinimalScene" name="3D View">
        <ignition-gui>
          <title>3D View</title>
          <property type="bool" key="showTitleBar">false</property>
          <property type="string" key="state">docked</property>
        </ignition-gui>

        <engine>ogre2</engine>
        <scene>scene</scene>
        <ambient_light>0.4 0.4 0.4</ambient_light>
        <background_color>0.8 0.8 0.8</background_color>
        <camera_pose>-6 0 6 0 0.5 0</camera_pose>
      </plugin>

      <!-- Plugins that add functionality to the scene -->
      <plugin filename="GzSceneManager" name="Scene Manager">
        <ignition-gui>
          <anchors target="3D View">
            <line own="right" target="right"/>
            <line own="top" target="top"/>
          </anchors>
          <property key="resizable" type="bool">false</property>
          <property key="width" type="double">5</property>
          <property key="height" type="double">5</property>
          <property key="state" type="string">floating</property>
          <property key="showTitleBar" type="bool">false</property>
        </ignition-gui>
      </plugin>
      <plugin filename="InteractiveViewControl" name="Interactive view control">
        <ignition-gui>
          <anchors target="3D View">
            <line own="right" target="right"/>
            <line own="top" target="top"/>
          </anchors>
          <property key="resizable" type="bool">false</property>
          <property key="width" type="double">5</property>
          <property key="height" type="double">5</property>
          <property key="state" type="string">floating</property>
          <property key="showTitleBar" type="bool">false</property>
        </ignition-gui>
      </plugin>
      <plugin filename="CameraTracking" name="Camera Tracking">
        <ignition-gui>
          <anchors target="3D View">
            <line own="right" target="right"/>
            <line own="top" target="top"/>
          </anchors>
          <property key="resizable" type="bool">false</property>
          <property key="width" type="double">5</property>
          <property key="height" type="double">5</property>
          <property key="state" type="string">floating</property>
          <property key="showTitleBar" type="bool">false</property>
        </ignition-gui>
      </plugin>
      <plugin filename="MarkerManager" name="Marker manager">
        <ignition-gui>
          <anchors target="3D View">
            <line own="right" target="right"/>
            <line own="top" target="top"/>
          </anchors>
          <property key="resizable" type="bool">false</property>
          <property key="width" type="double">5</property>
          <property key="height" type="double">5</property>
          <property key="state" type="string">floating</property>
          <property key="showTitleBar" type="bool">false</property>
        </ignition-gui>
      </plugin>
      <plugin filename="SelectEntities" name="Select Entities">
        <ignition-gui>
          <anchors target="Select entities">
            <line own="right" target="right"/>
            <line own="top" target="top"/>
          </anchors>
          <property key="resizable" type="bool">false</property>
          <property key="width" type="double">5</property>
          <property key="height" type="double">5</property>
          <property key="state" type="string">floating</property>
          <property key="showTitleBar" type="bool">false</property>
        </ignition-gui>
      </plugin>

      <!-- World control -->
      <plugin filename="WorldControl" name="World control">
        <ignition-gui>
          <title>World control</title>
          <property type="bool" key="showTitleBar">false</property>
          <property type="bool" key="resizable">false</property>
          <property type="double" key="height">72</property>
          <property type="double" key="width">121</property>
          <property type="double" key="z">1</property>

          <property type="string" key="state">floating</property>
          <anchors target="3D View">
            <line own="left" target="left"/>
            <line own="bottom" target="bottom"/>
          </anchors>
        </ignition-gui>

        <play_pause>true</play_pause>
        <step>true</step>
        <start_paused>true</start_paused>

      </plugin>

      <!-- World statistics -->
      <plugin filename="WorldStats" name="World stats">
        <ignition-gui>
          <title>World stats</title>
          <property type="bool" key="showTitleBar">false</property>
          <property type="bool" key="resizable">false</property>
          <property type="double" key="height">110</property>
          <property type="double" key="width">290</property>
          <property type="double" key="z">1</property>

          <property type="string" key="state">floating</property>
          <anchors target="3D View">
            <line own="right" target="right"/>
            <line own="bottom" target="bottom"/>
          </anchors>
        </ignition-gui>

        <sim_time>true</sim_time>
        <real_time>true</real_time>
        <real_time_factor>true</real_time_factor>
        <iterations>true</iterations>
      </plugin>

      <!-- Insert simple shapes -->
      <plugin filename="Shapes" name="Shapes">
        <ignition-gui>
          <property key="resizable" type="bool">false</property>
          <property key="x" type="double">0</property>
          <property key="y" type="double">0</property>
          <property key="width" type="double">250</property>
          <property key="height" type="double">50</property>
          <property key="state" type="string">floating</property>
          <property key="showTitleBar" type="bool">false</property>
          <property key="cardBackground" type="string">#666666</property>
        </ignition-gui>
      </plugin>

      <!-- Insert lights -->
      <plugin filename="Lights" name="Lights">
        <ignition-gui>
          <property key="resizable" type="bool">false</property>
          <property key="x" type="double">250</property>
          <property key="y" type="double">0</property>
          <property key="width" type="double">150</property>
          <property key="height" type="double">50</property>
          <property key="state" type="string">floating</property>
          <property key="showTitleBar" type="bool">false</property>
          <property key="cardBackground" type="string">#666666</property>
        </ignition-gui>
      </plugin>

      <!-- Translate / rotate -->
      <plugin filename="TransformControl" name="Transform control">
        <ignition-gui>
          <property key="resizable" type="bool">false</property>
          <property key="x" type="double">0</property>
          <property key="y" type="double">50</property>
          <property key="width" type="double">250</property>
          <property key="height" type="double">50</property>
          <property key="state" type="string">floating</property>
          <property key="showTitleBar" type="bool">false</property>
          <property key="cardBackground" type="string">#777777</property>
        </ignition-gui>

        <!-- disable legacy features used to connect this plugin to GzScene3D -->
        <legacy>false</legacy>
      </plugin>

      <!-- Screenshot -->
      <plugin filename="Screenshot" name="Screenshot">
        <ignition-gui>
          <property key="resizable" type="bool">false</property>
          <property key="x" type="double">250</property>
          <property key="y" type="double">50</property>
          <property key="width" type="double">50</property>
          <property key="height" type="double">50</property>
          <property key="state" type="string">floating</property>
          <property key="showTitleBar" type="bool">false</property>
          <property key="cardBackground" type="string">#777777</property>
        </ignition-gui>
      </plugin>

      <!-- Video recorder -->
      <plugin filename="VideoRecorder" name="VideoRecorder">
        <ignition-gui>
          <property key="resizable" type="bool">false</property>
          <property key="x" type="double">300</property>
          <property key="y" type="double">50</property>
          <property key="width" type="double">50</property>
          <property key="height" type="double">50</property>
          <property key="state" type="string">floating</property>
          <property key="showTitleBar" type="bool">false</property>
          <property key="cardBackground" type="string">#777777</property>
        </ignition-gui>

        <record_video>
          <use_sim_time>true</use_sim_time>
          <lockstep>true</lockstep>
          <bitrate>4000000</bitrate>
        </record_video>

        <!-- disable legacy features used to connect this plugin to GzScene3D -->
        <legacy>false</legacy>
      </plugin>

      <!-- Inspector -->
      <plugin filename="ComponentInspector" name="Component inspector">
        <ignition-gui>
          <property type="string" key="state">docked_collapsed</property>
        </ignition-gui>
      </plugin>

      <!-- Entity tree -->
      <plugin filename="EntityTree" name="Entity tree">
        <ignition-gui>
          <property type="string" key="state">docked_collapsed</property>
        </ignition-gui>
      </plugin>

    </gui>

    <light type="directional" name="sun">
      <cast_shadows>true</cast_shadows>
      <pose>0 0 10 0 0 0</pose>
      <diffuse>0.8 0.8 0.8 1</diffuse>
      <specular>0.2 0.2 0.2 1</specular>
      <attenuation>
        <range>1000</range>
        <constant>0.9</constant>
        <linear>0.01</linear>
        <quadratic>0.001</quadratic>
      </attenuation>
      <direction>-0.5 0.1 -0.9</direction>
    </light>

    <model name="ground_plane">
      <static>true</static>
      <link name="link">
        <collision name="collision">
          <geometry>
            <plane>
              <normal>0 0 1</normal>
              <size>100 100</size>
            </plane>
          </geometry>
        </collision>
        <visual name="visual">
          <geometry>
            <plane>
              <normal>0 0 1</normal>
              <size>100 100</size>
            </plane>
          </geometry>
          <material>
            <ambient>0.8 0.8 0.8 1</ambient>
            <diffuse>0.8 0.8 0.8 1</diffuse>
            <specular>0.8 0.8 0.8 1</specular>
          </material>
        </visual>
      </link>
    </model>

    <model name="box">
      <pose>0 0 0.5 0 0 0</pose>
      <link name="box_link">
        <inertial>
          <inertia>
            <ixx>0.16666</ixx>
            <ixy>0</ixy>
            <ixz>0</ixz>
            <iyy>0.16666</iyy>
            <iyz>0</iyz>
            <izz>0.16666</izz>
          </inertia>
          <mass>1.0</mass>
        </inertial>
        <collision name="box_collision">
          <geometry>
            <box>
              <size>1 1 1</size>
            </box>
          </geometry>
        </collision>

        <visual name="box_visual">
          <geometry>
            <box>
              <size>1 1 1</size>
            </box>
          </geometry>
          <material>
            <ambient>1 0 0 1</ambient>
            <diffuse>1 0 0 1</diffuse>
            <specular>1 0 0 1</specular>
          </material>
        </visual>
      </link>
    </model>

    <model name="cylinder">
      <pose>0 -1.5 0.5 0 0 0</pose>
      <link name="cylinder_link">
        <inertial>
          <inertia>
            <ixx>0.1458</ixx>
            <ixy>0</ixy>
            <ixz>0</ixz>
            <iyy>0.1458</iyy>
            <iyz>0</iyz>
            <izz>0.125</izz>
          </inertia>
          <mass>1.0</mass>
        </inertial>
        <collision name="cylinder_collision">
          <geometry>
            <cylinder>
              <radius>0.5</radius>
              <length>1.0</length>
            </cylinder>
          </geometry>
        </collision>

        <visual name="cylinder_visual">
          <geometry>
            <cylinder>
              <radius>0.5</radius>
              <length>1.0</length>
            </cylinder>
          </geometry>
          <material>
            <ambient>0 1 0 1</ambient>
            <diffuse>0 1 0 1</diffuse>
            <specular>0 1 0 1</specular>
          </material>
        </visual>
      </link>
    </model>

    <model name="sphere">
      <pose>0 1.5 0.5 0 0 0</pose>
      <link name="sphere_link">
        <inertial>
          <inertia>
            <ixx>0.1</ixx>
            <ixy>0</ixy>
            <ixz>0</ixz>
            <iyy>0.1</iyy>
            <iyz>0</iyz>
            <izz>0.1</izz>
          </inertia>
          <mass>1.0</mass>
        </inertial>
        <collision name="sphere_collision">
          <geometry>
            <sphere>
              <radius>0.5</radius>
            </sphere>
          </geometry>
        </collision>

        <visual name="sphere_visual">
          <geometry>
            <sphere>
              <radius>0.5</radius>
            </sphere>
          </geometry>
          <material>
            <ambient>0 0 1 1</ambient>
            <diffuse>0 0 1 1</diffuse>
            <specular>0 0 1 1</specular>
          </material>
        </visual>
      </link>
    </model>

    <model name="capsule">
      <pose>0 -3.0 0.5 0 0 0</pose>
      <link name="capsule_link">
        <inertial>
          <inertia>
            <ixx>0.074154</ixx>
            <ixy>0</ixy>
            <ixz>0</ixz>
            <iyy>0.074154</iyy>
            <iyz>0</iyz>
            <izz>0.018769</izz>
          </inertia>
          <mass>1.0</mass>
        </inertial>
        <collision name="capsule_collision">
          <geometry>
            <capsule>
              <radius>0.2</radius>
              <length>0.6</length>
            </capsule>
          </geometry>
        </collision>
        <visual name="capsule_visual">
          <geometry>
            <capsule>
              <radius>0.2</radius>
              <length>0.6</length>
            </capsule>
          </geometry>
          <material>
            <ambient>1 1 0 1</ambient>
            <diffuse>1 1 0 1</diffuse>
            <specular>1 1 0 1</specular>
          </material>
        </visual>
      </link>
    </model>

    <model name="ellipsoid">
      <pose>0 3.0 0.5 0 0 0</pose>
      <link name="ellipsoid_link">
        <inertial>
          <inertia>
            <ixx>0.068</ixx>
            <ixy>0</ixy>
            <ixz>0</ixz>
            <iyy>0.058</iyy>
            <iyz>0</iyz>
            <izz>0.026</izz>
          </inertia>
          <mass>1.0</mass>
        </inertial>
        <collision name="ellipsoid_collision">
          <geometry>
            <ellipsoid>
              <radii>0.2 0.3 0.5</radii>
            </ellipsoid>
          </geometry>
        </collision>
        <visual name="ellipsoid_visual">
          <geometry>
            <ellipsoid>
              <radii>0.2 0.3 0.5</radii>
            </ellipsoid>
          </geometry>
          <material>
            <ambient>1 0 1 1</ambient>
            <diffuse>1 0 1 1</diffuse>
            <specular>1 0 1 1</specular>
          </material>
        </visual>
      </link>
    </model>
  </world>
</sdf><|MERGE_RESOLUTION|>--- conflicted
+++ resolved
@@ -11,12 +11,9 @@
 * Markers
 * Tape measure
 * Grid config
-<<<<<<< HEAD
 * Video recording
-=======
 * Select entities
 * Transform controls
->>>>>>> fc35de35
 
 Missing for parity with GzScene3D:
 
