<?xml version="1.0" ?>
<!--
  Log record resources demo.

  Running this world will record log files to ~/.ignition/gazebo/log/<timestamp>
  by default.

  Running `ign gazebo` with `-v 3` or `-v 4` will output a message indicating where
  your logfile is being stored to (e.g., [Msg] Recording to log file 
  [/home/username/.ignition/gazebo/log/<timestamp>/state.tlog]).

  You can playback the logs with:

      ign gazebo --playback ~/.ignition/gazebo/log/<timestamp>
-->
<sdf version="1.6">
  <world name="default">
    <plugin
     filename="ignition-gazebo-physics-system"
     name="gz::sim::systems::Physics">
    </plugin>
    <plugin
      filename="ignition-gazebo-scene-broadcaster-system"
      name="gz::sim::systems::SceneBroadcaster">
    </plugin>
    <plugin
      filename="ignition-gazebo-log-system"
<<<<<<< HEAD
      name="ignition::gazebo::systems::LogRecord">
=======
      name="gz::sim::systems::LogRecord">
      <!-- Deprecated: directories to write recorded files.
           Use --record-path instead. -->
      <!-- path>/tmp/log</path -->
>>>>>>> a2a2c856
      <record_resources>1</record_resources>
      <compress>0</compress>
    </plugin>

    <scene>
      <ambient>0.8 0.8 0.8 1.0</ambient>
      <background>0.34 0.39 0.43 1.0</background>
      <grid>false</grid>
      <origin_visual>false</origin_visual>
    </scene>

    <light type="directional" name="sun">
      <cast_shadows>true</cast_shadows>
      <pose>0 0 10 0 0 0</pose>
      <diffuse>0.8 0.8 0.8 1</diffuse>
      <specular>0.2 0.2 0.2 1</specular>
      <attenuation>
        <range>1000</range>
        <constant>0.9</constant>
        <linear>0.01</linear>
        <quadratic>0.001</quadratic>
      </attenuation>
      <direction>-0.5 0.1 -0.9</direction>
    </light>

    <include>
      <static>false</static>
      <name>staging_area</name>
      <pose>0 0 0 0 0 0</pose>
      <uri>https://fuel.gazebosim.org/1.0/OpenRobotics/models/X2 Config 1</uri>
    </include>

    <model name="ground_plane">
      <static>true</static>
      <pose>0 0 -0.5 0 0.52 0</pose>
      <link name="link">
        <collision name="collision">
          <geometry>
            <plane>
              <normal>0 0 1</normal>
              <size>100 100</size>
            </plane>
          </geometry>
        </collision>
        <visual name="visual">
          <geometry>
            <plane>
              <normal>0 0 1</normal>
              <size>100 100</size>
            </plane>
          </geometry>
          <material>
            <ambient>0.8 0.8 0.8 1</ambient>
            <diffuse>0.8 0.8 0.8 1</diffuse>
            <specular>0.8 0.8 0.8 1</specular>
          </material>
        </visual>
      </link>
    </model>

  </world>
</sdf><|MERGE_RESOLUTION|>--- conflicted
+++ resolved
@@ -2,16 +2,16 @@
 <!--
   Log record resources demo.
 
-  Running this world will record log files to ~/.ignition/gazebo/log/<timestamp>
+  Running this world will record log files to ~/.gz/sim/log/<timestamp>
   by default.
 
-  Running `ign gazebo` with `-v 3` or `-v 4` will output a message indicating where
+  Running `gz sim` with `-v 3` or `-v 4` will output a message indicating where
   your logfile is being stored to (e.g., [Msg] Recording to log file 
-  [/home/username/.ignition/gazebo/log/<timestamp>/state.tlog]).
+  [/home/username/.gz/sim/log/<timestamp>/state.tlog]).
 
   You can playback the logs with:
 
-      ign gazebo --playback ~/.ignition/gazebo/log/<timestamp>
+      gz sim --playback ~/.gz/sim/log/<timestamp>
 -->
 <sdf version="1.6">
   <world name="default">
@@ -25,14 +25,7 @@
     </plugin>
     <plugin
       filename="ignition-gazebo-log-system"
-<<<<<<< HEAD
-      name="ignition::gazebo::systems::LogRecord">
-=======
       name="gz::sim::systems::LogRecord">
-      <!-- Deprecated: directories to write recorded files.
-           Use --record-path instead. -->
-      <!-- path>/tmp/log</path -->
->>>>>>> a2a2c856
       <record_resources>1</record_resources>
       <compress>0</compress>
     </plugin>
