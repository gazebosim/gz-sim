<?xml version="1.0" ?>
<!--
  This is an example usage of the DetachableJoint system to implement breadcrumbs (devices that can be dropped while navigating a map)

  Try sending commands:

    To move the vehicle:

      ign topic -t "/model/vehicle_blue/cmd_vel" -m ignition.msgs.Twist -p "linear: {x: 0.5}"

    To drop breadcrumbs:

      ign topic -t "/B1/detach" -m ignition.msgs.Empty -p "unused: true"
      ign topic -t "/B2/detach" -m ignition.msgs.Empty -p "unused: true"
      ign topic -t "/B3/detach" -m ignition.msgs.Empty -p "unused: true"

    To re-attach breadcrumbs

      ign topic -t "/B1/attach" -m ignition.msgs.Empty -p "unused: true"
      ign topic -t "/B2/attach" -m ignition.msgs.Empty -p "unused: true"
      ign topic -t "/B3/attach" -m ignition.msgs.Empty -p "unused: true"

    To monitor the state of each breadcrumbs

      ign topic -e -t /B1/state
      ign topic -e -t /B2/state
      ign topic -e -t /B3/state
-->

<sdf version="1.6">
  <world name="detachable_joint">

    <physics name="1ms" type="ignored">
      <max_step_size>0.001</max_step_size>
      <real_time_factor>1.0</real_time_factor>
    </physics>
    <plugin
      filename="ignition-gazebo-physics-system"
      name="gz::sim::systems::Physics">
    </plugin>
    <plugin
      filename="ignition-gazebo-user-commands-system"
      name="gz::sim::systems::UserCommands">
    </plugin>
    <plugin
      filename="ignition-gazebo-scene-broadcaster-system"
      name="gz::sim::systems::SceneBroadcaster">
    </plugin>

    <light type="directional" name="sun">
      <cast_shadows>true</cast_shadows>
      <pose>0 0 10 0 0 0</pose>
      <diffuse>1 1 1 1</diffuse>
      <specular>0.5 0.5 0.5 1</specular>
      <attenuation>
        <range>1000</range>
        <constant>0.9</constant>
        <linear>0.01</linear>
        <quadratic>0.001</quadratic>
      </attenuation>
      <direction>-0.5 0.1 -0.9</direction>
    </light>

    <model name="ground_plane">
      <static>true</static>
      <link name="link">
        <collision name="collision">
          <geometry>
            <plane>
              <normal>0 0 1</normal>
              <size>100 100</size>
            </plane>
          </geometry>
        </collision>
        <visual name="visual">
          <geometry>
            <plane>
              <normal>0 0 1</normal>
              <size>100 100</size>
            </plane>
          </geometry>
          <material>
            <ambient>0.8 0.8 0.8 1</ambient>
            <diffuse>0.8 0.8 0.8 1</diffuse>
            <specular>0.8 0.8 0.8 1</specular>
          </material>
        </visual>
      </link>
    </model>

    <model name='vehicle_blue'>
      <pose>0 2 0.325 0 -0 0</pose>
      <self_collide>true</self_collide>

      <link name='chassis'>
        <pose>-0.151427 -0 0.175 0 -0 0</pose>
        <inertial>
          <mass>1.14395</mass>
          <inertia>
            <ixx>0.126164</ixx>
            <ixy>0</ixy>
            <ixz>0</ixz>
            <iyy>0.416519</iyy>
            <iyz>0</iyz>
            <izz>0.481014</izz>
          </inertia>
        </inertial>
        <visual name='visual'>
          <geometry>
            <box>
              <size>2.01142 1 0.568726</size>
            </box>
          </geometry>
          <material>
            <ambient>0.5 0.5 1.0 1</ambient>
            <diffuse>0.5 0.5 1.0 1</diffuse>
            <specular>0.0 0.0 1.0 1</specular>
          </material>
        </visual>
        <collision name='collision'>
          <geometry>
            <box>
              <size>2.01142 1 0.568726</size>
            </box>
          </geometry>
        </collision>
      </link>

      <link name='front_left_wheel'>
        <pose>0.554283 0.625029 -0.025 -1.5707 0 0</pose>
        <inertial>
          <mass>2</mass>
          <inertia>
            <ixx>0.145833</ixx>
            <ixy>0</ixy>
            <ixz>0</ixz>
            <iyy>0.145833</iyy>
            <iyz>0</iyz>
            <izz>0.125</izz>
          </inertia>
        </inertial>
        <visual name='visual'>
          <geometry>
            <sphere>
              <radius>0.3</radius>
            </sphere>
          </geometry>
          <material>
            <ambient>0.2 0.2 0.2 1</ambient>
            <diffuse>0.2 0.2 0.2 1</diffuse>
            <specular>0.2 0.2 0.2 1</specular>
          </material>
        </visual>
        <collision name='collision'>
          <geometry>
            <sphere>
              <radius>0.3</radius>
            </sphere>
          </geometry>
          <surface>
            <friction>
              <ode>
                <mu>1</mu>
                <mu2>1</mu2>
                <slip1>0.035</slip1>
                <slip2>0</slip2>
                <fdir1>0 0 1</fdir1>
              </ode>
            </friction>
          </surface>
        </collision>
      </link>

      <link name='rear_left_wheel'>
        <pose>-0.957138 0.625029 -0.025 -1.5707 0 0</pose>
        <inertial>
          <mass>2</mass>
          <inertia>
            <ixx>0.145833</ixx>
            <ixy>0</ixy>
            <ixz>0</ixz>
            <iyy>0.145833</iyy>
            <iyz>0</iyz>
            <izz>0.125</izz>
          </inertia>
        </inertial>
        <visual name='visual'>
          <geometry>
            <sphere>
              <radius>0.3</radius>
            </sphere>
          </geometry>
          <material>
            <ambient>0.2 0.2 0.2 1</ambient>
            <diffuse>0.2 0.2 0.2 1</diffuse>
            <specular>0.2 0.2 0.2 1</specular>
          </material>
        </visual>
        <collision name='collision'>
          <geometry>
            <sphere>
              <radius>0.3</radius>
            </sphere>
          </geometry>
          <surface>
            <friction>
              <ode>
                <mu>1</mu>
                <mu2>1</mu2>
                <slip1>0.035</slip1>
                <slip2>0</slip2>
                <fdir1>0 0 1</fdir1>
              </ode>
            </friction>
          </surface>
        </collision>
      </link>

      <link name='front_right_wheel'>
        <pose>0.554282 -0.625029 -0.025 -1.5707 0 0</pose>
        <inertial>
          <mass>2</mass>
          <inertia>
            <ixx>0.145833</ixx>
            <ixy>0</ixy>
            <ixz>0</ixz>
            <iyy>0.145833</iyy>
            <iyz>0</iyz>
            <izz>0.125</izz>
          </inertia>
        </inertial>
        <visual name='visual'>
          <geometry>
            <sphere>
              <radius>0.3</radius>
            </sphere>
          </geometry>
          <material>
            <ambient>0.2 0.2 0.2 1</ambient>
            <diffuse>0.2 0.2 0.2 1</diffuse>
            <specular>0.2 0.2 0.2 1</specular>
          </material>
        </visual>
        <collision name='collision'>
          <geometry>
            <sphere>
              <radius>0.3</radius>
            </sphere>
          </geometry>
          <surface>
            <friction>
              <ode>
                <mu>1</mu>
                <mu2>1</mu2>
                <slip1>0.035</slip1>
                <slip2>0</slip2>
                <fdir1>0 0 1</fdir1>
              </ode>
            </friction>
          </surface>
        </collision>
      </link>

      <link name='rear_right_wheel'>
        <pose>-0.957138 -0.625029 -0.025 -1.5707 0 0</pose>
        <inertial>
          <mass>2</mass>
          <inertia>
            <ixx>0.145833</ixx>
            <ixy>0</ixy>
            <ixz>0</ixz>
            <iyy>0.145833</iyy>
            <iyz>0</iyz>
            <izz>0.125</izz>
          </inertia>
        </inertial>
        <visual name='visual'>
          <geometry>
            <sphere>
              <radius>0.3</radius>
            </sphere>
          </geometry>
          <material>
            <ambient>0.2 0.2 0.2 1</ambient>
            <diffuse>0.2 0.2 0.2 1</diffuse>
            <specular>0.2 0.2 0.2 1</specular>
          </material>
        </visual>
        <collision name='collision'>
          <geometry>
            <sphere>
              <radius>0.3</radius>
            </sphere>
          </geometry>
          <surface>
            <friction>
              <ode>
                <mu>1</mu>
                <mu2>1</mu2>
                <slip1>0.035</slip1>
                <slip2>0</slip2>
                <fdir1>0 0 1</fdir1>
              </ode>
            </friction>
          </surface>
        </collision>
      </link>


      <joint name='front_left_wheel_joint' type='revolute'>
        <parent>chassis</parent>
        <child>front_left_wheel</child>
        <axis>
          <xyz>0 0 1</xyz>
          <limit>
            <lower>-1.79769e+308</lower>
            <upper>1.79769e+308</upper>
          </limit>
        </axis>
      </joint>

      <joint name='front_right_wheel_joint' type='revolute'>
        <parent>chassis</parent>
        <child>front_right_wheel</child>
        <axis>
          <xyz>0 0 1</xyz>
          <limit>
            <lower>-1.79769e+308</lower>
            <upper>1.79769e+308</upper>
          </limit>
        </axis>
      </joint>

      <joint name='rear_left_wheel_joint' type='revolute'>
        <parent>chassis</parent>
        <child>rear_left_wheel</child>
        <axis>
          <xyz>0 0 1</xyz>
          <limit>
            <lower>-1.79769e+308</lower>
            <upper>1.79769e+308</upper>
          </limit>
        </axis>
      </joint>

      <joint name='rear_right_wheel_joint' type='revolute'>
        <parent>chassis</parent>
        <child>rear_right_wheel</child>
        <axis>
          <xyz>0 0 1</xyz>
          <limit>
            <lower>-1.79769e+308</lower>
            <upper>1.79769e+308</upper>
          </limit>
        </axis>
      </joint>

      <plugin
        filename="ignition-gazebo-diff-drive-system"
        name="gz::sim::systems::DiffDrive">
        <left_joint>front_left_wheel_joint</left_joint>
        <left_joint>rear_left_wheel_joint</left_joint>
        <right_joint>front_right_wheel_joint</right_joint>
        <right_joint>rear_right_wheel_joint</right_joint>
        <wheel_separation>1.25</wheel_separation>
        <wheel_radius>0.3</wheel_radius>
      </plugin>
<<<<<<< HEAD
      <plugin filename="ignition-gazebo-detachable-joint-system"
              name="ignition::gazebo::systems::DetachableJoint">
=======
      <plugin filename="ignition-gazebo-detachable-joint-system" name="gz::sim::systems::DetachableJoint">
>>>>>>> e37ff8f9
       <parent_link>chassis</parent_link>
       <child_model>B1</child_model>
       <child_link>body</child_link>
       <detach_topic>/B1/detach</detach_topic>
       <attach_topic>/B1/attach</attach_topic>
       <output_topic>/B1/state</output_topic>
      </plugin>
<<<<<<< HEAD
      <plugin filename="ignition-gazebo-detachable-joint-system"
              name="ignition::gazebo::systems::DetachableJoint">
=======
      <plugin filename="ignition-gazebo-detachable-joint-system" name="gz::sim::systems::DetachableJoint">
>>>>>>> e37ff8f9
       <parent_link>chassis</parent_link>
       <child_model>B2</child_model>
       <child_link>body</child_link>
       <detach_topic>/B2/detach</detach_topic>
       <attach_topic>/B2/attach</attach_topic>
       <output_topic>/B2/state</output_topic>
      </plugin>
<<<<<<< HEAD
      <plugin filename="ignition-gazebo-detachable-joint-system"
              name="ignition::gazebo::systems::DetachableJoint">
=======
      <plugin filename="ignition-gazebo-detachable-joint-system" name="gz::sim::systems::DetachableJoint">
>>>>>>> e37ff8f9
       <parent_link>chassis</parent_link>
       <child_model>B3</child_model>
       <child_link>body</child_link>
       <detach_topic>/B3/detach</detach_topic>
       <attach_topic>/B3/attach</attach_topic>
       <output_topic>/B3/state</output_topic>
      </plugin>
    </model>

    <model name="B1">
       <!-- Setting the pose to
          <pose> -1.3 2.35 0.5 0 -0 0 </pose>
        will cause Gazebo to crash because B1 will be in collision with vehicle_blue while in the attached state-->
      <pose>-1.5 2.35 0.5 0 -0 0</pose>
      <link name='body'>
        <inertial>
          <mass>0.6</mass>
          <inertia>
            <ixx>0.017</ixx>
            <ixy>0</ixy>
            <ixz>0</ixz>
            <iyy>0.017</iyy>
            <iyz>0</iyz>
            <izz>0.009</izz>
          </inertia>
        </inertial>
        <visual name='visual'>
          <geometry>
            <box>
              <size>0.3 0.3 0.5</size>
            </box>
          </geometry>
          <material>
            <ambient>0.0 1.0 0.0 1</ambient>
            <diffuse>0.0 1.0 0.0 1</diffuse>
            <specular>0.5 0.5 0.5 1</specular>
          </material>
        </visual>
        <collision name='collision'>
          <geometry>
            <box>
              <size>0.3 0.3 0.5</size>
            </box>
          </geometry>
        </collision>
      </link>
    </model>
    <model name="B2">
      <pose>-1.5 2 0.5 0 -0 0</pose>
      <link name='body'>
        <inertial>
          <mass>0.6</mass>
          <inertia>
            <ixx>0.017</ixx>
            <ixy>0</ixy>
            <ixz>0</ixz>
            <iyy>0.017</iyy>
            <iyz>0</iyz>
            <izz>0.009</izz>
          </inertia>
        </inertial>
        <visual name='visual'>
          <geometry>
            <box>
              <size>0.3 0.3 0.5</size>
            </box>
          </geometry>
          <material>
            <ambient>1 1 0 1</ambient>
            <diffuse>1 1 0 1</diffuse>
            <specular>0.5 0.5 0.5 1</specular>
          </material>
        </visual>
        <collision name='collision'>
          <geometry>
            <box>
              <size>0.3 0.3 0.5</size>
            </box>
          </geometry>
        </collision>
      </link>
    </model>
    <model name="B3">
      <pose>-1.5 1.65 0.5 0 -0 0</pose>
      <link name='body'>
        <inertial>
          <mass>0.6</mass>
          <inertia>
            <ixx>0.017</ixx>
            <ixy>0</ixy>
            <ixz>0</ixz>
            <iyy>0.017</iyy>
            <iyz>0</iyz>
            <izz>0.009</izz>
          </inertia>
        </inertial>
        <visual name='visual'>
          <geometry>
            <box>
              <size>0.3 0.3 0.5</size>
            </box>
          </geometry>
          <material>
            <ambient>1.0 0.0 0.0 1</ambient>
            <diffuse>1.0 0.0 0.0 1</diffuse>
            <specular>0.5 0.5 0.5 1</specular>
          </material>
        </visual>
        <collision name='collision'>
          <geometry>
            <box>
              <size>0.3 0.3 0.5</size>
            </box>
          </geometry>
        </collision>
      </link>
  </model>
</world>
</sdf><|MERGE_RESOLUTION|>--- conflicted
+++ resolved
@@ -365,12 +365,8 @@
         <wheel_separation>1.25</wheel_separation>
         <wheel_radius>0.3</wheel_radius>
       </plugin>
-<<<<<<< HEAD
       <plugin filename="ignition-gazebo-detachable-joint-system"
               name="ignition::gazebo::systems::DetachableJoint">
-=======
-      <plugin filename="ignition-gazebo-detachable-joint-system" name="gz::sim::systems::DetachableJoint">
->>>>>>> e37ff8f9
        <parent_link>chassis</parent_link>
        <child_model>B1</child_model>
        <child_link>body</child_link>
@@ -378,12 +374,8 @@
        <attach_topic>/B1/attach</attach_topic>
        <output_topic>/B1/state</output_topic>
       </plugin>
-<<<<<<< HEAD
       <plugin filename="ignition-gazebo-detachable-joint-system"
               name="ignition::gazebo::systems::DetachableJoint">
-=======
-      <plugin filename="ignition-gazebo-detachable-joint-system" name="gz::sim::systems::DetachableJoint">
->>>>>>> e37ff8f9
        <parent_link>chassis</parent_link>
        <child_model>B2</child_model>
        <child_link>body</child_link>
@@ -391,12 +383,8 @@
        <attach_topic>/B2/attach</attach_topic>
        <output_topic>/B2/state</output_topic>
       </plugin>
-<<<<<<< HEAD
       <plugin filename="ignition-gazebo-detachable-joint-system"
               name="ignition::gazebo::systems::DetachableJoint">
-=======
-      <plugin filename="ignition-gazebo-detachable-joint-system" name="gz::sim::systems::DetachableJoint">
->>>>>>> e37ff8f9
        <parent_link>chassis</parent_link>
        <child_model>B3</child_model>
        <child_link>body</child_link>
