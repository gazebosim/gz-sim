<?xml version="1.0" ?>
<!--
  World containing a long tunnel and a vehicle.

  Run with `--levels` for the tunnels to load and unload as the vehicle moves.

  Use the WASDX keys to drive the vehicle.

-->
<sdf version="1.6">
  <world name="diff_drive">
    <physics name="1ms" type="ignored">
      <max_step_size>0.001</max_step_size>
      <real_time_factor>1.0</real_time_factor>
    </physics>

    <scene>
      <ambient>0.2 0.2 0.2 1.0</ambient>
      <background>0.34 0.39 0.43 1.0</background>
      <grid>false</grid>
      <origin_visual>false</origin_visual>
    </scene>

    <gui fullscreen="0">

      <!-- 3D scene -->
      <plugin filename="MinimalScene" name="3D View">
        <ignition-gui>
          <title>3D View</title>
          <property type="bool" key="showTitleBar">false</property>
          <property type="string" key="state">docked</property>
        </ignition-gui>

        <engine>ogre2</engine>
        <scene>scene</scene>
        <ambient_light>0.4 0.4 0.4</ambient_light>
        <background_color>0.8 0.8 0.8</background_color>
        <camera_pose>-6 0 6 0 0.5 0</camera_pose>
      </plugin>

      <!-- Plugins that add functionality to the scene -->
      <plugin filename="EntityContextMenuPlugin" name="Entity context menu">
        <ignition-gui>
          <property key="state" type="string">floating</property>
          <property key="width" type="double">5</property>
          <property key="height" type="double">5</property>
          <property key="showTitleBar" type="bool">false</property>
        </ignition-gui>
      </plugin>
      <plugin filename="GzSceneManager" name="Scene Manager">
        <ignition-gui>
          <property key="resizable" type="bool">false</property>
          <property key="width" type="double">5</property>
          <property key="height" type="double">5</property>
          <property key="state" type="string">floating</property>
          <property key="showTitleBar" type="bool">false</property>
        </ignition-gui>
      </plugin>
      <plugin filename="InteractiveViewControl" name="Interactive view control">
        <ignition-gui>
          <property key="resizable" type="bool">false</property>
          <property key="width" type="double">5</property>
          <property key="height" type="double">5</property>
          <property key="state" type="string">floating</property>
          <property key="showTitleBar" type="bool">false</property>
        </ignition-gui>
      </plugin>
      <plugin filename="CameraTracking" name="Camera Tracking">
        <ignition-gui>
          <property key="resizable" type="bool">false</property>
          <property key="width" type="double">5</property>
          <property key="height" type="double">5</property>
          <property key="state" type="string">floating</property>
          <property key="showTitleBar" type="bool">false</property>
        </ignition-gui>
      </plugin>
      <!-- Translate / rotate -->
      <plugin filename="TransformControl" name="Transform control">
        <ignition-gui>
          <title>Transform control</title>
          <anchors target="3D View">
            <line own="left" target="left"/>
            <line own="top" target="top"/>
          </anchors>
          <property key="resizable" type="bool">false</property>
          <property key="width" type="double">230</property>
          <property key="height" type="double">50</property>
          <property key="state" type="string">floating</property>
          <property key="showTitleBar" type="bool">false</property>
          <property key="cardBackground" type="string">#666666</property>
        </ignition-gui>

        <!-- disable legacy features used to connect this plugin to GzScene3D -->
        <legacy>false</legacy>
      </plugin>

      <!-- Insert simple shapes -->
      <plugin filename="Shapes" name="Shapes">
        <ignition-gui>
          <anchors target="Transform control">
            <line own="left" target="right"/>
            <line own="top" target="top"/>
          </anchors>
          <property key="resizable" type="bool">false</property>
          <property key="width" type="double">200</property>
          <property key="height" type="double">50</property>
          <property key="state" type="string">floating</property>
          <property key="showTitleBar" type="bool">false</property>
          <property key="cardBackground" type="string">#666666</property>
        </ignition-gui>
      </plugin>
      <!-- World control -->
      <plugin filename="WorldControl" name="World control">
        <ignition-gui>
          <title>World control</title>
          <property type="bool" key="showTitleBar">false</property>
          <property type="bool" key="resizable">false</property>
          <property type="double" key="height">72</property>
          <property type="double" key="width">121</property>
          <property type="double" key="z">1</property>

          <property type="string" key="state">floating</property>
          <anchors target="3D View">
            <line own="left" target="left"/>
            <line own="bottom" target="bottom"/>
          </anchors>
        </ignition-gui>

        <play_pause>true</play_pause>
        <step>true</step>
        <start_paused>true</start_paused>
        <use_event>true</use_event>

      </plugin>

      <!-- World statistics -->
      <plugin filename="WorldStats" name="World stats">
        <ignition-gui>
          <title>World stats</title>
          <property type="bool" key="showTitleBar">false</property>
          <property type="bool" key="resizable">false</property>
          <property type="double" key="height">110</property>
          <property type="double" key="width">290</property>
          <property type="double" key="z">1</property>

          <property type="string" key="state">floating</property>
          <anchors target="3D View">
            <line own="right" target="right"/>
            <line own="bottom" target="bottom"/>
          </anchors>
        </ignition-gui>

        <sim_time>true</sim_time>
        <real_time>true</real_time>
        <real_time_factor>true</real_time_factor>
        <iterations>true</iterations>
      </plugin>

      <plugin filename="ImageDisplay" name="Image Display">
        <ignition-gui>
          <title>Vehicle camera</title>
          <property key="state" type="string">docked</property>
        </ignition-gui>
        <topic>camera</topic>
        <topic_picker>false</topic_picker>
      </plugin>

      <!-- Inspector -->
      <plugin filename="ComponentInspector" name="Component inspector">
        <ignition-gui>
          <property type="string" key="state">docked_collapsed</property>
        </ignition-gui>
      </plugin>

      <!-- Entity tree -->
      <plugin filename="EntityTree" name="Entity tree">
        <ignition-gui>
          <property type="string" key="state">docked_collapsed</property>
        </ignition-gui>
      </plugin>
      <plugin filename="KeyPublisher" name="Key publisher">
        <ignition-gui>
          <anchors target="3D View">
            <line own="right" target="right"/>
            <line own="top" target="top"/>
          </anchors>
          <property key="resizable" type="bool">false</property>
          <property key="width" type="double">5</property>
          <property key="height" type="double">5</property>
          <property key="state" type="string">floating</property>
          <property key="showTitleBar" type="bool">false</property>
        </ignition-gui>
      </plugin>
    </gui>


    <plugin
      filename="ignition-gazebo-physics-system"
      name="ignition::gazebo::systems::Physics">
    </plugin>
    <plugin
      filename="ignition-gazebo-sensors-system"
      name="ignition::gazebo::systems::Sensors">
      <render_engine>ogre2</render_engine>
    </plugin>
    <plugin
      filename="ignition-gazebo-user-commands-system"
      name="ignition::gazebo::systems::UserCommands">
    </plugin>
    <plugin
      filename="ignition-gazebo-scene-broadcaster-system"
      name="ignition::gazebo::systems::SceneBroadcaster">
    </plugin>

    <include>
      <static>true</static>
<<<<<<< HEAD
      <name>staging_area</name>
      <pose>0 0 -0.005 0 0 0</pose>
      <uri>https://fuel.ignitionrobotics.org/1.0/OpenRobotics/models/subt_tunnel_staging_area</uri>
=======
      <name>BaseStation</name>
      <pose>0 0 0 0 0 0</pose>
      <uri>https://fuel.gazebosim.org/1.0/OpenRobotics/models/subt_tunnel_staging_area</uri>
>>>>>>> 784e8228
    </include>

    <include>
<<<<<<< HEAD
      <pose>9.23 2.18 0 0 0 -1.226</pose>
      <uri>
        https://fuel.ignitionrobotics.org/1.0/chapulina/models/Extinguisher PBR
      </uri>
=======
      <name>artifact_origin</name>
      <pose>2 4 0.5 0 0 0</pose>
      <uri>https://fuel.gazebosim.org/1.0/OpenRobotics/models/Fiducial</uri>
>>>>>>> 784e8228
    </include>

    <light name="spotlight" type="spot">
      <pose>0 0 5 0 0 0</pose>
      <attenuation>
        <range>6</range>
        <linear>0.2</linear>
        <constant>0.1</constant>
        <quadratic>0.0025</quadratic>
      </attenuation>
      <diffuse>0.8 0.8 0.5 1</diffuse>
      <specular>0.8 0.8 0.5 1</specular>
      <spot>
        <inner_angle>1</inner_angle>
        <outer_angle>1.1</outer_angle>
        <falloff>1</falloff>
      </spot>
      <direction>0 0 -1</direction>
      <cast_shadows>1</cast_shadows>
    </light>

    <!-- Tunnel tiles and artifacts -->
    <include>
      <name>tile_0</name>
      <uri>https://fuel.gazebosim.org/1.0/OpenRobotics/models/Tunnel Tile 2</uri>
      <pose>240.000000 240.000000 -15.000000 0 0 0.000000</pose>
    </include>

    <include>
      <name>tile_1</name>
      <uri>https://fuel.gazebosim.org/1.0/OpenRobotics/models/Tunnel Tile 5</uri>
      <pose>260.000000 240.000000 -15.000000 0 0 1.570796</pose>
    </include>

    <include>
      <name>tile_2</name>
      <uri>https://fuel.gazebosim.org/1.0/OpenRobotics/models/Constrained Tunnel Tile Tall</uri>
      <pose>280.000000 240.000000 -15.000000 0 0 1.570796</pose>
    </include>

    <include>
      <name>tile_3</name>
      <uri>https://fuel.gazebosim.org/1.0/OpenRobotics/models/Tunnel Tile 2</uri>
      <pose>300.000000 240.000000 -15.000000 0 0 4.712389</pose>
    </include>

    <include>
      <name>tile_4</name>
      <uri>https://fuel.gazebosim.org/1.0/OpenRobotics/models/Tunnel Tile Blocker</uri>
      <pose>160.000000 211.000000 -15.000000 0 0 0.000000</pose>
    </include>

    <include>
      <name>tile_5</name>
      <uri>https://fuel.gazebosim.org/1.0/OpenRobotics/models/Tunnel Tile 5</uri>
      <pose>240.000000 220.000000 -15.000000 0 0 0.000000</pose>
    </include>

    <include>
      <name>radio_1</name>
      <uri>
        https://fuel.gazebosim.org/1.0/OpenRobotics/models/Radio
      </uri>
      <pose>241.500000 220.000000 -15.000000 0 0 0.000000</pose>
    </include>

    <include>
      <name>tile_6</name>
      <uri>https://fuel.gazebosim.org/1.0/OpenRobotics/models/Tunnel Tile 5</uri>
      <pose>300.000000 220.000000 -15.000000 0 0 0.000000</pose>
    </include>

    <include>
      <name>tile_7</name>
      <uri>https://fuel.gazebosim.org/1.0/OpenRobotics/models/Tunnel Tile Blocker</uri>
      <pose>69.000000 200.000000 -15.000000 0 0 0.000000</pose>
    </include>

    <include>
      <name>tile_8</name>
      <uri>https://fuel.gazebosim.org/1.0/OpenRobotics/models/Tunnel Tile 5</uri>
      <pose>80.000000 200.000000 -15.000000 0 0 1.570796</pose>
    </include>

    <include>
      <name>tile_9</name>
      <uri>https://fuel.gazebosim.org/1.0/OpenRobotics/models/Tunnel Tile 5</uri>
      <pose>100.000000 200.000000 -15.000000 0 0 1.570796</pose>
    </include>

    <include>
      <name>tile_10</name>
      <uri>https://fuel.gazebosim.org/1.0/OpenRobotics/models/Tunnel Tile 5</uri>
      <pose>120.000000 200.000000 -15.000000 0 0 1.570796</pose>
    </include>

    <include>
      <name>tile_11</name>
      <uri>https://fuel.gazebosim.org/1.0/OpenRobotics/models/Tunnel Tile 5</uri>
      <pose>140.000000 200.000000 -15.000000 0 0 1.570796</pose>
    </include>

    <include>
      <name>tile_12</name>
      <uri>https://fuel.gazebosim.org/1.0/OpenRobotics/models/Tunnel Tile 1</uri>
      <pose>160.000000 200.000000 -15.000000 0 0 0.000000</pose>
    </include>

    <include>
      <name>tile_13</name>
      <uri>https://fuel.gazebosim.org/1.0/OpenRobotics/models/Tunnel Tile 5</uri>
      <pose>180.000000 200.000000 -15.000000 0 0 1.570796</pose>
    </include>

    <include>
      <name>tile_14</name>
      <uri>https://fuel.gazebosim.org/1.0/OpenRobotics/models/Tunnel Tile 5</uri>
      <pose>200.000000 200.000000 -15.000000 0 0 1.570796</pose>
    </include>

    <include>
      <name>tile_15</name>
      <uri>https://fuel.gazebosim.org/1.0/OpenRobotics/models/Tunnel Tile 5</uri>
      <pose>220.000000 200.000000 -15.000000 0 0 1.570796</pose>
    </include>

    <include>
      <name>tile_16</name>
      <uri>https://fuel.gazebosim.org/1.0/OpenRobotics/models/Tunnel Tile 2</uri>
      <pose>240.000000 200.000000 -15.000000 0 0 3.141593</pose>
    </include>

    <include>
      <name>tile_17</name>
      <uri>https://fuel.gazebosim.org/1.0/OpenRobotics/models/Tunnel Tile 5</uri>
      <pose>300.000000 200.000000 -15.000000 0 0 0.000000</pose>
    </include>

    <include>
      <name>tile_18</name>
      <uri>https://fuel.gazebosim.org/1.0/OpenRobotics/models/Tunnel Tile 5</uri>
      <pose>160.000000 180.000000 -15.000000 0 0 0.000000</pose>
    </include>

    <include>
      <name>backpack_1</name>
      <uri>
        https://fuel.gazebosim.org/1.0/OpenRobotics/models/Backpack
      </uri>
      <pose>219.000000 202.000000 -15.000000 0 0 0.000000</pose>
    </include>

    <include>
      <name>tile_19</name>
      <uri>https://fuel.gazebosim.org/1.0/OpenRobotics/models/Tunnel Tile 2</uri>
      <pose>260.000000 180.000000 -15.000000 0 0 0.000000</pose>
    </include>

    <include>
      <name>tile_20</name>
      <uri>https://fuel.gazebosim.org/1.0/OpenRobotics/models/Tunnel Tile 5</uri>
      <pose>280.000000 180.000000 -15.000000 0 0 1.570796</pose>
    </include>

    <include>
      <name>tile_21</name>
      <uri>https://fuel.gazebosim.org/1.0/OpenRobotics/models/Tunnel Tile 1</uri>
      <pose>300.000000 180.000000 -15.000000 0 0 0.000000</pose>
    </include>

    <include>
      <name>tile_22</name>
      <uri>https://fuel.gazebosim.org/1.0/OpenRobotics/models/Tunnel Tile 5</uri>
      <pose>320.000000 180.000000 -15.000000 0 0 1.570796</pose>
    </include>

    <include>
      <name>tile_23</name>
      <uri>https://fuel.gazebosim.org/1.0/OpenRobotics/models/Tunnel Tile 2</uri>
      <pose>340.000000 180.000000 -15.000000 0 0 4.712389</pose>
    </include>

    <include>
      <name>tile_24</name>
      <uri>
        https://fuel.gazebosim.org/1.0/OpenRobotics/models/Constrained Tunnel Tile Tall
      </uri>
      <pose>160.000000 160.000000 -15.000000 0 0 0.000000</pose>
    </include>

    <include>
      <name>phone_1</name>
      <uri>
        https://fuel.gazebosim.org/1.0/OpenRobotics/models/Phone
      </uri>
      <pose>260.000000 160.000000 -14.996000 -1.570796 0 0.000000</pose>
    </include>

    <include>
      <name>tile_25</name>
      <uri>https://fuel.gazebosim.org/1.0/OpenRobotics/models/Tunnel Tile 5</uri>
      <pose>260.000000 160.000000 -15.000000 0 0 0.000000</pose>
    </include>

    <include>
      <name>tile_26</name>
      <uri>https://fuel.gazebosim.org/1.0/OpenRobotics/models/Tunnel Tile Blocker</uri>
      <pose>300.000000 169.000000 -15.000000 0 0 0.000000</pose>
    </include>

    <include>
      <name>tile_27</name>
      <uri>https://fuel.gazebosim.org/1.0/OpenRobotics/models/Tunnel Tile 5</uri>
      <pose>340.000000 160.000000 -15.000000 0 0 0.000000</pose>
    </include>

    <include>
      <name>toolbox_1</name>
      <uri>
        https://fuel.gazebosim.org/1.0/OpenRobotics/models/Toolbox
      </uri>
      <pose>342.000000 160.000000 -15.000000 0 0 0.000000</pose>
    </include>

    <include>
      <name>tile_28</name>
      <uri>https://fuel.gazebosim.org/1.0/OpenRobotics/models/Tunnel Tile Blocker</uri>
      <pose>60.000000 131.000000 -15.000000 0 0 0.000000</pose>
    </include>

    <include>
      <name>tile_29</name>
      <uri>https://fuel.gazebosim.org/1.0/OpenRobotics/models/Tunnel Tile Blocker</uri>
      <pose>80.000000 131.000000 -15.000000 0 0 0.000000</pose>
    </include>

    <include>
      <name>tile_30</name>
      <uri>https://fuel.gazebosim.org/1.0/OpenRobotics/models/Tunnel Tile 5</uri>
      <pose>160.000000 140.000000 -15.000000 0 0 0.000000</pose>
    </include>

    <include>
      <name>extinguisher_1</name>
      <uri>
        https://fuel.gazebosim.org/1.0/OpenRobotics/models/Extinguisher
      </uri>
      <pose>158.000000 140.000000 -15.000000 0 0 0.000000</pose>
    </include>

    <include>
      <name>tile_31</name>
      <uri>https://fuel.gazebosim.org/1.0/OpenRobotics/models/Tunnel Tile Blocker</uri>
      <pose>260.000000 149.000000 -15.000000 0 0 0.000000</pose>
    </include>

    <include>
      <name>tile_32</name>
      <uri>https://fuel.gazebosim.org/1.0/OpenRobotics/models/Tunnel Tile Blocker</uri>
      <pose>340.000000 149.000000 -15.000000 0 0 0.000000</pose>
    </include>

    <include>
      <name>tile_33</name>
      <uri>https://fuel.gazebosim.org/1.0/OpenRobotics/models/Tunnel Tile 2</uri>
      <pose>60.000000 120.000000 -15.000000 0 0 1.570796</pose>
    </include>

    <include>
      <name>tile_34</name>
      <uri>https://fuel.gazebosim.org/1.0/OpenRobotics/models/Tunnel Tile 1</uri>
      <pose>80.000000 120.000000 -15.000000 0 0 0.000000</pose>
    </include>

    <include>
      <name>tile_35</name>
      <uri>https://fuel.gazebosim.org/1.0/OpenRobotics/models/Tunnel Tile 5</uri>
      <pose>100.000000 120.000000 -15.000000 0 0 1.570796</pose>
    </include>

    <include>
      <name>tile_36</name>
      <uri>https://fuel.gazebosim.org/1.0/OpenRobotics/models/Tunnel Tile 5</uri>
      <pose>120.000000 120.000000 -15.000000 0 0 1.570796</pose>
    </include>

    <include>
      <name>tile_37</name>
      <uri>https://fuel.gazebosim.org/1.0/OpenRobotics/models/Tunnel Tile 5</uri>
      <pose>140.000000 120.000000 -15.000000 0 0 1.570796</pose>
    </include>

    <include>
      <name>tile_38</name>
      <uri>https://fuel.gazebosim.org/1.0/OpenRobotics/models/Tunnel Tile 2</uri>
      <pose>160.000000 120.000000 -15.000000 0 0 3.141593</pose>
    </include>

    <include>
      <name>tile_39</name>
      <uri>https://fuel.gazebosim.org/1.0/OpenRobotics/models/Tunnel Tile 5</uri>
      <pose>80.000000 100.000000 -15.000000 0 0 0.000000</pose>
    </include>

    <include>
      <name>tile_40</name>
      <uri>https://fuel.gazebosim.org/1.0/OpenRobotics/models/Tunnel Tile 2</uri>
      <pose>200.000000 100.000000 -15.000000 0 0 0.000000</pose>
    </include>

    <include>
      <name>tile_41</name>
      <uri>https://fuel.gazebosim.org/1.0/OpenRobotics/models/Tunnel Tile 5</uri>
      <pose>220.000000 100.000000 -15.000000 0 0 1.570796</pose>
    </include>

    <include>
      <name>tile_42</name>
      <uri>https://fuel.gazebosim.org/1.0/OpenRobotics/models/Tunnel Tile 5</uri>
      <pose>240.000000 100.000000 -15.000000 0 0 1.570796</pose>
    </include>

    <include>
      <name>tile_43</name>
      <uri>https://fuel.gazebosim.org/1.0/OpenRobotics/models/Tunnel Tile 2</uri>
      <pose>260.000000 100.000000 -15.000000 0 0 4.712389</pose>
    </include>

    <include>
      <name>radio_2</name>
      <uri>
        https://fuel.gazebosim.org/1.0/OpenRobotics/models/Radio
      </uri>
      <pose>260.000000 82.300000 -15.000000 0 0 0.000000</pose>
    </include>

    <include>
      <name>tile_44</name>
      <uri>https://fuel.gazebosim.org/1.0/OpenRobotics/models/Tunnel Tile 5</uri>
      <pose>80.000000 80.000000 -15.000000 0 0 0.000000</pose>
    </include>

    <include>
      <name>tile_45</name>
      <uri>https://fuel.gazebosim.org/1.0/OpenRobotics/models/Tunnel Tile 5</uri>
      <pose>200.000000 80.000000 -15.000000 0 0 0.000000</pose>
    </include>

    <include>
      <name>tile_46</name>
      <uri>https://fuel.gazebosim.org/1.0/OpenRobotics/models/Tunnel Tile 2</uri>
      <pose>260.000000 80.000000 -15.000000 0 0 1.570796</pose>
    </include>

    <include>
      <name>tile_47</name>
      <uri>https://fuel.gazebosim.org/1.0/OpenRobotics/models/Tunnel Tile 2</uri>
      <pose>280.000000 80.000000 -15.000000 0 0 4.712389</pose>
    </include>

    <include>
      <name>tile_48</name>
      <uri>https://fuel.gazebosim.org/1.0/OpenRobotics/models/Tunnel Tile 6</uri>
      <pose>80.000000 60.000000 -15.000000 0 0 3.141593</pose>
    </include>

    <include>
      <name>tile_49</name>
      <uri>https://fuel.gazebosim.org/1.0/OpenRobotics/models/Tunnel Tile 5</uri>
      <pose>200.000000 60.000000 -15.000000 0 0 0.000000</pose>
    </include>

    <include>
      <name>tile_50</name>
      <uri>https://fuel.gazebosim.org/1.0/OpenRobotics/models/Tunnel Tile 5</uri>
      <pose>280.000000 60.000000 -15.000000 0 0 0.000000</pose>
    </include>

    <include>
      <name>toolbox_2</name>
      <uri>
        https://fuel.gazebosim.org/1.0/OpenRobotics/models/Toolbox
      </uri>
      <pose>278.000000 60.000000 -15.000000 0 0 0.000000</pose>
    </include>

    <include>
      <name>tile_51</name>
      <uri>https://fuel.gazebosim.org/1.0/OpenRobotics/models/Tunnel Tile 5</uri>
      <pose>80.000000 40.000000 -10.000000 0 0 0.000000</pose>
    </include>

    <include>
      <name>tile_52</name>
      <uri>https://fuel.gazebosim.org/1.0/OpenRobotics/models/Tunnel Tile 5</uri>
      <pose>200.000000 40.000000 -15.000000 0 0 0.000000</pose>
    </include>

    <include>
      <name>tile_53</name>
      <uri>https://fuel.gazebosim.org/1.0/OpenRobotics/models/Tunnel Tile 5</uri>
      <pose>280.000000 40.000000 -15.000000 0 0 0.000000</pose>
    </include>

    <include>
      <name>tile_54</name>
      <uri>https://fuel.gazebosim.org/1.0/OpenRobotics/models/Tunnel Tile 5</uri>
      <pose>80.000000 20.000000 -10.000000 0 0 0.000000</pose>
    </include>

    <include>
      <name>tile_55</name>
      <uri>https://fuel.gazebosim.org/1.0/OpenRobotics/models/Tunnel Tile 5</uri>
      <pose>200.000000 20.000000 -15.000000 0 0 0.000000</pose>
    </include>

    <include>
      <name>phone_2</name>
      <uri>
        https://fuel.gazebosim.org/1.0/OpenRobotics/models/Phone
      </uri>
      <pose>201.800000 20.000000 -14.996000 -1.570796 0 0.000000</pose>
    </include>

    <include>
      <name>tile_56</name>
      <uri>https://fuel.gazebosim.org/1.0/OpenRobotics/models/Tunnel Tile 5</uri>
      <pose>280.000000 20.000000 -15.000000 0 0 0.000000</pose>
    </include>

    <include>
      <name>tile_57</name>
      <uri>https://fuel.gazebosim.org/1.0/OpenRobotics/models/Tunnel Tile 2</uri>
      <pose>320.000000 20.000000 -20.000000 0 0 0.000000</pose>
    </include>

    <include>
      <name>tile_58</name>
      <uri>https://fuel.gazebosim.org/1.0/OpenRobotics/models/Tunnel Tile 5</uri>
      <pose>340.000000 20.000000 -20.000000 0 0 1.570796</pose>
    </include>

    <include>
      <name>tile_59</name>
      <uri>https://fuel.gazebosim.org/1.0/OpenRobotics/models/Tunnel Tile 2</uri>
      <pose>360.000000 20.000000 -20.000000 0 0 4.712389</pose>
    </include>

    <include>
      <name>electrical_box_1</name>
      <uri>
        https://fuel.gazebosim.org/1.0/OpenRobotics/models/Electrical Box
      </uri>
      <pose>400.000000 -1.000000 -20.000000 0 0 0.000000</pose>
    </include>

    <include>
      <name>tile_60</name>
      <uri>https://fuel.gazebosim.org/1.0/OpenRobotics/models/Tunnel Tile 5</uri>
      <pose>20.000000 0.000000 0.000000 0 0 1.570796</pose>
    </include>

    <include>
      <name>tile_61</name>
      <uri>https://fuel.gazebosim.org/1.0/OpenRobotics/models/Tunnel Tile 6</uri>
      <pose>40.000000 0.000000 -5.000000 0 0 1.570796</pose>
    </include>

    <include>
      <name>tile_62</name>
      <uri>https://fuel.gazebosim.org/1.0/OpenRobotics/models/Tunnel Tile 6</uri>
      <pose>60.000000 0.000000 -10.000000 0 0 1.570796</pose>
    </include>

    <include>
      <name>tile_63</name>
      <uri>https://fuel.gazebosim.org/1.0/OpenRobotics/models/Tunnel Tile 1</uri>
      <pose>80.000000 0.000000 -10.000000 0 0 0.000000</pose>
    </include>

    <include>
      <name>tile_64</name>
      <uri>https://fuel.gazebosim.org/1.0/OpenRobotics/models/Tunnel Tile 5</uri>
      <pose>100.000000 0.000000 -10.000000 0 0 1.570796</pose>
    </include>

    <include>
      <name>tile_65</name>
      <uri>https://fuel.gazebosim.org/1.0/OpenRobotics/models/Tunnel Tile 5</uri>
      <pose>120.000000 0.000000 -10.000000 0 0 1.570796</pose>
    </include>

    <include>
      <name>tile_66</name>
      <uri>https://fuel.gazebosim.org/1.0/OpenRobotics/models/Tunnel Tile 5</uri>
      <pose>140.000000 0.000000 -10.000000 0 0 1.570796</pose>
    </include>

    <include>
      <name>tile_67</name>
      <uri>https://fuel.gazebosim.org/1.0/OpenRobotics/models/Tunnel Tile 6</uri>
      <pose>160.000000 0.000000 -15.000000 0 0 1.570796</pose>
    </include>

    <include>
      <name>tile_68</name>
      <uri>https://fuel.gazebosim.org/1.0/OpenRobotics/models/Tunnel Tile 5</uri>
      <pose>180.000000 0.000000 -15.000000 0 0 1.570796</pose>
    </include>

    <include>
      <name>tile_69</name>
      <uri>https://fuel.gazebosim.org/1.0/OpenRobotics/models/Tunnel Tile 1</uri>
      <pose>200.000000 0.000000 -15.000000 0 0 0.000000</pose>
    </include>

    <include>
      <name>tile_70</name>
      <uri>https://fuel.gazebosim.org/1.0/OpenRobotics/models/Tunnel Tile Blocker</uri>
      <pose>211.000000 0.000000 -15.000000 0 0 0.000000</pose>
    </include>

    <include>
      <name>tile_71</name>
      <uri>https://fuel.gazebosim.org/1.0/OpenRobotics/models/Tunnel Tile Blocker</uri>
      <pose>269.000000 0.000000 -15.000000 0 0 0.000000</pose>
    </include>

    <include>
      <name>tile_72</name>
      <uri>https://fuel.gazebosim.org/1.0/OpenRobotics/models/Tunnel Tile 1</uri>
      <pose>280.000000 0.000000 -15.000000 0 0 0.000000</pose>
    </include>

    <include>
      <name>tile_73</name>
      <uri>https://fuel.gazebosim.org/1.0/OpenRobotics/models/Tunnel Tile 6</uri>
      <pose>300.000000 0.000000 -20.000000 0 0 1.570796</pose>
    </include>

    <include>
      <name>tile_74</name>
      <uri>https://fuel.gazebosim.org/1.0/OpenRobotics/models/Tunnel Tile 1</uri>
      <pose>320.000000 0.000000 -20.000000 0 0 0.000000</pose>
    </include>

    <include>
      <name>tile_75</name>
      <uri>https://fuel.gazebosim.org/1.0/OpenRobotics/models/Tunnel Tile 5</uri>
      <pose>340.000000 0.000000 -20.000000 0 0 1.570796</pose>
    </include>

    <include>
      <name>tile_76</name>
      <uri>https://fuel.gazebosim.org/1.0/OpenRobotics/models/Tunnel Tile 1</uri>
      <pose>360.000000 0.000000 -20.000000 0 0 0.000000</pose>
    </include>

    <include>
      <name>tile_77</name>
      <uri>https://fuel.gazebosim.org/1.0/OpenRobotics/models/Tunnel Tile 5</uri>
      <pose>380.000000 0.000000 -20.000000 0 0 1.570796</pose>
    </include>

    <include>
      <name>tile_78</name>
      <uri>https://fuel.gazebosim.org/1.0/OpenRobotics/models/Tunnel Tile 5</uri>
      <pose>400.000000 0.000000 -20.000000 0 0 1.570796</pose>
    </include>

    <include>
      <name>tile_79</name>
      <uri>https://fuel.gazebosim.org/1.0/OpenRobotics/models/Tunnel Tile Blocker</uri>
      <pose>411.000000 0.000000 -20.000000 0 0 0.000000</pose>
    </include>

    <include>
      <name>tile_80</name>
      <uri>https://fuel.gazebosim.org/1.0/OpenRobotics/models/Tunnel Tile 7</uri>
      <pose>80.000000 -20.000000 -10.000000 0 0 3.141593</pose>
    </include>

    <include>
      <name>tile_81</name>
      <uri>https://fuel.gazebosim.org/1.0/OpenRobotics/models/Tunnel Tile 5</uri>
      <pose>200.000000 -20.000000 -15.000000 0 0 0.000000</pose>
    </include>

    <include>
      <name>tile_82</name>
      <uri>https://fuel.gazebosim.org/1.0/OpenRobotics/models/Tunnel Tile 5</uri>
      <pose>280.000000 -20.000000 -15.000000 0 0 0.000000</pose>
    </include>

    <include>
      <name>tile_83</name>
      <uri>https://fuel.gazebosim.org/1.0/OpenRobotics/models/Tunnel Tile 2</uri>
      <pose>320.000000 -20.000000 -20.000000 0 0 1.570796</pose>
    </include>

    <include>
      <name>tile_84</name>
      <uri>https://fuel.gazebosim.org/1.0/OpenRobotics/models/Tunnel Tile 5</uri>
      <pose>340.000000 -20.000000 -20.000000 0 0 1.570796</pose>
    </include>

    <include>
      <name>tile_85</name>
      <uri>https://fuel.gazebosim.org/1.0/OpenRobotics/models/Tunnel Tile 2</uri>
      <pose>360.000000 -20.000000 -20.000000 0 0 3.141593</pose>
    </include>

    <include>
      <name>tile_86</name>
      <uri>https://fuel.gazebosim.org/1.0/OpenRobotics/models/Tunnel Tile 5</uri>
      <pose>80.000000 -40.000000 -5.000000 0 0 0.000000</pose>
    </include>

    <include>
      <name>tile_87</name>
      <uri>https://fuel.gazebosim.org/1.0/OpenRobotics/models/Tunnel Tile 5</uri>
      <pose>200.000000 -40.000000 -15.000000 0 0 0.000000</pose>
    </include>

    <include>
      <name>tile_88</name>
      <uri>https://fuel.gazebosim.org/1.0/OpenRobotics/models/Tunnel Tile 5</uri>
      <pose>280.000000 -40.000000 -15.000000 0 0 0.000000</pose>
    </include>

    <include>
      <name>backpack_2</name>
      <uri>
        https://fuel.gazebosim.org/1.0/OpenRobotics/models/Backpack
      </uri>
      <pose>340.000000 -22.000000 -20.000000 0 0 0.000000</pose>
    </include>

    <include>
      <name>tile_89</name>
      <uri>https://fuel.gazebosim.org/1.0/OpenRobotics/models/Tunnel Tile 5</uri>
      <pose>80.000000 -60.000000 -5.000000 0 0 0.000000</pose>
    </include>

    <include>
      <name>tile_90</name>
      <uri>https://fuel.gazebosim.org/1.0/OpenRobotics/models/Tunnel Tile 2</uri>
      <pose>200.000000 -60.000000 -15.000000 0 0 1.570796</pose>
    </include>

    <include>
      <name>tile_91</name>
      <uri>https://fuel.gazebosim.org/1.0/OpenRobotics/models/Tunnel Tile 5</uri>
      <pose>220.000000 -60.000000 -15.000000 0 0 1.570796</pose>
    </include>

    <include>
      <name>tile_92</name>
      <uri>https://fuel.gazebosim.org/1.0/OpenRobotics/models/Tunnel Tile 5</uri>
      <pose>240.000000 -60.000000 -15.000000 0 0 1.570796</pose>
    </include>

    <include>
      <name>tile_93</name>
      <uri>https://fuel.gazebosim.org/1.0/OpenRobotics/models/Tunnel Tile 5</uri>
      <pose>260.000000 -60.000000 -15.000000 0 0 1.570796</pose>
    </include>

    <include>
      <name>tile_94</name>
      <uri>https://fuel.gazebosim.org/1.0/OpenRobotics/models/Tunnel Tile 2</uri>
      <pose>280.000000 -60.000000 -15.000000 0 0 3.141593</pose>
    </include>

    <include>
      <name>tile_95</name>
      <uri>https://fuel.gazebosim.org/1.0/OpenRobotics/models/Tunnel Tile 2</uri>
      <pose>80.000000 -80.000000 -5.000000 0 0 1.570796</pose>
    </include>

    <include>
      <name>tile_96</name>
      <uri>https://fuel.gazebosim.org/1.0/OpenRobotics/models/Tunnel Tile 7</uri>
      <pose>100.000000 -80.000000 -10.000000 0 0 1.570796</pose>
    </include>

    <include>
      <name>tile_97</name>
      <uri>https://fuel.gazebosim.org/1.0/OpenRobotics/models/Tunnel Tile 2</uri>
      <pose>120.000000 -80.000000 -10.000000 0 0 4.712389</pose>
    </include>

    <include>
      <name>phone_3</name>
      <uri>
        https://fuel.gazebosim.org/1.0/OpenRobotics/models/Phone
      </uri>
      <pose>120.800000 -98.400000 -9.996000 1.570796 0 0.000000</pose>
    </include>

    <include>
      <name>valve_1</name>
      <uri>
        https://fuel.gazebosim.org/1.0/OpenRobotics/models/Valve
      </uri>
      <pose>240.000000 -58.000000 -15.000000 0 0 0.000000</pose>
    </include>

    <include>
      <name>tile_98</name>
      <uri>https://fuel.gazebosim.org/1.0/OpenRobotics/models/Tunnel Tile 2</uri>
      <pose>120.000000 -100.000000 -10.000000 0 0 1.570796</pose>
    </include>

    <include>
      <name>tile_99</name>
      <uri>https://fuel.gazebosim.org/1.0/OpenRobotics/models/Tunnel Tile 2</uri>
      <pose>140.000000 -100.000000 -10.000000 0 0 4.712389</pose>
    </include>

    <include>
      <name>tile_100</name>
      <uri>https://fuel.gazebosim.org/1.0/OpenRobotics/models/Tunnel Tile 5</uri>
      <pose>140.000000 -120.000000 -10.000000 0 0 0.000000</pose>
    </include>

    <include>
      <name>valve_2</name>
      <uri>
        https://fuel.gazebosim.org/1.0/OpenRobotics/models/Valve
      </uri>
      <pose>141.750000 -119.000000 -10.000000 0 0 0.000000</pose>
    </include>

    <include>
      <name>tile_101</name>
      <uri>https://fuel.gazebosim.org/1.0/OpenRobotics/models/Tunnel Tile 5</uri>
      <pose>140.000000 -140.000000 -10.000000 0 0 0.000000</pose>
    </include>

    <include>
      <name>tile_102</name>
      <uri>
        https://fuel.gazebosim.org/1.0/OpenRobotics/models/Constrained Tunnel Tile Short
      </uri>
      <pose>140.000000 -160.000000 -10.000000 0 0 0.000000</pose>
    </include>

    <include>
      <name>tile_103</name>
      <uri>https://fuel.gazebosim.org/1.0/OpenRobotics/models/Tunnel Tile Blocker</uri>
      <pose>280.000000 -169.000000 -10.000000 0 0 0.000000</pose>
    </include>

    <include>
      <name>electrical_box_2</name>
      <uri>
        https://fuel.gazebosim.org/1.0/OpenRobotics/models/Electrical Box
      </uri>
      <pose>138.000000 -180.000000 -10.000000 0 0 0.000000</pose>
    </include>

    <include>
      <name>tile_104</name>
      <uri>https://fuel.gazebosim.org/1.0/OpenRobotics/models/Tunnel Tile 5</uri>
      <pose>140.000000 -180.000000 -10.000000 0 0 0.000000</pose>
    </include>

    <include>
      <name>backpack_3</name>
      <uri>
        https://fuel.gazebosim.org/1.0/OpenRobotics/models/Backpack
      </uri>
      <pose>180.000000 -198.000000 -10.000000 0 0 0.000000</pose>
    </include>

    <include>
      <name>tile_105</name>
      <uri>https://fuel.gazebosim.org/1.0/OpenRobotics/models/Tunnel Tile 5</uri>
      <pose>280.000000 -180.000000 -10.000000 0 0 0.000000</pose>
    </include>

    <include>
      <name>tile_106</name>
      <uri>https://fuel.gazebosim.org/1.0/OpenRobotics/models/Tunnel Tile 5</uri>
      <pose>140.000000 -200.000000 -10.000000 0 0 0.000000</pose>
    </include>

    <include>
      <name>tile_107</name>
      <uri>https://fuel.gazebosim.org/1.0/OpenRobotics/models/Tunnel Tile 2</uri>
      <pose>160.000000 -200.000000 -10.000000 0 0 0.000000</pose>
    </include>

    <include>
      <name>tile_108</name>
      <uri>https://fuel.gazebosim.org/1.0/OpenRobotics/models/Tunnel Tile 5</uri>
      <pose>180.000000 -200.000000 -10.000000 0 0 1.570796</pose>
    </include>

    <include>
      <name>tile_109</name>
      <uri>https://fuel.gazebosim.org/1.0/OpenRobotics/models/Tunnel Tile 5</uri>
      <pose>200.000000 -200.000000 -10.000000 0 0 1.570796</pose>
    </include>

    <include>
      <name>tile_110</name>
      <uri>https://fuel.gazebosim.org/1.0/OpenRobotics/models/Tunnel Tile 2</uri>
      <pose>220.000000 -200.000000 -10.000000 0 0 4.712389</pose>
    </include>

    <include>
      <name>tile_111</name>
      <uri>https://fuel.gazebosim.org/1.0/OpenRobotics/models/Tunnel Tile 5</uri>
      <pose>280.000000 -200.000000 -10.000000 0 0 0.000000</pose>
    </include>

    <include>
      <name>tile_112</name>
      <uri>https://fuel.gazebosim.org/1.0/OpenRobotics/models/Tunnel Tile 2</uri>
      <pose>140.000000 -220.000000 -10.000000 0 0 1.570796</pose>
    </include>

    <include>
      <name>tile_113</name>
      <uri>https://fuel.gazebosim.org/1.0/OpenRobotics/models/Tunnel Tile 2</uri>
      <pose>160.000000 -220.000000 -10.000000 0 0 3.141593</pose>
    </include>

    <include>
      <name>tile_114</name>
      <uri>https://fuel.gazebosim.org/1.0/OpenRobotics/models/Tunnel Tile 5</uri>
      <pose>220.000000 -220.000000 -10.000000 0 0 0.000000</pose>
    </include>

    <include>
      <name>tile_115</name>
      <uri>https://fuel.gazebosim.org/1.0/OpenRobotics/models/Tunnel Tile 5</uri>
      <pose>280.000000 -220.000000 -10.000000 0 0 0.000000</pose>
    </include>

    <include>
      <name>extinguisher_2</name>
      <uri>
        https://fuel.gazebosim.org/1.0/OpenRobotics/models/Extinguisher
      </uri>
      <pose>278.000000 -220.000000 -10.000000 0 0 0.000000</pose>
    </include>

    <include>
      <name>tile_116</name>
      <uri>https://fuel.gazebosim.org/1.0/OpenRobotics/models/Tunnel Tile 2</uri>
      <pose>220.000000 -240.000000 -10.000000 0 0 1.570796</pose>
    </include>

    <include>
      <name>tile_117</name>
      <uri>https://fuel.gazebosim.org/1.0/OpenRobotics/models/Tunnel Tile 5</uri>
      <pose>240.000000 -240.000000 -10.000000 0 0 1.570796</pose>
    </include>

    <include>
      <name>tile_118</name>
      <uri>https://fuel.gazebosim.org/1.0/OpenRobotics/models/Tunnel Tile 5</uri>
      <pose>260.000000 -240.000000 -10.000000 0 0 1.570796</pose>
    </include>

    <include>
      <name>tile_119</name>
      <uri>https://fuel.gazebosim.org/1.0/OpenRobotics/models/Tunnel Tile 2</uri>
      <pose>280.000000 -240.000000 -10.000000 0 0 3.141593</pose>
    </include>
<<<<<<< HEAD
    <model name="vehicle">
        <link name="base_link">
            <inertial>
                <pose>0.002225 0.033355 0.022792 0 -0 0</pose>
                <mass>111.0015</mass>
                <inertia>
                    <ixx>4.49753</ixx>
                    <ixy>0.00199937</ixy>
                    <ixz>-0.00152659</ixz>
                    <iyy>2.46329</iyy>
                    <iyz>-0.424901</iyz>
                    <izz>5.57714</izz>
                </inertia>
            </inertial>
            <collision name="base_link_collision">
                <pose>0.25 0 0.0480 0 0 0</pose>
                <geometry>
                    <box>
                        <size>0.6 0.55 0.428</size>
                    </box>
                </geometry>
            </collision>
            <collision name="base_link_fixed_joint_lump__sensor_payload_link_collision_1">
                <pose>0.38 0 0.4 0 0 0</pose>
                <geometry>
                    <box>
                        <size>0.28 0.28 0.4</size>
                    </box>
                </geometry>
            </collision>
            <visual name="connection_visual">
                <pose>0 0 0 0 1.5707 0</pose>
                <geometry>
                    <cylinder>
                        <length>0.5</length>
                        <radius>0.05</radius>
                    </cylinder>
                </geometry>
            </visual>
            <visual name="base_link_visual">
                <pose>0.180 0 .24 0 0 -1.5707963267948966</pose>
                <geometry>
                    <mesh>
                        <uri>https://fuel.ignitionrobotics.org/1.0/OpenRobotics/models/EXPLORER_R2_SENSOR_CONFIG_2/3/files/meshes/r2.dae</uri>
                        <submesh>
                            <name>BodyFront</name>
                            <center>true</center>
                        </submesh>
                    </mesh>
                </geometry>
                <material>
                    <diffuse>1.0 1.0 1.0</diffuse>
                    <specular>1.0 1.0 1.0</specular>
                    <pbr>
                        <metal>
                            <albedo_map>https://fuel.ignitionrobotics.org/1.0/OpenRobotics/models/EXPLORER_R2_SENSOR_CONFIG_2/3/files/materials/textures/R2_Albedo.png</albedo_map>
                            <metalness_map>https://fuel.ignitionrobotics.org/1.0/OpenRobotics/models/EXPLORER_R2_SENSOR_CONFIG_2/3/files/materials/textures/R2_Metalness.png</metalness_map>
                            <roughness_map>https://fuel.ignitionrobotics.org/1.0/OpenRobotics/models/EXPLORER_R2_SENSOR_CONFIG_2/3/files/materials/textures/R2_Roughness.png</roughness_map>
                        </metal>
                    </pbr>
                </material>
            </visual>
            <light name="front_light" type="spot">
                <pose frame="">0.49 0 0.45 1.5707963267948966 1.5707963267948966 -1.5707963267948966</pose>
                <attenuation>
                    <range>50</range>
                    <linear>0</linear>
                    <constant>0.1</constant>
                    <quadratic>0.0025</quadratic>
                </attenuation>
                <diffuse>0.8 0.8 0.5 1</diffuse>
                <specular>0.8 0.8 0.5 1</specular>
                <spot>
                    <inner_angle>1</inner_angle>
                    <outer_angle>1.1</outer_angle>
                    <falloff>1</falloff>
                </spot>
                <direction>0 -1 0</direction>
                <cast_shadows>1</cast_shadows>
            </light>
        <sensor name="camera" type="camera">
          <pose>0.55 0 0.33 0 0 0</pose>
          <camera>
            <horizontal_fov>1.047</horizontal_fov>
            <image>
              <width>320</width>
              <height>240</height>
            </image>
            <clip>
              <near>0.1</near>
              <far>100</far>
            </clip>
          </camera>
          <always_on>1</always_on>
          <update_rate>30</update_rate>
          <visualize>true</visualize>
          <topic>camera</topic>
        </sensor>
        </link>
        <link name="Rear_Rocker_Link">
            <pose>-0.047625 0 -0.0254 1.5707963267948966 0 0</pose>
            <inertial>
                <pose>-0.191018 -0.006403 -0 0 -0 0</pose>
                <mass>42.8393</mass>
                <inertia>
                    <ixx>0.848992</ixx>
                    <ixy>0.00301842</ixy>
                    <ixz>5.21788e-06</ixz>
                    <iyy>1.03049</iyy>
                    <iyz>1.2171e-07</iyz>
                    <izz>0.43679</izz>
                </inertia>
            </inertial>
            <collision name="Rear_Rocker_Link_collision">
                <pose>-0.2 0.072 0 0 0 0</pose>
                <geometry>
                    <box>
                        <size>0.42 0.43 0.56</size>
                    </box>
                </geometry>
            </collision>
            <collision name="Rear_Rocker_Link_platform_collision1">
                <pose>-0.70 0.2855 0 -0.005 0 0</pose>
                <geometry>
                    <box>
                        <size>0.17 0.01 0.5</size>
                    </box>
                </geometry>
            </collision>
            <collision name="Rear_Rocker_Link_platform_collision2">
                <pose>-0.35 0.2855 -0.005 -0.005 0 0</pose>
                <geometry>
                    <box>
                        <size>0.678 0.01 0.69</size>
                    </box>
                </geometry>
            </collision>
            <visual name="BodyRear_visual">
                <pose>-0.428 0.068 0 -1.5707963267948966 -1.5707963267948966 0</pose>
                <geometry>
                    <mesh>
                        <uri>https://fuel.ignitionrobotics.org/1.0/OpenRobotics/models/EXPLORER_R2_SENSOR_CONFIG_2/3/files/meshes/r2.dae</uri>
                        <submesh>
                            <name>BodyRear</name>
                            <center>true</center>
                        </submesh>
                    </mesh>
                </geometry>
                <material>
                    <diffuse>1.0 1.0 1.0</diffuse>
                    <specular>1.0 1.0 1.0</specular>
                    <pbr>
                        <metal>
                            <albedo_map>https://fuel.ignitionrobotics.org/1.0/OpenRobotics/models/EXPLORER_R2_SENSOR_CONFIG_2/3/files/materials/textures/R2_Albedo.png</albedo_map>
                            <metalness_map>https://fuel.ignitionrobotics.org/1.0/OpenRobotics/models/EXPLORER_R2_SENSOR_CONFIG_2/3/files/materials/textures/R2_Metalness.png</metalness_map>
                            <roughness_map>https://fuel.ignitionrobotics.org/1.0/OpenRobotics/models/EXPLORER_R2_SENSOR_CONFIG_2/3/files/materials/textures/R2_Roughness.png</roughness_map>
                        </metal>
                    </pbr>
                </material>
            </visual>
        </link>
        <joint name="Center Pivot" type="revolute">
            <child>Rear_Rocker_Link</child>
            <parent>base_link</parent>
            <axis>
                <xyz>-1 0 0</xyz>
                <limit>
                    <lower>-0.5236</lower>
                    <upper>0.5236</upper>
                </limit>
                <dynamics>
                    <damping>10</damping>
                    <friction>0.1</friction>
                    <spring_reference>0.1</spring_reference>
                    <spring_stiffness>100</spring_stiffness>
                </dynamics>
                <use_parent_model_frame>0</use_parent_model_frame>
            </axis>
        </joint>
        <link name="left_front_wheel_link">
            <pose>0.33421 0.363 -0.091538 -0.013747 -0 -1.5707963267948966</pose>
            <inertial>
                <pose>0.007124 -1.6e-05 4e-06 0 -0 0</pose>
                <mass>11.5398</mass>
                <inertia>
                    <ixx>0.127932</ixx>
                    <ixy>6.41777e-06</ixy>
                    <ixz>2.40271e-06</ixz>
                    <iyy>0.0695645</iyy>
                    <iyz>1.35439e-09</iyz>
                    <izz>0.0695643</izz>
                </inertia>
            </inertial>
            <collision name="left_front_wheel_link_collision">
                <pose>0 0 0 3.1415926535897931 1.5707963267948966 3.1415926535897931</pose>
                <geometry>
                    <cylinder>
                        <length>0.1125</length>
                        <radius>0.31</radius>
                    </cylinder>
                </geometry>
                <surface>
                    <friction>
                        <ode>
                            <mu>0.5</mu>
                            <mu2>1</mu2>
                            <fdir1>0 0 1</fdir1>
                            <slip1>0.0000235</slip1>
                            <slip2>0</slip2>
                            <max_vel>10</max_vel>
                            <min_depth>0.1</min_depth>
                        </ode>
                    </friction>
                    <contact>
                        <ode>
                            <kp>1e+07</kp>
                            <kd>0.0001</kd>
                        </ode>
                    </contact>
                </surface>
            </collision>
            <visual name="left_front_wheel_link_visual">
                <geometry>
                    <mesh>
                        <uri>https://fuel.ignitionrobotics.org/1.0/OpenRobotics/models/EXPLORER_R2_SENSOR_CONFIG_2/3/files/meshes/r2.dae</uri>
                        <submesh>
                            <name>WheelFL</name>
                            <center>true</center>
                        </submesh>
                    </mesh>
                </geometry>
                <material>
                    <diffuse>1.0 1.0 1.0</diffuse>
                    <specular>1.0 1.0 1.0</specular>
                    <pbr>
                        <metal>
                            <albedo_map>https://fuel.ignitionrobotics.org/1.0/OpenRobotics/models/EXPLORER_R2_SENSOR_CONFIG_2/3/files/materials/textures/R2_Albedo.png</albedo_map>
                            <metalness_map>https://fuel.ignitionrobotics.org/1.0/OpenRobotics/models/EXPLORER_R2_SENSOR_CONFIG_2/3/files/materials/textures/R2_Metalness.png</metalness_map>
                            <roughness_map>https://fuel.ignitionrobotics.org/1.0/OpenRobotics/models/EXPLORER_R2_SENSOR_CONFIG_2/3/files/materials/textures/R2_Roughness.png</roughness_map>
                        </metal>
                    </pbr>
                </material>
            </visual>
        </link>
        <joint name="left_front_wheel" type="revolute">
            <child>left_front_wheel_link</child>
            <parent>base_link</parent>
            <axis>
                <xyz>-1 0 0</xyz>
                <limit>
                    <lower>-1e+16</lower>
                    <upper>1e+16</upper>
                </limit>
                <dynamics>
                    <damping>10</damping>
                    <friction>0.1</friction>
                    <spring_reference>0</spring_reference>
                    <spring_stiffness>0</spring_stiffness>
                </dynamics>
                <use_parent_model_frame>0</use_parent_model_frame>
            </axis>
        </joint>
        <link name="left_rear_wheel_link">
            <pose>-0.334625 0.363 -0.083399 -0.014389 0.000148 -1.5707963267948966</pose>
            <inertial>
                <pose>0.007124 -1.6e-05 4e-06 0 -0 0</pose>
                <mass>11.5398</mass>
                <inertia>
                    <ixx>0.127932</ixx>
                    <ixy>6.41777e-06</ixy>
                    <ixz>2.40271e-06</ixz>
                    <iyy>0.0695645</iyy>
                    <iyz>1.35439e-09</iyz>
                    <izz>0.0695643</izz>
                </inertia>
            </inertial>
            <collision name="left_rear_wheel_link_collision">
                <pose>0 0 0 3.1415926535897931 1.5707963267948966 3.1415926535897931</pose>
                <geometry>
                    <cylinder>
                        <length>0.1125</length>
                        <radius>0.31</radius>
                    </cylinder>
                </geometry>
                <surface>
                    <friction>
                        <ode>
                            <mu>0.5</mu>
                            <mu2>1</mu2>
                            <fdir1>0 0 1</fdir1>
                            <slip1>0.0000235</slip1>
                            <slip2>0</slip2>
                            <max_vel>10</max_vel>
                            <min_depth>0.1</min_depth>
                        </ode>
                    </friction>
                    <contact>
                        <ode>
                            <kp>1e+07</kp>
                            <kd>0.0001</kd>
                        </ode>
                    </contact>
                </surface>
            </collision>
            <visual name="left_rear_wheel_link_visual">
                <geometry>
                    <mesh>
                        <uri>https://fuel.ignitionrobotics.org/1.0/OpenRobotics/models/EXPLORER_R2_SENSOR_CONFIG_2/3/files/meshes/r2.dae</uri>
                        <submesh>
                            <name>WheelBL</name>
                            <center>true</center>
                        </submesh>
                    </mesh>
                </geometry>
                <material>
                    <diffuse>1.0 1.0 1.0</diffuse>
                    <specular>1.0 1.0 1.0</specular>
                    <pbr>
                        <metal>
                            <albedo_map>https://fuel.ignitionrobotics.org/1.0/OpenRobotics/models/EXPLORER_R2_SENSOR_CONFIG_2/3/files/materials/textures/R2_Albedo.png</albedo_map>
                            <metalness_map>https://fuel.ignitionrobotics.org/1.0/OpenRobotics/models/EXPLORER_R2_SENSOR_CONFIG_2/3/files/materials/textures/R2_Metalness.png</metalness_map>
                            <roughness_map>https://fuel.ignitionrobotics.org/1.0/OpenRobotics/models/EXPLORER_R2_SENSOR_CONFIG_2/3/files/materials/textures/R2_Roughness.png</roughness_map>
                        </metal>
                    </pbr>
                </material>
            </visual>
        </link>
        <joint name="left_rear_wheel" type="revolute">
            <child>left_rear_wheel_link</child>
            <parent>Rear_Rocker_Link</parent>
            <axis>
                <xyz>-1 0 0</xyz>
                <limit>
                    <lower>-1e+16</lower>
                    <upper>1e+16</upper>
                </limit>
                <dynamics>
                    <damping>10</damping>
                    <friction>0.1</friction>
                    <spring_reference>0</spring_reference>
                    <spring_stiffness>0</spring_stiffness>
                </dynamics>
                <use_parent_model_frame>0</use_parent_model_frame>
            </axis>
        </joint>
        <link name="right_front_wheel_link">
            <pose>0.33421 -0.363 -0.091538 -0.013747 -0 1.5707963267948966</pose>
            <inertial>
                <pose>0.007124 -1.6e-05 4e-06 0 -0 0</pose>
                <mass>11.5398</mass>
                <inertia>
                    <ixx>0.127932</ixx>
                    <ixy>6.41777e-06</ixy>
                    <ixz>2.40271e-06</ixz>
                    <iyy>0.0695645</iyy>
                    <iyz>1.35439e-09</iyz>
                    <izz>0.0695643</izz>
                </inertia>
            </inertial>
            <collision name="right_front_wheel_link_collision">
                <pose>0 0 0 3.1415926535897931 1.5707963267948966 3.1415926535897931</pose>
                <geometry>
                    <cylinder>
                        <length>0.1125</length>
                        <radius>0.31</radius>
                    </cylinder>
                </geometry>
                <surface>
                    <friction>
                        <ode>
                            <mu>0.5</mu>
                            <mu2>1</mu2>
                            <fdir1>0 0 1</fdir1>
                            <slip1>0.0000235</slip1>
                            <slip2>0</slip2>
                            <max_vel>10</max_vel>
                            <min_depth>0.1</min_depth>
                        </ode>
                    </friction>
                    <contact>
                        <ode>
                            <kp>1e+07</kp>
                            <kd>0.0001</kd>
                        </ode>
                    </contact>
                </surface>
            </collision>
            <visual name="right_front_wheel_link_visual">
                <geometry>
                    <mesh>
                        <uri>https://fuel.ignitionrobotics.org/1.0/OpenRobotics/models/EXPLORER_R2_SENSOR_CONFIG_2/3/files/meshes/r2.dae</uri>
                        <submesh>
                            <name>WheelFR</name>
                            <center>true</center>
                        </submesh>
                    </mesh>
                </geometry>
                <material>
                    <diffuse>1.0 1.0 1.0</diffuse>
                    <specular>1.0 1.0 1.0</specular>
                    <pbr>
                        <metal>
                            <albedo_map>https://fuel.ignitionrobotics.org/1.0/OpenRobotics/models/EXPLORER_R2_SENSOR_CONFIG_2/3/files/materials/textures/R2_Albedo.png</albedo_map>
                            <metalness_map>https://fuel.ignitionrobotics.org/1.0/OpenRobotics/models/EXPLORER_R2_SENSOR_CONFIG_2/3/files/materials/textures/R2_Metalness.png</metalness_map>
                            <roughness_map>https://fuel.ignitionrobotics.org/1.0/OpenRobotics/models/EXPLORER_R2_SENSOR_CONFIG_2/3/files/materials/textures/R2_Roughness.png</roughness_map>
                        </metal>
                    </pbr>
                </material>
            </visual>
        </link>
        <joint name="right_front_wheel" type="revolute">
            <child>right_front_wheel_link</child>
            <parent>base_link</parent>
            <axis>
                <xyz>1 0 0</xyz>
                <limit>
                    <lower>-1e+16</lower>
                    <upper>1e+16</upper>
                </limit>
                <dynamics>
                    <damping>10</damping>
                    <friction>0.1</friction>
                    <spring_reference>0</spring_reference>
                    <spring_stiffness>0</spring_stiffness>
                </dynamics>
                <use_parent_model_frame>0</use_parent_model_frame>
            </axis>
        </joint>
        <link name="right_rear_wheel_link">
            <pose>-0.334625 -0.363 -0.083401 -0.014389 -0.000148 1.5707963267948966</pose>
            <inertial>
                <pose>0.007124 -1.6e-05 4e-06 0 -0 0</pose>
                <mass>11.5398</mass>
                <inertia>
                    <ixx>0.127932</ixx>
                    <ixy>6.41777e-06</ixy>
                    <ixz>2.40271e-06</ixz>
                    <iyy>0.0695645</iyy>
                    <iyz>1.35439e-09</iyz>
                    <izz>0.0695643</izz>
                </inertia>
            </inertial>
            <collision name="right_rear_wheel_link_collision">
                <pose>0 0 0 3.1415926535897931 1.5707963267948966 3.1415926535897931</pose>
                <geometry>
                    <cylinder>
                        <length>0.1125</length>
                        <radius>0.31</radius>
                    </cylinder>
                </geometry>
                <surface>
                    <friction>
                        <ode>
                            <mu>0.5</mu>
                            <mu2>1</mu2>
                            <fdir1>0 0 1</fdir1>
                            <slip1>0.0000235</slip1>
                            <slip2>0</slip2>
                            <max_vel>10</max_vel>
                            <min_depth>0.1</min_depth>
                        </ode>
                    </friction>
                    <contact>
                        <ode>
                            <kp>1e+07</kp>
                            <kd>0.0001</kd>
                        </ode>
                    </contact>
                </surface>
            </collision>
            <visual name="right_rear_wheel_link_visual">
                <geometry>
                    <mesh>
                        <uri>https://fuel.ignitionrobotics.org/1.0/OpenRobotics/models/EXPLORER_R2_SENSOR_CONFIG_2/3/files/meshes/r2.dae</uri>
                        <submesh>
                            <name>WheelBR</name>
                            <center>true</center>
                        </submesh>
                    </mesh>
                </geometry>
                <material>
                    <diffuse>1.0 1.0 1.0</diffuse>
                    <specular>1.0 1.0 1.0</specular>
                    <pbr>
                        <metal>
                            <albedo_map>https://fuel.ignitionrobotics.org/1.0/OpenRobotics/models/EXPLORER_R2_SENSOR_CONFIG_2/3/files/materials/textures/R2_Albedo.png</albedo_map>
                            <metalness_map>https://fuel.ignitionrobotics.org/1.0/OpenRobotics/models/EXPLORER_R2_SENSOR_CONFIG_2/3/files/materials/textures/R2_Metalness.png</metalness_map>
                            <roughness_map>https://fuel.ignitionrobotics.org/1.0/OpenRobotics/models/EXPLORER_R2_SENSOR_CONFIG_2/3/files/materials/textures/R2_Roughness.png</roughness_map>
                        </metal>
                    </pbr>
                </material>
            </visual>
        </link>
        <joint name="right_rear_wheel" type="revolute">
            <child>right_rear_wheel_link</child>
            <parent>Rear_Rocker_Link</parent>
            <axis>
                <xyz>1 0 0</xyz>
                <limit>
                    <lower>-1e+16</lower>
                    <upper>1e+16</upper>
                </limit>
                <dynamics>
                    <damping>10</damping>
                    <friction>0.1</friction>
                    <spring_reference>0</spring_reference>
                    <spring_stiffness>0</spring_stiffness>
                </dynamics>
                <use_parent_model_frame>0</use_parent_model_frame>
            </axis>
        </joint>

      <pose>0 0 0.38 0 0 0.0</pose>

      <plugin
        filename="ignition-gazebo-diff-drive-system"
        name="ignition::gazebo::systems::DiffDrive">
        <left_joint>left_rear_wheel</left_joint>
        <left_joint>left_front_wheel</left_joint>
        <right_joint>right_rear_wheel</right_joint>
        <right_joint>right_front_wheel</right_joint>
        <wheel_separation>1.25</wheel_separation>
        <wheel_radius>0.3</wheel_radius>
        <odom_publish_frequency>1</odom_publish_frequency>
        <topic>cmd_vel</topic>
      </plugin>

      <!-- Moving Forward: W -->
      <plugin filename="libignition-gazebo-triggered-publisher-system.so"
              name="ignition::gazebo::systems::TriggeredPublisher">
          <input type="ignition.msgs.Int32" topic="/keyboard/keypress">
              <match field="data">87</match>
          </input>
          <output type="ignition.msgs.Twist" topic="/cmd_vel">
              linear: {x: 2.0}, angular: {z: 0.0}
          </output>
      </plugin>

      <!-- Moving Backward: X -->
      <plugin filename="libignition-gazebo-triggered-publisher-system.so"
              name="ignition::gazebo::systems::TriggeredPublisher">
          <input type="ignition.msgs.Int32" topic="/keyboard/keypress">
              <match field="data">88</match>
          </input>
          <output type="ignition.msgs.Twist" topic="/cmd_vel">
              linear: {x: -2.0}, angular: {z: 0.0}
          </output>
      </plugin>

      <!-- Rotating right: D -->
      <plugin filename="libignition-gazebo-triggered-publisher-system.so"
              name="ignition::gazebo::systems::TriggeredPublisher">
          <input type="ignition.msgs.Int32" topic="/keyboard/keypress">
              <match field="data">68</match>
          </input>
          <output type="ignition.msgs.Twist" topic="/cmd_vel">
              linear: {x: 0.0}, angular: {z: -0.5}
          </output>
      </plugin>

      <!--Rotating left: A -->
      <plugin filename="libignition-gazebo-triggered-publisher-system.so"
              name="ignition::gazebo::systems::TriggeredPublisher">
          <input type="ignition.msgs.Int32" topic="/keyboard/keypress">
              <match field="data">65</match>
          </input>
          <output type="ignition.msgs.Twist" topic="/cmd_vel">
              linear: {x: 0.0}, angular: {z: 0.5}
          </output>
      </plugin>

      <!--Stop: S -->
      <plugin filename="libignition-gazebo-triggered-publisher-system.so"
              name="ignition::gazebo::systems::TriggeredPublisher">
          <input type="ignition.msgs.Int32" topic="/keyboard/keypress">
              <match field="data">83</match>
          </input>
          <output type="ignition.msgs.Twist" topic="/cmd_vel">
              linear: {x: 0.0}, angular: {z: 0.0}
          </output>
      </plugin>

    </model>
=======

    <include>
      <name>x1</name>
      <uri>https://fuel.gazebosim.org/1.0/OpenRobotics/models/X1 UGV</uri>
      <pose>0 0 .2 0 0 0</pose>
    </include>
>>>>>>> 784e8228

    <plugin name="ignition::gazebo" filename="dummy">
      <performer name="perf_x1">
        <ref>vehicle</ref>
        <geometry><box><size>2 2 2</size></box></geometry>
      </performer>

      <level name="level0">
        <ref>staging_area</ref>
        <ref>base_station</ref>
        <pose>0 0 0 0 0 0</pose>
        <geometry><box><size>80 80 100</size></box></geometry>
        <buffer>10</buffer>
      </level>
      <level name="level1">
        <ref>tile_0</ref>
        <ref>tile_1</ref>
        <ref>tile_2</ref>
        <ref>tile_3</ref>
        <ref>tile_5</ref>
        <ref>radio_1</ref>
        <ref>tile_6</ref>
        <ref>tile_15</ref>
        <ref>tile_16</ref>
        <ref>tile_17</ref>
        <ref>tile_19</ref>
        <ref>tile_20</ref>
        <ref>tile_21</ref>
        <ref>tile_22</ref>
        <ref>tile_23</ref>
        <ref>phone_1</ref>
        <ref>tile_25</ref>
        <ref>tile_26</ref>
        <ref>tile_27</ref>
        <ref>toolbox_1</ref>
        <ref>tile_31</ref>
        <ref>tile_32</ref>

        <pose>295 190 0 0 0 0</pose>
        <geometry><box><size>140 110 100</size></box></geometry>
        <buffer>10</buffer>
      </level>

      <level name="level2">
        <ref>tile_4</ref>
        <ref>tile_5</ref>
        <ref>radio_1</ref>
        <ref>tile_7</ref>
        <ref>tile_8</ref>
        <ref>tile_9</ref>
        <ref>tile_10</ref>
        <ref>tile_11</ref>
        <ref>tile_12</ref>
        <ref>tile_13</ref>
        <ref>tile_14</ref>
        <ref>tile_15</ref>
        <ref>tile_16</ref>
        <ref>backpack_1</ref>

        <pose>155 200 0 0 0 0</pose>
        <geometry><box><size>200 30 100</size></box></geometry>
        <buffer>10</buffer>
      </level>

      <level name="level3">
        <ref>tile_4</ref>
        <ref>tile_12</ref>
        <ref>tile_18</ref>
        <ref>tile_24</ref>
        <ref>tile_30</ref>
        <ref>tile_38</ref>
        <ref>extinguisher_1</ref>

        <pose>165 160 0 0 0 0</pose>
        <geometry><box><size>35 110 100</size></box></geometry>
        <buffer>10</buffer>
      </level>

      <level name="level4">
        <ref>tile_28</ref>
        <ref>tile_29</ref>
        <ref>tile_30</ref>
        <ref>extinguisher_1</ref>
        <ref>tile_33</ref>
        <ref>tile_34</ref>
        <ref>tile_35</ref>
        <ref>tile_36</ref>
        <ref>tile_37</ref>
        <ref>tile_38</ref>

        <pose>110 130 0 0 0 0</pose>
        <geometry><box><size>140 45 100</size></box></geometry>
        <buffer>10</buffer>
      </level>

      <level name="level5">
        <ref>tile_28</ref>
        <ref>tile_29</ref>
        <ref>tile_33</ref>
        <ref>tile_34</ref>
        <ref>tile_35</ref>
        <ref>tile_39</ref>
        <ref>tile_44</ref>
        <ref>tile_48</ref>
        <ref>tile_51</ref>
        <ref>tile_54</ref>
        <ref>tile_62</ref>
        <ref>tile_63</ref>
        <ref>tile_64</ref>
        <ref>tile_80</ref>
        <ref>tile_86</ref>
        <ref>tile_89</ref>
        <ref>tile_95</ref>
        <ref>tile_96</ref>

        <pose>90 30 0 0 0 0</pose>
        <geometry><box><size>50 230 100</size></box></geometry>
        <buffer>10</buffer>
      </level>

      <level name="level6">
        <ref>tile_40</ref>
        <ref>tile_41</ref>
        <ref>tile_42</ref>
        <ref>tile_43</ref>
        <ref>radio_2</ref>
        <ref>tile_45</ref>
        <ref>tile_46</ref>
        <ref>tile_47</ref>
        <ref>tile_49</ref>
        <ref>tile_50</ref>
        <ref>toolbox_2</ref>
        <ref>tile_52</ref>
        <ref>tile_53</ref>
        <ref>tile_55</ref>
        <ref>phone_2</ref>
        <ref>tile_56</ref>
        <ref>tile_68</ref>
        <ref>tile_69</ref>
        <ref>tile_70</ref>
        <ref>tile_71</ref>
        <ref>tile_72</ref>
        <ref>tile_73</ref>
        <ref>tile_81</ref>
        <ref>tile_82</ref>
        <ref>tile_87</ref>
        <ref>tile_88</ref>
        <ref>tile_90</ref>
        <ref>tile_91</ref>
        <ref>tile_92</ref>
        <ref>tile_93</ref>
        <ref>tile_94</ref>
        <ref>valve_1</ref>

        <pose>240 20 0 0 0 0</pose>
        <geometry><box><size>120 180 100</size></box></geometry>
        <buffer>10</buffer>
      </level>

      <level name="level7">
        <ref>staging_area</ref>
        <ref>base_station</ref>
        <ref>phone_2</ref>
        <ref>tile_60</ref>
        <ref>tile_61</ref>
        <ref>tile_62</ref>
        <ref>tile_63</ref>
        <ref>tile_64</ref>
        <ref>tile_65</ref>
        <ref>tile_66</ref>
        <ref>tile_67</ref>
        <ref>tile_68</ref>
        <ref>tile_69</ref>
        <ref>tile_70</ref>
        <pose>100 0 0 0 0 0</pose>
        <geometry><box><size>260 50 100</size></box></geometry>
        <buffer>10</buffer>
      </level>

      <level name="level8">
        <ref>tile_57</ref>
        <ref>tile_58</ref>
        <ref>tile_59</ref>
        <ref>electrical_box_1</ref>
        <ref>tile_71</ref>
        <ref>tile_72</ref>
        <ref>tile_73</ref>
        <ref>tile_74</ref>
        <ref>tile_75</ref>
        <ref>tile_76</ref>
        <ref>tile_77</ref>
        <ref>tile_78</ref>
        <ref>tile_79</ref>
        <ref>tile_83</ref>
        <ref>tile_84</ref>
        <ref>tile_85</ref>
        <ref>backpack_2</ref>

        <pose>340 0 0 0 0 0</pose>
        <geometry><box><size>150 60 100</size></box></geometry>
        <buffer>10</buffer>
      </level>

      <level name="level9">
        <ref>tile_89</ref>
        <ref>tile_95</ref>
        <ref>tile_96</ref>
        <ref>tile_97</ref>
        <ref>phone_3</ref>
        <ref>tile_98</ref>
        <ref>tile_99</ref>
        <ref>tile_100</ref>
        <ref>valve_2</ref>
        <ref>tile_101</ref>
        <ref>tile_102</ref>
        <ref>electrical_box_2</ref>
        <ref>tile_104</ref>
        <ref>tile_106</ref>
        <ref>tile_107</ref>
        <ref>tile_112</ref>
        <ref>tile_113</ref>

        <pose>110 -145 0 0 0 0</pose>
        <geometry><box><size>100 160 100</size></box></geometry>
        <buffer>10</buffer>
      </level>
      <level name="level10">
        <ref>tile_102</ref>
        <ref>electrical_box_2</ref>
        <ref>tile_103</ref>
        <ref>tile_104</ref>
        <ref>backpack_3</ref>
        <ref>tile_105</ref>
        <ref>tile_106</ref>
        <ref>tile_107</ref>
        <ref>tile_108</ref>
        <ref>tile_109</ref>
        <ref>tile_110</ref>
        <ref>tile_111</ref>
        <ref>tile_112</ref>
        <ref>tile_113</ref>
        <ref>tile_114</ref>
        <ref>extinguisher_2</ref>
        <ref>tile_115</ref>
        <ref>tile_116</ref>
        <ref>tile_117</ref>
        <ref>tile_118</ref>
        <ref>tile_119</ref>

        <pose>220 -200 0 0 0 0</pose>
        <geometry><box><size>175 100 100</size></box></geometry>
        <buffer>10</buffer>
      </level>

    </plugin>

  </world>
</sdf><|MERGE_RESOLUTION|>--- conflicted
+++ resolved
@@ -1,11 +1,6 @@
 <?xml version="1.0" ?>
 <!--
   World containing a long tunnel and a vehicle.
-
-  Run with `--levels` for the tunnels to load and unload as the vehicle moves.
-
-  Use the WASDX keys to drive the vehicle.
-
 -->
 <sdf version="1.6">
   <world name="diff_drive">
@@ -214,28 +209,16 @@
 
     <include>
       <static>true</static>
-<<<<<<< HEAD
       <name>staging_area</name>
       <pose>0 0 -0.005 0 0 0</pose>
-      <uri>https://fuel.ignitionrobotics.org/1.0/OpenRobotics/models/subt_tunnel_staging_area</uri>
-=======
-      <name>BaseStation</name>
-      <pose>0 0 0 0 0 0</pose>
       <uri>https://fuel.gazebosim.org/1.0/OpenRobotics/models/subt_tunnel_staging_area</uri>
->>>>>>> 784e8228
-    </include>
-
-    <include>
-<<<<<<< HEAD
+    </include>
+
+    <include>
       <pose>9.23 2.18 0 0 0 -1.226</pose>
       <uri>
         https://fuel.ignitionrobotics.org/1.0/chapulina/models/Extinguisher PBR
       </uri>
-=======
-      <name>artifact_origin</name>
-      <pose>2 4 0.5 0 0 0</pose>
-      <uri>https://fuel.gazebosim.org/1.0/OpenRobotics/models/Fiducial</uri>
->>>>>>> 784e8228
     </include>
 
     <light name="spotlight" type="spot">
@@ -1109,7 +1092,6 @@
       <uri>https://fuel.gazebosim.org/1.0/OpenRobotics/models/Tunnel Tile 2</uri>
       <pose>280.000000 -240.000000 -10.000000 0 0 3.141593</pose>
     </include>
-<<<<<<< HEAD
     <model name="vehicle">
         <link name="base_link">
             <inertial>
@@ -1693,14 +1675,6 @@
       </plugin>
 
     </model>
-=======
-
-    <include>
-      <name>x1</name>
-      <uri>https://fuel.gazebosim.org/1.0/OpenRobotics/models/X1 UGV</uri>
-      <pose>0 0 .2 0 0 0</pose>
-    </include>
->>>>>>> 784e8228
 
     <plugin name="ignition::gazebo" filename="dummy">
       <performer name="perf_x1">
