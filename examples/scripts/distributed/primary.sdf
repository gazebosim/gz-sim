<?xml version="1.0" ?>
<sdf version="1.6">
  <world name="default">
    <plugin
<<<<<<< HEAD
      filename="libignition-gazebo2-scene-broadcaster-system.so"
=======
      filename="libignition-gazebo-scene-broadcaster-system.so"
>>>>>>> cb5f6ea2
      name="ignition::gazebo::systems::SceneBroadcaster">
    </plugin>

  <gui fullscreen="0">

      <!-- 3D scene -->
      <plugin filename="Scene3D" name="3D View">
        <ignition-gui>
          <title>3D View</title>
          <property type="bool" key="showTitleBar">false</property>
          <property type="string" key="state">docked</property>
        </ignition-gui>

        <engine>ogre</engine>
        <scene>scene</scene>
        <ambient_light>0.4 0.4 0.4</ambient_light>
        <background_color>0.8 0.8 0.8</background_color>
        <camera_pose>-6 0 6 0 0.5 0</camera_pose>
        <service>/world/default/scene/info</service>
        <pose_topic>/world/default/pose/info</pose_topic>
        <scene_topic>/world/default/scene/info</scene_topic>
        <deletion_topic>/world/default/scene/deletion</deletion_topic>
      </plugin>

      <!-- World control -->
      <plugin filename="WorldControl" name="World control">
        <ignition-gui>
          <title>World control</title>
          <property type="bool" key="showTitleBar">false</property>
          <property type="bool" key="resizable">false</property>
          <property type="double" key="height">72</property>
          <property type="double" key="width">121</property>
          <property type="double" key="z">1</property>

          <property type="string" key="state">floating</property>
          <anchors target="3D View">
            <line own="left" target="left"/>
            <line own="bottom" target="bottom"/>
          </anchors>
        </ignition-gui>

        <play_pause>true</play_pause>
        <step>true</step>
        <start_paused>true</start_paused>
        <service>/world/default/control</service>
        <stats_topic>/world/default/stats</stats_topic>

      </plugin>

      <!--World statistics -->
      <plugin filename="WorldStats" name="World stats">
        <ignition-gui>
          <title>World stats</title>
          <property type="bool" key="showTitleBar">false</property>
          <property type="bool" key="resizable">false</property>
          <property type="double" key="height">110</property>
          <property type="double" key="width">290</property>
          <property type="double" key="z">1</property>

          <property type="string" key="state">floating</property>
          <anchors target="3D View">
            <line own="right" target="right"/>
            <line own="bottom" target="bottom"/>
          </anchors>
        </ignition-gui>

        <sim_time>true</sim_time>
        <real_time>true</real_time>
        <real_time_factor>true</real_time_factor>
        <iterations>true</iterations>
        <topic>/world/default/stats</topic>

      </plugin>

    </gui>

    <scene>
      <ambient>0.8 0.8 0.8 1.0</ambient>
      <background>0.34 0.39 0.43 1.0</background>
      <grid>false</grid>
      <origin_visual>false</origin_visual>
    </scene>

    <light type="directional" name="sun">
      <cast_shadows>true</cast_shadows>
      <pose>0 0 10 0 0 0</pose>
      <diffuse>0.8 0.8 0.8 1</diffuse>
      <specular>0.2 0.2 0.2 1</specular>
      <attenuation>
        <range>1000</range>
        <constant>0.9</constant>
        <linear>0.01</linear>
        <quadratic>0.001</quadratic>
      </attenuation>
      <direction>-0.5 0.1 -0.9</direction>
    </light>

    <model name="ground_plane">
      <static>true</static>
      <pose>0 0 -0.5 0 0.52 0</pose>
      <link name="link">
        <collision name="collision">
          <geometry>
            <plane>
              <normal>0 0 1</normal>
            </plane>
          </geometry>
        </collision>
        <visual name="visual">
          <geometry>
            <plane>
              <normal>0 0 1</normal>
              <size>100 100</size>
            </plane>
          </geometry>
          <material>
            <ambient>0.8 0.8 0.8 1</ambient>
            <diffuse>0.8 0.8 0.8 1</diffuse>
            <specular>0.8 0.8 0.8 1</specular>
            <emissive>0.8 0.8 0.8 1</emissive>
          </material>
        </visual>
      </link>
    </model>

    <model name="box">
      <pose>0 0 0.5 0 0 0</pose>
      <link name="box_link">
        <inertial>
          <inertia>
            <ixx>1</ixx>
            <ixy>0</ixy>
            <ixz>0</ixz>
            <iyy>1</iyy>
            <iyz>0</iyz>
            <izz>1</izz>
          </inertia>
          <mass>1.0</mass>
        </inertial>
        <collision name="box_collision">
          <geometry>
            <box>
              <size>1 1 1</size>
            </box>
          </geometry>
        </collision>

        <visual name="box_visual">
          <geometry>
            <box>
              <size>1 1 1</size>
            </box>
          </geometry>
          <material>
            <ambient>1 0 0 1</ambient>
            <diffuse>1 0 0 1</diffuse>
            <specular>1 0 0 1</specular>
            <emissive>1 0 0 1</emissive>
          </material>
        </visual>
      </link>
    </model>

    <model name="cylinder">
      <pose>0 -1.5 0.5 0 0 0</pose>
      <link name="cylinder_link">
        <inertial>
          <inertia>
            <ixx>2</ixx>
            <ixy>0</ixy>
            <ixz>0</ixz>
            <iyy>2</iyy>
            <iyz>0</iyz>
            <izz>2</izz>
          </inertia>
          <mass>2.0</mass>
        </inertial>
        <collision name="cylinder_collision">
          <geometry>
            <cylinder>
              <radius>0.5</radius>
              <length>1.0</length>
            </cylinder>
          </geometry>
        </collision>

        <visual name="cylinder_visual">
          <geometry>
            <cylinder>
              <radius>0.5</radius>
              <length>1.0</length>
            </cylinder>
          </geometry>
          <material>
            <ambient>0 1 0 1</ambient>
            <diffuse>0 1 0 1</diffuse>
            <specular>0 1 0 1</specular>
            <emissive>0 1 0 1</emissive>
          </material>
        </visual>
      </link>
    </model>

    <model name="sphere">
      <pose>0 1.5 0.5 0 0 0</pose>
      <link name="sphere_link">
        <inertial>
          <inertia>
            <ixx>3</ixx>
            <ixy>0</ixy>
            <ixz>0</ixz>
            <iyy>3</iyy>
            <iyz>0</iyz>
            <izz>3</izz>
          </inertia>
          <mass>3.0</mass>
        </inertial>
        <collision name="sphere_collision">
          <geometry>
            <sphere>
              <radius>0.5</radius>
            </sphere>
          </geometry>
        </collision>

        <visual name="sphere_visual">
          <geometry>
            <sphere>
              <radius>0.5</radius>
            </sphere>
          </geometry>
          <material>
            <ambient>0 0 1 1</ambient>
            <diffuse>0 0 1 1</diffuse>
            <specular>0 0 1 1</specular>
            <emissive>0 0 1 1</emissive>
          </material>
        </visual>
      </link>
    </model>

    <plugin name="ignition::gazebo" filename="dummy">

      <performer name="perf_sphere">
        <ref>sphere</ref>
        <geometry>
          <box>
            <size>1 1 1</size>
          </box>
        </geometry>
      </performer>

      <performer name="perf_cylinder">
        <ref>cylinder</ref>
        <geometry>
          <box>
            <size>1 1 1</size>
          </box>
        </geometry>
      </performer>

      <performer name="perf_box">
        <ref>box</ref>
        <geometry>
          <box>
            <size>1 1 1</size>
          </box>
        </geometry>
      </performer>

    </plugin>

  </world>
</sdf><|MERGE_RESOLUTION|>--- conflicted
+++ resolved
@@ -2,11 +2,7 @@
 <sdf version="1.6">
   <world name="default">
     <plugin
-<<<<<<< HEAD
-      filename="libignition-gazebo2-scene-broadcaster-system.so"
-=======
       filename="libignition-gazebo-scene-broadcaster-system.so"
->>>>>>> cb5f6ea2
       name="ignition::gazebo::systems::SceneBroadcaster">
     </plugin>
 
