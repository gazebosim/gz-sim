if(WIN32 AND CMAKE_BUILD_TYPE STREQUAL "Debug")
  # pybind11 logic for setting up a debug build when both a debug and release
  # python interpreter are present in the system seems to be pretty much broken.
  # This works around the issue.
  set(PYTHON_LIBRARIES "${PYTHON_DEBUG_LIBRARIES}")
endif()


if(USE_SYSTEM_PATHS_FOR_PYTHON_INSTALLATION)
  if(${CMAKE_VERSION} VERSION_LESS "3.12.0")
    execute_process(
      COMMAND "${PYTHON_EXECUTABLE}" -c "if True:
  from distutils import sysconfig as sc
  print(sc.get_python_lib(plat_specific=True))"
      OUTPUT_VARIABLE Python3_SITEARCH
      OUTPUT_STRIP_TRAILING_WHITESPACE)
  else()
    # Get install variable from Python3 module
    # Python3_SITEARCH is available from 3.12 on, workaround if needed:
    find_package(Python3 COMPONENTS Interpreter)
  endif()

  if(USE_DIST_PACKAGES_FOR_PYTHON)
    string(REPLACE "site-packages" "dist-packages" GZ_PYTHON_INSTALL_PATH ${Python3_SITEARCH})
  endif()
else()
  # If not a system installation, respect local paths
  set(GZ_PYTHON_INSTALL_PATH ${GZ_LIB_INSTALL_DIR}/python)
endif()

set(GZ_PYTHON_EXECUTABLE ${Python3_EXECUTABLE})
set(GZ_PYTHON_INSTALL_PATH "${GZ_PYTHON_INSTALL_PATH}/gz")

# Set the build location and install location for a CPython extension
function(configure_build_install_location _library_name)
  # Install library for actual use
  install(TARGETS ${_library_name}
    DESTINATION "${GZ_PYTHON_INSTALL_PATH}"
  )
endfunction()

set(BINDINGS_MODULE_NAME "sim${PROJECT_VERSION_MAJOR}")
pybind11_add_module(${BINDINGS_MODULE_NAME} MODULE
  src/gz/sim/_gz_sim_pybind11.cc
  src/gz/sim/EntityComponentManager.cc
  src/gz/sim/EventManager.cc
  src/gz/sim/Joint.cc
<<<<<<< HEAD
=======
  src/gz/sim/Link.cc
>>>>>>> 0cf11dc2
  src/gz/sim/Model.cc
  src/gz/sim/TestFixture.cc
  src/gz/sim/Sensor.cc
  src/gz/sim/Server.cc
  src/gz/sim/ServerConfig.cc
  src/gz/sim/UpdateInfo.cc
  src/gz/sim/Util.cc
  src/gz/sim/World.cc
)

target_link_libraries(${BINDINGS_MODULE_NAME} PRIVATE
  ${PROJECT_LIBRARY_TARGET_NAME}
  gz-common${GZ_COMMON_VER}::gz-common${GZ_COMMON_VER}
)

target_compile_definitions(${BINDINGS_MODULE_NAME} PRIVATE
  BINDINGS_MODULE_NAME=${BINDINGS_MODULE_NAME})

# TODO(ahcorde): Move this module to gz-common
pybind11_add_module(common MODULE
  src/gz/common/_gz_common_pybind11.cc
  src/gz/common/Console.cc
)

target_link_libraries(common PRIVATE
  gz-common${GZ_COMMON_VER}::gz-common${GZ_COMMON_VER}
)

configure_build_install_location(${BINDINGS_MODULE_NAME})
configure_build_install_location(common)

if ("${CMAKE_CXX_COMPILER_ID}" STREQUAL "Clang")
  # Workaround for Clang and pybind11 on Focal
  # https://github.com/pybind/pybind11/issues/1604
  # Resolved by newer versions of pybind11
  if(${pybind11_VERSION} VERSION_LESS "2.4.4")
    target_compile_options(common PRIVATE -fsized-deallocation)
    target_compile_options(sim PRIVATE -fsized-deallocation)
  endif()
endif()


if (BUILD_TESTING)
  set(python_tests
    joint_TEST
<<<<<<< HEAD
=======
    link_TEST
>>>>>>> 0cf11dc2
    model_TEST
    sensor_TEST
    testFixture_TEST
    world_TEST
  )

  execute_process(COMMAND "${GZ_PYTHON_EXECUTABLE}" -m pytest --version
    OUTPUT_VARIABLE PYTEST_output
    ERROR_VARIABLE  PYTEST_error
    RESULT_VARIABLE PYTEST_result)
  if(${PYTEST_result} EQUAL 0)
    set(pytest_FOUND TRUE)
  else()
    message("")
    message(WARNING "Pytest package not available: ${PYTEST_error}")
  endif()

  foreach (test ${python_tests})
    if (pytest_FOUND)
      add_test(NAME ${test} COMMAND
        "${GZ_PYTHON_EXECUTABLE}" -m pytest "${CMAKE_SOURCE_DIR}/python/test/${test}.py" --junitxml "${CMAKE_BINARY_DIR}/test_results/UNIT_${test}.xml")
    else()
      add_test(NAME ${test} COMMAND
        "${GZ_PYTHON_EXECUTABLE}" "${CMAKE_SOURCE_DIR}/python/test/${test}.py")
    endif()

    set(_env_vars)
    list(APPEND _env_vars "PYTHONPATH=${CMAKE_INSTALL_PREFIX}/${CMAKE_INSTALL_LIBDIR}/python/")
    list(APPEND _env_vars "LD_LIBRARY_PATH=${CMAKE_INSTALL_PREFIX}/${CMAKE_INSTALL_LIBDIR}:$ENV{LD_LIBRARY_PATH}")
    set_tests_properties(${test} PROPERTIES
      ENVIRONMENT "${_env_vars}")
  endforeach()
endif()<|MERGE_RESOLUTION|>--- conflicted
+++ resolved
@@ -45,10 +45,7 @@
   src/gz/sim/EntityComponentManager.cc
   src/gz/sim/EventManager.cc
   src/gz/sim/Joint.cc
-<<<<<<< HEAD
-=======
   src/gz/sim/Link.cc
->>>>>>> 0cf11dc2
   src/gz/sim/Model.cc
   src/gz/sim/TestFixture.cc
   src/gz/sim/Sensor.cc
@@ -94,10 +91,7 @@
 if (BUILD_TESTING)
   set(python_tests
     joint_TEST
-<<<<<<< HEAD
-=======
     link_TEST
->>>>>>> 0cf11dc2
     model_TEST
     sensor_TEST
     testFixture_TEST
