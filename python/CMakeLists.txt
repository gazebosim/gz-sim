if(WIN32 AND CMAKE_BUILD_TYPE STREQUAL "Debug")
  # pybind11 logic for setting up a debug build when both a debug and release
  # python interpreter are present in the system seems to be pretty much broken.
  # This works around the issue.
  set(PYTHON_LIBRARIES "${PYTHON_DEBUG_LIBRARIES}")
endif()


if(USE_SYSTEM_PATHS_FOR_PYTHON_INSTALLATION)
  if(${CMAKE_VERSION} VERSION_LESS "3.12.0")
    execute_process(
      COMMAND "${PYTHON_EXECUTABLE}" -c "if True:
  from distutils import sysconfig as sc
  print(sc.get_python_lib(plat_specific=True))"
      OUTPUT_VARIABLE Python3_SITEARCH
      OUTPUT_STRIP_TRAILING_WHITESPACE)
  else()
    # Get install variable from Python3 module
    # Python3_SITEARCH is available from 3.12 on, workaround if needed:
    find_package(Python3 COMPONENTS Interpreter)
  endif()

  if(USE_DIST_PACKAGES_FOR_PYTHON)
    string(REPLACE "site-packages" "dist-packages" GZ_PYTHON_INSTALL_PATH ${Python3_SITEARCH})
  endif()
else()
  # If not a system installation, respect local paths
  set(GZ_PYTHON_INSTALL_PATH ${GZ_LIB_INSTALL_DIR}/python)
endif()

set(GZ_PYTHON_EXECUTABLE ${Python3_EXECUTABLE})
set(GZ_PYTHON_INSTALL_PATH "${GZ_PYTHON_INSTALL_PATH}/gz")

# Set the build location and install location for a CPython extension
function(configure_build_install_location _library_name)
  # Install library for actual use
  install(TARGETS ${_library_name}
    DESTINATION "${GZ_PYTHON_INSTALL_PATH}"
  )
endfunction()

set(BINDINGS_MODULE_NAME "sim${PROJECT_VERSION_MAJOR}")
pybind11_add_module(${BINDINGS_MODULE_NAME} MODULE
  src/gz/sim/_gz_sim_pybind11.cc
  src/gz/sim/EntityComponentManager.cc
  src/gz/sim/EventManager.cc
<<<<<<< HEAD
  src/gz/sim/Joint.cc
=======
  src/gz/sim/Link.cc
>>>>>>> e9e2fcaa
  src/gz/sim/Model.cc
  src/gz/sim/TestFixture.cc
  src/gz/sim/Server.cc
  src/gz/sim/ServerConfig.cc
  src/gz/sim/UpdateInfo.cc
  src/gz/sim/Util.cc
  src/gz/sim/World.cc
)

target_link_libraries(${BINDINGS_MODULE_NAME} PRIVATE
  ${PROJECT_LIBRARY_TARGET_NAME}
  gz-common${GZ_COMMON_VER}::gz-common${GZ_COMMON_VER}
)

target_compile_definitions(${BINDINGS_MODULE_NAME} PRIVATE
  BINDINGS_MODULE_NAME=${BINDINGS_MODULE_NAME})

# TODO(ahcorde): Move this module to gz-common
pybind11_add_module(common MODULE
  src/gz/common/_gz_common_pybind11.cc
  src/gz/common/Console.cc
)

target_link_libraries(common PRIVATE
  gz-common${GZ_COMMON_VER}::gz-common${GZ_COMMON_VER}
)

configure_build_install_location(${BINDINGS_MODULE_NAME})
configure_build_install_location(common)

if ("${CMAKE_CXX_COMPILER_ID}" STREQUAL "Clang")
  # Workaround for Clang and pybind11 on Focal
  # https://github.com/pybind/pybind11/issues/1604
  # Resolved by newer versions of pybind11
  if(${pybind11_VERSION} VERSION_LESS "2.4.4")
    target_compile_options(common PRIVATE -fsized-deallocation)
    target_compile_options(sim PRIVATE -fsized-deallocation)
  endif()
endif()


if (BUILD_TESTING)
  set(python_tests
<<<<<<< HEAD
    joint_TEST
=======
    link_TEST
>>>>>>> e9e2fcaa
    model_TEST
    testFixture_TEST
    world_TEST
  )

  execute_process(COMMAND "${GZ_PYTHON_EXECUTABLE}" -m pytest --version
    OUTPUT_VARIABLE PYTEST_output
    ERROR_VARIABLE  PYTEST_error
    RESULT_VARIABLE PYTEST_result)
  if(${PYTEST_result} EQUAL 0)
    set(pytest_FOUND TRUE)
  else()
    message("")
    message(WARNING "Pytest package not available: ${PYTEST_error}")
  endif()

  foreach (test ${python_tests})
    if (pytest_FOUND)
      add_test(NAME ${test} COMMAND
        "${GZ_PYTHON_EXECUTABLE}" -m pytest "${CMAKE_SOURCE_DIR}/python/test/${test}.py" --junitxml "${CMAKE_BINARY_DIR}/test_results/UNIT_${test}.xml")
    else()
      add_test(NAME ${test} COMMAND
        "${GZ_PYTHON_EXECUTABLE}" "${CMAKE_SOURCE_DIR}/python/test/${test}.py")
    endif()

    set(_env_vars)
    list(APPEND _env_vars "PYTHONPATH=${CMAKE_INSTALL_PREFIX}/${CMAKE_INSTALL_LIBDIR}/python/")
    list(APPEND _env_vars "LD_LIBRARY_PATH=${CMAKE_INSTALL_PREFIX}/${CMAKE_INSTALL_LIBDIR}:$ENV{LD_LIBRARY_PATH}")
    set_tests_properties(${test} PROPERTIES
      ENVIRONMENT "${_env_vars}")
  endforeach()
endif()<|MERGE_RESOLUTION|>--- conflicted
+++ resolved
@@ -44,11 +44,8 @@
   src/gz/sim/_gz_sim_pybind11.cc
   src/gz/sim/EntityComponentManager.cc
   src/gz/sim/EventManager.cc
-<<<<<<< HEAD
   src/gz/sim/Joint.cc
-=======
   src/gz/sim/Link.cc
->>>>>>> e9e2fcaa
   src/gz/sim/Model.cc
   src/gz/sim/TestFixture.cc
   src/gz/sim/Server.cc
@@ -92,11 +89,8 @@
 
 if (BUILD_TESTING)
   set(python_tests
-<<<<<<< HEAD
     joint_TEST
-=======
     link_TEST
->>>>>>> e9e2fcaa
     model_TEST
     testFixture_TEST
     world_TEST
