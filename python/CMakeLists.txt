--- conflicted
+++ resolved
@@ -88,11 +88,8 @@
 
 if (BUILD_TESTING)
   set(python_tests
-<<<<<<< HEAD
     actor_TEST
-=======
     model_TEST
->>>>>>> f18626eb
     testFixture_TEST
     world_TEST
   )
