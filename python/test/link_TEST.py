--- conflicted
+++ resolved
@@ -16,15 +16,9 @@
 import os
 import unittest
 
-<<<<<<< HEAD
 from gz.common import set_verbosity
 from gz.sim import K_NULL_ENTITY, TestFixture, Link, Model, World, world_entity
-from gz.math import Inertiald, Matrix3d, Vector3d, Pose3d
-=======
-from gz_test_deps.common import set_verbosity
-from gz_test_deps.sim import K_NULL_ENTITY, TestFixture, Link, Model, World, world_entity
-from gz_test_deps.math import AxisAlignedBox, Inertiald, Matrix3d, Vector3d, Pose3d
->>>>>>> 61bc5116
+from gz.math import AxisAlignedBox, Inertiald, Matrix3d, Vector3d, Pose3d
 
 class TestModel(unittest.TestCase):
     post_iterations = 0
