--- conflicted
+++ resolved
@@ -1,14 +1,9 @@
 ## Ignition Math 2.x
 
-<<<<<<< HEAD
-### Ignition Math 2.x.0
+### Ignition Math 2.4.x
 
 1. Added PID class
     * [Pull request 117](https://bitbucket.org/ignitionrobotics/ign-math/pull-request/117)
-
-### Ignition Math 2.4.0
-=======
-### Ignition Math 2.4
 
 #### Ignition Math 2.4.1
 
@@ -17,7 +12,6 @@
     * [Pull request 115](https://bitbucket.org/ignitionrobotics/ign-math/pull-request/115)
 
 #### Ignition Math 2.4.0
->>>>>>> 7d6de630
 
 1. New MassMatrix3 class
     * [Pull request 112](https://bitbucket.org/ignitionrobotics/ign-math/pull-request/112)
@@ -27,7 +21,9 @@
     * A contribution from Shintaro Noda
     * [Pull request 104](https://bitbucket.org/ignitionrobotics/ign-math/pull-request/104)
 
-### Ignition Math 2.3.0
+### Ignition Math 2.3
+
+#### Ignition Math 2.3.0
 
 1. Added simple volumes formulas
     * [Pull request 84](https://bitbucket.org/ignitionrobotics/ign-math/pull-request/84)
