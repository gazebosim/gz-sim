--- conflicted
+++ resolved
@@ -2,13 +2,11 @@
 
 ### Ignition Gazebo 2.XX.XX (20XX-XX-XX)
 
-<<<<<<< HEAD
 1. Add TriggeredPublisher system
     * [Pull Request 139](https://github.com/ignitionrobotics/ign-gazebo/pull/139)
-=======
+
 1. Add PerformerDetector, a system for detecting when performers enter a specified region
     * [Pull Request 125](https://github.com/ignitionrobotics/ign-gazebo/pull/125)
->>>>>>> 3431635d
 
 ### Ignition Gazebo 2.18.0 (2020-05-20)
 
