## Ignition Gazebo 2.x

### Ignition Gazebo 2.xx.xx (20XX-XX-XX)

<<<<<<< HEAD
1. Add support for computing model bounding box in physics system
    * [Pull Request 546](https://bitbucket.org/ignitionrobotics/ign-gazebo/pull-requests/546)
=======
1. Add support for setting visual transparency through SDF
    * [Pull Request 547](https://bitbucket.org/ignitionrobotics/ign-gazebo/pull-requests/547)
>>>>>>> cfd62380

1. Add `JointPositionReset` and `JointVelocityReset` components to reset the joint state.
    * [Pull Request 437](https://bitbucket.org/ignitionrobotics/ign-gazebo/pull-requests/437)

### Ignition Gazebo 2.15.0 (2020-02-07)

1. Fix seeking back in time in log playback
    * [Pull Request 523](https://bitbucket.org/ignitionrobotics/ign-gazebo/pull-requests/523)

1. Fix the deprecated ign-gazebo command line
    * [Pull Request 499](https://bitbucket.org/ignitionrobotics/ign-gazebo/pull-requests/499)

1. Always use the latest render texture in scene3d
    * [Pull Request 518](https://bitbucket.org/ignitionrobotics/ign-gazebo/pull-requests/518)

1. Remove redundent messages when levels get unloaded
    * [Pull Request 522](https://bitbucket.org/ignitionrobotics/ign-gazebo/pull-requests/522)

1. View angle plugin
    * [Pull Request 516](https://bitbucket.org/ignitionrobotics/ign-gazebo/pull-requests/516)

1. Support breadcrumb performers
    * [Pull Request 484](https://bitbucket.org/ignitionrobotics/ign-gazebo/pull-requests/484)

1. Drag and drop Fuel object into mouse position
    * [Pull Request 511](https://bitbucket.org/ignitionrobotics/ign-gazebo/pull-requests/511)

1. Add hotkey keybindings
    * [Pull Request 486](https://bitbucket.org/ignitionrobotics/ign-gazebo/pull-requests/486)

### Ignition Gazebo 2.14.0 (2020-01-10)

1. Use Actuator component to communicate between MulticopterVelocityControl and MulticopterMotorModel systems
    * [Pull Request 498](https://bitbucket.org/ignitionrobotics/ign-gazebo/pull-requests/498)

1.  Backport fix to insert multiple lights with same name
    * [Pull Request 502](https://bitbucket.org/ignitionrobotics/ign-gazebo/pull-requests/502)

1.  Get all component types attached to an entity
    * [Pull Request 494](https://bitbucket.org/ignitionrobotics/ign-gazebo/pull-requests/494)

1.  Fix tooltips on entity tree
    * [Pull Request 496](https://bitbucket.org/ignitionrobotics/ign-gazebo/pull-requests/496)

### Ignition Gazebo 2.13.0 (2019-12-17)

1. Add Multicopter velocity controller
    * [Pull Request 487](https://bitbucket.org/ignitionrobotics/ign-gazebo/pull-requests/487)

1. Fix crash when removing an entity being followed
    * [Pull Request 465](https://bitbucket.org/ignitionrobotics/ign-gazebo/pull-requests/465)

1. Add option to right click and remove nodes
    * [Pull Request 458](https://bitbucket.org/ignitionrobotics/ign-gazebo/pull-requests/458)

1. Fix jumpy log playback
    * [Pull Request 488](https://bitbucket.org/ignitionrobotics/ign-gazebo/pull-requests/488)

1. Remove Scene3d Text anchors
    * [Pull Request 467](https://bitbucket.org/ignitionrobotics/ign-gazebo/pull-requests/467)

1. Show grid using SDF file
    * [Pull Request 461](https://bitbucket.org/ignitionrobotics/ign-gazebo/pull-requests/461)

### Ignition Gazebo 2.12.0 (2019-11-25)

1. Parse visual cast shadows and add CastShadows component
    * [Pull Request 453](https://bitbucket.org/ignitionrobotics/ign-gazebo/pull-requests/453)

1. Update SceneBroadcaster to publish state msg for world with only static models
    * [Pull Request 450](https://bitbucket.org/ignitionrobotics/ign-gazebo/pull-requests/450)

1. Add log video recorder
    * [Pull Request 441](https://bitbucket.org/ignitionrobotics/ign-gazebo/pull-requests/441)

1. Rechargeable battery model
    * [Pull Request 455](https://bitbucket.org/ignitionrobotics/ign-gazebo/pull-requests/455)

1. Add Breadcrumbs system
    * [Pull Request 459](https://bitbucket.org/ignitionrobotics/ign-gazebo/pull-requests/459)

1. Drag models from Fuel
    * [Pull Request 454](https://bitbucket.org/ignitionrobotics/ign-gazebo/pull-requests/454)

1. Improvements to GUI configuration
    * [Pull Request 451](https://bitbucket.org/ignitionrobotics/ign-gazebo/pull-requests/451)

1. Prevent crash when attempting to load more than one render engine per process
    * [Pull Request 463](https://bitbucket.org/ignitionrobotics/ign-gazebo/pull-requests/463)

### Ignition Gazebo 2.11.0 (2019-10-23)

1.  Handle Relative URIs
    * [Pull Request 433](https://bitbucket.org/ignitionrobotics/ign-gazebo/pull-requests/433)

1.  Avoid using invalid/unsupported joints
    * [Pull Request 438](https://bitbucket.org/ignitionrobotics/ign-gazebo/pull-requests/438)

1.  Add mutex to protect views from potential concurrent access
    * [Pull Request 435](https://bitbucket.org/ignitionrobotics/ign-gazebo/pull-requests/435)

1.  Add `Link::WorldKineticEnergy` for computing total kinetic energy of a link with respect to the world frame.
    * [Pull Request 434](https://bitbucket.org/ignitionrobotics/ign-gazebo/pull-requests/434)

1.  Improve steering behavior of example tracked vehicle
    * [Pull Request 432](https://bitbucket.org/ignitionrobotics/ign-gazebo/pull-requests/432)

1.  Rewind / reset and seek
    * [Pull Request 429](https://bitbucket.org/ignitionrobotics/ign-gazebo/pull-requests/429)

1.  Add Follow mode to GUI
    * [Pull Request 430](https://bitbucket.org/ignitionrobotics/ign-gazebo/pull-requests/430)
    * [Pull Request 436](https://bitbucket.org/ignitionrobotics/ign-gazebo/pull-requests/436)

### Ignition Gazebo 2.10.0 (2019-09-08)

1.  Custom odom frequency in sim time
    * [Pull Request 427](https://bitbucket.org/ignitionrobotics/ign-gazebo/pull-requests/427)

1.  Add Move To gui plugin
    * [Pull Request 426](https://bitbucket.org/ignitionrobotics/ign-gazebo/pull-requests/426)

### Ignition Gazebo 2.9.0

1.  Use the JointSetVelocityCommand feature to set joint velocities
    * [Pull Request 424](https://bitbucket.org/ignitionrobotics/ign-gazebo/pull-requests/424)

### Ignition Gazebo 2.8.0 (2019-08-23)

1. Add video recorder gui plugin
    * [Pull Request 422](https://bitbucket.org/ignitionrobotics/ign-gazebo/pull-requests/422)

1. Vertical rays for lidar demo
    * [Pull Request 419](https://bitbucket.org/ignitionrobotics/ign-gazebo/pull-requests/419)

1. Print world path when using cli
    * [Pull Request 420](https://bitbucket.org/ignitionrobotics/ign-gazebo/pull-requests/420)

### Ignition Gazebo 2.7.1

1. Fix order of adding and removing rendering entities, and clean up mesh
   materials in the SceneManager.
    * [Pull Request 415](https://bitbucket.org/ignitionrobotics/ign-gazebo/pull-requests/415)
    * [Pull Request 416](https://bitbucket.org/ignitionrobotics/ign-gazebo/pull-requests/416)

### Ignition Gazebo 2.7.0

1. Move creation of default log path to ServerConfig. This lets both console logs and state logs to be stored in the same directory.  The console messages are always logged.  Allow state log files to be overwritten.
    * [Pull Request 413](https://bitbucket.org/ignitionrobotics/ign-gazebo/pull-requests/413)

1. Baseline for stereo cameras
    * [Pull Request 406](https://bitbucket.org/ignitionrobotics/ign-gazebo/pull-requests/406)

1. Fix log playback with levels. This drops support for logs created before v2.0.0.
    * [Pull Request 407](https://bitbucket.org/ignitionrobotics/ign-gazebo/pull-requests/407)

1. Add worker threads for System PostUpdate phase
    * [Pull Request 387](https://bitbucket.org/ignitionrobotics/ign-gazebo/pull-requests/387)

1. Added a test runner for executing an SDF and recording simulation rates.
   See the `test/performance/READEM.md` file for more info.
    * [Pull Request 389](https://bitbucket.org/ignitionrobotics/ign-gazebo/pull-requests/389)

### Ignition Gazebo 2.6.1 (2019-07-26)

1. Clear stepMsg before populating it
    * [Pull Request 398](https://bitbucket.org/ignitionrobotics/ign-gazebo/pull-requests/398)

### Ignition Gazebo 2.6.0 (2019-07-24)

1.  Improve performance of Pose Publisher
    * [Pull Request 392](https://bitbucket.org/ignitionrobotics/ign-gazebo/pull-requests/392)

1. Fix distributed sim
    * [Pull Request 385](https://bitbucket.org/ignitionrobotics/ign-gazebo/pull-requests/385)

### Ignition Gazebo 2.5.0 (2019-07-19)

1. The LinearBatteryPlugin system publishes battery state
    * [Pull Request 388](https://bitbucket.org/ignitionrobotics/ign-gazebo/pull-requests/388)

### Ignition Gazebo 2.4.0 (2019-07-17)

1. Bundle scene updates in sensor system
    * [Pull Request 386](https://bitbucket.org/ignitionrobotics/ign-gazebo/pull-requests/386)

### Ignition Gazebo 2.3.0 (2019-07-13)

1. Improve physics system peformance by skipping static model updates.
   Components state information has been incorporated, which is used to
   indicate if a component change is periodic (such as through a physics
   update) or a one-time change (such as through a user command).
    * [Pull Request 384](https://bitbucket.org/ignitionrobotics/ign-gazebo/pull-requests/384)

1. Add sdf parameter to battery to start draining only when robot has started moving
    * [Pull Request 370](https://bitbucket.org/ignitionrobotics/ign-gazebo/pull-requests/370)

1. Improve SceneBroadcaster peformance by 1) Limit message generation if
   subscribers to pose topics are not present, 2) Set world stats message
   instead of copying the message, 3) Suppress scenegraph updates when there
   are no new entities, 4) Make better use of const functions, 5) Prevent
   creation of msgs::SerializedStep every PostUpdate, 6) Only serialized and
   transmit components that have changed.
    * [Pull Request 371](https://bitbucket.org/ignitionrobotics/ign-gazebo/pull-requests/371)
    * [Pull Request 372](https://bitbucket.org/ignitionrobotics/ign-gazebo/pull-requests/372)
    * [Pull Request 373](https://bitbucket.org/ignitionrobotics/ign-gazebo/pull-requests/373)
    * [Pull Request 374](https://bitbucket.org/ignitionrobotics/ign-gazebo/pull-requests/374)
    * [Pull Request 375](https://bitbucket.org/ignitionrobotics/ign-gazebo/pull-requests/375)
    * [Pull Request 376](https://bitbucket.org/ignitionrobotics/ign-gazebo/pull-requests/376)

### Ignition Gazebo 2.2.0

1. The DiffDrive system publishes odometry information.
    * [Pull Request 368](https://bitbucket.org/ignitionrobotics/ign-gazebo/pull-requests/368)

1. Allow attaching plugins to sensors from a server config.
    * [Pull Request 366](https://bitbucket.org/ignitionrobotics/ign-gazebo/pull-requests/366)

1. Remove world name from frame_ids
    * [Pull Request 364](https://bitbucket.org/ignitionrobotics/ign-gazebo/pull-requests/364)

1. Fix deadlock when spawning robots
    * [Pull Request 365](https://bitbucket.org/ignitionrobotics/ign-gazebo/pull-requests/365)

1. Set default topics for rendering sensors
    * [Pull Request 363](https://bitbucket.org/ignitionrobotics/ign-gazebo/pull-requests/363)

1. Support custom random seed from the command line.
    * [Pull Request 362](https://bitbucket.org/ignitionrobotics/ign-gazebo/pull-requests/362)

### Ignition Gazebo 2.1.0

1. RenderUtil fix bad merge: check for existing entities in GzScene3D on initialization.
    * [Pull Request 360](https://bitbucket.org/ignitionrobotics/ign-gazebo/pull-requests/360)

1. Allow sensors to load plugins.
    * [Pull Request 356](https://bitbucket.org/ignitionrobotics/ign-gazebo/pull-requests/356)
    * [Pull Request 366](https://bitbucket.org/ignitionrobotics/ign-gazebo/pull-requests/366)

1. Parse and load submesh geometry in visuals.
    * [Pull Request 353](https://bitbucket.org/ignitionrobotics/ign-gazebo/pull-requests/353)

1. Allow setting the update frequency of pose publisher.
    * [Pull Request 352](https://bitbucket.org/ignitionrobotics/ign-gazebo/pull-requests/352)

1. Added RGBD camera sensor.
    * [Pull Request 351](https://bitbucket.org/ignitionrobotics/ign-gazebo/pull-requests/351)

1. Fix Docker scripts.
    * [Pull Request 347](https://bitbucket.org/ignitionrobotics/ign-gazebo/pull-requests/347)

1. Support log playback from a different path
    * [Pull Request 355](https://bitbucket.org/ignitionrobotics/ign-gazebo/pull-requests/355)

### Ignition Gazebo 2.0.0

1. RenderUtil: check for existing entities in GzScene3D on initialization.
    * [Pull Request 350](https://bitbucket.org/ignitionrobotics/ign-gazebo/pull-requests/350)

1. SceneBroadcaster: only send pose state periodically.
    * [Pull Request 345](https://bitbucket.org/ignitionrobotics/ign-gazebo/pull-requests/345)

1. PeerTracker: increase distributed simulation peer tracking timeout.
    * [Pull Request 344](https://bitbucket.org/ignitionrobotics/ign-gazebo/pull-requests/344)

1. MultiCopterMotorModel: add mutex to protect motor velocity command.
    * [Pull Request 341](https://bitbucket.org/ignitionrobotics/ign-gazebo/pull-requests/341)

1. Tweaks to example worlds
    * [Pull Request 342](https://bitbucket.org/ignitionrobotics/ign-gazebo/pull-requests/342)

1. DiffDrive system: add topic as system parameter.
    * [Pull Request 343](https://bitbucket.org/ignitionrobotics/ign-gazebo/pull-requests/343)

1. Log entity creation and deletion
    * [Pull Request 337](https://bitbucket.org/ignitionrobotics/ign-gazebo/pull-requests/337)

1. Multicopter motor model
    * [Pull Request 322](https://bitbucket.org/ignitionrobotics/ign-gazebo/pull-requests/322)

1. Fix removing selected entity
    * [Pull Request 339](https://bitbucket.org/ignitionrobotics/ign-gazebo/pull-requests/339)

1. Collision serialization
    * [Pull Request 326](https://bitbucket.org/ignitionrobotics/ign-gazebo/pull-requests/326)

1. Add support for moving and rotating models
    * [Pull Request 316](https://bitbucket.org/ignitionrobotics/ign-gazebo/pull-requests/316)

1. Pose commands
    * [Pull Request 334](https://bitbucket.org/ignitionrobotics/ign-gazebo/pull-requests/334)

1. Level performers can be added at runtime using a service call. See the
   levels tutorial for more information.
    * [Pull Request 264](https://bitbucket.org/ignitionrobotics/ign-gazebo/pull-requests/264)

1. Update worlds to GzScene3D
    * [Pull Request 333](https://bitbucket.org/ignitionrobotics/ign-gazebo/pull-requests/333)

1. Reduce logging file size
    * [Pull Request 332](https://bitbucket.org/ignitionrobotics/ign-gazebo/pull-requests/332)

1. Update PosePublisher system to publish sensor poses and to use scoped names for frame ids
    * [Pull Request 331](https://bitbucket.org/ignitionrobotics/ign-gazebo/pull-requests/331)

1. Fix gui plugin linking issue
    * [Pull Request 327](https://bitbucket.org/ignitionrobotics/ign-gazebo/pull-requests/327)
    * [Pull Request 330](https://bitbucket.org/ignitionrobotics/ign-gazebo/pull-requests/330)

1. Toolbar colors
    * [Pull Request 329](https://bitbucket.org/ignitionrobotics/ign-gazebo/pull-requests/329)

1. Rename Scene3D gui plugin to GzScene3D
    * [Pull Request 328](https://bitbucket.org/ignitionrobotics/ign-gazebo/pull-requests/328)

1. Fix distributed sim documentation
    * [Pull Request 318](https://bitbucket.org/ignitionrobotics/ign-gazebo/pull-requests/318)

1. Port Scene3D gui plugin from ign-gui. Renamed to GzScene3D.
    * [Pull Request 315](https://bitbucket.org/ignitionrobotics/ign-gazebo/pull-requests/315)

1. Entity tree UI
    * [Pull Request 285](https://bitbucket.org/ignitionrobotics/ign-gazebo/pull-requests/285)

1. Add rendering component
    * [Pull Request 306](https://bitbucket.org/ignitionrobotics/ign-gazebo/pull-requests/306)

1. Update Camera and DepthCamera components to use sdf::Sensor object instead of an sdf::ElementPtr.
    * [Pull Request 299](https://bitbucket.org/ignitionrobotics/ign-gazebo/pull-requests/299)

1. Added system for ignition::sensors::AirPressureSensor.
    * [Pull Request 300](https://bitbucket.org/ignitionrobotics/ign-gazebo/pull-requests/300)

1. Support conversion and serialization of Imu components. IMU sensors are
   loaded from an SDF DOM object.
    * [Pull Request 302](https://bitbucket.org/ignitionrobotics/ign-gazebo/pull-requests/302)

1. Throttle sensors update rate
    * [Pull Request 323](https://bitbucket.org/ignitionrobotics/ign-gazebo/pull-requests/323)

1. Fix changing themes
    * [Pull Request 321](https://bitbucket.org/ignitionrobotics/ign-gazebo/pull-requests/321)

1. Battery tweaks
    * [Pull Request 314](https://bitbucket.org/ignitionrobotics/ign-gazebo/pull-requests/314)

1. Support conversion and serialization of PBR parameters in a material component
    * [Pull Request 304](https://bitbucket.org/ignitionrobotics/ign-gazebo/pull-requests/304)

1. Joint state pub
    * [Pull Request 260](https://bitbucket.org/ignitionrobotics/ign-gazebo/pull-requests/260)

1. Update Altimeter component to use sdf::Sensor object instead of an
   sdf::ElementPtr.
    * [Pull Request 286](https://bitbucket.org/ignitionrobotics/ign-gazebo/pull-requests/286)

1. Update docker nightly dependencies
    * [Pull Request 310](https://bitbucket.org/ignitionrobotics/ign-gazebo/pull-requests/310)

1. Ign tool
    * [Pull Request 296](https://bitbucket.org/ignitionrobotics/ign-gazebo/pull-requests/296)
    * [Pull Request 336](https://bitbucket.org/ignitionrobotics/ign-gazebo/pull-requests/336)

1. State broadcast
    * [Pull Request 307](https://bitbucket.org/ignitionrobotics/ign-gazebo/pull-requests/307)

1. Use world statistics message on network
    * [Pull Request 305](https://bitbucket.org/ignitionrobotics/ign-gazebo/pull-requests/305)

1. Update Magnetometer component to use sdf::Sensor object instead of an sdf::ElementPtr.
    * [Pull Request 272](https://bitbucket.org/ignitionrobotics/ign-gazebo/pull-requests/272)

1. Fix Scene3D loading empty world
    * [Pull Request 308](https://bitbucket.org/ignitionrobotics/ign-gazebo/pull-requests/308)

1. Support conversion and serialization of scene and light components
    * [Pull Request 297](https://bitbucket.org/ignitionrobotics/ign-gazebo/pull-requests/297)

1. Operators instead of De/Serialize
    * [Pull Request 293](https://bitbucket.org/ignitionrobotics/ign-gazebo/pull-requests/293)

1. Remove PIMPL from Component
    * [Pull Request 267](https://bitbucket.org/ignitionrobotics/ign-gazebo/pull-requests/267)

1. Delay scene broadcaster transport setup
    * [Pull Request 292](https://bitbucket.org/ignitionrobotics/ign-gazebo/pull-requests/292)

1. Report link poses from secondaries during distributed simulation, using a cache
    * [Pull Request 276](https://bitbucket.org/ignitionrobotics/ign-gazebo/pull-requests/276)
    * [Pull Request 265](https://bitbucket.org/ignitionrobotics/ign-gazebo/pull-requests/265)

1. Restore log playback
    * [Pull Request 288](https://bitbucket.org/ignitionrobotics/ign-gazebo/pull-requests/288)

1. ECM changed state
    * [Pull Request 287](https://bitbucket.org/ignitionrobotics/ign-gazebo/pull-requests/287)

1. Joint serialization
    * [Pull Request 281](https://bitbucket.org/ignitionrobotics/ign-gazebo/pull-requests/281)

1. Use scene ambient and background color information in sensor
   configuration.
    * [Pull Request 268](https://bitbucket.org/ignitionrobotics/ign-gazebo/pull-requests/268)

1. Performance benchmarking
    * [Pull Request 220](https://bitbucket.org/ignitionrobotics/ign-gazebo/pull-requests/220)
    * [Pull Request 253](https://bitbucket.org/ignitionrobotics/ign-gazebo/pull-requests/253)
    * [Pull Request 258](https://bitbucket.org/ignitionrobotics/ign-gazebo/pull-requests/258)
    * [Pull Request 283](https://bitbucket.org/ignitionrobotics/ign-gazebo/pull-requests/283)
    * [Pull Request 312](https://bitbucket.org/ignitionrobotics/ign-gazebo/pull-requests/312)

1. Remove emissive component from visual materials
    * [Pull Request 271](https://bitbucket.org/ignitionrobotics/ign-gazebo/pull-requests/271)

1. Serialization for more components
    * [Pull Request 255](https://bitbucket.org/ignitionrobotics/ign-gazebo/pull-requests/255)

1. Added an SDF message to the start of log files.
    * [Pull Request 257](https://bitbucket.org/ignitionrobotics/ign-gazebo/pull-requests/257)

1. Unify network and sync managers
    * [Pull Request 261](https://bitbucket.org/ignitionrobotics/ign-gazebo/pull-requests/261)

1. Add PerformerLevels component
    * [Pull Request 262](https://bitbucket.org/ignitionrobotics/ign-gazebo/pull-requests/262)

1. Distributed sim deprecate envs
    * [Pull Request 240](https://bitbucket.org/ignitionrobotics/ign-gazebo/pull-requests/240)

1. Use ign-sensors magnetometer sensor plugin
    * [Pull Request 221](https://bitbucket.org/ignitionrobotics/ign-gazebo/pull-requests/221)

1. Use ign-sensors altimeter sensor plugin
    * [Pull Request 215](https://bitbucket.org/ignitionrobotics/ign-gazebo/pull-requests/215)

1. Use ign-sensors imu sensor plugin
    * [Pull Request 219](https://bitbucket.org/ignitionrobotics/ign-gazebo/pull-requests/219)

1. Depend on ign-sensors rendering component
    * [Pull Request 212](https://bitbucket.org/ignitionrobotics/ign-gazebo/pull-requests/212)

## Ignition Gazebo 1.x

### Ignition Gazebo 1.X.X

1. Add Wind Plugin (Ported from Gazebo classic)
    * [Pull Request 273](https://bitbucket.org/ignitionrobotics/ign-gazebo/pull-requests/273/)

1. Port battery plugin from Gazebo classic
    * [Pull request 234](https://bitbucket.org/ignitionrobotics/ign-gazebo/pull-request/234)
    * [Pull request 317](https://bitbucket.org/ignitionrobotics/ign-gazebo/pull-request/317)
    * [Pull request 324](https://bitbucket.org/ignitionrobotics/ign-gazebo/pull-request/324)

1. Use ISO timestamp for default log path
    * [Pull request 289](https://bitbucket.org/ignitionrobotics/ign-gazebo/pull-request/289)

1. Logging tutorial
    * [Pull request 280](https://bitbucket.org/ignitionrobotics/ign-gazebo/pull-request/280)

1. Joystick SDF small typos
    * [Pull request 284](https://bitbucket.org/ignitionrobotics/ign-gazebo/pull-request/284)

1. Add `Link`: a convenience class for interfacing with link entities
    * [Pull Request 269](https://bitbucket.org/ignitionrobotics/ign-gazebo/pull-requests/269)

1. Added LiftDragPlugin (ported from Gazebo classic)
    * [Pull Request 256](https://bitbucket.org/ignitionrobotics/ign-gazebo/pull-requests/256)

1. Logging refactor unique path functions to ign-common
    * [Pull request 270](https://bitbucket.org/ignitionrobotics/ign-gazebo/pull-request/270)

1. Added test for log record and playback.
    * [Pull Request 263](https://bitbucket.org/ignitionrobotics/ign-gazebo/pull-requests/263)

1. Add ApplyJointForce system
    * [Pull request 254](https://bitbucket.org/ignitionrobotics/ign-gazebo/pull-request/254)

1. More ign-msgs <-> SDF conversions: Inertial, Geometry, Material
    * [Pull Request 251](https://bitbucket.org/ignitionrobotics/ign-gazebo/pull-requests/251)

1. Logging command line support
    * [Pull request 249](https://bitbucket.org/ignitionrobotics/ign-gazebo/pull-request/249)

1. Remove inactive performers instead of setting static
    * [Pull request 247](https://bitbucket.org/ignitionrobotics/ign-gazebo/pull-request/247)

1. Use state instead of pose in distributed simulation
    * [Pull request 242](https://bitbucket.org/ignitionrobotics/ign-gazebo/pull-request/242)

1. Distributed implies levels
    * [Pull request 243](https://bitbucket.org/ignitionrobotics/ign-gazebo/pull-request/243)

1. Add a basic JointController system
    * [Pull Request 246](https://bitbucket.org/ignitionrobotics/ign-gazebo/pull-requests/246)

1. Enforce component type uniqueness
    * [Pull request 236](https://bitbucket.org/ignitionrobotics/ign-gazebo/pull-request/236)

1. Clean CI: disable test known to fail on OSX
    * [Pull request 244](https://bitbucket.org/ignitionrobotics/ign-gazebo/pull-request/244)

1. Logical camera topic name check
    * [Pull request 245](https://bitbucket.org/ignitionrobotics/ign-gazebo/pull-request/245)

1. Added command line options to configure distributed simulation. These
   will replace the environment variables.
    * [Pull Request 238](https://bitbucket.org/ignitionrobotics/ign-gazebo/pull-requests/238)

1. Add systems to queue before actually adding them to runner
    * [Pull request 241](https://bitbucket.org/ignitionrobotics/ign-gazebo/pull-request/241)

1. Added a docker image that uses the ignition meta package
    * [Pull request 237](https://bitbucket.org/ignitionrobotics/ign-gazebo/pull-request/237)

1. Move some design docs to tutorials
    * [Pull request 230](https://bitbucket.org/ignitionrobotics/ign-gazebo/pull-request/230)

1. Disable GUI when using distributed simulation
    * [Pull request 235](https://bitbucket.org/ignitionrobotics/ign-gazebo/pull-request/235)

1. Bring component type names back
    * [Pull request 232](https://bitbucket.org/ignitionrobotics/ign-gazebo/pull-request/232)

1. A few tweaks to logging
    * [Pull request 228](https://bitbucket.org/ignitionrobotics/ign-gazebo/pull-request/228)

1. Handle friction coefficients
    * [Pull request 227](https://bitbucket.org/ignitionrobotics/ign-gazebo/pull-request/227)

1. Change private msgs namespace
    * [Pull request 233](https://bitbucket.org/ignitionrobotics/ign-gazebo/pull-request/233)

1. Set tutorial titles
    * [Pull request 231](https://bitbucket.org/ignitionrobotics/ign-gazebo/pull-request/231)

1. Example tunnel world
    * [Pull request 205](https://bitbucket.org/ignitionrobotics/ign-gazebo/pull-request/205)

1. Conversion from chrono to ign-msgs
    * [Pull request 223](https://bitbucket.org/ignitionrobotics/ign-gazebo/pull-request/223)

1. Prevent error message when using levels
    * [Pull request 229](https://bitbucket.org/ignitionrobotics/ign-gazebo/pull-request/229)

### Ignition Gazebo 1.1.0 (2019-03-15)

1. Distributed performers running in lockstep
    * [Pull Request 186](https://bitbucket.org/ignitionrobotics/ign-gazebo/pull-requests/186)
    * [Pull Request 201](https://bitbucket.org/ignitionrobotics/ign-gazebo/pull-requests/201)
    * [Pull Request 209](https://bitbucket.org/ignitionrobotics/ign-gazebo/pull-requests/209)
    * [Pull Request 213](https://bitbucket.org/ignitionrobotics/ign-gazebo/pull-requests/213)

1. Fix documentation tagfiles
    * [Pull Request 214](https://bitbucket.org/ignitionrobotics/ign-gazebo/pull-requests/214)

1. Convert gui library into a component
    * [Pull Request 206](https://bitbucket.org/ignitionrobotics/ign-gazebo/pull-requests/206)

1. include <cstdint> wherever special int types like uint64_t are used
    * [Pull Request 208](https://bitbucket.org/ignitionrobotics/ign-gazebo/pull-requests/208)

1. Move network internal
    * [Pull Request 211](https://bitbucket.org/ignitionrobotics/ign-gazebo/pull-requests/211)

1. Logging / playback
    * [Pull Request 181](https://bitbucket.org/ignitionrobotics/ign-gazebo/pull-requests/181)

1. ECM state streaming
    * [Pull Request 184](https://bitbucket.org/ignitionrobotics/ign-gazebo/pull-requests/184)

1. Unversioned system libraries
    * [Pull Request 222](https://bitbucket.org/ignitionrobotics/ign-gazebo/pull-requests/222)

### Ignition Gazebo 1.0.2 (2019-03-12)

1. Use TARGET_SO_NAME to fix finding dartsim plugin
    * [Pull Request 217](https://bitbucket.org/ignitionrobotics/ign-gazebo/pull-requests/217)

### Ignition Gazebo 1.0.1 (2019-03-01)

1. Update gazebo version number in sdf files
    * [Pull Request 207](https://bitbucket.org/ignitionrobotics/ign-gazebo/pull-requests/207)

### Ignition Gazebo 1.0.0 (2019-03-01)

1. Initial release

## Ignition Gazebo 0.x

### Ignition Gazebo 0.1.0

1. Add support for joints
    * [Pull Request 77](https://bitbucket.org/ignitionrobotics/ign-gazebo/pull-requests/77)

1. Use SimpleWrapper for more component types
    * [Pull Request 78](https://bitbucket.org/ignitionrobotics/ign-gazebo/pull-requests/78)

1. Create EventManager and delegate System instantiation to SimulationRunner
    * [Pull Request 79](https://bitbucket.org/ignitionrobotics/ign-gazebo/pull-requests/79)

1. Integrate ign-gui
    * [Pull request 11](https://bitbucket.org/ignitionrobotics/ign-gazebo/pull-request/11)

1. Remove some build dependencies.
    * [Pull request 6](https://bitbucket.org/ignitionrobotics/ign-gazebo/pull-request/6)

1. Added basic Entity class.
    * [Pull request 3](https://bitbucket.org/ignitionrobotics/ign-gazebo/pull-request/3)

1. Added a basic System class.
    * [Pull request 4](https://bitbucket.org/ignitionrobotics/ign-gazebo/pull-request/4)<|MERGE_RESOLUTION|>--- conflicted
+++ resolved
@@ -2,13 +2,11 @@
 
 ### Ignition Gazebo 2.xx.xx (20XX-XX-XX)
 
-<<<<<<< HEAD
 1. Add support for computing model bounding box in physics system
     * [Pull Request 546](https://bitbucket.org/ignitionrobotics/ign-gazebo/pull-requests/546)
-=======
+
 1. Add support for setting visual transparency through SDF
     * [Pull Request 547](https://bitbucket.org/ignitionrobotics/ign-gazebo/pull-requests/547)
->>>>>>> cfd62380
 
 1. Add `JointPositionReset` and `JointVelocityReset` components to reset the joint state.
     * [Pull Request 437](https://bitbucket.org/ignitionrobotics/ign-gazebo/pull-requests/437)
