--- conflicted
+++ resolved
@@ -8,15 +8,6 @@
 1. Fix xenial cppcheck
     * [Pull request xxx](https://bitbucket.org/ignitionrobotics/ign-math/pull-request/xxx)
 
-## Ignition Math 2.x
-
-1. Added SemanticVersion class
-    * [Pull request 120](https://bitbucket.org/ignitionrobotics/ign-math/pull-request/120)
-
-1. Added Matrix4<T>::LookAt
-    * [Pull request 124](https://bitbucket.org/ignitionrobotics/ign-math/pull-request/124)
-
-<<<<<<< HEAD
 1. Require cmake 2.8.12
     * [Pull request 76](https://bitbucket.org/ignitionrobotics/ign-math/pull-request/76)
 
@@ -27,14 +18,21 @@
 1. Fix logic of installation of CMake configuration files in Windows.
    Contribution from Silvio Traversaro.
     * [Pull request 63](https://bitbucket.org/ignitionrobotics/ign-math/pull-request/63)
-=======
+
+## Ignition Math 2.x
+
+1. Added SemanticVersion class
+    * [Pull request 120](https://bitbucket.org/ignitionrobotics/ign-math/pull-request/120)
+
+1. Added Matrix4<T>::LookAt
+    * [Pull request 124](https://bitbucket.org/ignitionrobotics/ign-math/pull-request/124)
+
 1. Added triangle3 class, and helper functions in other classes
     * [Pull request 56](https://bitbucket.org/ignitionrobotics/ign-math/pull-request/56)
 
 1. Change equality helper to work with 387 fp unit.
    Contribution from Rich Mattes.
     * [Pull request 58](https://bitbucket.org/ignitionrobotics/ign-math/pull-request/58)
->>>>>>> af53647d
 
 ### Ignition Math 2.5
 
@@ -84,8 +82,4 @@
     * [Pull request 72](https://bitbucket.org/ignitionrobotics/ign-math/pull-requests/72)
 1. Fixes for compiling and running tests on Windows 7/Visual Studio 2013
    Contribution from Silvio Traversaro.
-<<<<<<< HEAD
-    * [Pull request 62](https://bitbucket.org/ignitionrobotics/ign-math/pull-request/62)
-=======
-    * [Pull request 62](https://bitbucket.org/ignitionrobotics/ign-math/pull-request/62)
->>>>>>> af53647d
+    * [Pull request 62](https://bitbucket.org/ignitionrobotics/ign-math/pull-request/62)