--- conflicted
+++ resolved
@@ -1,12 +1,9 @@
 ## Gazebo Sim 7.x
 
-<<<<<<< HEAD
 ### Gazebo Sim 7.X.X (20XX-XX-XX)
 
 ## Gazebo Sim 6.x
 
-### Gazebo Sim 6.9.0 (2022-04-14)
-=======
 ### Gazebo Sim 6.10.0 (2022-06-24)
 
 1. Expose the ability to stop a server from C++
@@ -138,8 +135,7 @@
 1. Set simulation time to Rendering
     * [Pull request #1415](https://github.com/gazebosim/gz-sim/pull/1415)
 
-### Ignition Gazebo 6.9.0 (2022-04-14)
->>>>>>> f39bc25d
+### Gazebo Sim 6.9.0 (2022-04-14)
 
 1. Add new `RFComms` system
     * [Pull request #1428](https://github.com/gazebosim/gz-sim/pull/1428)
