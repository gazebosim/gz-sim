## Ignition Gazebo 2.x

### Ignition Gazebo 2.XX.XX (20XX-XX-XX)

<<<<<<< HEAD
1. Allow joint force commands (JointForceCmd) to dscharge a battery.
    * [Pull Request 165](https://github.com/ignitionrobotics/ign-gazebo/pull/165)
=======
1. Use updated model names for spawned models when generating SDFormat
    * [Pull Request 166](https://github.com/ignitionrobotics/ign-gazebo/pull/166)
>>>>>>> ef44bce7

1. Allow renaming breadcrumb models if there is a name conflict
    * [Pull Request 155](https://github.com/ignitionrobotics/ign-gazebo/pull/155)

1. Add TriggeredPublisher system
    * [Pull Request 139](https://github.com/ignitionrobotics/ign-gazebo/pull/139)

1. Add PerformerDetector, a system for detecting when performers enter a specified region
    * [Pull Request 125](https://github.com/ignitionrobotics/ign-gazebo/pull/125)

### Ignition Gazebo 2.18.0 (2020-05-20)

1. Added a `/world/<world_name>/create_multiple` service that parallels the current `/world/<world_name>/create` service. The `create_multiple` service can handle an `ignition::msgs::EntityFactory_V` message that may contain one or more entities to spawn.
    * [Pull Request 146](https://github.com/ignitionrobotics/ign-gazebo/pull/146)

1. DetachableJoint system: Add option to suppress warning about missing child model
    * [Pull Request 132](https://github.com/ignitionrobotics/ign-gazebo/pull/132)

### Ignition Gazebo 2.17.0 (2020-05-13)

1. Allow battery plugin to work with joint force systems.
    * [Pull Request 120](https://github.com/ignitionrobotics/ign-gazebo/pull/120)

1. Make breadcrumb static after specified time
    * [Pull Request 90](https://github.com/ignitionrobotics/ign-gazebo/pull/90)

1. Disable breadcrumbs if the `max_deployments` == 0.
    * [Pull Request 88](https://github.com/ignitionrobotics/ign-gazebo/pull/88)

1. Add static pose publisher and support pose\_v msg type in pose publisher system
    * [Pull Request 65](https://github.com/ignitionrobotics/ign-gazebo/pull/65)

1. Refactor Gui.hh so that the Gazebo GUI can be ran from other packages
    * [Pull Request 79](https://github.com/ignitionrobotics/ign-gazebo/pull/79)

1. Add ability to save worlds to SDFormat
    * [BitBucket pull request 545](https://osrf-migration.github.io/ignition-gh-pages/#!/ignitionrobotics/ign-gazebo/pull-requests/545)

1. Add window focus upon mouse entering the render window
    * [Github pull request 95](https://github.com/ignitionrobotics/ign-gazebo/pull/95)

### Ignition Gazebo 2.16.0 (2020-03-24)

1. Add support for computing model bounding box in physics system
    * [BitBucket pull request 546](https://osrf-migration.github.io/ignition-gh-pages/#!/ignitionrobotics/ign-gazebo/pull-requests/546)

1. Add DetachableJoint: A system that initially attaches two models via a fixed joint and allows for the models to get detached during simulation via a topic.
    * [BitBucket pull request 440](https://osrf-migration.github.io/ignition-gh-pages/#!/ignitionrobotics/ign-gazebo/pull-requests/440)

1. Update physics state even when paused (not stepping)
    * [BitBucket pull request 556](https://osrf-migration.github.io/ignition-gh-pages/#!/ignitionrobotics/ign-gazebo/pull-requests/556)

1. Fix entity tree context menu position
    * [BitBucket pull request 567](https://osrf-migration.github.io/ignition-gh-pages/#!/ignitionrobotics/ign-gazebo/pull-requests/567)

1. Fix moving static model with link offset
    * [BitBucket pull request 566](https://osrf-migration.github.io/ignition-gh-pages/#!/ignitionrobotics/ign-gazebo/pull-requests/566)

1. Add support for setting visual transparency through SDF
    * [BitBucket pull request 547](https://osrf-migration.github.io/ignition-gh-pages/#!/ignitionrobotics/ign-gazebo/pull-requests/547)

1. Add `JointPositionReset` and `JointVelocityReset` components to reset the joint state.
    * [BitBucket pull request 437](https://osrf-migration.github.io/ignition-gh-pages/#!/ignitionrobotics/ign-gazebo/pull-requests/437)

1. Logging meshes and materials
    * [BitBucket pull request 367](https://osrf-migration.github.io/ignition-gh-pages/#!/ignitionrobotics/ign-gazebo/pull-requests/367)

1. List plugin env vars
    * [BitBucket pull request 560](https://osrf-migration.github.io/ignition-gh-pages/#!/ignitionrobotics/ign-gazebo/pull-requests/560)

1. Fix protobuf / clang warnings
    * [BitBucket pull request 555](https://osrf-migration.github.io/ignition-gh-pages/#!/ignitionrobotics/ign-gazebo/pull-requests/555)

1. Component inspector
    * [BitBucket pull request 528](https://osrf-migration.github.io/ignition-gh-pages/#!/ignitionrobotics/ign-gazebo/pull-requests/528)

1. Log compress
    * [BitBucket pull request 500](https://osrf-migration.github.io/ignition-gh-pages/#!/ignitionrobotics/ign-gazebo/pull-requests/500)

1. Set process titles
    * [BitBucket pull request 530](https://osrf-migration.github.io/ignition-gh-pages/#!/ignitionrobotics/ign-gazebo/pull-requests/530)

1. Add custom user snapping
    * [BitBucket pull request 493](https://osrf-migration.github.io/ignition-gh-pages/#!/ignitionrobotics/ign-gazebo/pull-requests/493)

1. Add GUI to configure grid
    * [BitBucket pull request 507](https://osrf-migration.github.io/ignition-gh-pages/#!/ignitionrobotics/ign-gazebo/pull-requests/507)

1. Add multiple entity selection to view angle
    * [BitBucket pull request 531](https://osrf-migration.github.io/ignition-gh-pages/#!/ignitionrobotics/ign-gazebo/pull-requests/531)

1. Highlight selected entities
    * [BitBucket pull request 515](https://osrf-migration.github.io/ignition-gh-pages/#!/ignitionrobotics/ign-gazebo/pull-requests/515)

1. Log record overwrite
    * [BitBucket pull request 497](https://osrf-migration.github.io/ignition-gh-pages/#!/ignitionrobotics/ign-gazebo/pull-requests/497)

1. Add copyright to QML files
    * [BitBucket pull request 527](https://osrf-migration.github.io/ignition-gh-pages/#!/ignitionrobotics/ign-gazebo/pull-requests/527)

1. Fix shift translation bug
    * [BitBucket pull request 529](https://osrf-migration.github.io/ignition-gh-pages/#!/ignitionrobotics/ign-gazebo/pull-requests/529)


### Ignition Gazebo 2.15.0 (2020-02-07)

1. Fix seeking back in time in log playback
    * [BitBucket pull request 523](https://osrf-migration.github.io/ignition-gh-pages/#!/ignitionrobotics/ign-gazebo/pull-requests/523)

1. Fix the deprecated ign-gazebo command line
    * [BitBucket pull request 499](https://osrf-migration.github.io/ignition-gh-pages/#!/ignitionrobotics/ign-gazebo/pull-requests/499)

1. Always use the latest render texture in scene3d
    * [BitBucket pull request 518](https://osrf-migration.github.io/ignition-gh-pages/#!/ignitionrobotics/ign-gazebo/pull-requests/518)

1. Remove redundent messages when levels get unloaded
    * [BitBucket pull request 522](https://osrf-migration.github.io/ignition-gh-pages/#!/ignitionrobotics/ign-gazebo/pull-requests/522)

1. View angle plugin
    * [BitBucket pull request 516](https://osrf-migration.github.io/ignition-gh-pages/#!/ignitionrobotics/ign-gazebo/pull-requests/516)

1. Support breadcrumb performers
    * [BitBucket pull request 484](https://osrf-migration.github.io/ignition-gh-pages/#!/ignitionrobotics/ign-gazebo/pull-requests/484)

1. Drag and drop Fuel object into mouse position
    * [BitBucket pull request 511](https://osrf-migration.github.io/ignition-gh-pages/#!/ignitionrobotics/ign-gazebo/pull-requests/511)

1. Add hotkey keybindings
    * [BitBucket pull request 486](https://osrf-migration.github.io/ignition-gh-pages/#!/ignitionrobotics/ign-gazebo/pull-requests/486)

### Ignition Gazebo 2.14.0 (2020-01-10)

1. Use Actuator component to communicate between MulticopterVelocityControl and MulticopterMotorModel systems
    * [BitBucket pull request 498](https://osrf-migration.github.io/ignition-gh-pages/#!/ignitionrobotics/ign-gazebo/pull-requests/498)

1.  Backport fix to insert multiple lights with same name
    * [BitBucket pull request 502](https://osrf-migration.github.io/ignition-gh-pages/#!/ignitionrobotics/ign-gazebo/pull-requests/502)

1.  Get all component types attached to an entity
    * [BitBucket pull request 494](https://osrf-migration.github.io/ignition-gh-pages/#!/ignitionrobotics/ign-gazebo/pull-requests/494)

1.  Fix tooltips on entity tree
    * [BitBucket pull request 496](https://osrf-migration.github.io/ignition-gh-pages/#!/ignitionrobotics/ign-gazebo/pull-requests/496)

### Ignition Gazebo 2.13.0 (2019-12-17)

1. Add Multicopter velocity controller
    * [BitBucket pull request 487](https://osrf-migration.github.io/ignition-gh-pages/#!/ignitionrobotics/ign-gazebo/pull-requests/487)

1. Fix crash when removing an entity being followed
    * [BitBucket pull request 465](https://osrf-migration.github.io/ignition-gh-pages/#!/ignitionrobotics/ign-gazebo/pull-requests/465)

1. Add option to right click and remove nodes
    * [BitBucket pull request 458](https://osrf-migration.github.io/ignition-gh-pages/#!/ignitionrobotics/ign-gazebo/pull-requests/458)

1. Fix jumpy log playback
    * [BitBucket pull request 488](https://osrf-migration.github.io/ignition-gh-pages/#!/ignitionrobotics/ign-gazebo/pull-requests/488)

1. Remove Scene3d Text anchors
    * [BitBucket pull request 467](https://osrf-migration.github.io/ignition-gh-pages/#!/ignitionrobotics/ign-gazebo/pull-requests/467)

1. Show grid using SDF file
    * [BitBucket pull request 461](https://osrf-migration.github.io/ignition-gh-pages/#!/ignitionrobotics/ign-gazebo/pull-requests/461)

### Ignition Gazebo 2.12.0 (2019-11-25)

1. Parse visual cast shadows and add CastShadows component
    * [BitBucket pull request 453](https://osrf-migration.github.io/ignition-gh-pages/#!/ignitionrobotics/ign-gazebo/pull-requests/453)

1. Update SceneBroadcaster to publish state msg for world with only static models
    * [BitBucket pull request 450](https://osrf-migration.github.io/ignition-gh-pages/#!/ignitionrobotics/ign-gazebo/pull-requests/450)

1. Add log video recorder
    * [BitBucket pull request 441](https://osrf-migration.github.io/ignition-gh-pages/#!/ignitionrobotics/ign-gazebo/pull-requests/441)

1. Rechargeable battery model
    * [BitBucket pull request 455](https://osrf-migration.github.io/ignition-gh-pages/#!/ignitionrobotics/ign-gazebo/pull-requests/455)

1. Add Breadcrumbs system
    * [BitBucket pull request 459](https://osrf-migration.github.io/ignition-gh-pages/#!/ignitionrobotics/ign-gazebo/pull-requests/459)

1. Drag models from Fuel
    * [BitBucket pull request 454](https://osrf-migration.github.io/ignition-gh-pages/#!/ignitionrobotics/ign-gazebo/pull-requests/454)

1. Improvements to GUI configuration
    * [BitBucket pull request 451](https://osrf-migration.github.io/ignition-gh-pages/#!/ignitionrobotics/ign-gazebo/pull-requests/451)

1. Prevent crash when attempting to load more than one render engine per process
    * [BitBucket pull request 463](https://osrf-migration.github.io/ignition-gh-pages/#!/ignitionrobotics/ign-gazebo/pull-requests/463)

### Ignition Gazebo 2.11.0 (2019-10-23)

1.  Handle Relative URIs
    * [BitBucket pull request 433](https://osrf-migration.github.io/ignition-gh-pages/#!/ignitionrobotics/ign-gazebo/pull-requests/433)

1.  Avoid using invalid/unsupported joints
    * [BitBucket pull request 438](https://osrf-migration.github.io/ignition-gh-pages/#!/ignitionrobotics/ign-gazebo/pull-requests/438)

1.  Add mutex to protect views from potential concurrent access
    * [BitBucket pull request 435](https://osrf-migration.github.io/ignition-gh-pages/#!/ignitionrobotics/ign-gazebo/pull-requests/435)

1.  Add `Link::WorldKineticEnergy` for computing total kinetic energy of a link with respect to the world frame.
    * [BitBucket pull request 434](https://osrf-migration.github.io/ignition-gh-pages/#!/ignitionrobotics/ign-gazebo/pull-requests/434)

1.  Improve steering behavior of example tracked vehicle
    * [BitBucket pull request 432](https://osrf-migration.github.io/ignition-gh-pages/#!/ignitionrobotics/ign-gazebo/pull-requests/432)

1.  Rewind / reset and seek
    * [BitBucket pull request 429](https://osrf-migration.github.io/ignition-gh-pages/#!/ignitionrobotics/ign-gazebo/pull-requests/429)

1.  Add Follow mode to GUI
    * [BitBucket pull request 430](https://osrf-migration.github.io/ignition-gh-pages/#!/ignitionrobotics/ign-gazebo/pull-requests/430)
    * [BitBucket pull request 436](https://osrf-migration.github.io/ignition-gh-pages/#!/ignitionrobotics/ign-gazebo/pull-requests/436)

### Ignition Gazebo 2.10.0 (2019-09-08)

1.  Custom odom frequency in sim time
    * [BitBucket pull request 427](https://osrf-migration.github.io/ignition-gh-pages/#!/ignitionrobotics/ign-gazebo/pull-requests/427)

1.  Add Move To gui plugin
    * [BitBucket pull request 426](https://osrf-migration.github.io/ignition-gh-pages/#!/ignitionrobotics/ign-gazebo/pull-requests/426)

### Ignition Gazebo 2.9.0

1.  Use the JointSetVelocityCommand feature to set joint velocities
    * [BitBucket pull request 424](https://osrf-migration.github.io/ignition-gh-pages/#!/ignitionrobotics/ign-gazebo/pull-requests/424)

### Ignition Gazebo 2.8.0 (2019-08-23)

1. Add video recorder gui plugin
    * [BitBucket pull request 422](https://osrf-migration.github.io/ignition-gh-pages/#!/ignitionrobotics/ign-gazebo/pull-requests/422)

1. Vertical rays for lidar demo
    * [BitBucket pull request 419](https://osrf-migration.github.io/ignition-gh-pages/#!/ignitionrobotics/ign-gazebo/pull-requests/419)

1. Print world path when using cli
    * [BitBucket pull request 420](https://osrf-migration.github.io/ignition-gh-pages/#!/ignitionrobotics/ign-gazebo/pull-requests/420)

### Ignition Gazebo 2.7.1

1. Fix order of adding and removing rendering entities, and clean up mesh
   materials in the SceneManager.
    * [BitBucket pull request 415](https://osrf-migration.github.io/ignition-gh-pages/#!/ignitionrobotics/ign-gazebo/pull-requests/415)
    * [BitBucket pull request 416](https://osrf-migration.github.io/ignition-gh-pages/#!/ignitionrobotics/ign-gazebo/pull-requests/416)

### Ignition Gazebo 2.7.0

1. Move creation of default log path to ServerConfig. This lets both console logs and state logs to be stored in the same directory.  The console messages are always logged.  Allow state log files to be overwritten.
    * [BitBucket pull request 413](https://osrf-migration.github.io/ignition-gh-pages/#!/ignitionrobotics/ign-gazebo/pull-requests/413)

1. Baseline for stereo cameras
    * [BitBucket pull request 406](https://osrf-migration.github.io/ignition-gh-pages/#!/ignitionrobotics/ign-gazebo/pull-requests/406)

1. Fix log playback with levels. This drops support for logs created before v2.0.0.
    * [BitBucket pull request 407](https://osrf-migration.github.io/ignition-gh-pages/#!/ignitionrobotics/ign-gazebo/pull-requests/407)

1. Add worker threads for System PostUpdate phase
    * [BitBucket pull request 387](https://osrf-migration.github.io/ignition-gh-pages/#!/ignitionrobotics/ign-gazebo/pull-requests/387)

1. Added a test runner for executing an SDF and recording simulation rates.
   See the `test/performance/READEM.md` file for more info.
    * [BitBucket pull request 389](https://osrf-migration.github.io/ignition-gh-pages/#!/ignitionrobotics/ign-gazebo/pull-requests/389)

### Ignition Gazebo 2.6.1 (2019-07-26)

1. Clear stepMsg before populating it
    * [BitBucket pull request 398](https://osrf-migration.github.io/ignition-gh-pages/#!/ignitionrobotics/ign-gazebo/pull-requests/398)

### Ignition Gazebo 2.6.0 (2019-07-24)

1.  Improve performance of Pose Publisher
    * [BitBucket pull request 392](https://osrf-migration.github.io/ignition-gh-pages/#!/ignitionrobotics/ign-gazebo/pull-requests/392)

1. Fix distributed sim
    * [BitBucket pull request 385](https://osrf-migration.github.io/ignition-gh-pages/#!/ignitionrobotics/ign-gazebo/pull-requests/385)

### Ignition Gazebo 2.5.0 (2019-07-19)

1. The LinearBatteryPlugin system publishes battery state
    * [BitBucket pull request 388](https://osrf-migration.github.io/ignition-gh-pages/#!/ignitionrobotics/ign-gazebo/pull-requests/388)

### Ignition Gazebo 2.4.0 (2019-07-17)

1. Bundle scene updates in sensor system
    * [BitBucket pull request 386](https://osrf-migration.github.io/ignition-gh-pages/#!/ignitionrobotics/ign-gazebo/pull-requests/386)

### Ignition Gazebo 2.3.0 (2019-07-13)

1. Improve physics system peformance by skipping static model updates.
   Components state information has been incorporated, which is used to
   indicate if a component change is periodic (such as through a physics
   update) or a one-time change (such as through a user command).
    * [BitBucket pull request 384](https://osrf-migration.github.io/ignition-gh-pages/#!/ignitionrobotics/ign-gazebo/pull-requests/384)

1. Add sdf parameter to battery to start draining only when robot has started moving
    * [BitBucket pull request 370](https://osrf-migration.github.io/ignition-gh-pages/#!/ignitionrobotics/ign-gazebo/pull-requests/370)

1. Improve SceneBroadcaster peformance by 1) Limit message generation if
   subscribers to pose topics are not present, 2) Set world stats message
   instead of copying the message, 3) Suppress scenegraph updates when there
   are no new entities, 4) Make better use of const functions, 5) Prevent
   creation of msgs::SerializedStep every PostUpdate, 6) Only serialized and
   transmit components that have changed.
    * [BitBucket pull request 371](https://osrf-migration.github.io/ignition-gh-pages/#!/ignitionrobotics/ign-gazebo/pull-requests/371)
    * [BitBucket pull request 372](https://osrf-migration.github.io/ignition-gh-pages/#!/ignitionrobotics/ign-gazebo/pull-requests/372)
    * [BitBucket pull request 373](https://osrf-migration.github.io/ignition-gh-pages/#!/ignitionrobotics/ign-gazebo/pull-requests/373)
    * [BitBucket pull request 374](https://osrf-migration.github.io/ignition-gh-pages/#!/ignitionrobotics/ign-gazebo/pull-requests/374)
    * [BitBucket pull request 375](https://osrf-migration.github.io/ignition-gh-pages/#!/ignitionrobotics/ign-gazebo/pull-requests/375)
    * [BitBucket pull request 376](https://osrf-migration.github.io/ignition-gh-pages/#!/ignitionrobotics/ign-gazebo/pull-requests/376)

### Ignition Gazebo 2.2.0

1. The DiffDrive system publishes odometry information.
    * [BitBucket pull request 368](https://osrf-migration.github.io/ignition-gh-pages/#!/ignitionrobotics/ign-gazebo/pull-requests/368)

1. Allow attaching plugins to sensors from a server config.
    * [BitBucket pull request 366](https://osrf-migration.github.io/ignition-gh-pages/#!/ignitionrobotics/ign-gazebo/pull-requests/366)

1. Remove world name from frame_ids
    * [BitBucket pull request 364](https://osrf-migration.github.io/ignition-gh-pages/#!/ignitionrobotics/ign-gazebo/pull-requests/364)

1. Fix deadlock when spawning robots
    * [BitBucket pull request 365](https://osrf-migration.github.io/ignition-gh-pages/#!/ignitionrobotics/ign-gazebo/pull-requests/365)

1. Set default topics for rendering sensors
    * [BitBucket pull request 363](https://osrf-migration.github.io/ignition-gh-pages/#!/ignitionrobotics/ign-gazebo/pull-requests/363)

1. Support custom random seed from the command line.
    * [BitBucket pull request 362](https://osrf-migration.github.io/ignition-gh-pages/#!/ignitionrobotics/ign-gazebo/pull-requests/362)

### Ignition Gazebo 2.1.0

1. RenderUtil fix bad merge: check for existing entities in GzScene3D on initialization.
    * [BitBucket pull request 360](https://osrf-migration.github.io/ignition-gh-pages/#!/ignitionrobotics/ign-gazebo/pull-requests/360)

1. Allow sensors to load plugins.
    * [BitBucket pull request 356](https://osrf-migration.github.io/ignition-gh-pages/#!/ignitionrobotics/ign-gazebo/pull-requests/356)
    * [BitBucket pull request 366](https://osrf-migration.github.io/ignition-gh-pages/#!/ignitionrobotics/ign-gazebo/pull-requests/366)

1. Parse and load submesh geometry in visuals.
    * [BitBucket pull request 353](https://osrf-migration.github.io/ignition-gh-pages/#!/ignitionrobotics/ign-gazebo/pull-requests/353)

1. Allow setting the update frequency of pose publisher.
    * [BitBucket pull request 352](https://osrf-migration.github.io/ignition-gh-pages/#!/ignitionrobotics/ign-gazebo/pull-requests/352)

1. Added RGBD camera sensor.
    * [BitBucket pull request 351](https://osrf-migration.github.io/ignition-gh-pages/#!/ignitionrobotics/ign-gazebo/pull-requests/351)

1. Fix Docker scripts.
    * [BitBucket pull request 347](https://osrf-migration.github.io/ignition-gh-pages/#!/ignitionrobotics/ign-gazebo/pull-requests/347)

1. Support log playback from a different path
    * [BitBucket pull request 355](https://osrf-migration.github.io/ignition-gh-pages/#!/ignitionrobotics/ign-gazebo/pull-requests/355)

### Ignition Gazebo 2.0.0

1. RenderUtil: check for existing entities in GzScene3D on initialization.
    * [BitBucket pull request 350](https://osrf-migration.github.io/ignition-gh-pages/#!/ignitionrobotics/ign-gazebo/pull-requests/350)

1. SceneBroadcaster: only send pose state periodically.
    * [BitBucket pull request 345](https://osrf-migration.github.io/ignition-gh-pages/#!/ignitionrobotics/ign-gazebo/pull-requests/345)

1. PeerTracker: increase distributed simulation peer tracking timeout.
    * [BitBucket pull request 344](https://osrf-migration.github.io/ignition-gh-pages/#!/ignitionrobotics/ign-gazebo/pull-requests/344)

1. MultiCopterMotorModel: add mutex to protect motor velocity command.
    * [BitBucket pull request 341](https://osrf-migration.github.io/ignition-gh-pages/#!/ignitionrobotics/ign-gazebo/pull-requests/341)

1. Tweaks to example worlds
    * [BitBucket pull request 342](https://osrf-migration.github.io/ignition-gh-pages/#!/ignitionrobotics/ign-gazebo/pull-requests/342)

1. DiffDrive system: add topic as system parameter.
    * [BitBucket pull request 343](https://osrf-migration.github.io/ignition-gh-pages/#!/ignitionrobotics/ign-gazebo/pull-requests/343)

1. Log entity creation and deletion
    * [BitBucket pull request 337](https://osrf-migration.github.io/ignition-gh-pages/#!/ignitionrobotics/ign-gazebo/pull-requests/337)

1. Multicopter motor model
    * [BitBucket pull request 322](https://osrf-migration.github.io/ignition-gh-pages/#!/ignitionrobotics/ign-gazebo/pull-requests/322)

1. Fix removing selected entity
    * [BitBucket pull request 339](https://osrf-migration.github.io/ignition-gh-pages/#!/ignitionrobotics/ign-gazebo/pull-requests/339)

1. Collision serialization
    * [BitBucket pull request 326](https://osrf-migration.github.io/ignition-gh-pages/#!/ignitionrobotics/ign-gazebo/pull-requests/326)

1. Add support for moving and rotating models
    * [BitBucket pull request 316](https://osrf-migration.github.io/ignition-gh-pages/#!/ignitionrobotics/ign-gazebo/pull-requests/316)

1. Pose commands
    * [BitBucket pull request 334](https://osrf-migration.github.io/ignition-gh-pages/#!/ignitionrobotics/ign-gazebo/pull-requests/334)

1. Level performers can be added at runtime using a service call. See the
   levels tutorial for more information.
    * [BitBucket pull request 264](https://osrf-migration.github.io/ignition-gh-pages/#!/ignitionrobotics/ign-gazebo/pull-requests/264)

1. Update worlds to GzScene3D
    * [BitBucket pull request 333](https://osrf-migration.github.io/ignition-gh-pages/#!/ignitionrobotics/ign-gazebo/pull-requests/333)

1. Reduce logging file size
    * [BitBucket pull request 332](https://osrf-migration.github.io/ignition-gh-pages/#!/ignitionrobotics/ign-gazebo/pull-requests/332)

1. Update PosePublisher system to publish sensor poses and to use scoped names for frame ids
    * [BitBucket pull request 331](https://osrf-migration.github.io/ignition-gh-pages/#!/ignitionrobotics/ign-gazebo/pull-requests/331)

1. Fix gui plugin linking issue
    * [BitBucket pull request 327](https://osrf-migration.github.io/ignition-gh-pages/#!/ignitionrobotics/ign-gazebo/pull-requests/327)
    * [BitBucket pull request 330](https://osrf-migration.github.io/ignition-gh-pages/#!/ignitionrobotics/ign-gazebo/pull-requests/330)

1. Toolbar colors
    * [BitBucket pull request 329](https://osrf-migration.github.io/ignition-gh-pages/#!/ignitionrobotics/ign-gazebo/pull-requests/329)

1. Rename Scene3D gui plugin to GzScene3D
    * [BitBucket pull request 328](https://osrf-migration.github.io/ignition-gh-pages/#!/ignitionrobotics/ign-gazebo/pull-requests/328)

1. Fix distributed sim documentation
    * [BitBucket pull request 318](https://osrf-migration.github.io/ignition-gh-pages/#!/ignitionrobotics/ign-gazebo/pull-requests/318)

1. Port Scene3D gui plugin from ign-gui. Renamed to GzScene3D.
    * [BitBucket pull request 315](https://osrf-migration.github.io/ignition-gh-pages/#!/ignitionrobotics/ign-gazebo/pull-requests/315)

1. Entity tree UI
    * [BitBucket pull request 285](https://osrf-migration.github.io/ignition-gh-pages/#!/ignitionrobotics/ign-gazebo/pull-requests/285)

1. Add rendering component
    * [BitBucket pull request 306](https://osrf-migration.github.io/ignition-gh-pages/#!/ignitionrobotics/ign-gazebo/pull-requests/306)

1. Update Camera and DepthCamera components to use sdf::Sensor object instead of an sdf::ElementPtr.
    * [BitBucket pull request 299](https://osrf-migration.github.io/ignition-gh-pages/#!/ignitionrobotics/ign-gazebo/pull-requests/299)

1. Added system for ignition::sensors::AirPressureSensor.
    * [BitBucket pull request 300](https://osrf-migration.github.io/ignition-gh-pages/#!/ignitionrobotics/ign-gazebo/pull-requests/300)

1. Support conversion and serialization of Imu components. IMU sensors are
   loaded from an SDF DOM object.
    * [BitBucket pull request 302](https://osrf-migration.github.io/ignition-gh-pages/#!/ignitionrobotics/ign-gazebo/pull-requests/302)

1. Throttle sensors update rate
    * [BitBucket pull request 323](https://osrf-migration.github.io/ignition-gh-pages/#!/ignitionrobotics/ign-gazebo/pull-requests/323)

1. Fix changing themes
    * [BitBucket pull request 321](https://osrf-migration.github.io/ignition-gh-pages/#!/ignitionrobotics/ign-gazebo/pull-requests/321)

1. Battery tweaks
    * [BitBucket pull request 314](https://osrf-migration.github.io/ignition-gh-pages/#!/ignitionrobotics/ign-gazebo/pull-requests/314)

1. Support conversion and serialization of PBR parameters in a material component
    * [BitBucket pull request 304](https://osrf-migration.github.io/ignition-gh-pages/#!/ignitionrobotics/ign-gazebo/pull-requests/304)

1. Joint state pub
    * [BitBucket pull request 260](https://osrf-migration.github.io/ignition-gh-pages/#!/ignitionrobotics/ign-gazebo/pull-requests/260)

1. Update Altimeter component to use sdf::Sensor object instead of an
   sdf::ElementPtr.
    * [BitBucket pull request 286](https://osrf-migration.github.io/ignition-gh-pages/#!/ignitionrobotics/ign-gazebo/pull-requests/286)

1. Update docker nightly dependencies
    * [BitBucket pull request 310](https://osrf-migration.github.io/ignition-gh-pages/#!/ignitionrobotics/ign-gazebo/pull-requests/310)

1. Ign tool
    * [BitBucket pull request 296](https://osrf-migration.github.io/ignition-gh-pages/#!/ignitionrobotics/ign-gazebo/pull-requests/296)
    * [BitBucket pull request 336](https://osrf-migration.github.io/ignition-gh-pages/#!/ignitionrobotics/ign-gazebo/pull-requests/336)

1. State broadcast
    * [BitBucket pull request 307](https://osrf-migration.github.io/ignition-gh-pages/#!/ignitionrobotics/ign-gazebo/pull-requests/307)

1. Use world statistics message on network
    * [BitBucket pull request 305](https://osrf-migration.github.io/ignition-gh-pages/#!/ignitionrobotics/ign-gazebo/pull-requests/305)

1. Update Magnetometer component to use sdf::Sensor object instead of an sdf::ElementPtr.
    * [BitBucket pull request 272](https://osrf-migration.github.io/ignition-gh-pages/#!/ignitionrobotics/ign-gazebo/pull-requests/272)

1. Fix Scene3D loading empty world
    * [BitBucket pull request 308](https://osrf-migration.github.io/ignition-gh-pages/#!/ignitionrobotics/ign-gazebo/pull-requests/308)

1. Support conversion and serialization of scene and light components
    * [BitBucket pull request 297](https://osrf-migration.github.io/ignition-gh-pages/#!/ignitionrobotics/ign-gazebo/pull-requests/297)

1. Operators instead of De/Serialize
    * [BitBucket pull request 293](https://osrf-migration.github.io/ignition-gh-pages/#!/ignitionrobotics/ign-gazebo/pull-requests/293)

1. Remove PIMPL from Component
    * [BitBucket pull request 267](https://osrf-migration.github.io/ignition-gh-pages/#!/ignitionrobotics/ign-gazebo/pull-requests/267)

1. Delay scene broadcaster transport setup
    * [BitBucket pull request 292](https://osrf-migration.github.io/ignition-gh-pages/#!/ignitionrobotics/ign-gazebo/pull-requests/292)

1. Report link poses from secondaries during distributed simulation, using a cache
    * [BitBucket pull request 276](https://osrf-migration.github.io/ignition-gh-pages/#!/ignitionrobotics/ign-gazebo/pull-requests/276)
    * [BitBucket pull request 265](https://osrf-migration.github.io/ignition-gh-pages/#!/ignitionrobotics/ign-gazebo/pull-requests/265)

1. Restore log playback
    * [BitBucket pull request 288](https://osrf-migration.github.io/ignition-gh-pages/#!/ignitionrobotics/ign-gazebo/pull-requests/288)

1. ECM changed state
    * [BitBucket pull request 287](https://osrf-migration.github.io/ignition-gh-pages/#!/ignitionrobotics/ign-gazebo/pull-requests/287)

1. Joint serialization
    * [BitBucket pull request 281](https://osrf-migration.github.io/ignition-gh-pages/#!/ignitionrobotics/ign-gazebo/pull-requests/281)

1. Use scene ambient and background color information in sensor
   configuration.
    * [BitBucket pull request 268](https://osrf-migration.github.io/ignition-gh-pages/#!/ignitionrobotics/ign-gazebo/pull-requests/268)

1. Performance benchmarking
    * [BitBucket pull request 220](https://osrf-migration.github.io/ignition-gh-pages/#!/ignitionrobotics/ign-gazebo/pull-requests/220)
    * [BitBucket pull request 253](https://osrf-migration.github.io/ignition-gh-pages/#!/ignitionrobotics/ign-gazebo/pull-requests/253)
    * [BitBucket pull request 258](https://osrf-migration.github.io/ignition-gh-pages/#!/ignitionrobotics/ign-gazebo/pull-requests/258)
    * [BitBucket pull request 283](https://osrf-migration.github.io/ignition-gh-pages/#!/ignitionrobotics/ign-gazebo/pull-requests/283)
    * [BitBucket pull request 312](https://osrf-migration.github.io/ignition-gh-pages/#!/ignitionrobotics/ign-gazebo/pull-requests/312)

1. Remove emissive component from visual materials
    * [BitBucket pull request 271](https://osrf-migration.github.io/ignition-gh-pages/#!/ignitionrobotics/ign-gazebo/pull-requests/271)

1. Serialization for more components
    * [BitBucket pull request 255](https://osrf-migration.github.io/ignition-gh-pages/#!/ignitionrobotics/ign-gazebo/pull-requests/255)

1. Added an SDF message to the start of log files.
    * [BitBucket pull request 257](https://osrf-migration.github.io/ignition-gh-pages/#!/ignitionrobotics/ign-gazebo/pull-requests/257)

1. Unify network and sync managers
    * [BitBucket pull request 261](https://osrf-migration.github.io/ignition-gh-pages/#!/ignitionrobotics/ign-gazebo/pull-requests/261)

1. Add PerformerLevels component
    * [BitBucket pull request 262](https://osrf-migration.github.io/ignition-gh-pages/#!/ignitionrobotics/ign-gazebo/pull-requests/262)

1. Distributed sim deprecate envs
    * [BitBucket pull request 240](https://osrf-migration.github.io/ignition-gh-pages/#!/ignitionrobotics/ign-gazebo/pull-requests/240)

1. Use ign-sensors magnetometer sensor plugin
    * [BitBucket pull request 221](https://osrf-migration.github.io/ignition-gh-pages/#!/ignitionrobotics/ign-gazebo/pull-requests/221)

1. Use ign-sensors altimeter sensor plugin
    * [BitBucket pull request 215](https://osrf-migration.github.io/ignition-gh-pages/#!/ignitionrobotics/ign-gazebo/pull-requests/215)

1. Use ign-sensors imu sensor plugin
    * [BitBucket pull request 219](https://osrf-migration.github.io/ignition-gh-pages/#!/ignitionrobotics/ign-gazebo/pull-requests/219)

1. Depend on ign-sensors rendering component
    * [BitBucket pull request 212](https://osrf-migration.github.io/ignition-gh-pages/#!/ignitionrobotics/ign-gazebo/pull-requests/212)

## Ignition Gazebo 1.x

### Ignition Gazebo 1.X.X

1. Add Wind Plugin (Ported from Gazebo classic)
    * [BitBucket pull request 273](https://osrf-migration.github.io/ignition-gh-pages/#!/ignitionrobotics/ign-gazebo/pull-requests/273/)

1. Port battery plugin from Gazebo classic
    * [BitBucket pull request 234](https://osrf-migration.github.io/ignition-gh-pages/#!/ignitionrobotics/ign-gazebo/pull-requests/234)
    * [BitBucket pull request 317](https://osrf-migration.github.io/ignition-gh-pages/#!/ignitionrobotics/ign-gazebo/pull-requests/317)
    * [BitBucket pull request 324](https://osrf-migration.github.io/ignition-gh-pages/#!/ignitionrobotics/ign-gazebo/pull-requests/324)

1. Use ISO timestamp for default log path
    * [BitBucket pull request 289](https://osrf-migration.github.io/ignition-gh-pages/#!/ignitionrobotics/ign-gazebo/pull-requests/289)

1. Logging tutorial
    * [BitBucket pull request 280](https://osrf-migration.github.io/ignition-gh-pages/#!/ignitionrobotics/ign-gazebo/pull-requests/280)

1. Joystick SDF small typos
    * [BitBucket pull request 284](https://osrf-migration.github.io/ignition-gh-pages/#!/ignitionrobotics/ign-gazebo/pull-requests/284)

1. Add `Link`: a convenience class for interfacing with link entities
    * [BitBucket pull request 269](https://osrf-migration.github.io/ignition-gh-pages/#!/ignitionrobotics/ign-gazebo/pull-requests/269)

1. Added LiftDragPlugin (ported from Gazebo classic)
    * [BitBucket pull request 256](https://osrf-migration.github.io/ignition-gh-pages/#!/ignitionrobotics/ign-gazebo/pull-requests/256)

1. Logging refactor unique path functions to ign-common
    * [BitBucket pull request 270](https://osrf-migration.github.io/ignition-gh-pages/#!/ignitionrobotics/ign-gazebo/pull-requests/270)

1. Added test for log record and playback.
    * [BitBucket pull request 263](https://osrf-migration.github.io/ignition-gh-pages/#!/ignitionrobotics/ign-gazebo/pull-requests/263)

1. Add ApplyJointForce system
    * [BitBucket pull request 254](https://osrf-migration.github.io/ignition-gh-pages/#!/ignitionrobotics/ign-gazebo/pull-requests/254)

1. More ign-msgs <-> SDF conversions: Inertial, Geometry, Material
    * [BitBucket pull request 251](https://osrf-migration.github.io/ignition-gh-pages/#!/ignitionrobotics/ign-gazebo/pull-requests/251)

1. Logging command line support
    * [BitBucket pull request 249](https://osrf-migration.github.io/ignition-gh-pages/#!/ignitionrobotics/ign-gazebo/pull-requests/249)

1. Remove inactive performers instead of setting static
    * [BitBucket pull request 247](https://osrf-migration.github.io/ignition-gh-pages/#!/ignitionrobotics/ign-gazebo/pull-requests/247)

1. Use state instead of pose in distributed simulation
    * [BitBucket pull request 242](https://osrf-migration.github.io/ignition-gh-pages/#!/ignitionrobotics/ign-gazebo/pull-requests/242)

1. Distributed implies levels
    * [BitBucket pull request 243](https://osrf-migration.github.io/ignition-gh-pages/#!/ignitionrobotics/ign-gazebo/pull-requests/243)

1. Add a basic JointController system
    * [BitBucket pull request 246](https://osrf-migration.github.io/ignition-gh-pages/#!/ignitionrobotics/ign-gazebo/pull-requests/246)

1. Enforce component type uniqueness
    * [BitBucket pull request 236](https://osrf-migration.github.io/ignition-gh-pages/#!/ignitionrobotics/ign-gazebo/pull-requests/236)

1. Clean CI: disable test known to fail on OSX
    * [BitBucket pull request 244](https://osrf-migration.github.io/ignition-gh-pages/#!/ignitionrobotics/ign-gazebo/pull-requests/244)

1. Logical camera topic name check
    * [BitBucket pull request 245](https://osrf-migration.github.io/ignition-gh-pages/#!/ignitionrobotics/ign-gazebo/pull-requests/245)

1. Added command line options to configure distributed simulation. These
   will replace the environment variables.
    * [BitBucket pull request 238](https://osrf-migration.github.io/ignition-gh-pages/#!/ignitionrobotics/ign-gazebo/pull-requests/238)

1. Add systems to queue before actually adding them to runner
    * [BitBucket pull request 241](https://osrf-migration.github.io/ignition-gh-pages/#!/ignitionrobotics/ign-gazebo/pull-requests/241)

1. Added a docker image that uses the ignition meta package
    * [BitBucket pull request 237](https://osrf-migration.github.io/ignition-gh-pages/#!/ignitionrobotics/ign-gazebo/pull-requests/237)

1. Move some design docs to tutorials
    * [BitBucket pull request 230](https://osrf-migration.github.io/ignition-gh-pages/#!/ignitionrobotics/ign-gazebo/pull-requests/230)

1. Disable GUI when using distributed simulation
    * [BitBucket pull request 235](https://osrf-migration.github.io/ignition-gh-pages/#!/ignitionrobotics/ign-gazebo/pull-requests/235)

1. Bring component type names back
    * [BitBucket pull request 232](https://osrf-migration.github.io/ignition-gh-pages/#!/ignitionrobotics/ign-gazebo/pull-requests/232)

1. A few tweaks to logging
    * [BitBucket pull request 228](https://osrf-migration.github.io/ignition-gh-pages/#!/ignitionrobotics/ign-gazebo/pull-requests/228)

1. Handle friction coefficients
    * [BitBucket pull request 227](https://osrf-migration.github.io/ignition-gh-pages/#!/ignitionrobotics/ign-gazebo/pull-requests/227)

1. Change private msgs namespace
    * [BitBucket pull request 233](https://osrf-migration.github.io/ignition-gh-pages/#!/ignitionrobotics/ign-gazebo/pull-requests/233)

1. Set tutorial titles
    * [BitBucket pull request 231](https://osrf-migration.github.io/ignition-gh-pages/#!/ignitionrobotics/ign-gazebo/pull-requests/231)

1. Example tunnel world
    * [BitBucket pull request 205](https://osrf-migration.github.io/ignition-gh-pages/#!/ignitionrobotics/ign-gazebo/pull-requests/205)

1. Conversion from chrono to ign-msgs
    * [BitBucket pull request 223](https://osrf-migration.github.io/ignition-gh-pages/#!/ignitionrobotics/ign-gazebo/pull-requests/223)

1. Prevent error message when using levels
    * [BitBucket pull request 229](https://osrf-migration.github.io/ignition-gh-pages/#!/ignitionrobotics/ign-gazebo/pull-requests/229)

### Ignition Gazebo 1.1.0 (2019-03-15)

1. Distributed performers running in lockstep
    * [BitBucket pull request 186](https://osrf-migration.github.io/ignition-gh-pages/#!/ignitionrobotics/ign-gazebo/pull-requests/186)
    * [BitBucket pull request 201](https://osrf-migration.github.io/ignition-gh-pages/#!/ignitionrobotics/ign-gazebo/pull-requests/201)
    * [BitBucket pull request 209](https://osrf-migration.github.io/ignition-gh-pages/#!/ignitionrobotics/ign-gazebo/pull-requests/209)
    * [BitBucket pull request 213](https://osrf-migration.github.io/ignition-gh-pages/#!/ignitionrobotics/ign-gazebo/pull-requests/213)

1. Fix documentation tagfiles
    * [BitBucket pull request 214](https://osrf-migration.github.io/ignition-gh-pages/#!/ignitionrobotics/ign-gazebo/pull-requests/214)

1. Convert gui library into a component
    * [BitBucket pull request 206](https://osrf-migration.github.io/ignition-gh-pages/#!/ignitionrobotics/ign-gazebo/pull-requests/206)

1. include <cstdint> wherever special int types like uint64_t are used
    * [BitBucket pull request 208](https://osrf-migration.github.io/ignition-gh-pages/#!/ignitionrobotics/ign-gazebo/pull-requests/208)

1. Move network internal
    * [BitBucket pull request 211](https://osrf-migration.github.io/ignition-gh-pages/#!/ignitionrobotics/ign-gazebo/pull-requests/211)

1. Logging / playback
    * [BitBucket pull request 181](https://osrf-migration.github.io/ignition-gh-pages/#!/ignitionrobotics/ign-gazebo/pull-requests/181)

1. ECM state streaming
    * [BitBucket pull request 184](https://osrf-migration.github.io/ignition-gh-pages/#!/ignitionrobotics/ign-gazebo/pull-requests/184)

1. Unversioned system libraries
    * [BitBucket pull request 222](https://osrf-migration.github.io/ignition-gh-pages/#!/ignitionrobotics/ign-gazebo/pull-requests/222)

### Ignition Gazebo 1.0.2 (2019-03-12)

1. Use TARGET_SO_NAME to fix finding dartsim plugin
    * [BitBucket pull request 217](https://osrf-migration.github.io/ignition-gh-pages/#!/ignitionrobotics/ign-gazebo/pull-requests/217)

### Ignition Gazebo 1.0.1 (2019-03-01)

1. Update gazebo version number in sdf files
    * [BitBucket pull request 207](https://osrf-migration.github.io/ignition-gh-pages/#!/ignitionrobotics/ign-gazebo/pull-requests/207)

### Ignition Gazebo 1.0.0 (2019-03-01)

1. Initial release

## Ignition Gazebo 0.x

### Ignition Gazebo 0.1.0

1. Add support for joints
    * [BitBucket pull request 77](https://osrf-migration.github.io/ignition-gh-pages/#!/ignitionrobotics/ign-gazebo/pull-requests/77)

1. Use SimpleWrapper for more component types
    * [BitBucket pull request 78](https://osrf-migration.github.io/ignition-gh-pages/#!/ignitionrobotics/ign-gazebo/pull-requests/78)

1. Create EventManager and delegate System instantiation to SimulationRunner
    * [BitBucket pull request 79](https://osrf-migration.github.io/ignition-gh-pages/#!/ignitionrobotics/ign-gazebo/pull-requests/79)

1. Integrate ign-gui
    * [BitBucket pull request 11](https://osrf-migration.github.io/ignition-gh-pages/#!/ignitionrobotics/ign-gazebo/pull-requests/11)

1. Remove some build dependencies.
    * [BitBucket pull request 6](https://osrf-migration.github.io/ignition-gh-pages/#!/ignitionrobotics/ign-gazebo/pull-requests/6)

1. Added basic Entity class.
    * [BitBucket pull request 3](https://osrf-migration.github.io/ignition-gh-pages/#!/ignitionrobotics/ign-gazebo/pull-requests/3)

1. Added a basic System class.
    * [BitBucket pull request 4](https://osrf-migration.github.io/ignition-gh-pages/#!/ignitionrobotics/ign-gazebo/pull-requests/4)<|MERGE_RESOLUTION|>--- conflicted
+++ resolved
@@ -2,13 +2,11 @@
 
 ### Ignition Gazebo 2.XX.XX (20XX-XX-XX)
 
-<<<<<<< HEAD
+1. Use updated model names for spawned models when generating SDFormat
+    * [Pull Request 166](https://github.com/ignitionrobotics/ign-gazebo/pull/166)
+
 1. Allow joint force commands (JointForceCmd) to dscharge a battery.
     * [Pull Request 165](https://github.com/ignitionrobotics/ign-gazebo/pull/165)
-=======
-1. Use updated model names for spawned models when generating SDFormat
-    * [Pull Request 166](https://github.com/ignitionrobotics/ign-gazebo/pull/166)
->>>>>>> ef44bce7
 
 1. Allow renaming breadcrumb models if there is a name conflict
     * [Pull Request 155](https://github.com/ignitionrobotics/ign-gazebo/pull/155)
