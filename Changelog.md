## Ignition Math 5.x

<<<<<<< HEAD
1. Updated the MassMatrix3::ValidMoments(), MassMatrix3::IsValid(), MassMatrix3::IsPositive(),
 and Inertial::SetMassMatrix functions to accept a tolerance parameter.
    * [Pull request 256](https://bitbucket.org/ignitionrobotics/ign-math/pull-requests/256)
=======
### Ignition Math 5.x.x

1. Deprecated mutator functions in MassMatrix3 that lacked a `Set` prefix.
    * [Pull request 262](https://bitbucket.org/ignitionrobotics/ign-math/pull-requests/262)

>>>>>>> 3745f98c

## Ignition Math 4.x

### Ignition Math 4.x.x

1. Add Graph::EdgeFromVertices function that return an edge, if one exists,
   between two vertices.
    * [Pull request 254](https://bitbucket.org/ignitionrobotics/ign-math/pull-requests/254)

1. Added multiply assign operator to Matrix4. 
    * [Pull request 252](https://bitbucket.org/ignitionrobotics/ign-math/pull-requests/252)


1. Add Plane copy constructor and fix cppcheck on artful
    * [Pull request 230](https://bitbucket.org/ignitionrobotics/ign-math/pull-requests/230)

1. Added MovingWindowFilter, a copy from Ignition Common. This version will
   replace the version found in Ignition Common.
    * [Pull request 239](https://bitbucket.org/ignitionrobotics/ign-math/pull-requests/239)

1. Added a Material class, which holds information about materials like wood,
   steel, and iron.
    * [Pull request 243](https://bitbucket.org/ignitionrobotics/ign-math/pull-requests/243)

### Ignition Math 4.0.0 (2017-12-26)

1. Use std::stoi and std::stod in math::parse* functions to reduce code
    * [Pull request 224](https://bitbucket.org/ignitionrobotics/ign-math/pull-requests/224)
    * [Issue 50](https://bitbucket.org/ignitionrobotics/ign-math/issues/50)

1. Fixing const-correctness for operator* of Pose3
    * [Pull request 205](https://bitbucket.org/ignitionrobotics/ign-math/pull-requests/205)

1. Deprecate Matrix4::Translate and replace by Matrix4::SetTranslation
    * [Pull request 222](https://bitbucket.org/ignitionrobotics/ign-math/pull-requests/222)

1. Use ignition-cmake to simplify build scripts
    * [Pull request 200](https://bitbucket.org/ignitionrobotics/ign-math/pull-requests/200)

1. Make constructor SemanticVersion(string) explicit
    * [Pull request 203](https://bitbucket.org/ignitionrobotics/ign-math/pull-requests/203)

1. Switch to C++14
    * [Pull request 180](https://bitbucket.org/ignitionrobotics/ign-math/pull-requests/180)

1. Removed the box 'extent' field. The default constructor now sets a box's
   corners to extrema in order to indicate an uninitialized box.
    * [Pull request 172](https://bitbucket.org/ignitionrobotics/ign-math/pull-requests/172)
    * [Issue 72](https://bitbucket.org/ignitionrobotics/ign-math/issues/72)
    * [Issue 53](https://bitbucket.org/ignitionrobotics/ign-math/issues/53)

1. Added graph utilites:
    1. Added a Vertex class:
        * [Pull request 170](https://bitbucket.org/ignitionrobotics/ign-math/pull-request/170)
    1. Added an Edge class:
        * [Pull request 174](https://bitbucket.org/ignitionrobotics/ign-math/pull-request/174)
    1. Added a Graph class:
        * [Pull request 175](https://bitbucket.org/ignitionrobotics/ign-math/pull-request/175)
    1. Added a GraphAlgorithms class:
        * [Pull request 177](https://bitbucket.org/ignitionrobotics/ign-math/pull-request/177)
    1. Added a function to calculate connected components in undirected
       graphs:
        * [Pull request 190](https://bitbucket.org/ignitionrobotics/ign-math/pull-request/190)
    1. Improved the performance of `graph::InDegree()` and `graph::IncidentsTo()`.
        * [Pull request 188](https://bitbucket.org/ignitionrobotics/ign-math/pull-requests/188)
        * [Issue 79](https://bitbucket.org/ignitionrobotics/ign-math/issues/79)

1. Added Inline Versioned Namespace
    * [Pull request 216](https://bitbucket.org/ignitionrobotics/ign-math/pull-requests/216/)

## Ignition Math 3.x

### Ignition Math 3.x.x



### Ignition Math 3.3.0 (2017-11-27)

1. Fixed frustum falsely saying it contained AABB in some cases
    * [Pull request 193](https://bitbucket.org/ignitionrobotics/ign-math/pull-request/193)
    * [Issue 78](https://bitbucket.org/ignitionrobotics/ign-math/issues/78)

1. Create consistent bracket operators across all Vector# types
    * [Pull request 181](https://bitbucket.org/ignitionrobotics/ign-math/pull-requests/181)

1. Change name to the generic BUILDING_DLL macro to avoid conflicts
    * [Pull request 173](https://bitbucket.org/ignitionrobotics/ign-math/pull-requests/173)

1. Fix some compiler warnings
    * [Pull request 196](https://bitbucket.org/ignitionrobotics/ign-math/pull-requests/196)

1. Suppress gtest warnings
    * [Pull request 199](https://bitbucket.org/ignitionrobotics/ign-math/pull-requests/199)

1. Move private headers to src folder
    * [Pull request 198](https://bitbucket.org/ignitionrobotics/ign-math/pull-requests/198)

1. Update configure.bat
    * [Pull request 206](https://bitbucket.org/ignitionrobotics/ign-math/pull-requests/206)

### Ignition Math 3.2.0 (2017-05-15)

1. Construct on first use in Rand class
    * [Pull request 165](https://bitbucket.org/ignitionrobotics/ign-math/pull-request/165)

1. Extended Spline API: derivative interpolation, arc length calculation
   and tangent forcing.
    * [Pull request 162](https://bitbucket.org/ignitionrobotics/ign-math/pull-requests/162)

### Ignition Math 3.1.0 (2017-04-11)

1. Added signum functions to Helpers.hh.
    * Contribution from Martin Pecka
    * [Pull request 153](https://bitbucket.org/ignitionrobotics/ign-math/pull-request/153)

### Ignition Math 3.0.0 (2017-01-05)

1. Deprecate many IGN_* macros in favor of static const variables in Helpers.hh
    * [Pull request 138](https://bitbucket.org/ignitionrobotics/ign-math/pull-request/138)
    * [Pull request 137](https://bitbucket.org/ignitionrobotics/ign-math/pull-request/137)

1. Removed exceptions. Return values should be evaluated to determine if
   errors have occured.
    * [Pull request 132](https://bitbucket.org/ignitionrobotics/ign-math/pull-request/132)

1. Added `operator=(const Quaternion<T> &_q)` to `Matrix3`.
    * [Pull request 111](https://bitbucket.org/ignitionrobotics/ign-math/pull-request/111)

1. Fix xenial cppcheck
    * [Pull request xxx](https://bitbucket.org/ignitionrobotics/ign-math/pull-request/xxx)

1. Require cmake 2.8.12
    * [Pull request 76](https://bitbucket.org/ignitionrobotics/ign-math/pull-request/76)

1. Migrate to relocatable CMake package.
   Contribution from Silvio Traversaro.
    * [Pull request 67](https://bitbucket.org/ignitionrobotics/ign-math/pull-request/67)

1. Fix logic of installation of CMake configuration files in Windows.
   Contribution from Silvio Traversaro.
    * [Pull request 63](https://bitbucket.org/ignitionrobotics/ign-math/pull-request/63)

## Ignition Math 2.x



## Ignition Math 2.9 (2017-11-22)

1. Fixed frustum falsely saying it contained AABB in some cases
    * [Pull request 193](https://bitbucket.org/ignitionrobotics/ign-math/pull-request/193)

1. Added Color
    * [Pull request 150](https://bitbucket.org/ignitionrobotics/ign-math/pull-request/150)

1. Backport updated configure.bat to ign-math2 and fix cppcheck warnings
    * [Pull request 207](https://bitbucket.org/ignitionrobotics/ign-math/pull-request/207)

### Ignition Math 2.8

### Ignition Math 2.8.0

1. Added OrientedBox
    * [Pull request 146](https://bitbucket.org/ignitionrobotics/ign-math/pull-request/146)

1. Added an assignment operator to the Frustum class.
    * [Pull request 144](https://bitbucket.org/ignitionrobotics/ign-math/pull-request/144)

### Ignition Math 2.7

### Ignition Math 2.7.0

1. Add static const variables as alternative to macros in Helpers.hh
    * [Pull request 137](https://bitbucket.org/ignitionrobotics/ign-math/pull-request/137)

1. Add new methods for floating numbers: lessOrEqual and greaterOrEqual
    * [Pull request 134](https://bitbucket.org/ignitionrobotics/ign-math/pull-request/134)

### Ignition Math 2.6

### Ignition Math 2.6.0

1. Added copy constructor, equality operators and assignment operators to
    SphericalCoordinates class.
    * [Pull request 131](https://bitbucket.org/ignitionrobotics/ign-math/pull-request/131)

1. Fix Euler angle conversion of quaternions near singularities
    * [Pull request 129](https://bitbucket.org/ignitionrobotics/ign-math/pull-request/129)

1. Backport triangle3, helper functions, equality helper to work with 387 fp unit
   (Contribution from Rich Mattes).
    * [Pull request 125](https://bitbucket.org/ignitionrobotics/ign-math/pull-request/125)
    * [Pull request 58](https://bitbucket.org/ignitionrobotics/ign-math/pull-request/58)
    * [Pull request 56](https://bitbucket.org/ignitionrobotics/ign-math/pull-request/56)

1. Added Matrix4<T>::LookAt
    * [Pull request 124](https://bitbucket.org/ignitionrobotics/ign-math/pull-request/124)

1. Set Inertial Rotations
    * [Pull request 121](https://bitbucket.org/ignitionrobotics/ign-math/pull-request/121)

1. Added SemanticVersion class
    * [Pull request 120](https://bitbucket.org/ignitionrobotics/ign-math/pull-request/120)

### Ignition Math 2.5

### Ignition Math 2.5.0

1. Added PID class
    * [Pull request 117](https://bitbucket.org/ignitionrobotics/ign-math/pull-request/117)

1. Added SphericalCoordinate class
    * [Pull request 108](https://bitbucket.org/ignitionrobotics/ign-math/pull-request/108)

### Ignition Math 2.4

#### Ignition Math 2.4.1

1. Combine inertial properties of different objects, returning the equivalent
   inertial properties as if the objects were welded together.
    * [Pull request 115](https://bitbucket.org/ignitionrobotics/ign-math/pull-request/115)

#### Ignition Math 2.4.0

1. New MassMatrix3 class
    * [Pull request 112](https://bitbucket.org/ignitionrobotics/ign-math/pull-request/112)
1. MassMatrix3 helper functions
    * [Pull request 110](https://bitbucket.org/ignitionrobotics/ign-math/pull-request/110)
1. Added Temperature class
    * A contribution from Shintaro Noda
    * [Pull request 113](https://bitbucket.org/ignitionrobotics/ign-math/pull-request/113)

### Ignition Math 2.3.0

1. Added simple volumes formulas
    * [Pull request 84](https://bitbucket.org/ignitionrobotics/ign-math/pull-request/84)
1. Add Length and SquaredLength for Vector2 with test
    * [Pull request 73](https://bitbucket.org/ignitionrobotics/ign-math/pull-request/73)
1. Add Equal function with numerical tolerance argument
    * [Pull request 75](https://bitbucket.org/ignitionrobotics/ign-math/pull-request/75)
1. First part of MassMatrix3 class, mostly accessors and modifiers
    * [Pull request 77](https://bitbucket.org/ignitionrobotics/ign-math/pull-request/77)
1. Add Transpose methods for Matrix3,4 with test
    * [Pull request 74](https://bitbucket.org/ignitionrobotics/ign-math/pull-request/74)
1. Multiplication improvements for Vector/Matrix classes
    * [Pull request 69](https://bitbucket.org/ignitionrobotics/ign-math/pull-request/69)
1. Scalar +,- operators for Vector[234]
    * [Pull request 71](https://bitbucket.org/ignitionrobotics/ign-math/pull-request/71)
1. Add Determinant method for Matrix[34]
    * [Pull request 72](https://bitbucket.org/ignitionrobotics/ign-math/pull-requests/72)
1. Fixes for compiling and running tests on Windows 7/Visual Studio 2013
   Contribution from Silvio Traversaro.
    * [Pull request 62](https://bitbucket.org/ignitionrobotics/ign-math/pull-request/62)<|MERGE_RESOLUTION|>--- conflicted
+++ resolved
@@ -1,16 +1,13 @@
 ## Ignition Math 5.x
 
-<<<<<<< HEAD
+### Ignition Math 5.x.x
+
+1. Deprecated mutator functions in MassMatrix3 that lacked a `Set` prefix.
+    * [Pull request 262](https://bitbucket.org/ignitionrobotics/ign-math/pull-requests/262)
+
 1. Updated the MassMatrix3::ValidMoments(), MassMatrix3::IsValid(), MassMatrix3::IsPositive(),
  and Inertial::SetMassMatrix functions to accept a tolerance parameter.
     * [Pull request 256](https://bitbucket.org/ignitionrobotics/ign-math/pull-requests/256)
-=======
-### Ignition Math 5.x.x
-
-1. Deprecated mutator functions in MassMatrix3 that lacked a `Set` prefix.
-    * [Pull request 262](https://bitbucket.org/ignitionrobotics/ign-math/pull-requests/262)
-
->>>>>>> 3745f98c
 
 ## Ignition Math 4.x
 
