## Ignition Gazebo 6.x

### Ignition Gazebo 6.X.X (202X-XX-XX)

<<<<<<< HEAD
=======
### Ignition Gazebo 6.4.0 (2021-01-13)

1. Disable more tests on Windows
    * [Pull request #1286](https://github.com/ignitionrobotics/ign-gazebo/pull/1286)

1. Adding angular acceleration to the Link class
    * [Pull request #1288](https://github.com/ignitionrobotics/ign-gazebo/pull/1288)

1. Add world force
    * [Pull request #1279](https://github.com/ignitionrobotics/ign-gazebo/pull/1279)

1. Add NavSat sensor (GPS)
    * [Pull request #1248](https://github.com/ignitionrobotics/ign-gazebo/pull/1248)

1. Light Commands via topic
    * [Pull request #1222](https://github.com/ignitionrobotics/ign-gazebo/pull/1222)

1. Support battery draining start via topics
    * [Pull request #1255](https://github.com/ignitionrobotics/ign-gazebo/pull/1255)

1. Add visibility to ModelEditorAddEntity to fix Windows
    * [Pull request #1246](https://github.com/ignitionrobotics/ign-gazebo/pull/1246)

1. Make tests run as fast as possible
    * [Pull request #1194](https://github.com/ignitionrobotics/ign-gazebo/pull/1194)

1. Fix visualize lidar
    * [Pull request #1224](https://github.com/ignitionrobotics/ign-gazebo/pull/1224)

1. Disable user commands light test on macOS
    * [Pull request #1204](https://github.com/ignitionrobotics/ign-gazebo/pull/1204)

1. Skip failing Windows tests
    * [Pull request #1205](https://github.com/ignitionrobotics/ign-gazebo/pull/1205)


>>>>>>> eeb80cd1
### Ignition Gazebo 6.3.0 (2021-12-10)

1. View entity frames from the GUI
    * [Pull request #1105](https://github.com/ignitionrobotics/ign-gazebo/pull/1105)

1. Model editor
    * [Pull request #1231](https://github.com/ignitionrobotics/ign-gazebo/pull/1231)

1. Send state message when components are removed
    * [Pull request #1235](https://github.com/ignitionrobotics/ign-gazebo/pull/1235)

1. Docker fixes for Fortress
    * [Pull request #1238](https://github.com/ignitionrobotics/ign-gazebo/pull/1238)

1. Added sensor plugin to be able to visualize camera in `plane_propeller_demo.sdf`
    * [Pull request #1226](https://github.com/ignitionrobotics/ign-gazebo/pull/1226)

1. Update SdfGenerator to save link and sensor data to file
    * [Pull request #1201](https://github.com/ignitionrobotics/ign-gazebo/pull/1201)

1. Fix buoyancy not being applied for one iteration
    * [Pull request #1211](https://github.com/ignitionrobotics/ign-gazebo/pull/1211)

1. Increase maximum values in ViewAngle widget and increase its size
    * [Pull request #1221](https://github.com/ignitionrobotics/ign-gazebo/pull/1221)
    * [Pull request #1239](https://github.com/ignitionrobotics/ign-gazebo/pull/1239)

1. Fix the force-torque sensor update rate
    * [Pull request #1159](https://github.com/ignitionrobotics/ign-gazebo/pull/1159)

### Ignition Gazebo 6.2.0 (2021-11-16)

1. Configurable joint state publisher's topic
    * [Pull request #1076](https://github.com/ignitionrobotics/ign-gazebo/pull/1076)

1. Thruster plugin: add tests and velocity control
    * [Pull request #1190](https://github.com/ignitionrobotics/ign-gazebo/pull/1190)

1. Prevent creation of spurious `<plugin>` elements when saving worlds
    * [Pull request #1192](https://github.com/ignitionrobotics/ign-gazebo/pull/1192)

1. Add `sdfString` to `ServerConfig`'s copy constructor.
    * [Pull request #1185](https://github.com/ignitionrobotics/ign-gazebo/pull/1185)

1. Added support for tracked vehicles
    * [Pull request #869](https://github.com/ignitionrobotics/ign-gazebo/pull/869)

1. Add components to dynamically set joint limits
    * [Pull request #847](https://github.com/ignitionrobotics/ign-gazebo/pull/847)

1. Remove bounding box when entities are removed
    * [Pull request #1053](https://github.com/ignitionrobotics/ign-gazebo/pull/1053)
    * [Pull request #1213](https://github.com/ignitionrobotics/ign-gazebo/pull/1213)

1. Fix updating component from state
    * [Pull request #1181](https://github.com/ignitionrobotics/ign-gazebo/pull/1181)

1.  Extend odom publisher to allow 3D
    * [Pull request #1180](https://github.com/ignitionrobotics/ign-gazebo/pull/1180)

1. Support copy/paste
    * [Pull request #1013](https://github.com/ignitionrobotics/ign-gazebo/pull/1013)

1. Tweaks install instructions
    * [Pull request #1078](https://github.com/ignitionrobotics/ign-gazebo/pull/1078)

1. Publish 10 world stats msgs/sec instead of 5
    * [Pull request #1163](https://github.com/ignitionrobotics/ign-gazebo/pull/1163)

1. Add functionality to add entities via the entity tree
    * [Pull request #1101](https://github.com/ignitionrobotics/ign-gazebo/pull/1101)

1. Get updated GUI ECM info when a user presses 'play'
    * [Pull request #1109](https://github.com/ignitionrobotics/ign-gazebo/pull/1109)

1. Create expanding type header to reduce code duplication
    * [Pull request #1169](https://github.com/ignitionrobotics/ign-gazebo/pull/1169)

1. `minimal_scene.sdf` example: add `camera_clip` params
    * [Pull request #1166](https://github.com/ignitionrobotics/ign-gazebo/pull/1166)

1. Sensor systems work if loaded after sensors
    * [Pull request #1104](https://github.com/ignitionrobotics/ign-gazebo/pull/1104)

1. Support printing sensors using `ign model`
    * [Pull request #1157](https://github.com/ignitionrobotics/ign-gazebo/pull/1157)

1. Set camera clipping plane distances from the GUI
    * [Pull request #1162](https://github.com/ignitionrobotics/ign-gazebo/pull/1162)

1. Fix generation of systems library symlinks in build directory
    * [Pull request #1160](https://github.com/ignitionrobotics/ign-gazebo/pull/1160)

1. Add a default value for `isHeadlessRendering`.
    * [Pull request #1151](https://github.com/ignitionrobotics/ign-gazebo/pull/1151)

1. Component inspector

    1. Edit material colors
        * [Pull request #1123](https://github.com/ignitionrobotics/ign-gazebo/pull/1123)
        * [Pull request #1186](https://github.com/ignitionrobotics/ign-gazebo/pull/1186)

    1. Fix integers and floats
        * [Pull request #1143](https://github.com/ignitionrobotics/ign-gazebo/pull/1143)

    1. Prevent a segfault when updating
        * [Pull request #1167](https://github.com/ignitionrobotics/ign-gazebo/pull/1167)

    1. Use `uint64_t` for Entity IDs
        * [Pull request #1144](https://github.com/ignitionrobotics/ign-gazebo/pull/1144)

1. Support setting the background color for sensors
    * [Pull request #1147](https://github.com/ignitionrobotics/ign-gazebo/pull/1147)

1. Select top level entity not visual
    * [Pull request #1150](https://github.com/ignitionrobotics/ign-gazebo/pull/1150)

1. Update create entity offset on GUI side
    * [Pull request #1145](https://github.com/ignitionrobotics/ign-gazebo/pull/1145)

1. Update Select Entities GUI plugin to use Entity type
    * [Pull request #1146](https://github.com/ignitionrobotics/ign-gazebo/pull/1146)

1. Notify other GUI plugins of added/removed entities via GUI events
    * [Pull request #1138](https://github.com/ignitionrobotics/ign-gazebo/pull/1138)
    * [Pull request #1213](https://github.com/ignitionrobotics/ign-gazebo/pull/1213)

### Ignition Gazebo 6.1.0 (2021-10-25)

1. Updates to camera video record from subt
    * [Pull request #1117](https://github.com/ignitionrobotics/ign-gazebo/pull/1117)

1. Use the actor tension parameter
    * [Pull request #1091](https://github.com/ignitionrobotics/ign-gazebo/pull/1091)

1. Better protect this->dataPtr->initialized with renderMutex.
    * [Pull request #1119](https://github.com/ignitionrobotics/ign-gazebo/pull/1119)

1. Use QTimer to update plugins in the Qt thread
    * [Pull request #1095](https://github.com/ignitionrobotics/ign-gazebo/pull/1095)

1. Adjust pose decimals based on element width
    * [Pull request #1089](https://github.com/ignitionrobotics/ign-gazebo/pull/1089)

1. JointPositionController: Improve misleading error message
    * [Pull request #1098](https://github.com/ignitionrobotics/ign-gazebo/pull/1098)

1. Fixed IMU system plugin
    * [Pull request #1043](https://github.com/ignitionrobotics/ign-gazebo/pull/1043)

1. Prevent crash and print error
    * [Pull request #1099](https://github.com/ignitionrobotics/ign-gazebo/pull/1099)

1. Create GUI config folder before copying config
    * [Pull request #1092](https://github.com/ignitionrobotics/ign-gazebo/pull/1092)

1. Add support for configuring point size in Visualize Lidar GUI plugin
    * [Pull request #1021](https://github.com/ignitionrobotics/ign-gazebo/pull/1021)

1. Set a cloned joint's parent/child link names to the cloned parent/child link names
    * [Pull request #1075](https://github.com/ignitionrobotics/ign-gazebo/pull/1075)

1. Performance: use std::unordered_map where possible in SceneManager
    * [Pull request #1083](https://github.com/ignitionrobotics/ign-gazebo/pull/1083)

1. Fix transform controls
    * [Pull request #1081](https://github.com/ignitionrobotics/ign-gazebo/pull/1081)

1. Fix View Angle's home button
    * [Pull request #1082](https://github.com/ignitionrobotics/ign-gazebo/pull/1082)

1. Fix light control standalone example
    * [Pull request #1077](https://github.com/ignitionrobotics/ign-gazebo/pull/1077)

1. Parse new param for enabling / disabling IMU orientation output
    * [Pull request #899](https://github.com/ignitionrobotics/ign-gazebo/pull/899)

### Ignition Gazebo 6.0.0 (2021-10-01)

1. Deprecated GzScene3D in favor of MinimalScene
    * [Pull request #1065](https://github.com/ignitionrobotics/ign-gazebo/pull/1065)
    * [Pull request #1051](https://github.com/ignitionrobotics/ign-gazebo/pull/1051)
    * [Pull request #1014](https://github.com/ignitionrobotics/ign-gazebo/pull/1014)
    * [Pull request #1034](https://github.com/ignitionrobotics/ign-gazebo/pull/1034)
    * [Pull request #900](https://github.com/ignitionrobotics/ign-gazebo/pull/900)
    * [Pull request #988](https://github.com/ignitionrobotics/ign-gazebo/pull/988)
    * [Pull request #1016](https://github.com/ignitionrobotics/ign-gazebo/pull/1016)
    * [Pull request #983](https://github.com/ignitionrobotics/ign-gazebo/pull/983)
    * [Pull request #854](https://github.com/ignitionrobotics/ign-gazebo/pull/854)
    * [Pull request #813](https://github.com/ignitionrobotics/ign-gazebo/pull/813)
    * [Pull request #905](https://github.com/ignitionrobotics/ign-gazebo/pull/905)

1. Fix GuiRunner initial state and entity spawn timing issue
    * [Pull request #1073](https://github.com/ignitionrobotics/ign-gazebo/pull/1073)

1. Buoyancy plugin upgrade
    * [Pull request #818](https://github.com/ignitionrobotics/ign-gazebo/pull/818)
    * [Pull request #1067](https://github.com/ignitionrobotics/ign-gazebo/pull/1067)
    * [Pull request #1064](https://github.com/ignitionrobotics/ign-gazebo/pull/1064)

1. Fix non desired window opening alongside ignition GUI
    * [Pull request #1063](https://github.com/ignitionrobotics/ign-gazebo/pull/1063)

1. Documentation
    * [Pull request #1074](https://github.com/ignitionrobotics/ign-gazebo/pull/1074)
    * [Pull request #996](https://github.com/ignitionrobotics/ign-gazebo/pull/996)

1. Update to latest SDFormat changes
    * [Pull request #1069](https://github.com/ignitionrobotics/ign-gazebo/pull/1069)
    * [Pull request #1023](https://github.com/ignitionrobotics/ign-gazebo/pull/1023)

1. Suppress missing canonical link error messages for static models
    * [Pull request #1068](https://github.com/ignitionrobotics/ign-gazebo/pull/1068)

1. Heightmap fixes
    * [Pull request #1055](https://github.com/ignitionrobotics/ign-gazebo/pull/1055)
    * [Pull request #1054](https://github.com/ignitionrobotics/ign-gazebo/pull/1054)

1. Place config files in a versioned directory
    * [Pull request #1050](https://github.com/ignitionrobotics/ign-gazebo/pull/1050)
    * [Pull request #1070](https://github.com/ignitionrobotics/ign-gazebo/pull/1070)

1. Fix GUI crash when accessing bad rendering UserData
    * [Pull request #1052](https://github.com/ignitionrobotics/ign-gazebo/pull/1052)

1. Fix performance issue with contact data and AABB updates
    * [Pull request #1048](https://github.com/ignitionrobotics/ign-gazebo/pull/1048)

1. Enable new policy to fix protobuf compilation errors
    * [Pull request #1046](https://github.com/ignitionrobotics/ign-gazebo/pull/1046)

1. Support locked entities, and headless video recording using sim time
    * [Pull request #862](https://github.com/ignitionrobotics/ign-gazebo/pull/862)

1. Label Component & System, segmentation camera support
    * [Pull request #853](https://github.com/ignitionrobotics/ign-gazebo/pull/853)
    * [Pull request #1047](https://github.com/ignitionrobotics/ign-gazebo/pull/1047)

1. Joint Force-Torque Systems Plugin
    * [Pull request #977](https://github.com/ignitionrobotics/ign-gazebo/pull/977)

1. Add support for cloning entities
    * [Pull request #959](https://github.com/ignitionrobotics/ign-gazebo/pull/959)

1. 🌐 Spherical coordinates
    * [Pull request #1008](https://github.com/ignitionrobotics/ign-gazebo/pull/1008)

1. Populate JointConstraintWrench from physics
    * [Pull request #989](https://github.com/ignitionrobotics/ign-gazebo/pull/989)

1. Buoyancy engine
    * [Pull request #1009](https://github.com/ignitionrobotics/ign-gazebo/pull/1009)

1. Infrastructure
    * [Pull request #1033](https://github.com/ignitionrobotics/ign-gazebo/pull/1033)
    * [Pull request #1029](https://github.com/ignitionrobotics/ign-gazebo/pull/1029)
    * [Pull request #991](https://github.com/ignitionrobotics/ign-gazebo/pull/991)
    * [Pull request #809](https://github.com/ignitionrobotics/ign-gazebo/pull/809)

1. Update on resize instead of pre-render / render
    * [Pull request #1028](https://github.com/ignitionrobotics/ign-gazebo/pull/1028)

1. Add a flag to force headless rendering mode
    * [Pull request #701](https://github.com/ignitionrobotics/ign-gazebo/pull/701)

1. Remove unused ignition gui header
    * [Pull request #1026](https://github.com/ignitionrobotics/ign-gazebo/pull/1026)

1. Adds velocity control to JointPositionController.
    * [Pull request #1003](https://github.com/ignitionrobotics/ign-gazebo/pull/1003)

1. Collada world exporter now exporting lights
    * [Pull request #912](https://github.com/ignitionrobotics/ign-gazebo/pull/912)

1. Workaround for setting visual cast shadows without material
    * [Pull request #1015](https://github.com/ignitionrobotics/ign-gazebo/pull/1015)

1. Fix selection buffer crash on resize
    * [Pull request #969](https://github.com/ignitionrobotics/ign-gazebo/pull/969)

1. Remove extra xml version line in pendulum_links example world
    * [Pull request #1002](https://github.com/ignitionrobotics/ign-gazebo/pull/1002)

1. Enable sensor metrics on example worlds
    * [Pull request #982](https://github.com/ignitionrobotics/ign-gazebo/pull/982)

1. Add ESC to unselect entities in select entities plugin
    * [Pull request #995](https://github.com/ignitionrobotics/ign-gazebo/pull/995)

1. Visualize joints
    * [Pull request #961](https://github.com/ignitionrobotics/ign-gazebo/pull/961)

1. Deprecate particle emitter, and use scatter ratio in new particle mes…
    * [Pull request #986](https://github.com/ignitionrobotics/ign-gazebo/pull/986)

1. Removed unused variable in Shapes plugin
    * [Pull request #984](https://github.com/ignitionrobotics/ign-gazebo/pull/984)

1. Use root.Model()
    * [Pull request #980](https://github.com/ignitionrobotics/ign-gazebo/pull/980)

1. Add ModelSDF serializer
    * [Pull request #851](https://github.com/ignitionrobotics/ign-gazebo/pull/851)

1. Entity tree: prevent creation of repeated entity items
    * [Pull request #974](https://github.com/ignitionrobotics/ign-gazebo/pull/974)

1. Use statically-typed views for better performance
    * [Pull request #856](https://github.com/ignitionrobotics/ign-gazebo/pull/856)
    * [Pull request #1001](https://github.com/ignitionrobotics/ign-gazebo/pull/1001)

1. Upgrade ign-sensors and support custom sensors
    * [Pull request #617](https://github.com/ignitionrobotics/ign-gazebo/pull/617)

1. Fix entity creation console msg
    * [Pull request #972](https://github.com/ignitionrobotics/ign-gazebo/pull/972)

1. Fix crash in the follow_actor example
    * [Pull request #958](https://github.com/ignitionrobotics/ign-gazebo/pull/958)

1. Removed pose topic from log system
    * [Pull request #839](https://github.com/ignitionrobotics/ign-gazebo/pull/839)

1. Be more specific when looking for physics plugins
    * [Pull request #965](https://github.com/ignitionrobotics/ign-gazebo/pull/965)

1. Complaint if Joint doesn't exists before adding joint controller
    * [Pull request #786](https://github.com/ignitionrobotics/ign-gazebo/pull/786)

1. [DiffDrive] add enable/disable
    * [Pull request #772](https://github.com/ignitionrobotics/ign-gazebo/pull/772)

1. Fix component inspector shutdown crash
    * [Pull request #724](https://github.com/ignitionrobotics/ign-gazebo/pull/724)

1. Setting the intiial velocity for a model or joint
    * [Pull request #693](https://github.com/ignitionrobotics/ign-gazebo/pull/693)

1. Examples and tutorial on using rendering API from plugins
    * [Pull request #596](https://github.com/ignitionrobotics/ign-gazebo/pull/596)

1.  Add missing IGNITION_GAZEBO_VISIBLE macros
    * [Pull request #563](https://github.com/ignitionrobotics/ign-gazebo/pull/563)

1. Fix visibility macro names when used by a different component (Windows)
    * [Pull request #564](https://github.com/ignitionrobotics/ign-gazebo/pull/564)

1. No install apt recommends and clear cache
    * [Pull request #423](https://github.com/ignitionrobotics/ign-gazebo/pull/423)

1. Support adding systems that don't come from a plugin
    * [Pull request #936](https://github.com/ignitionrobotics/ign-gazebo/pull/936)

1. Fix tests that use multiple root level models or lights
    * [Pull request #931](https://github.com/ignitionrobotics/ign-gazebo/pull/931)

1. Make Gazebo aware of SetCameraPassCountPerGpuFlush
    * [Pull request #921](https://github.com/ignitionrobotics/ign-gazebo/pull/921)

1. Visualize center of mass
    * [Pull request #903](https://github.com/ignitionrobotics/ign-gazebo/pull/903)

1. Transparent mode
    * [Pull request #878](https://github.com/ignitionrobotics/ign-gazebo/pull/878)

1. Visualize inertia
    * [Pull request #861](https://github.com/ignitionrobotics/ign-gazebo/pull/861)

1. Remove deprecations: tock 🕑
    * [Pull request #875](https://github.com/ignitionrobotics/ign-gazebo/pull/875)

1. Removed and moved tape measure and grid config to ign-gui
    * [Pull request #870](https://github.com/ignitionrobotics/ign-gazebo/pull/870)

1. Update wireframe visualization to support nested models
    * [Pull request #832](https://github.com/ignitionrobotics/ign-gazebo/pull/832)

1. Multi-LRAUV Swimming Race Example
    * [Pull request #841](https://github.com/ignitionrobotics/ign-gazebo/pull/841)

1. Add view control gui plugin and support orthographic view
    * [Pull request #815](https://github.com/ignitionrobotics/ign-gazebo/pull/815)

1. Wireframe mode
    * [Pull request #816](https://github.com/ignitionrobotics/ign-gazebo/pull/816)

1. Explain why detail::View symbols are visible
    * [Pull request #788](https://github.com/ignitionrobotics/ign-gazebo/pull/788)

1. Bump dependencies in fortress
    * [Pull request #764](https://github.com/ignitionrobotics/ign-gazebo/pull/764)

## Ignition Gazebo 5.x

### Ignition Gazebo 5.X.X (202X-XX-XX)

### Ignition Gazebo 5.3.0 (2021-11-12)

1. Prevent creation of spurious <plugin> elements when saving worlds
    * [Pull request #1192](https://github.com/ignitionrobotics/ign-gazebo/pull/1192)

1. Added support for tracked vehicles
    * [Pull request #869](https://github.com/ignitionrobotics/ign-gazebo/pull/869)

1. Add components to dynamically set joint limits
    * [Pull request #847](https://github.com/ignitionrobotics/ign-gazebo/pull/847)

1. Fix updating component from state
    * [Pull request #1181](https://github.com/ignitionrobotics/ign-gazebo/pull/1181)

1.  Extend odom publisher to allow 3D
    * [Pull request #1180](https://github.com/ignitionrobotics/ign-gazebo/pull/1180)

1. Fix updating a component's data via SerializedState msg
    * [Pull request #1131](https://github.com/ignitionrobotics/ign-gazebo/pull/1131)

1. Sensor systems work if loaded after sensors
    * [Pull request #1104](https://github.com/ignitionrobotics/ign-gazebo/pull/1104)

1. Fix generation of systems library symlinks in build directory
    * [Pull request #1160](https://github.com/ignitionrobotics/ign-gazebo/pull/1160)

1. Edit material colors in component inspector
    * [Pull request #1123](https://github.com/ignitionrobotics/ign-gazebo/pull/1123)

1. Support setting the background color for sensors
    * [Pull request #1147](https://github.com/ignitionrobotics/ign-gazebo/pull/1147)

1. Use `uint64_t` for ComponentInspector Entity IDs
    * [Pull request #1144](https://github.com/ignitionrobotics/ign-gazebo/pull/1144)

1. Fix integers and floats on component inspector
    * [Pull request #1143](https://github.com/ignitionrobotics/ign-gazebo/pull/1143)

### Ignition Gazebo 5.2.0 (2021-10-22)

1. Fix performance level test flakiness
    * [Pull request #1129](https://github.com/ignitionrobotics/ign-gazebo/pull/1129)

1. Updates to camera video record from subt
    * [Pull request #1117](https://github.com/ignitionrobotics/ign-gazebo/pull/1117)

1. Better protect this->dataPtr->initialized with renderMutex.
    * [Pull request #1119](https://github.com/ignitionrobotics/ign-gazebo/pull/1119)

1. Use QTimer to update plugins in the Qt thread
    * [Pull request #1095](https://github.com/ignitionrobotics/ign-gazebo/pull/1095)

1. Adjust pose decimals based on element width
    * [Pull request #1089](https://github.com/ignitionrobotics/ign-gazebo/pull/1089)

1. JointPositionController: Improve misleading error message
    * [Pull request #1098](https://github.com/ignitionrobotics/ign-gazebo/pull/1098)

1. Fixed IMU system plugin
    * [Pull request #1043](https://github.com/ignitionrobotics/ign-gazebo/pull/1043)

1. Cache top level and static to speed up physics system (Backport #656)
    * [Pull request #993](https://github.com/ignitionrobotics/ign-gazebo/pull/993)

1. Prevent crash and print error
    * [Pull request #1099](https://github.com/ignitionrobotics/ign-gazebo/pull/1099)

1. Performance: use std::unordered_map where possible in SceneManager
    * [Pull request #1083](https://github.com/ignitionrobotics/ign-gazebo/pull/1083)

1. Fix light control standalone example
    * [Pull request #1077](https://github.com/ignitionrobotics/ign-gazebo/pull/1077)

1. Parse new param for enabling / disabling IMU orientation output
    * [Pull request #899](https://github.com/ignitionrobotics/ign-gazebo/pull/899)

1. Enable new policy to fix protobuf compilation errors
    * [Pull request #1059](https://github.com/ignitionrobotics/ign-gazebo/pull/1059)

1. Fix performance issue with contact data and AABB updates
    * [Pull request #1048](https://github.com/ignitionrobotics/ign-gazebo/pull/1048)

1. Support locked entities, and headless video recording using sim time
    * [Pull request #862](https://github.com/ignitionrobotics/ign-gazebo/pull/862)

1. Update ign-gazebo4 changelog
    * [Pull request #1031](https://github.com/ignitionrobotics/ign-gazebo/pull/1031)

1. bump version and update changelog
    * [Pull request #1029](https://github.com/ignitionrobotics/ign-gazebo/pull/1029)

1. Remove unused ignition gui header
    * [Pull request #1026](https://github.com/ignitionrobotics/ign-gazebo/pull/1026)

1. Collada world exporter now exporting lights
    * [Pull request #912](https://github.com/ignitionrobotics/ign-gazebo/pull/912)

1. Fixed GUI's ComponentInspector light parameter
    * [Pull request #1018](https://github.com/ignitionrobotics/ign-gazebo/pull/1018)

1. Workaround for setting visual cast shadows without material
    * [Pull request #1015](https://github.com/ignitionrobotics/ign-gazebo/pull/1015)

1. Fix selection buffer crash on resize
    * [Pull request #969](https://github.com/ignitionrobotics/ign-gazebo/pull/969)

1. Update DART deps to local
    * [Pull request #1005](https://github.com/ignitionrobotics/ign-gazebo/pull/1005)

1. Remove extra xml version line in pendulum_links example world
    * [Pull request #1002](https://github.com/ignitionrobotics/ign-gazebo/pull/1002)

1. Enable sensor metrics on example worlds
    * [Pull request #982](https://github.com/ignitionrobotics/ign-gazebo/pull/982)

1. Make thermal sensor test more robust
    * [Pull request #994](https://github.com/ignitionrobotics/ign-gazebo/pull/994)

1. Improved doxygen
    * [Pull request #996](https://github.com/ignitionrobotics/ign-gazebo/pull/996)

1. Remove bitbucket-pipelines.yml
    * [Pull request #991](https://github.com/ignitionrobotics/ign-gazebo/pull/991)

1. Removed unused variable in Shapes plugin
    * [Pull request #984](https://github.com/ignitionrobotics/ign-gazebo/pull/984)

1. Entity tree: prevent creation of repeated entity items
    * [Pull request #974](https://github.com/ignitionrobotics/ign-gazebo/pull/974)

1. Updates when forward-porting to v4
    * [Pull request #973](https://github.com/ignitionrobotics/ign-gazebo/pull/973)

1. Don't use $HOME on most tests (InternalFixture)
    * [Pull request #971](https://github.com/ignitionrobotics/ign-gazebo/pull/971)

1. Fix entity creation console msg
    * [Pull request #972](https://github.com/ignitionrobotics/ign-gazebo/pull/972)

1. Fix crash in the follow_actor example
    * [Pull request #958](https://github.com/ignitionrobotics/ign-gazebo/pull/958)

1. Be more specific when looking for physics plugins
    * [Pull request #965](https://github.com/ignitionrobotics/ign-gazebo/pull/965)

1. Drag and drop meshes into scene
    * [Pull request #939](https://github.com/ignitionrobotics/ign-gazebo/pull/939)

1. Allow referencing links in nested models in LiftDrag
    * [Pull request #955](https://github.com/ignitionrobotics/ign-gazebo/pull/955)

1. Complaint if Joint doesn't exists before adding joint controller
    * [Pull request #786](https://github.com/ignitionrobotics/ign-gazebo/pull/786)

1. Set protobuf_MODULE_COMPATIBLE before any find_package call
    * [Pull request #957](https://github.com/ignitionrobotics/ign-gazebo/pull/957)

1. DiffDrive add enable/disable
    * [Pull request #772](https://github.com/ignitionrobotics/ign-gazebo/pull/772)

1. Fix component inspector shutdown crash
    * [Pull request #724](https://github.com/ignitionrobotics/ign-gazebo/pull/724)

1. Add UserCommands Plugin.
    * [Pull request #719](https://github.com/ignitionrobotics/ign-gazebo/pull/719)

1. Expose a test fixture helper class
    * [Pull request #926](https://github.com/ignitionrobotics/ign-gazebo/pull/926)

1. Fix logic to disable server default plugins loading
    * [Pull request #953](https://github.com/ignitionrobotics/ign-gazebo/pull/953)

1. Porting Dome to Edifice: Windows, deprecations
    * [Pull request #948](https://github.com/ignitionrobotics/ign-gazebo/pull/948)

1. removed unneeded plugin update
    * [Pull request #944](https://github.com/ignitionrobotics/ign-gazebo/pull/944)

1. Functions to enable velocity and acceleration checks on Link
    * [Pull request #935](https://github.com/ignitionrobotics/ign-gazebo/pull/935)

1. Support adding systems that don't come from a plugin
    * [Pull request #936](https://github.com/ignitionrobotics/ign-gazebo/pull/936)

1. 3D plot GUI plugin
    * [Pull request #917](https://github.com/ignitionrobotics/ign-gazebo/pull/917)

1. 4 to 5
    * [Pull request #938](https://github.com/ignitionrobotics/ign-gazebo/pull/938)

1. Fix joint controller without joint vel data
    * [Pull request #937](https://github.com/ignitionrobotics/ign-gazebo/pull/937)

1. 3 to 4
    * [Pull request #933](https://github.com/ignitionrobotics/ign-gazebo/pull/933)

1. Model info CLI `ign model`
    * [Pull request #893](https://github.com/ignitionrobotics/ign-gazebo/pull/893)

1. Support Bullet on Edifice
    * [Pull request #919](https://github.com/ignitionrobotics/ign-gazebo/pull/919)

1. Don't create components for entities that don't exist
    * [Pull request #927](https://github.com/ignitionrobotics/ign-gazebo/pull/927)

1. Fix blender sdf export script and remove .material file from collada light export test
    * [Pull request #923](https://github.com/ignitionrobotics/ign-gazebo/pull/923)

1. Heightmap physics (with DART)
    * [Pull request #661](https://github.com/ignitionrobotics/ign-gazebo/pull/661)

1. Adds Mesh Tutorial
    * [Pull request #915](https://github.com/ignitionrobotics/ign-gazebo/pull/915)

1. 4 to 5
    * [Pull request #918](https://github.com/ignitionrobotics/ign-gazebo/pull/918)

1. Fix updating GUI plugin on load
    * [Pull request #904](https://github.com/ignitionrobotics/ign-gazebo/pull/904)

1. 3 to 4
    * [Pull request #916](https://github.com/ignitionrobotics/ign-gazebo/pull/916)

1. Physics system: update link poses if the canonical link pose has been updated
    * [Pull request #876](https://github.com/ignitionrobotics/ign-gazebo/pull/876)

1. Add blender sdf export tutorial
    * [Pull request #895](https://github.com/ignitionrobotics/ign-gazebo/pull/895)

1. Banana for Scale
    * [Pull request #734](https://github.com/ignitionrobotics/ign-gazebo/pull/734)

1. Fix textures not exporting after loading a world that uses obj models
    * [Pull request #874](https://github.com/ignitionrobotics/ign-gazebo/pull/874)

1. Fix documentation for the Sensor component
    * [Pull request #898](https://github.com/ignitionrobotics/ign-gazebo/pull/898)

1. Make depth camera tests more robust
    * [Pull request #897](https://github.com/ignitionrobotics/ign-gazebo/pull/897)

1. Use UINT64_MAX for kComponentTpyeIDInvalid instead of relying on underflow
    * [Pull request #889](https://github.com/ignitionrobotics/ign-gazebo/pull/889)

1. Fix mouse view control target position
    * [Pull request #879](https://github.com/ignitionrobotics/ign-gazebo/pull/879)

### Ignition Gazebo 5.1.0 (2021-06-29)

1. Depend on SDF 11.2.1, rendering 5.1 and GUI 5.1. Fix Windows.
    * [Pull request #877](https://github.com/ignitionrobotics/ign-gazebo/pull/877)

1. Set gui camera pose
    * [Pull request #863](https://github.com/ignitionrobotics/ign-gazebo/pull/863)

1. Refactor RenderUtil::Update with helper functions
    * [Pull request #858](https://github.com/ignitionrobotics/ign-gazebo/pull/858)

1. Enables confirmation dialog when closing Gazebo.
    * [Pull request #850](https://github.com/ignitionrobotics/ign-gazebo/pull/850)

1. Using math::SpeedLimiter on the diff_drive controller.
    * [Pull request #833](https://github.com/ignitionrobotics/ign-gazebo/pull/833)

1. New example: get an ECM snapshot from an external program
    * [Pull request #859](https://github.com/ignitionrobotics/ign-gazebo/pull/859)

1. Fix WindEffects Plugin bug, not configuring new links
    * [Pull request #844](https://github.com/ignitionrobotics/ign-gazebo/pull/844)

1. Set collision detector and solver from SDF
    * [Pull request #684](https://github.com/ignitionrobotics/ign-gazebo/pull/684)

1. Add Particle Emitter tutorial
    * [Pull request #860](https://github.com/ignitionrobotics/ign-gazebo/pull/860)

1. Fix potentially flaky integration component test case
    * [Pull request #848](https://github.com/ignitionrobotics/ign-gazebo/pull/848)

1. Added follow camera offset service
    * [Pull request #855](https://github.com/ignitionrobotics/ign-gazebo/pull/855)

1. Remove unneeded camera follow offset checks
    * [Pull request #857](https://github.com/ignitionrobotics/ign-gazebo/pull/857)

1. Using math::SpeedLimiter on the ackermann_steering controller.
    * [Pull request #837](https://github.com/ignitionrobotics/ign-gazebo/pull/837)

1. Cleanup and alphabetize plugin headers
    * [Pull request #838](https://github.com/ignitionrobotics/ign-gazebo/pull/838)

1. Fix race condition when rendering the UI
    * [Pull request #774](https://github.com/ignitionrobotics/ign-gazebo/pull/774)

1. Removed duplicated code with rendering::sceneFromFirstRenderEngine
    * [Pull request #819](https://github.com/ignitionrobotics/ign-gazebo/pull/819)

1. Remove unused headers in video_recoder plugin
    * [Pull request #834](https://github.com/ignitionrobotics/ign-gazebo/pull/834)

1. Use moveToHelper from ign-rendering
    * [Pull request #825](https://github.com/ignitionrobotics/ign-gazebo/pull/825)

1. Make halt motion act like a brake
    * [Pull request #830](https://github.com/ignitionrobotics/ign-gazebo/pull/830)

1. Update collision visualization to support nested models
    * [Pull request #823](https://github.com/ignitionrobotics/ign-gazebo/pull/823)

1. Adds support for ocean currents
    * [Pull request #800](https://github.com/ignitionrobotics/ign-gazebo/pull/800)

1. Add conversion for particle scatter ratio field
    * [Pull request #791](https://github.com/ignitionrobotics/ign-gazebo/pull/791)

1. Adding HaltMotion to physics plugin
    * [Pull request #728](https://github.com/ignitionrobotics/ign-gazebo/pull/728)

1. ColladaExporter, export submesh selected
    * [Pull request #802](https://github.com/ignitionrobotics/ign-gazebo/pull/802)

1. Remove tools/code_check and update codecov
    * [Pull request #814](https://github.com/ignitionrobotics/ign-gazebo/pull/814)

1. Trigger delay
    * [Pull request #817](https://github.com/ignitionrobotics/ign-gazebo/pull/817)

1. Map canonical links to their models
    * [Pull request #736](https://github.com/ignitionrobotics/ign-gazebo/pull/736)

1. Fix included nested model expansion in SDF generation
    * [Pull request #768](https://github.com/ignitionrobotics/ign-gazebo/pull/768)

1. Util: Use public API from libsdformat for detecting non-file source
    * [Pull request #794](https://github.com/ignitionrobotics/ign-gazebo/pull/794)

1. Contacts visualization
    * [Pull request #234](https://github.com/ignitionrobotics/ign-gazebo/pull/234)

1. Bump to ign-msgs 7.1 / sdformat 11.1, Windows fixes
    * [Pull request #758](https://github.com/ignitionrobotics/ign-gazebo/pull/758)

1. Add functionalities for optical tactile plugin
    * [Pull request #431](https://github.com/ignitionrobotics/ign-gazebo/pull/431)

1. Fix documentation for EntityComponentManager::EachNew
    * [Pull request #795](https://github.com/ignitionrobotics/ign-gazebo/pull/795)

1. Bump ign-physics version to 3.2
    * [Pull request #792](https://github.com/ignitionrobotics/ign-gazebo/pull/792)

1. Prevent crash on Plotting plugin with mutex
    * [Pull request #747](https://github.com/ignitionrobotics/ign-gazebo/pull/747)

1. 👩‍🌾 Fix Windows build and some warnings
    * [Pull request #782](https://github.com/ignitionrobotics/ign-gazebo/pull/782)

1. Fix ColladaExporter submesh index bug
    * [Pull request #763](https://github.com/ignitionrobotics/ign-gazebo/pull/763)

1. Fix macOS build: components::Name in benchmark
    * [Pull request #784](https://github.com/ignitionrobotics/ign-gazebo/pull/784)

1. Feature/hydrodynamics
    * [Pull request #749](https://github.com/ignitionrobotics/ign-gazebo/pull/749)

1. Don't store duplicate ComponentTypeId in ECM
    * [Pull request #751](https://github.com/ignitionrobotics/ign-gazebo/pull/751)

1. [TPE] Support setting individual link velocity
    * [Pull request #427](https://github.com/ignitionrobotics/ign-gazebo/pull/427)

1. 👩‍🌾 Enable Focal CI
    * [Pull request #646](https://github.com/ignitionrobotics/ign-gazebo/pull/646)

1. Patch particle emitter2 service
    * [Pull request #777](https://github.com/ignitionrobotics/ign-gazebo/pull/777)

1. Add odometry publisher system
    * [Pull request #547](https://github.com/ignitionrobotics/ign-gazebo/pull/547)

1. [DiffDrive] add enable/disable
    * [Pull request #772](https://github.com/ignitionrobotics/ign-gazebo/pull/772)

1. Update benchmark comparison instructions
    * [Pull request #766](https://github.com/ignitionrobotics/ign-gazebo/pull/766)

1. Fix 'invalid animation update data' msg for actors
    * [Pull request #754](https://github.com/ignitionrobotics/ign-gazebo/pull/754)

1. Fixed particle emitter forward playback
    * [Pull request #745](https://github.com/ignitionrobotics/ign-gazebo/pull/745)

1. ECM's ChangedState gets message with modified components
    * [Pull request #742](https://github.com/ignitionrobotics/ign-gazebo/pull/742)

1. Fixed collision visual bounding boxes
    * [Pull request #746](https://github.com/ignitionrobotics/ign-gazebo/pull/746)

1. Fix compute_rtfs arguments
    * [Pull request #737](https://github.com/ignitionrobotics/ign-gazebo/pull/737)

1. Validate step size and RTF parameters
    * [Pull request #740](https://github.com/ignitionrobotics/ign-gazebo/pull/740)

1. Fix component inspector shutdown crash
    * [Pull request #724](https://github.com/ignitionrobotics/ign-gazebo/pull/724)

1. Use Protobuf_IMPORT_DIRS instead of PROTOBUF_IMPORT_DIRS for compatibility with Protobuf CMake config
    * [Pull request #715](https://github.com/ignitionrobotics/ign-gazebo/pull/715)

1. Do not pass -Wno-unused-parameter to MSVC compiler
    * [Pull request #716](https://github.com/ignitionrobotics/ign-gazebo/pull/716)

1. Iterate through changed links only in UpdateSim
    * [Pull request #678](https://github.com/ignitionrobotics/ign-gazebo/pull/678)

1. Update PlaybackScrubber description
    * [Pull request #733](https://github.com/ignitionrobotics/ign-gazebo/pull/733)

1. Support configuring particle scatter ratio in particle emitter system
    * [Pull request #674](https://github.com/ignitionrobotics/ign-gazebo/pull/674)

1. Fix diffuse and ambient values for ackermann example
    * [Pull request #707](https://github.com/ignitionrobotics/ign-gazebo/pull/707)

1. Scenebroadcaster sensors
    * [Pull request #698](https://github.com/ignitionrobotics/ign-gazebo/pull/698)

1. Add test for thermal object temperatures below 0 kelvin
    * [Pull request #621](https://github.com/ignitionrobotics/ign-gazebo/pull/621)

1. [BULLET] Making GetContactsFromLastStepFeature optional in Collision Features
    * [Pull request #690](https://github.com/ignitionrobotics/ign-gazebo/pull/690)

1. Make it so joint state publisher is quieter
    * [Pull request #696](https://github.com/ignitionrobotics/ign-gazebo/pull/696)

### Ignition Gazebo 5.0.0 (2021-03-30)

1. Added Ellipsoid and Capsule geometries
    * [Pull request #581](https://github.com/ignitionrobotics/ign-gazebo/pull/581)

1. Support individual canonical links for nested models
    * [Pull request #685](https://github.com/ignitionrobotics/ign-gazebo/pull/685)

1. Mecanum wheels demo
    * [Pull request #683](https://github.com/ignitionrobotics/ign-gazebo/pull/683)

1. Fixed collision visual bounding boxes
    * [Pull request #702](https://github.com/ignitionrobotics/ign-gazebo/pull/702)

1. Fixed material colors for ackermann sdfs
    * [Pull request #703](https://github.com/ignitionrobotics/ign-gazebo/pull/703)

1. Setting the intiial velocity for a model or joint
    * [Pull request #693](https://github.com/ignitionrobotics/ign-gazebo/pull/693)

1. Remove static for maps from Factory.hh
    * [Pull request #635](https://github.com/ignitionrobotics/ign-gazebo/pull/635)

1. Depend on cli component of ignition-utils1
    * [Pull request #671](https://github.com/ignitionrobotics/ign-gazebo/pull/671)

1. Support SDFormat 1.8 Composition
    * [Pull request #542](https://github.com/ignitionrobotics/ign-gazebo/pull/542)

1. Deprecate TmpIface: it's leftover from prototyping
    * [Pull request #654](https://github.com/ignitionrobotics/ign-gazebo/pull/654)

1. Bump in edifice: ign-common4
    * [Pull request #577](https://github.com/ignitionrobotics/ign-gazebo/pull/577)

1. Plugin to spawn lights
    * [Pull request #587](https://github.com/ignitionrobotics/ign-gazebo/pull/587)

1. Added light intensity
    * [Pull request #612](https://github.com/ignitionrobotics/ign-gazebo/pull/612)
    * [Pull request #670](https://github.com/ignitionrobotics/ign-gazebo/pull/670)

1. Examples and tutorial on using rendering API from plugins
    * [Pull request #596](https://github.com/ignitionrobotics/ign-gazebo/pull/596)

1. Prepare GuiRunner to be made private
    * [Pull request #567](https://github.com/ignitionrobotics/ign-gazebo/pull/567)

1. Deprecate some gazebo::gui events in favor of ign-gui events
    * [Pull request #595](https://github.com/ignitionrobotics/ign-gazebo/pull/595)

1. Heightmap (rendering only)
    * [Pull request #487](https://github.com/ignitionrobotics/ign-gazebo/pull/487)

1. Add image suffix to thermal camera topic name
    * [Pull request #606](https://github.com/ignitionrobotics/ign-gazebo/pull/606)

1. Fix build with latest sdformat11 branch
    * [Pull request #607](https://github.com/ignitionrobotics/ign-gazebo/pull/607)

1. Added run to time feature
    * [Pull request #478](https://github.com/ignitionrobotics/ign-gazebo/pull/478)

1. Depend on ignition-utils1
    * [Pull request #591](https://github.com/ignitionrobotics/ign-gazebo/pull/591)

1. Use double sided field in material msg
    * [Pull request #599](https://github.com/ignitionrobotics/ign-gazebo/pull/599)

1. Add lightmap demo
    * [Pull request #471](https://github.com/ignitionrobotics/ign-gazebo/pull/471)

1. Added renderOrder to convert functions
    * [Pull request #514](https://github.com/ignitionrobotics/ign-gazebo/pull/514)

1. Compilation fixes for Windows
    * [Pull request #501](https://github.com/ignitionrobotics/ign-gazebo/pull/501)
    * [Pull request #585](https://github.com/ignitionrobotics/ign-gazebo/pull/585)
    * [Pull request #565](https://github.com/ignitionrobotics/ign-gazebo/pull/565)
    * [Pull request #616](https://github.com/ignitionrobotics/ign-gazebo/pull/616)
    * [Pull request #622](https://github.com/ignitionrobotics/ign-gazebo/pull/622)

1. Documentation fixes
    * [Pull request #727](https://github.com/ignitionrobotics/ign-gazebo/pull/727)
    * [Pull request #710](https://github.com/ignitionrobotics/ign-gazebo/pull/710)

1. Replace deprecated function FreeGroup::CanonicalLink with FreeGroup::RootLink
    * [Pull request #723](https://github.com/ignitionrobotics/ign-gazebo/pull/723)

1. Respect spotlight direction
    * [Pull request #718](https://github.com/ignitionrobotics/ign-gazebo/pull/718)

1. Add UserCommands plugin to fuel.sdf
    * [Pull request #719](https://github.com/ignitionrobotics/ign-gazebo/pull/719)

1. Change SelectedEntities to return a const ref
    * [Pull request #571](https://github.com/ignitionrobotics/ign-gazebo/pull/571)

1. Use common::setenv for portability to Windows
    * [Pull request #561](https://github.com/ignitionrobotics/ign-gazebo/pull/561)

1.  Add missing IGNITION_GAZEBO_VISIBLE macros
    * [Pull request #563](https://github.com/ignitionrobotics/ign-gazebo/pull/563)

1. Fix deprecation warnings
    * [Pull request #572](https://github.com/ignitionrobotics/ign-gazebo/pull/572)

1. Fix visibility macro names when used by a different component (Windows)
    * [Pull request #564](https://github.com/ignitionrobotics/ign-gazebo/pull/564)

1. Bump edifice sdformat11 and ign-physics4
    * [Pull request #549](https://github.com/ignitionrobotics/ign-gazebo/pull/549)

1. Use ComponentState::PeriodicChange in UpdateState to avoid forcing full scene update
    * [Pull request #486](https://github.com/ignitionrobotics/ign-gazebo/pull/486)

1. Bump in edifice: ign-msgs7
    * [Pull request #546](https://github.com/ignitionrobotics/ign-gazebo/pull/546)

1. Add support for sky
    * [Pull request #445](https://github.com/ignitionrobotics/ign-gazebo/pull/445)

1. Infrastructure
    * [Pull request #423](https://github.com/ignitionrobotics/ign-gazebo/pull/423)

1. Bump in edifice: ign-rendering5
    * [Pull request #430](https://github.com/ignitionrobotics/ign-gazebo/pull/430)

1. Add 25percent darker view angle icons
    * [Pull request #426](https://github.com/ignitionrobotics/ign-gazebo/pull/426)

## Ignition Gazebo 4.x

### Ignition Gazebo 4.14.0 (2021-12-20)

1. Support battery draining start via topics
    * [Pull request #1255](https://github.com/ignitionrobotics/ign-gazebo/pull/1255)

1. Make tests run as fast as possible
    * [Pull request #1194](https://github.com/ignitionrobotics/ign-gazebo/pull/1194)
    * [Pull request #1250](https://github.com/ignitionrobotics/ign-gazebo/pull/1250)

1. Fix visualize lidar
    * [Pull request #1224](https://github.com/ignitionrobotics/ign-gazebo/pull/1224)

1. Disable user commands light test on macOS
    * [Pull request #1204](https://github.com/ignitionrobotics/ign-gazebo/pull/1204)

### Ignition Gazebo 4.13.0 (2021-11-15)

1. Prevent creation of spurious `<plugin>` elements when saving worlds
    * [Pull request #1192](https://github.com/ignitionrobotics/ign-gazebo/pull/1192)

1. Add support for tracked vehicles
    * [Pull request #869](https://github.com/ignitionrobotics/ign-gazebo/pull/869)

1. Add components to dynamically set joint limits
    * [Pull request #847](https://github.com/ignitionrobotics/ign-gazebo/pull/847)

1. Fix updating component from state
    * [Pull request #1181](https://github.com/ignitionrobotics/ign-gazebo/pull/1181)

1. Fix updating a component's data via SerializedState msg
    * [Pull request #1149](https://github.com/ignitionrobotics/ign-gazebo/pull/1149)

1. Sensor systems work if loaded after sensors
    * [Pull request #1104](https://github.com/ignitionrobotics/ign-gazebo/pull/1104)

1. Fix generation of systems library symlinks in build directory
    * [Pull request #1160](https://github.com/ignitionrobotics/ign-gazebo/pull/1160)

1. Edit material colors in component inspector
    * [Pull request #1123](https://github.com/ignitionrobotics/ign-gazebo/pull/1123)

1. Support setting the background color for sensors
    * [Pull request #1147](https://github.com/ignitionrobotics/ign-gazebo/pull/1147)

1. Use uint64_t for ComponentInspector Entity IDs
    * [Pull request #1144](https://github.com/ignitionrobotics/ign-gazebo/pull/1144)

1. Fix integers and floats on component inspector
    * [Pull request #1143](https://github.com/ignitionrobotics/ign-gazebo/pull/1143)

### Ignition Gazebo 4.12.0 (2021-10-22)

1. Fix performance issue with contact data and AABB updates.
    * [Pull Request 1048](https://github.com/ignitionrobotics/ign-gazebo/pull/1048)

1. Enable new CMake policy to fix protobuf compilation
    * [Pull Request 1059](https://github.com/ignitionrobotics/ign-gazebo/pull/1059)

1. Parse new param for enabling / disabling IMU orientation output.
    * [Pull Request 899](https://github.com/ignitionrobotics/ign-gazebo/pull/899)

1. Fix light control standalone example.
    * [Pull Request 1077](https://github.com/ignitionrobotics/ign-gazebo/pull/1077)

1. Performance: use std::unordered_map where possible in SceneManager.
    * [Pull Request 1083](https://github.com/ignitionrobotics/ign-gazebo/pull/1083)

1. Prevent crash when using <specular> workflow PBR material.
    * [Pull Request 1099](https://github.com/ignitionrobotics/ign-gazebo/pull/1099)

1. JointPositionController: Improve misleading error message.
    * [Pull Request 1098](https://github.com/ignitionrobotics/ign-gazebo/pull/1098)

1. Adjust pose decimals based on element width.
    * [Pull Request 1089](https://github.com/ignitionrobotics/ign-gazebo/pull/1089)

1. Better protect this->dataPtr->initialized with renderMutex.
    * [Pull Request 1119](https://github.com/ignitionrobotics/ign-gazebo/pull/1089)

1. Updates to camera video record from subt.
    * [Pull Request 1117](https://github.com/ignitionrobotics/ign-gazebo/pull/1117)

1. Fix performance level test flakiness.
    * [Pull Request 1129](https://github.com/ignitionrobotics/ign-gazebo/pull/1129)

### Ignition Gazebo 4.11.0 (2021-09-23)

1. Support locked entities, and headless video recording using sim time.
    * [Pull Request 862](https://github.com/ignitionrobotics/ign-gazebo/pull/862)

### Ignition Gazebo 4.10.0 (2021-09-15)

1. Fixed GUI's ComponentInspector light parameter
    * [Pull Request 1018](https://github.com/ignitionrobotics/ign-gazebo/pull/1018)

1. Fix msg in entity_creation example
    * [Pull Request 972](https://github.com/ignitionrobotics/ign-gazebo/pull/972)

1. Fix selection buffer crash on resize
    * [Pull Request 969](https://github.com/ignitionrobotics/ign-gazebo/pull/969)

1. Fix crash in the follow_actor example
    * [Pull Request 958](https://github.com/ignitionrobotics/ign-gazebo/pull/958)

1. Fix joint controller with empty joint velocity data
    * [Pull Request 937](https://github.com/ignitionrobotics/ign-gazebo/pull/937)

1. Scale mode - Part2
    * [Pull Request 881](https://github.com/ignitionrobotics/ign-gazebo/pull/881)

1. Physics system: update link poses if the canonical link pose has been updated
    * [Pull Request 876](https://github.com/ignitionrobotics/ign-gazebo/pull/876)

1. Add Particle Emitter tutorial
    * [Pull Request 860](https://github.com/ignitionrobotics/ign-gazebo/pull/860)

1. Refactor RenderUtil::Update with helper functions
    * [Pull Request 858](https://github.com/ignitionrobotics/ign-gazebo/pull/858)

1. Remove unneeded camera follow offset checks
    * [Pull Request 857](https://github.com/ignitionrobotics/ign-gazebo/pull/857)

1. Added service to set camera's follow offset
    * [Pull Request 855](https://github.com/ignitionrobotics/ign-gazebo/pull/855)

1. Using math::SpeedLimiter on the ackermann_steering controller.
    * [Pull Request 837](https://github.com/ignitionrobotics/ign-gazebo/pull/837)

1. All changes merged forward from ign-gazebo3
    * [Pull Request 866](https://github.com/ignitionrobotics/ign-gazebo/pull/866)
    * [Pull Request 916](https://github.com/ignitionrobotics/ign-gazebo/pull/916)
    * [Pull Request 933](https://github.com/ignitionrobotics/ign-gazebo/pull/933)
    * [Pull Request 946](https://github.com/ignitionrobotics/ign-gazebo/pull/946)
    * [Pull Request 973](https://github.com/ignitionrobotics/ign-gazebo/pull/973)
    * [Pull Request 1017](https://github.com/ignitionrobotics/ign-gazebo/pull/1017)

### Ignition Gazebo 4.9.1 (2021-05-24)

1. Make halt motion act like a brake.
    * [Pull Request 830](https://github.com/ignitionrobotics/ign-gazebo/pull/830)

### Ignition Gazebo 4.9.0 (2021-05-20)

1. Enable Focal CI.
    * [Pull Request 646](https://github.com/ignitionrobotics/ign-gazebo/pull/646)

1. [TPE] Support setting individual link velocity.
    * [Pull Request 427](https://github.com/ignitionrobotics/ign-gazebo/pull/427)

1. Don't store duplicate ComponentTypeId in ECM.
    * [Pull Request 751](https://github.com/ignitionrobotics/ign-gazebo/pull/751)

1. Fix macOS build: components::Name in benchmark.
    * [Pull Request 784](https://github.com/ignitionrobotics/ign-gazebo/pull/784)

1. Fix documentation for EntityComponentManager::EachNew.
    * [Pull Request 795](https://github.com/ignitionrobotics/ign-gazebo/pull/795)

1. Add functionalities for optical tactile plugin.
    * [Pull Request 431](https://github.com/ignitionrobotics/ign-gazebo/pull/431)

1. Visualize ContactSensorData.
    * [Pull Request 234](https://github.com/ignitionrobotics/ign-gazebo/pull/234)

1. Backport PR #763.
    * [Pull Request 804](https://github.com/ignitionrobotics/ign-gazebo/pull/804)

1. Backport PR #536.
    * [Pull Request 812](https://github.com/ignitionrobotics/ign-gazebo/pull/812)

1. Add an optional delay to the TriggeredPublisher system.
    * [Pull Request 817](https://github.com/ignitionrobotics/ign-gazebo/pull/817)

1. Remove tools/code_check and update codecov.
    * [Pull Request 814](https://github.com/ignitionrobotics/ign-gazebo/pull/814)

1. add conversion for particle scatter ratio field.
    * [Pull Request 791](https://github.com/ignitionrobotics/ign-gazebo/pull/791)

### Ignition Gazebo 4.8.0 (2021-04-22)

1. Add odometry publisher system.
    * [Pull Request 547](https://github.com/ignitionrobotics/ign-gazebo/pull/547)

1. Patch particle emitter2 service.
    * [Pull Request 777](https://github.com/ignitionrobotics/ign-gazebo/pull/777)

### Ignition Gazebo 4.7.0 (2021-04-09)

1. Particle emitter based on SDF.
    * [Pull Request 730](https://github.com/ignitionrobotics/ign-gazebo/pull/730)

1. Fix log playback for particle emitters.
    * [Pull Request 745](https://github.com/ignitionrobotics/ign-gazebo/pull/745)

1. ECM's ChangedState gets message with modified components.
    * [Pull Request 742](https://github.com/ignitionrobotics/ign-gazebo/pull/742)

1. Fixed collision visual bounding boxes.
    * [Pull Request 746](https://github.com/ignitionrobotics/ign-gazebo/pull/746)

1. Fix compute_rtfs arguments.
    * [Pull Request 737](https://github.com/ignitionrobotics/ign-gazebo/pull/737)

1. Validate step size and RTF parameters.
    * [Pull Request 740](https://github.com/ignitionrobotics/ign-gazebo/pull/740)

1. Use Protobuf_IMPORT_DIRS instead of PROTOBUF_IMPORT_DIRS for
   compatibility with Protobuf CMake config.
    * [Pull Request 715](https://github.com/ignitionrobotics/ign-gazebo/pull/715)

1. Do not pass -Wno-unused-parameter to MSVC compiler.
    * [Pull Request 716](https://github.com/ignitionrobotics/ign-gazebo/pull/716)

1. Support configuring particle scatter ratio in particle emitter system.
    * [Pull Request 674](https://github.com/ignitionrobotics/ign-gazebo/pull/674)

1. Fix diffuse and ambient values for ackermann example.
    * [Pull Request 707](https://github.com/ignitionrobotics/ign-gazebo/pull/707)

1. Scenebroadcaster sensors.
    * [Pull Request 698](https://github.com/ignitionrobotics/ign-gazebo/pull/698)

1. Add thermal camera test for object temperature below 0.
    * [Pull Request 621](https://github.com/ignitionrobotics/ign-gazebo/pull/621)

1. [BULLET] Making GetContactsFromLastStepFeature optional in Collision Features
    * [Pull Request 690](https://github.com/ignitionrobotics/ign-gazebo/pull/690)

1. Fix joint controller GUI test.
    * [Pull Request 697](https://github.com/ignitionrobotics/ign-gazebo/pull/697)

1. Quiet warnings from Joint State Publisher.
    * [Pull Request 696](https://github.com/ignitionrobotics/ign-gazebo/pull/696)

1. Ackermann Steering Plugin.
    * [Pull Request 618](https://github.com/ignitionrobotics/ign-gazebo/pull/618)

1. Remove bounding box when model is deleted
    * [Pull Request 675](https://github.com/ignitionrobotics/ign-gazebo/pull/675)

1. Cache link poses to improve performance.
    * [Pull Request 669](https://github.com/ignitionrobotics/ign-gazebo/pull/669)

1. Check empty world name in Scene3d.
    * [Pull Request 662](https://github.com/ignitionrobotics/ign-gazebo/pull/662)

1. All changes up to 3.8.0.

### Ignition Gazebo 4.6.0 (2021-03-01)

1. Use a custom data structure to manage entity feature maps.
    * [Pull Request 586](https://github.com/ignitionrobotics/ign-gazebo/pull/586)

1. Limit scene broadcast publications when paused.
    * [Pull Request 497](https://github.com/ignitionrobotics/ign-gazebo/pull/497)

1. Report performer count in PerformerDetector plugin.
    * [Pull Request 652](https://github.com/ignitionrobotics/ign-gazebo/pull/652)

1. Cache top level and static to speed up physics system.
    * [Pull Request 656](https://github.com/ignitionrobotics/ign-gazebo/pull/656)

1. Support particle emitter modification using partial message.
    * [Pull Request 651](https://github.com/ignitionrobotics/ign-gazebo/pull/651)

1. Set LD_LIBRARY_PATH on Actions CI.
    * [Pull Request 650](https://github.com/ignitionrobotics/ign-gazebo/pull/650)

1. Fix flaky SceneBroadcaster test.
    * [Pull Request 641](https://github.com/ignitionrobotics/ign-gazebo/pull/641)

1. Add a convenience function for getting possibly non-existing components.
    * [Pull Request 629](https://github.com/ignitionrobotics/ign-gazebo/pull/629)

1. Add msg to show the computed temperature range computed from temperature
   gradient.
    * [Pull Request 643](https://github.com/ignitionrobotics/ign-gazebo/pull/643)

1. Add TF/Pose_V pub in DiffDrive.
    * [Pull Request 548](https://github.com/ignitionrobotics/ign-gazebo/pull/548)

1. Relax flaky performance test.
    * [Pull Request 640](https://github.com/ignitionrobotics/ign-gazebo/pull/640)

1. Improve velocity control test.
    * [Pull Request 642](https://github.com/ignitionrobotics/ign-gazebo/pull/642)

1. Validity check for user defined topics in JointPositionController.
    * [Pull Request 639](https://github.com/ignitionrobotics/ign-gazebo/pull/639)

1. Add laser_retro support.
    * [Pull Request 603](https://github.com/ignitionrobotics/ign-gazebo/pull/603)

1. Fix pose of plane visual with non-default normal vector.
    * [Pull Request 574](https://github.com/ignitionrobotics/ign-gazebo/pull/574)

### Ignition Gazebo 4.5.0 (2020-02-17)

1. Added particle system.
    * [Pull Request 516](https://github.com/ignitionrobotics/ign-gazebo/pull/516)

1. Add Light Usercommand and include Light parameters in the componentInspector
    * [Pull Request 482](https://github.com/ignitionrobotics/ign-gazebo/pull/482)

1. Added link to HW-accelerated video recording.
    * [Pull Request 627](https://github.com/ignitionrobotics/ign-gazebo/pull/627)

1. Fix EntityComponentManager race condition.
    * [Pull Request 601](https://github.com/ignitionrobotics/ign-gazebo/pull/601)

1. Add SDF topic validity check.
    * [Pull Request 632](https://github.com/ignitionrobotics/ign-gazebo/pull/632)

1. Add JointTrajectoryController system plugin.
    * [Pull Request 473](https://github.com/ignitionrobotics/ign-gazebo/pull/473)

### Ignition Gazebo 4.4.0 (2020-02-10)

1. Added issue and PR templates
    * [Pull Request 613](https://github.com/ignitionrobotics/ign-gazebo/pull/613)

1. Fix segfault in SetRemovedComponentsMsgs method
    * [Pull Request 495](https://github.com/ignitionrobotics/ign-gazebo/pull/495)

1. Make topics configurable for joint controllers
    * [Pull Request 584](https://github.com/ignitionrobotics/ign-gazebo/pull/584)

1. Add about dialog
    * [Pull Request 609](https://github.com/ignitionrobotics/ign-gazebo/pull/609)

1. Add thermal sensor system for configuring thermal camera properties
    * [Pull Request 614](https://github.com/ignitionrobotics/ign-gazebo/pull/614)

### Ignition Gazebo 4.3.0 (2020-02-02)

1. Non-blocking paths request.
    * [Pull Request 555](https://github.com/ignitionrobotics/ign-gazebo/pull/555)

1. Parallelize State call in ECM.
    * [Pull Request 451](https://github.com/ignitionrobotics/ign-gazebo/pull/451)

1. Allow to create light with the create service.
    * [Pull Request 513](https://github.com/ignitionrobotics/ign-gazebo/pull/513)

1. Added size to ground_plane in examples.
    * [Pull Request 573](https://github.com/ignitionrobotics/ign-gazebo/pull/573)

1. Fix finding PBR materials.
    * [Pull Request 575](https://github.com/ignitionrobotics/ign-gazebo/pull/575)

1. Publish all periodic change components in Scene Broadcaster.
    * [Pull Request 544](https://github.com/ignitionrobotics/ign-gazebo/pull/544)

1. Backport state update changes from pull request [#486](https://github.com/ignitionrobotics/ign-gazebo/pull/486).
    * [Pull Request 583](https://github.com/ignitionrobotics/ign-gazebo/pull/583)

1. Fix code_check errors.
    * [Pull Request 582](https://github.com/ignitionrobotics/ign-gazebo/pull/582)

1. Visualize collisions.
    * [Pull Request 531](https://github.com/ignitionrobotics/ign-gazebo/pull/531)

1. Remove playback <path> SDF param in Dome.
    * [Pull Request 570](https://github.com/ignitionrobotics/ign-gazebo/pull/570)

1. Tutorial on migrating SDF files from Gazebo classic.
    * [Pull Request 400](https://github.com/ignitionrobotics/ign-gazebo/pull/400)

1. World Exporter.
    * [Pull Request 474](https://github.com/ignitionrobotics/ign-gazebo/pull/474)

1. Model Creation tutorial using services.
    * [Pull Request 530](https://github.com/ignitionrobotics/ign-gazebo/pull/530)

1. Fix topLevelModel Method.
    * [Pull Request 600](https://github.com/ignitionrobotics/ign-gazebo/pull/600)

1. Add heat signature option to thermal system.
    * [Pull Request 498](https://github.com/ignitionrobotics/ign-gazebo/pull/498)

1. Add service and GUI to configure physics parameters (step size and RTF).
    * [Pull Request 536](https://github.com/ignitionrobotics/ign-gazebo/pull/536)

1. Refactor UNIT_Server_TEST.
    * [Pull Request 594](https://github.com/ignitionrobotics/ign-gazebo/pull/594)

1. Use Ignition GUI render event.
    * [Pull Request 598](https://github.com/ignitionrobotics/ign-gazebo/pull/598)

### Ignition Gazebo 4.2.0 (2020-01-13)

1. Automatically load a subset of world plugins.
    * [Pull Request 537](https://github.com/ignitionrobotics/ign-gazebo/pull/537)

1. Fix to handle multiple logical cameras.
    * [Pull Request 539](https://github.com/ignitionrobotics/ign-gazebo/pull/539)

1. Improve ign tool support on macOS.
    * [Pull Request 477](https://github.com/ignitionrobotics/ign-gazebo/pull/477)

1. Add support for topic statistics on breadcrumb deployments.
    * [Pull Request 532](https://github.com/ignitionrobotics/ign-gazebo/pull/532)

1. Fix slot in Plotting plugin.
    * [Pull Request 490](https://github.com/ignitionrobotics/ign-gazebo/pull/490)

1. Fix shadow artifacts by disabling double sided rendering.
    * [Pull Request 446](https://github.com/ignitionrobotics/ign-gazebo/pull/446)

1. Kinetic energy monitor plugin.
    * [Pull Request 492](https://github.com/ignitionrobotics/ign-gazebo/pull/492)

1. Change nullptr to a int ptr for qt 5.15.2.
    * [Pull Request 527](https://github.com/ignitionrobotics/ign-gazebo/pull/527)

1. Generate valid topics everywhere (support names with spaces).
    * [Pull Request 522](https://github.com/ignitionrobotics/ign-gazebo/pull/522)

1. All changes up to version 3.7.0.

### Ignition Gazebo 4.1.0 (2020-12-11)

1. Update Dockerfiles to use focal images
    * [pull request 388](https://github.com/ignitionrobotics/ign-gazebo/pull/388)

1. Updated source build instructions for ign-gazebo4
    * [pull request 404](https://github.com/ignitionrobotics/ign-gazebo/pull/404)

1. Add tests for the AnimationTime component
    * [pull request 433](https://github.com/ignitionrobotics/ign-gazebo/pull/433)

1. Fix pose msg conversion when msg is missing orientation
    * [pull request 450](https://github.com/ignitionrobotics/ign-gazebo/pull/450)
    * [pull request 459](https://github.com/ignitionrobotics/ign-gazebo/pull/459)

1. Resolved updated codecheck issues
    * [pull request 443](https://github.com/ignitionrobotics/ign-gazebo/pull/443)
    * [pull request 457](https://github.com/ignitionrobotics/ign-gazebo/pull/457)
    * [pull request 459](https://github.com/ignitionrobotics/ign-gazebo/pull/459)

1. Use new backpack version in tests
    * [pull request 455](https://github.com/ignitionrobotics/ign-gazebo/pull/455)
    * [pull request 457](https://github.com/ignitionrobotics/ign-gazebo/pull/457)
    * [pull request 459](https://github.com/ignitionrobotics/ign-gazebo/pull/459)

1. Fix segfault in the Breadcrumb system when associated model is unloaded
    * [pull request 454](https://github.com/ignitionrobotics/ign-gazebo/pull/454)
    * [pull request 457](https://github.com/ignitionrobotics/ign-gazebo/pull/457)
    * [pull request 459](https://github.com/ignitionrobotics/ign-gazebo/pull/459)

1. Added user commands to example thermal camera world
    * [pull request 442](https://github.com/ignitionrobotics/ign-gazebo/pull/442)
    * [pull request 459](https://github.com/ignitionrobotics/ign-gazebo/pull/459)

1. Helper function to set component data
    * [pull request 436](https://github.com/ignitionrobotics/ign-gazebo/pull/436)
    * [pull request 469](https://github.com/ignitionrobotics/ign-gazebo/pull/469)

1. Remove unneeded if statement
    * [pull request 432](https://github.com/ignitionrobotics/ign-gazebo/pull/432)
    * [pull request 469](https://github.com/ignitionrobotics/ign-gazebo/pull/469)

1. Fix flaky RecordAndPlayback test in INTEGRATION_log_system
    * [pull request 463](https://github.com/ignitionrobotics/ign-gazebo/pull/463)
    * [pull request 469](https://github.com/ignitionrobotics/ign-gazebo/pull/469)

1. Make PeerTracker test more robust
    * [pull request 452](https://github.com/ignitionrobotics/ign-gazebo/pull/452)
    * [pull request 469](https://github.com/ignitionrobotics/ign-gazebo/pull/469)

1. Use a [std::promise](https://en.cppreference.com/w/cpp/thread/promise)/[std::future](https://en.cppreference.com/w/cpp/thread/future) mechanism to avoid waiting in a looop until all `stepAck` messages are received
    * [pull request 470](https://github.com/ignitionrobotics/ign-gazebo/pull/470)

1. Optical Tactile Sensor Plugin
    * [pull request 229](https://github.com/ignitionrobotics/ign-gazebo/pull/229)

1. All changes up to and including those in version 3.5.0 and version 2.25.0

### Ignition Gazebo 4.0.0 (2020-09-30)

1. Names with spaces: add string serializer
    * [pull request 244](https://github.com/ignitionrobotics/ign-gazebo/pull/244)

1. Filter mesh collision based on `collide_bitmask` property
    * [pull request 160](https://github.com/ignitionrobotics/ign-gazebo/pull/160)

1. Add force focus when mouse enters render window
    * [pull request 97](https://github.com/ignitionrobotics/ign-gazebo/pull/97)

1. Fixed docblock showGrid
    * [pull request 152](https://github.com/ignitionrobotics/ign-gazebo/pull/152)

1. More actor components and follow plugin
    * [pull request 157](https://github.com/ignitionrobotics/ign-gazebo/pull/157)

1. Filter the record menu and write the format to the file according to which button the user pushed (mp4 or ogv)
    * [pull request 153](https://github.com/ignitionrobotics/ign-gazebo/pull/153)

1. Fix scene manager losing header file
    * [pull request 211](https://github.com/ignitionrobotics/ign-gazebo/pull/211)

1. Fixed left menu events
    * [pull request 218](https://github.com/ignitionrobotics/ign-gazebo/pull/218)

1. Fix yaw units typo in Component Inspector plugin
    * [pull request 238](https://github.com/ignitionrobotics/ign-gazebo/pull/238)

1. Enable alpha based transparency on PBR materials by default
    * [pull request 249](https://github.com/ignitionrobotics/ign-gazebo/pull/249)

1. Qt auto scale factor for HiDPI displays
    * [pull request 291](https://github.com/ignitionrobotics/ign-gazebo/pull/291)

1. Sync components removal
    * [pull request 272](https://github.com/ignitionrobotics/ign-gazebo/pull/272)

1. Add error handling for JointAxis::SetXyz and remove use of use_parent_model_frame
    * [pull request 288](https://github.com/ignitionrobotics/ign-gazebo/pull/288)

1. Make some tests more robust
    * [pull request 314](https://github.com/ignitionrobotics/ign-gazebo/pull/314)

1. Fix Qt5 warnings for using anchors
    * [pull request 363](https://github.com/ignitionrobotics/ign-gazebo/pull/363)

1. Plotting Components Plugin
    * [pull request 270](https://github.com/ignitionrobotics/ign-gazebo/pull/270)

1. Visualize Lidar Plugin
    * [pull request 301](https://github.com/ignitionrobotics/ign-gazebo/pull/301)
    * [pull request 391](https://github.com/ignitionrobotics/ign-gazebo/pull/391)

1. Replaced common::Time for std::chrono
    * [pull request 309](https://github.com/ignitionrobotics/ign-gazebo/pull/309)

1. Tutorial, examples and documentation updates
    * [pull request 380](https://github.com/ignitionrobotics/ign-gazebo/pull/380)
    * [pull request 386](https://github.com/ignitionrobotics/ign-gazebo/pull/386)
    * [pull request 387](https://github.com/ignitionrobotics/ign-gazebo/pull/387)
    * [pull request 390](https://github.com/ignitionrobotics/ign-gazebo/pull/390)

1. Migration from BitBucket to GitHub
    * [pull request 73](https://github.com/ignitionrobotics/ign-gazebo/pull/73)
    * [pull request 68](https://github.com/ignitionrobotics/ign-gazebo/pull/68)
    * [pull request 67](https://github.com/ignitionrobotics/ign-gazebo/pull/67)
    * [pull request 130](https://github.com/ignitionrobotics/ign-gazebo/pull/130)

1. Use interpolate\_x sdf parameter for actor animations
    * [BitBucket pull request 536](https://osrf-migration.github.io/ignition-gh-pages/#!/ignitionrobotics/ign-gazebo/pull-requests/536)

1. Actor skeleton animation (auto update mode)
    * [BitBucket pull request 579](https://osrf-migration.github.io/ignition-gh-pages/#!/ignitionrobotics/ign-gazebo/pull-requests/579)

1. Added support for removing sensors at runtime
    * [BitBucket pull request 558](https://osrf-migration.github.io/ignition-gh-pages/#!/ignitionrobotics/ign-gazebo/pull-requests/558)

1. Add support for visual visibility flags and camera visibility mask
    * [BitBucket pull request 559](https://osrf-migration.github.io/ignition-gh-pages/#!/ignitionrobotics/ign-gazebo/pull-requests/559)

1. Support <actor><pose> and <actor><plugin>
    * [BitBucket pull request 542](https://osrf-migration.github.io/ignition-gh-pages/#!/ignitionrobotics/ign-gazebo/pull-requests/542)

1. Depend on ign-rendering4, ign-gui4, ign-sensors4
    * [BitBucket pull request 540](https://osrf-migration.github.io/ignition-gh-pages/#!/ignitionrobotics/ign-gazebo/pull-requests/540)

1. Axis-Aligned Bounding Boxes
    * [BitBucket pull request 565](https://osrf-migration.github.io/ignition-gh-pages/#!/ignitionrobotics/ign-gazebo/pull-requests/565)

1. Add window focus upon mouse entering the render window
    * [Github pull request 97](https://github.com/ignitionrobotics/ign-gazebo/pull/97)

## Ignition Gazebo 3.x

### Ignition Gazebo 3.X.X (20XX-XX-XX)

### Ignition Gazebo 3.12.0 (2021-11-11)

1. Prevent creation of spurious `<plugin>` elements when saving worlds
    * [Pull request #1192](https://github.com/ignitionrobotics/ign-gazebo/pull/1192)

1. Added support for tracked vehicles
    * [Pull request #869](https://github.com/ignitionrobotics/ign-gazebo/pull/869)

1. Add components to dynamically set joint limits
    * [Pull request #847](https://github.com/ignitionrobotics/ign-gazebo/pull/847)

1. Fix updating a component's data via SerializedState msg
    * [Pull request #1149](https://github.com/ignitionrobotics/ign-gazebo/pull/1149)

1. Sensor systems work if loaded after sensors
    * [Pull request #1104](https://github.com/ignitionrobotics/ign-gazebo/pull/1104)

1. Fix generation of systems library symlinks in build directory
    * [Pull request #1160](https://github.com/ignitionrobotics/ign-gazebo/pull/1160)

1. Backport gazebo::Util::validTopic() from ign-gazebo4.
    * [Pull request #1153](https://github.com/ignitionrobotics/ign-gazebo/pull/1153)

1. Support setting the background color for sensors
    * [Pull request #1147](https://github.com/ignitionrobotics/ign-gazebo/pull/1147)

1. Use uint64_t for ComponentInspector Entity IDs
    * [Pull request #1144](https://github.com/ignitionrobotics/ign-gazebo/pull/1144)

1. Fix integers and floats on component inspector
    * [Pull request #1143](https://github.com/ignitionrobotics/ign-gazebo/pull/1143)

### Ignition Gazebo 3.11.0 (2021-10-21)

1. Updates to camera video record from subt.
    * [Pull request #1117](https://github.com/ignitionrobotics/ign-gazebo/pull/1117)
1. Fix performance level test flakiness.
    * [Pull request #1129](https://github.com/ignitionrobotics/ign-gazebo/pull/1129)

### Ignition Gazebo 3.10.0 (2021-10-15)

1. Performance: use std::unordered_map where possible in SceneManager
    * [Pull request #1083](https://github.com/ignitionrobotics/ign-gazebo/pull/1083)

1. Enable new CMake policy to fix protobuf compilation
    * [Pull request #1059](https://github.com/ignitionrobotics/ign-gazebo/pull/1059)

1. Fix setting cast_shadows for visuals without material
    * [Pull request #1015](https://github.com/ignitionrobotics/ign-gazebo/pull/1015)

1. Remove duplicate XML tag in pendulum_links example world
    * [Pull request #1002](https://github.com/ignitionrobotics/ign-gazebo/pull/1002)

1. Enable sensor metrics on example worlds
    * [Pull request #982](https://github.com/ignitionrobotics/ign-gazebo/pull/982)

1. Improved doxygen
    * [Pull request #996](https://github.com/ignitionrobotics/ign-gazebo/pull/996)

1. JointPositionController: Improve misleading error message
    * [Pull request #1098](https://github.com/ignitionrobotics/ign-gazebo/pull/1098)

1. Adjust pose decimals based on element width
    * [Pull request #1089](https://github.com/ignitionrobotics/ign-gazebo/pull/1089)

1. Fixed IMU system plugin
    * [Pull request #1043](https://github.com/ignitionrobotics/ign-gazebo/pull/1043)

1. Use QTimer to update plugins in the Qt thread
    * [Pull request #1095](https://github.com/ignitionrobotics/ign-gazebo/pull/1095)

### Ignition Gazebo 3.9.0 (2021-08-16)

1. Entity tree: prevent creation of repeated entity items
    * [Pull request #974](https://github.com/ignitionrobotics/ign-gazebo/pull/974)

1. Don't use $HOME on most tests (InternalFixture)
    * [Pull request #971](https://github.com/ignitionrobotics/ign-gazebo/pull/971)

1. Be more specific when looking for physics plugins
    * [Pull request #965](https://github.com/ignitionrobotics/ign-gazebo/pull/965)

1. Drag and drop meshes into scene
    * [Pull request #939](https://github.com/ignitionrobotics/ign-gazebo/pull/939)

1. Set protobuf_MODULE_COMPATIBLE before any find_package call
    * [Pull request #957](https://github.com/ignitionrobotics/ign-gazebo/pull/957)

1. [DiffDrive] add enable/disable
    * [Pull request #772](https://github.com/ignitionrobotics/ign-gazebo/pull/772)

1. Fix component inspector shutdown crash
    * [Pull request #724](https://github.com/ignitionrobotics/ign-gazebo/pull/724)

1. Add UserCommands Plugin.
    * [Pull request #719](https://github.com/ignitionrobotics/ign-gazebo/pull/719)

1. Setting the intiial velocity for a model or joint
    * [Pull request #693](https://github.com/ignitionrobotics/ign-gazebo/pull/693)

1. Examples and tutorial on using rendering API from plugins
    * [Pull request #596](https://github.com/ignitionrobotics/ign-gazebo/pull/596)

1.  Add missing IGNITION_GAZEBO_VISIBLE macros
    * [Pull request #563](https://github.com/ignitionrobotics/ign-gazebo/pull/563)

1. Fix visibility macro names when used by a different component (Windows)
    * [Pull request #564](https://github.com/ignitionrobotics/ign-gazebo/pull/564)

1. No install apt recommends and clear cache
    * [Pull request #423](https://github.com/ignitionrobotics/ign-gazebo/pull/423)

1. Add 25percent darker view angle icons
    * [Pull request #426](https://github.com/ignitionrobotics/ign-gazebo/pull/426)

1. Expose a test fixture helper class
    * [Pull request #926](https://github.com/ignitionrobotics/ign-gazebo/pull/926)

1. Fix logic to disable server default plugins loading
    * [Pull request #953](https://github.com/ignitionrobotics/ign-gazebo/pull/953)

1. removed unneeded plugin update
    * [Pull request #944](https://github.com/ignitionrobotics/ign-gazebo/pull/944)

1. Functions to enable velocity and acceleration checks on Link
    * [Pull request #935](https://github.com/ignitionrobotics/ign-gazebo/pull/935)

1. Support adding systems that don't come from a plugin
    * [Pull request #936](https://github.com/ignitionrobotics/ign-gazebo/pull/936)

1. 3D plot GUI plugin
    * [Pull request #917](https://github.com/ignitionrobotics/ign-gazebo/pull/917)

1. Add a convenience function for getting possibly non-existing components.
    * [Pull request #629](https://github.com/ignitionrobotics/ign-gazebo/pull/629)

1. Fix topLevelModel method
    * [Pull request #600](https://github.com/ignitionrobotics/ign-gazebo/pull/600)

1. World exporter
    * [Pull request #474](https://github.com/ignitionrobotics/ign-gazebo/pull/474)

1. Fix finding PBR materials
    * [Pull request #575](https://github.com/ignitionrobotics/ign-gazebo/pull/575)

1. Handle multiple logical cameras
    * [Pull request #539](https://github.com/ignitionrobotics/ign-gazebo/pull/539)

1. Make some tests more robust
    * [Pull request #314](https://github.com/ignitionrobotics/ign-gazebo/pull/314)

1. Fix codecheck
    * [Pull request #887](https://github.com/ignitionrobotics/ign-gazebo/pull/887)

1. Hello world plugin added
    * [Pull request #699](https://github.com/ignitionrobotics/ign-gazebo/pull/699)

1. Model info CLI `ign model`
    * [Pull request #893](https://github.com/ignitionrobotics/ign-gazebo/pull/893)

1. Don't create components for entities that don't exist
    * [Pull request #927](https://github.com/ignitionrobotics/ign-gazebo/pull/927)

1. Adds Mesh Tutorial
    * [Pull request #915](https://github.com/ignitionrobotics/ign-gazebo/pull/915)

1. Fix updating GUI plugin on load
    * [Pull request #904](https://github.com/ignitionrobotics/ign-gazebo/pull/904)

1. Fix documentation for the Sensor component
    * [Pull request #898](https://github.com/ignitionrobotics/ign-gazebo/pull/898)

1. Use UINT64_MAX for kComponentTpyeIDInvalid instead of relying on underflow
    * [Pull request #889](https://github.com/ignitionrobotics/ign-gazebo/pull/889)

1. Fix mouse view control target position
    * [Pull request #879](https://github.com/ignitionrobotics/ign-gazebo/pull/879)

1. Set GUI camera pose
    * [Pull request #863](https://github.com/ignitionrobotics/ign-gazebo/pull/863)

1. Enables confirmation dialog when closing Gazebo.
    * [Pull request #850](https://github.com/ignitionrobotics/ign-gazebo/pull/850)

1. Depend on ign-rendering 3.5
    * [Pull request #867](https://github.com/ignitionrobotics/ign-gazebo/pull/867)

1. Using math::SpeedLimiter on the diff_drive controller.
    * [Pull request #833](https://github.com/ignitionrobotics/ign-gazebo/pull/833)

1. New example: get an ECM snapshot from an external program
    * [Pull request #859](https://github.com/ignitionrobotics/ign-gazebo/pull/859)

1. Fix WindEffects Plugin bug, not configuring new links
    * [Pull request #844](https://github.com/ignitionrobotics/ign-gazebo/pull/844)

1. Fix potentially flaky integration component test case
    * [Pull request #848](https://github.com/ignitionrobotics/ign-gazebo/pull/848)

1. Cleanup and alphabetize plugin headers
    * [Pull request #838](https://github.com/ignitionrobotics/ign-gazebo/pull/838)

1. Removed duplicated code with rendering::sceneFromFirstRenderEngine
    * [Pull request #819](https://github.com/ignitionrobotics/ign-gazebo/pull/819)

1. Remove unused headers in video_recoder plugin
    * [Pull request #834](https://github.com/ignitionrobotics/ign-gazebo/pull/834)

1. Use moveToHelper from ign-rendering
    * [Pull request #825](https://github.com/ignitionrobotics/ign-gazebo/pull/825)

1. Remove tools/code_check and update codecov
    * [Pull request #814](https://github.com/ignitionrobotics/ign-gazebo/pull/814)

1. Add service and GUI to configure physics parameters
    * [Pull request #536](https://github.com/ignitionrobotics/ign-gazebo/pull/536)
    * [Pull request #812](https://github.com/ignitionrobotics/ign-gazebo/pull/812)

1. Fix documentation for EntityComponentManager::EachNew
    * [Pull request #795](https://github.com/ignitionrobotics/ign-gazebo/pull/795)

1. Fix macOS build: components::Name in benchmark
    * [Pull request #784](https://github.com/ignitionrobotics/ign-gazebo/pull/784)

1. Don't store duplicate ComponentTypeId in ECM
    * [Pull request #751](https://github.com/ignitionrobotics/ign-gazebo/pull/751)

1. [TPE] Support setting individual link velocity
    * [Pull request #427](https://github.com/ignitionrobotics/ign-gazebo/pull/427)

1. 👩‍🌾 Enable Focal CI
    * [Pull request #646](https://github.com/ignitionrobotics/ign-gazebo/pull/646)

1. Update benchmark comparison instructions
    * [Pull request #766](https://github.com/ignitionrobotics/ign-gazebo/pull/766)

1. Use Protobuf_IMPORT_DIRS instead of PROTOBUF_IMPORT_DIRS for compatibility with Protobuf CMake config
    * [Pull request #715](https://github.com/ignitionrobotics/ign-gazebo/pull/715)

1. Do not pass -Wno-unused-parameter to MSVC compiler
    * [Pull request #716](https://github.com/ignitionrobotics/ign-gazebo/pull/716)

1. Scenebroadcaster sensors
    * [Pull request #698](https://github.com/ignitionrobotics/ign-gazebo/pull/698)

1. Make it so joint state publisher is quieter
    * [Pull request #696](https://github.com/ignitionrobotics/ign-gazebo/pull/696)

### Ignition Gazebo 3.8.0 (2021-03-17)

1. Add joint position controller GUI, also enable tests for GUI plugins
    * [Pull request #534](https://github.com/ignitionrobotics/ign-gazebo/pull/534)

1. Remove visibility from headers that are not installed
    * [Pull request #665](https://github.com/ignitionrobotics/ign-gazebo/pull/665)

1. Added screenshot to toolbar
    * [Pull request #588](https://github.com/ignitionrobotics/ign-gazebo/pull/588)

1. Improve ign tool support on macOS
    * [Pull request #477](https://github.com/ignitionrobotics/ign-gazebo/pull/477)

1. change nullptr to a int ptr for qt 5.15.2 bug
    * [Pull request #527](https://github.com/ignitionrobotics/ign-gazebo/pull/527)

1. Kinetic energy monitor plugin
    * [Pull request #492](https://github.com/ignitionrobotics/ign-gazebo/pull/492)

1. Use a std::promise/std::future to avoid busy waiting the step ack messages in NetworkManagerPrimary
    * [Pull request #470](https://github.com/ignitionrobotics/ign-gazebo/pull/470)

1. clarified performer example
    * [Pull request #390](https://github.com/ignitionrobotics/ign-gazebo/pull/390)

1. Add tutorial tweaks
    * [Pull request #380](https://github.com/ignitionrobotics/ign-gazebo/pull/380)

1. Fix Qt5 warnings for using anchors
    * [Pull request #363](https://github.com/ignitionrobotics/ign-gazebo/pull/363)

1. Update codeowners
    * [Pull request #305](https://github.com/ignitionrobotics/ign-gazebo/pull/305)

1. Qt auto scale factor for HiDPI displays
    * [Pull request #291](https://github.com/ignitionrobotics/ign-gazebo/pull/291)

1. Fix yaw units
    * [Pull request #238](https://github.com/ignitionrobotics/ign-gazebo/pull/238)

1. Fixed docblock showGrid
    * [Pull request #152](https://github.com/ignitionrobotics/ign-gazebo/pull/152)

1. Fix entity tree for large worlds
    * [Pull request #673](https://github.com/ignitionrobotics/ign-gazebo/pull/673)

1. Master branch updates
    * [Pull request #672](https://github.com/ignitionrobotics/ign-gazebo/pull/672)

1. Backport #561: Use common::setenv
    * [Pull request #666](https://github.com/ignitionrobotics/ign-gazebo/pull/666)

1. Use a custom data structure to manage entity feature maps
    * [Pull request #586](https://github.com/ignitionrobotics/ign-gazebo/pull/586)

1. Limit scene broadcast publications when paused
    * [Pull request #497](https://github.com/ignitionrobotics/ign-gazebo/pull/497)

1. Fix flaky SceneBoradcaster test
    * [Pull request #641](https://github.com/ignitionrobotics/ign-gazebo/pull/641)

1. Add TF/Pose_V publisher in DiffDrive
    * [Pull request #548](https://github.com/ignitionrobotics/ign-gazebo/pull/548)

1. 👩‍🌾 Relax performance test
    * [Pull request #640](https://github.com/ignitionrobotics/ign-gazebo/pull/640)

1. 👩‍🌾 Improve velocity control test
    * [Pull request #642](https://github.com/ignitionrobotics/ign-gazebo/pull/642)

1. Add `laser_retro` support
    * [Pull request #603](https://github.com/ignitionrobotics/ign-gazebo/pull/603)

1. Fix pose of plane visual with non-default normal vector
    * [Pull request #574](https://github.com/ignitionrobotics/ign-gazebo/pull/574)

1. Add About dialog
    * [Pull request #609](https://github.com/ignitionrobotics/ign-gazebo/pull/609)

1. Make topics configurable for joint controllers
    * [Pull request #584](https://github.com/ignitionrobotics/ign-gazebo/pull/584)

1. Also use Ignition GUI render event
    * [Pull request #598](https://github.com/ignitionrobotics/ign-gazebo/pull/598)

1. Tutorial on migrating SDF files from Gazebo classic
    * [Pull request #400](https://github.com/ignitionrobotics/ign-gazebo/pull/400)

1. Visualize collisions
    * [Pull request #531](https://github.com/ignitionrobotics/ign-gazebo/pull/531)

1. Backport state update changes from pull request #486
    * [Pull request #583](https://github.com/ignitionrobotics/ign-gazebo/pull/583)

1. Publish all periodic change components in Scene Broadcaster
    * [Pull request #544](https://github.com/ignitionrobotics/ign-gazebo/pull/544)

1. added size to `ground_plane` in examples
    * [Pull request #573](https://github.com/ignitionrobotics/ign-gazebo/pull/573)

1. Parallelize State call in ECM
    * [Pull request #451](https://github.com/ignitionrobotics/ign-gazebo/pull/451)

1. Non-blocking paths request
    * [Pull request #555](https://github.com/ignitionrobotics/ign-gazebo/pull/555)

### Ignition Gazebo 3.7.0 (2021-01-13)

1. Fix examples in migration plugins tutorial.
    * [Pull Request 543](https://github.com/ignitionrobotics/ign-gazebo/pull/543)

1. Added missing namespace in `detail/EntityComponentManager.hh`.
    * [Pull Request 541](https://github.com/ignitionrobotics/ign-gazebo/pull/541)

1. Automatically load a subset of world plugins.
    * [Pull Request 281](https://github.com/ignitionrobotics/ign-gazebo/pull/281)

1. Update gtest to 1.10.0 for Windows compilation.
    * [Pull Request 506](https://github.com/ignitionrobotics/ign-gazebo/pull/506)

1. Updates to ardupilot migration tutorial.
    * [Pull Request 525](https://github.com/ignitionrobotics/ign-gazebo/pull/525)

1. Don't make docs on macOS.
    * [Pull Request 528](https://github.com/ignitionrobotics/ign-gazebo/pull/528)

### Ignition Gazebo 3.6.0 (2020-12-30)

1. Fix pose msg conversion when msg is missing orientation
    * [Pull Request 450](https://github.com/ignitionrobotics/ign-gazebo/pull/450)

1. Address code checker warnings
    * [Pull Request 443](https://github.com/ignitionrobotics/ign-gazebo/pull/443)
    * [Pull Request 491](https://github.com/ignitionrobotics/ign-gazebo/pull/491)
    * [Pull Request 499](https://github.com/ignitionrobotics/ign-gazebo/pull/499)
    * [Pull Request 502](https://github.com/ignitionrobotics/ign-gazebo/pull/502)

1. Test fixes
    * [Pull Request 455](https://github.com/ignitionrobotics/ign-gazebo/pull/455)
    * [Pull Request 463](https://github.com/ignitionrobotics/ign-gazebo/pull/463)
    * [Pull Request 452](https://github.com/ignitionrobotics/ign-gazebo/pull/452)
    * [Pull Request 480](https://github.com/ignitionrobotics/ign-gazebo/pull/480)

1. Documentation updates
    * [Pull Request 472](https://github.com/ignitionrobotics/ign-gazebo/pull/472)

1. Fix segfault in the Breadcrumb system when associated model is unloaded
    * [Pull Request 454](https://github.com/ignitionrobotics/ign-gazebo/pull/454)

1. Added user commands to example thermal camera world
    * [Pull Request 442](https://github.com/ignitionrobotics/ign-gazebo/pull/442)

1. Helper function to set component data
    * [Pull Request 436](https://github.com/ignitionrobotics/ign-gazebo/pull/436)

1. Remove unneeded if statement in EntityComponentManager
    * [Pull Request 432](https://github.com/ignitionrobotics/ign-gazebo/pull/432)

1. Clarify how time is represented in each phase of a System step
    * [Pull Request 467](https://github.com/ignitionrobotics/ign-gazebo/pull/467)

1. Switch to async state service request
    * [Pull Request 461](https://github.com/ignitionrobotics/ign-gazebo/pull/461)

1. Update key event handling
    * [Pull Request 466](https://github.com/ignitionrobotics/ign-gazebo/pull/466)

1. Tape Measure Plugin
    * [Pull Request 456](https://github.com/ignitionrobotics/ign-gazebo/pull/456)

1. Move deselect and preview termination to render thread
    * [Pull Request 493](https://github.com/ignitionrobotics/ign-gazebo/pull/493)

1. Logical audio sensor plugin
    * [Pull Request 401](https://github.com/ignitionrobotics/ign-gazebo/pull/401)

1. add frame_id and child_frame_id attribute support for DiffDrive
    * [Pull Request 361](https://github.com/ignitionrobotics/ign-gazebo/pull/361)

1. Add ability to record video based on sim time
    * [Pull Request 414](https://github.com/ignitionrobotics/ign-gazebo/pull/414)

1. Add lockstep mode to video recording
    * [Pull Request 419](https://github.com/ignitionrobotics/ign-gazebo/pull/419)

1. Disable right click menu when using measuring tool
    * [Pull Request 458](https://github.com/ignitionrobotics/ign-gazebo/pull/458)

### Ignition Gazebo 3.5.0 (2020-11-03)

1. Updated source build instructions
    * [Pull Request 403](https://github.com/ignitionrobotics/ign-gazebo/pull/403)

1. More world APIs, helper function ComponentData
    * [Pull Request 378](https://github.com/ignitionrobotics/ign-gazebo/pull/378)

1. Improve fork experience
    * [Pull Request 411](https://github.com/ignitionrobotics/ign-gazebo/pull/411)

1. Fix a crash in the grid config plugin, set grid material
    * [Pull Request 412](https://github.com/ignitionrobotics/ign-gazebo/pull/412)

1. Document deprecation of log playback `<path>` SDF param
    * [Pull Request 424](https://github.com/ignitionrobotics/ign-gazebo/pull/424)
    * [Pull Request 425](https://github.com/ignitionrobotics/ign-gazebo/pull/425)

1. Enable mouse highlighting selection on resource spawner
    * [Pull Request 402](https://github.com/ignitionrobotics/ign-gazebo/pull/402)

1. Add support for custom render engines
    * [Pull Request 373](https://github.com/ignitionrobotics/ign-gazebo/pull/373)

1. Component Vector -> Map ECM Optimization
    * [Pull Request 416](https://github.com/ignitionrobotics/ign-gazebo/pull/416)

### Ignition Gazebo 3.4.0 (2020-10-14)

1. Fix gui sendEvent memory leaks
    * [Pull Request 365](https://github.com/ignitionrobotics/ign-gazebo/pull/365)

1. Support nested models
    * [Pull Request 258](https://github.com/ignitionrobotics/ign-gazebo/pull/258)

1. Generalize actor count and pose in actor population erb SDF
    * [Pull Request 336](https://github.com/ignitionrobotics/ign-gazebo/pull/336)

1. Add more link APIs, with tutorial
    * [Pull Request 375](https://github.com/ignitionrobotics/ign-gazebo/pull/375)

1. Add screenshots to GUI config tutorial
    * [Pull Request 406](https://github.com/ignitionrobotics/ign-gazebo/pull/406)

1. Fix adding performers to entity tree
    * [Pull Request 374](https://github.com/ignitionrobotics/ign-gazebo/pull/374)

1. Remove sidebar and put world control in bottom left for joint controller examples
    * [Pull Request 384](https://github.com/ignitionrobotics/ign-gazebo/pull/384)

1. Allow executing a blocking single Server run in both paused and unpaused states
    * [Pull Request 297](https://github.com/ignitionrobotics/ign-gazebo/pull/297)

1. Add camera video recorder system
    * [Pull Request 316](https://github.com/ignitionrobotics/ign-gazebo/pull/316)

1. Decrease time step for quadcopter world
    * [Pull Request 372](https://github.com/ignitionrobotics/ign-gazebo/pull/372)

1. Add support for moving the GUI camera to a pose
    * [Pull Request 352](https://github.com/ignitionrobotics/ign-gazebo/pull/352)

1. Remove `lib`+`.so` from plugin's name
    * [Pull Request 279](https://github.com/ignitionrobotics/ign-gazebo/pull/279)
    * [Pull Request 335](https://github.com/ignitionrobotics/ign-gazebo/pull/335)

1. EntityComponentManager::EachRemoved documentation fix.
    * [Pull Request 348](https://github.com/ignitionrobotics/ign-gazebo/pull/348)

1. Add more model APIs.
    * [Pull Request 349](https://github.com/ignitionrobotics/ign-gazebo/pull/349)

1. Update dimensions of the grid config.
    * [Pull Request 383](https://github.com/ignitionrobotics/ign-gazebo/pull/383)

1. Fix top-left toolbar layout so magnet shows.
    * [Pull Request 381](https://github.com/ignitionrobotics/ign-gazebo/pull/381)

1. Add instructions to bitmask world.
    * [Pull Request 377](https://github.com/ignitionrobotics/ign-gazebo/pull/377)

1. Add search and sort for resource spawner.
    * [Pull Request 359](https://github.com/ignitionrobotics/ign-gazebo/pull/359)

1. Fix source build instructions for ign-gazebo3.
    * [Pull Request 395](https://github.com/ignitionrobotics/ign-gazebo/pull/395)

1. Added playback scrubber GUI
    * [Pull Request 299](https://github.com/ignitionrobotics/ign-gazebo/pull/299)
    * [Pull Request 362](https://github.com/ignitionrobotics/ign-gazebo/pull/362)

1. Added wheel slip system plugin.
    * [Pull Request 134](https://github.com/ignitionrobotics/ign-gazebo/pull/134)
    * [Pull Request 357](https://github.com/ignitionrobotics/ign-gazebo/pull/357)
    * [Pull Request 362](https://github.com/ignitionrobotics/ign-gazebo/pull/362)

1. Enhanced log playback performance.
    * [Pull Request 351](https://github.com/ignitionrobotics/ign-gazebo/pull/351)
    * [Pull Request 362](https://github.com/ignitionrobotics/ign-gazebo/pull/362)

1. Tests & Warnings: Qt 5.14, breadcrumbs, Gui, ign_TEST
    * [Pull Request 327](https://github.com/ignitionrobotics/ign-gazebo/pull/327)

1. Added support for specifying topics to record.
    * [Pull Request 315](https://github.com/ignitionrobotics/ign-gazebo/pull/315)

1. Make sure OpenGL core profile context is used by GzScene3D.
    * [Pull Request 339](https://github.com/ignitionrobotics/ign-gazebo/pull/339)

1. Support relative paths for PBR materials
    * [Pull Request 328](https://github.com/ignitionrobotics/ign-gazebo/pull/328)
    * [Pull Request 362](https://github.com/ignitionrobotics/ign-gazebo/pull/362)

1. Add file extension automatically for record plugin.
    * [Pull Request 303](https://github.com/ignitionrobotics/ign-gazebo/pull/303)
    * [Pull Request 362](https://github.com/ignitionrobotics/ign-gazebo/pull/362)

1. Support spawning during log playback.
    * [Pull Request 346](https://github.com/ignitionrobotics/ign-gazebo/pull/346)

1. Add Render Engine Cmd Line option
    * [Pull Request 331](https://github.com/ignitionrobotics/ign-gazebo/pull/331)

### Ignition Gazebo 3.3.0 (2020-08-31)

1. Added marker array service.
    * [pull request 302](https://github.com/ignitionrobotics/ign-gazebo/pull/302)

1. Introduced a new parameter in the scene3D plugin to launch in fullscreen.
    * [pull request 254](https://github.com/ignitionrobotics/ign-gazebo/pull/254)

1. Fix issue #285 by adding checks for a marker's parent.
    * [pull request 290](https://github.com/ignitionrobotics/ign-gazebo/pull/290)

1. Fix non-specified material error.
    * [pull request 292](https://github.com/ignitionrobotics/ign-gazebo/pull/292)

1. Added simulation world with large number of entities.
    * [pull request 283](https://github.com/ignitionrobotics/ign-gazebo/pull/283)

1. Fixed parsing of the touch plugin' enabled flag.
    * [pull request 275](https://github.com/ignitionrobotics/ign-gazebo/pull/275)

1. Added buoyancy system plugin.
    * [pull request 252](https://github.com/ignitionrobotics/ign-gazebo/pull/252)

1. Implemented shift + drag = rotate in the GUI.
    * [pull request 247](https://github.com/ignitionrobotics/ign-gazebo/pull/247)

1. Backport collision bitmask changes
    * [pull request 223](https://github.com/ignitionrobotics/ign-gazebo/pull/223)

1. Added velocity command to TPE.
    * [pull request 169](https://github.com/ignitionrobotics/ign-gazebo/pull/169)

1. This version includes all features in Gazebo 2.23.0

### Ignition Gazebo 3.2.0 (2020-05-20)

1. Merge ign-gazebo2 to ign-gazebo3
    * [pull request 149](https://github.com/ignitionrobotics/ign-gazebo/pull/149)

### Ignition Gazebo 3.1.0 (2020-05-19)

1. Port support for computing model bounding box in physics system
    * [pull request 127](https://github.com/ignitionrobotics/ign-gazebo/pull/127)

1.  Add DetachableJoint: A system that initially attaches two models via a fixed joint and allows for the models to get detached during simulation via a topic.
    * [BitBucket pull request 440](https://osrf-migration.github.io/ignition-gh-pages/#!/ignitionrobotics/ign-gazebo/pull-requests/440)

1. Update physics state even when paused (not stepping)
    * [BitBucket pull request 556](https://osrf-migration.github.io/ignition-gh-pages/#!/ignitionrobotics/ign-gazebo/pull-requests/556)

1. Fix entity tree context menu position
    * [BitBucket pull request 567](https://osrf-migration.github.io/ignition-gh-pages/#!/ignitionrobotics/ign-gazebo/pull-requests/567)

1. Fix moving static model with link offset
    * [BitBucket pull request 566](https://osrf-migration.github.io/ignition-gh-pages/#!/ignitionrobotics/ign-gazebo/pull-requests/566)

1. Added Link::AddWorldWrench function that adds a wrench to a link.
    * [BitBucket pull request 509](https://osrf-migration.github.io/ignition-gh-pages/#!/ignitionrobotics/ign-gazebo/pull-requests/509)

1. Fix duplicate marker services and crash due to unset marker field
    * [BitBucket pull request 561](https://osrf-migration.github.io/ignition-gh-pages/#!/ignitionrobotics/ign-gazebo/pull-requests/561)

1. Support <uri>s from Fuel
    * [BitBucket pull request 532](https://osrf-migration.github.io/ignition-gh-pages/#!/ignitionrobotics/ign-gazebo/pull-requests/532)

1. Add support for thermal camera
    * [BitBucket pull request 512](https://osrf-migration.github.io/ignition-gh-pages/#!/ignitionrobotics/ign-gazebo/pull-requests/512)
    * [BitBucket pull request 513](https://osrf-migration.github.io/ignition-gh-pages/#!/ignitionrobotics/ign-gazebo/pull-requests/513)
    * [BitBucket pull request 514](https://osrf-migration.github.io/ignition-gh-pages/#!/ignitionrobotics/ign-gazebo/pull-requests/514)

1. Add window focus upon mouse entering the render window
    * [Github pull request 96](https://github.com/ignitionrobotics/ign-gazebo/pull/96)

### Ignition Gazebo 3.0.0 (2019-12-10)

1. Add example world for collide bitmask feature
    * [BitBucket pull request 525](https://osrf-migration.github.io/ignition-gh-pages/#!/ignitionrobotics/ign-gazebo/pull-requests/525)

1. Remove <emissive> sdf element from visuals that do not emit light in the example worlds
    * [BitBucket pull request 478](https://osrf-migration.github.io/ignition-gh-pages/#!/ignitionrobotics/ign-gazebo/pull-requests/478)
    * [BitBucket pull request 480](https://osrf-migration.github.io/ignition-gh-pages/#!/ignitionrobotics/ign-gazebo/pull-requests/480)

1. Support for sdformat frame semantics
    * [BitBucket pull request 456](https://osrf-migration.github.io/ignition-gh-pages/#!/ignitionrobotics/ign-gazebo/pull-requests/456)

1. Support for relative path URIs for actors
    * [BitBucket pull request 444](https://osrf-migration.github.io/ignition-gh-pages/#!/ignitionrobotics/ign-gazebo/pull-requests/444)

1. Add rechargeable battery model
    * [BitBucket pull request 457](https://osrf-migration.github.io/ignition-gh-pages/#!/ignitionrobotics/ign-gazebo/pull-requests/457)

1. Add Marker Manager
    * [BitBucket pull request 442](https://osrf-migration.github.io/ignition-gh-pages/#!/ignitionrobotics/ign-gazebo/pull-requests/442)

1. Parse material emissive map, bump to msgs5 and transport8
    * [BitBucket pull request 447](https://osrf-migration.github.io/ignition-gh-pages/#!/ignitionrobotics/ign-gazebo/pull-requests/447)

1. Move function definitions to their correct locations in EntityComponentManager
    * [BitBucket pull request 380](https://osrf-migration.github.io/ignition-gh-pages/#!/ignitionrobotics/ign-gazebo/pull-requests/380)

1. Depend on ign-rendering3, ign-gui3, ign-sensors3
    * [BitBucket pull request 411](https://osrf-migration.github.io/ignition-gh-pages/#!/ignitionrobotics/ign-gazebo/pull-requests/411)

1. Rendering and Animating Actors
    * [BitBucket pull request 414](https://osrf-migration.github.io/ignition-gh-pages/#!/ignitionrobotics/ign-gazebo/pull-requests/414)


## Ignition Gazebo 2.x

### Ignition Gazebo 2.25.0 (2020-09-17)

1. Added wheel slip system plugin.
    * [Pull Request 134](https://github.com/ignitionrobotics/ign-gazebo/pull/134)
    * [Pull Request 357](https://github.com/ignitionrobotics/ign-gazebo/pull/357)

1. Enhanced log playback performance.
    * [Pull Request 351](https://github.com/ignitionrobotics/ign-gazebo/pull/351)

1. Tests & Warnings: Qt 5.14, breadcrumbs, Gui, ign_TEST
    * [Pull Request 327](https://github.com/ignitionrobotics/ign-gazebo/pull/327)

1. Added support for specifying topics to record.
    * [Pull Request 315](https://github.com/ignitionrobotics/ign-gazebo/pull/315)

1. Make sure OpenGL core profile context is used by GzScene3D.
    * [Pull Request 339](https://github.com/ignitionrobotics/ign-gazebo/pull/339)

1. Support relative paths for PBR materials
    * [Pull Request 328](https://github.com/ignitionrobotics/ign-gazebo/pull/328)

1. Add file extension automatically for record plugin.
    * [Pull Request 303](https://github.com/ignitionrobotics/ign-gazebo/pull/303)

1. Support spawning during log playback.
    * [Pull Request 346](https://github.com/ignitionrobotics/ign-gazebo/pull/346)

### Ignition Gazebo 2.24.0 (2020-09-03)

1. Resource env var, with transport interface.
    * [Pull Request 172](https://github.com/ignitionrobotics/ign-gazebo/pull/172)

1. Save http URIs (fix tests)
    * [Pull Request 271](https://github.com/ignitionrobotics/ign-gazebo/pull/271)

1. Insert Local Models.
    * [Pull Request 173](https://github.com/ignitionrobotics/ign-gazebo/pull/173)

1. Modernize actions CI.
    * [Pull Request 269](https://github.com/ignitionrobotics/ign-gazebo/pull/269)

1. Sensor topics available through components and GUI.
    * [Pull Request 266](https://github.com/ignitionrobotics/ign-gazebo/pull/266)

1. Customizable layouts - fully functional.
    * [Pull Request 278](https://github.com/ignitionrobotics/ign-gazebo/pull/278)

1. Add Fuel World Support.
    * [Pull Request 274](https://github.com/ignitionrobotics/ign-gazebo/pull/274)

1. Insert Fuel Models.
    * [Pull Request 263](https://github.com/ignitionrobotics/ign-gazebo/pull/263)

1. Disable rendering tests on macOS that are known to fail.
    * [Pull Request 209](https://github.com/ignitionrobotics/ign-gazebo/pull/209)

1. Fix tests on Blueprint.
    * [Pull Request 295](https://github.com/ignitionrobotics/ign-gazebo/pull/295)

1. Publish remaining breadcrumb deployments.
    * [Pull Request 308](https://github.com/ignitionrobotics/ign-gazebo/pull/308)

### Ignition Gazebo 2.23.0 (2020-07-28)

1. Deactivate PerformerDetector if its parent model gets removed.
    * [Pull Request 260](https://github.com/ignitionrobotics/ign-gazebo/pull/260)

1. Backport support for <uri>s from Fuel #255
    * [Pull Request 255](https://github.com/ignitionrobotics/ign-gazebo/pull/255)

### Ignition Gazebo 2.22.0 (2020-07-22)

1. Allow zero or more key/value pairs to be added to detection header information.
    * [Pull Request 257](https://github.com/ignitionrobotics/ign-gazebo/pull/257)

### Ignition Gazebo 2.21.0 (2020-07-16)

1. Added support for controlling which joints are published by the
   JointStatePublisher.
    * [Pull Request 222](https://github.com/ignitionrobotics/ign-gazebo/pull/222)

1. Added an additional pose offset for the performer detector plugin.
    * [Pull Request 236](https://github.com/ignitionrobotics/ign-gazebo/pull/236)

1. Fixed battery issues and updated tutorial.
    * [Pull Request 230](https://github.com/ignitionrobotics/ign-gazebo/pull/230)

### Ignition Gazebo 2.20.1 (2020-06-18)

1. Properly add new models into the scenegraph. With this fix, when a model is spawned it will be added into the graph and resulting calls to the `scene/info` service will return a correct `msgs::Scene`.
    * [Pull Request 212](https://github.com/ignitionrobotics/ign-gazebo/pull/212)

### Ignition Gazebo 2.20.0 (2020-06-09)

1. Updated battery model to stop battery drain when there is no joint
   velocity/force command, and added a recharging trigger.
    * [Pull Request 183](https://github.com/ignitionrobotics/ign-gazebo/pull/183)

1. Fix segfault in the Breadcrumbs system
    * [Pull Request 180](https://github.com/ignitionrobotics/ign-gazebo/pull/180)

1. Added an `<odom_topic>` element to the DiffDrive system so that a custom odometry topic can be used.
    * [Pull Request 179](https://github.com/ignitionrobotics/ign-gazebo/pull/179)

### Ignition Gazebo 2.19.0 (2020-06-02)

1. Use updated model names for spawned models when generating SDFormat
    * [Pull Request 166](https://github.com/ignitionrobotics/ign-gazebo/pull/166)

1. Allow joint force commands (JointForceCmd) to dscharge a battery.
    * [Pull Request 165](https://github.com/ignitionrobotics/ign-gazebo/pull/165)

1. Allow renaming breadcrumb models if there is a name conflict
    * [Pull Request 155](https://github.com/ignitionrobotics/ign-gazebo/pull/155)

1. Add TriggeredPublisher system
    * [Pull Request 139](https://github.com/ignitionrobotics/ign-gazebo/pull/139)

1. Add PerformerDetector, a system for detecting when performers enter a specified region
    * [Pull Request 125](https://github.com/ignitionrobotics/ign-gazebo/pull/125)

### Ignition Gazebo 2.18.0 (2020-05-20)

1. Added a `/world/<world_name>/create_multiple` service that parallels the current `/world/<world_name>/create` service. The `create_multiple` service can handle an `ignition::msgs::EntityFactory_V` message that may contain one or more entities to spawn.
    * [Pull Request 146](https://github.com/ignitionrobotics/ign-gazebo/pull/146)

1. DetachableJoint system: Add option to suppress warning about missing child model
    * [Pull Request 132](https://github.com/ignitionrobotics/ign-gazebo/pull/132)

### Ignition Gazebo 2.17.0 (2020-05-13)

1. Allow battery plugin to work with joint force systems.
    * [Pull Request 120](https://github.com/ignitionrobotics/ign-gazebo/pull/120)

1. Make breadcrumb static after specified time
    * [Pull Request 90](https://github.com/ignitionrobotics/ign-gazebo/pull/90)

1. Disable breadcrumbs if the `max_deployments` == 0.
    * [Pull Request 88](https://github.com/ignitionrobotics/ign-gazebo/pull/88)

1. Add static pose publisher and support pose\_v msg type in pose publisher system
    * [Pull Request 65](https://github.com/ignitionrobotics/ign-gazebo/pull/65)

1. Refactor Gui.hh so that the Gazebo GUI can be ran from other packages
    * [Pull Request 79](https://github.com/ignitionrobotics/ign-gazebo/pull/79)

1. Add ability to save worlds to SDFormat
    * [BitBucket pull request 545](https://osrf-migration.github.io/ignition-gh-pages/#!/ignitionrobotics/ign-gazebo/pull-requests/545)

1. Add window focus upon mouse entering the render window
    * [Github pull request 95](https://github.com/ignitionrobotics/ign-gazebo/pull/95)

### Ignition Gazebo 2.16.0 (2020-03-24)

1. Add support for computing model bounding box in physics system
    * [BitBucket pull request 546](https://osrf-migration.github.io/ignition-gh-pages/#!/ignitionrobotics/ign-gazebo/pull-requests/546)

1. Add DetachableJoint: A system that initially attaches two models via a fixed joint and allows for the models to get detached during simulation via a topic.
    * [BitBucket pull request 440](https://osrf-migration.github.io/ignition-gh-pages/#!/ignitionrobotics/ign-gazebo/pull-requests/440)

1. Update physics state even when paused (not stepping)
    * [BitBucket pull request 556](https://osrf-migration.github.io/ignition-gh-pages/#!/ignitionrobotics/ign-gazebo/pull-requests/556)

1. Fix entity tree context menu position
    * [BitBucket pull request 567](https://osrf-migration.github.io/ignition-gh-pages/#!/ignitionrobotics/ign-gazebo/pull-requests/567)

1. Fix moving static model with link offset
    * [BitBucket pull request 566](https://osrf-migration.github.io/ignition-gh-pages/#!/ignitionrobotics/ign-gazebo/pull-requests/566)

1. Add support for setting visual transparency through SDF
    * [BitBucket pull request 547](https://osrf-migration.github.io/ignition-gh-pages/#!/ignitionrobotics/ign-gazebo/pull-requests/547)

1. Add `JointPositionReset` and `JointVelocityReset` components to reset the joint state.
    * [BitBucket pull request 437](https://osrf-migration.github.io/ignition-gh-pages/#!/ignitionrobotics/ign-gazebo/pull-requests/437)

1. Logging meshes and materials
    * [BitBucket pull request 367](https://osrf-migration.github.io/ignition-gh-pages/#!/ignitionrobotics/ign-gazebo/pull-requests/367)

1. List plugin env vars
    * [BitBucket pull request 560](https://osrf-migration.github.io/ignition-gh-pages/#!/ignitionrobotics/ign-gazebo/pull-requests/560)

1. Fix protobuf / clang warnings
    * [BitBucket pull request 555](https://osrf-migration.github.io/ignition-gh-pages/#!/ignitionrobotics/ign-gazebo/pull-requests/555)

1. Component inspector
    * [BitBucket pull request 528](https://osrf-migration.github.io/ignition-gh-pages/#!/ignitionrobotics/ign-gazebo/pull-requests/528)

1. Log compress
    * [BitBucket pull request 500](https://osrf-migration.github.io/ignition-gh-pages/#!/ignitionrobotics/ign-gazebo/pull-requests/500)

1. Set process titles
    * [BitBucket pull request 530](https://osrf-migration.github.io/ignition-gh-pages/#!/ignitionrobotics/ign-gazebo/pull-requests/530)

1. Add custom user snapping
    * [BitBucket pull request 493](https://osrf-migration.github.io/ignition-gh-pages/#!/ignitionrobotics/ign-gazebo/pull-requests/493)

1. Add GUI to configure grid
    * [BitBucket pull request 507](https://osrf-migration.github.io/ignition-gh-pages/#!/ignitionrobotics/ign-gazebo/pull-requests/507)

1. Add multiple entity selection to view angle
    * [BitBucket pull request 531](https://osrf-migration.github.io/ignition-gh-pages/#!/ignitionrobotics/ign-gazebo/pull-requests/531)

1. Highlight selected entities
    * [BitBucket pull request 515](https://osrf-migration.github.io/ignition-gh-pages/#!/ignitionrobotics/ign-gazebo/pull-requests/515)

1. Log record overwrite
    * [BitBucket pull request 497](https://osrf-migration.github.io/ignition-gh-pages/#!/ignitionrobotics/ign-gazebo/pull-requests/497)

1. Add copyright to QML files
    * [BitBucket pull request 527](https://osrf-migration.github.io/ignition-gh-pages/#!/ignitionrobotics/ign-gazebo/pull-requests/527)

1. Fix shift translation bug
    * [BitBucket pull request 529](https://osrf-migration.github.io/ignition-gh-pages/#!/ignitionrobotics/ign-gazebo/pull-requests/529)

### Ignition Gazebo 2.15.0 (2020-02-07)

1. Fix seeking back in time in log playback
    * [BitBucket pull request 523](https://osrf-migration.github.io/ignition-gh-pages/#!/ignitionrobotics/ign-gazebo/pull-requests/523)

1. Fix the deprecated ign-gazebo command line
    * [BitBucket pull request 499](https://osrf-migration.github.io/ignition-gh-pages/#!/ignitionrobotics/ign-gazebo/pull-requests/499)

1. Always use the latest render texture in scene3d
    * [BitBucket pull request 518](https://osrf-migration.github.io/ignition-gh-pages/#!/ignitionrobotics/ign-gazebo/pull-requests/518)

1. Remove redundent messages when levels get unloaded
    * [BitBucket pull request 522](https://osrf-migration.github.io/ignition-gh-pages/#!/ignitionrobotics/ign-gazebo/pull-requests/522)

1. View angle plugin
    * [BitBucket pull request 516](https://osrf-migration.github.io/ignition-gh-pages/#!/ignitionrobotics/ign-gazebo/pull-requests/516)

1. Support breadcrumb performers
    * [BitBucket pull request 484](https://osrf-migration.github.io/ignition-gh-pages/#!/ignitionrobotics/ign-gazebo/pull-requests/484)

1. Drag and drop Fuel object into mouse position
    * [BitBucket pull request 511](https://osrf-migration.github.io/ignition-gh-pages/#!/ignitionrobotics/ign-gazebo/pull-requests/511)

1. Add hotkey keybindings
    * [BitBucket pull request 486](https://osrf-migration.github.io/ignition-gh-pages/#!/ignitionrobotics/ign-gazebo/pull-requests/486)

### Ignition Gazebo 2.14.0 (2020-01-10)

1. Use Actuator component to communicate between MulticopterVelocityControl and MulticopterMotorModel systems
    * [BitBucket pull request 498](https://osrf-migration.github.io/ignition-gh-pages/#!/ignitionrobotics/ign-gazebo/pull-requests/498)

1.  Backport fix to insert multiple lights with same name
    * [BitBucket pull request 502](https://osrf-migration.github.io/ignition-gh-pages/#!/ignitionrobotics/ign-gazebo/pull-requests/502)

1.  Get all component types attached to an entity
    * [BitBucket pull request 494](https://osrf-migration.github.io/ignition-gh-pages/#!/ignitionrobotics/ign-gazebo/pull-requests/494)

1.  Fix tooltips on entity tree
    * [BitBucket pull request 496](https://osrf-migration.github.io/ignition-gh-pages/#!/ignitionrobotics/ign-gazebo/pull-requests/496)

### Ignition Gazebo 2.13.0 (2019-12-17)

1. Add Multicopter velocity controller
    * [BitBucket pull request 487](https://osrf-migration.github.io/ignition-gh-pages/#!/ignitionrobotics/ign-gazebo/pull-requests/487)

1. Fix crash when removing an entity being followed
    * [BitBucket pull request 465](https://osrf-migration.github.io/ignition-gh-pages/#!/ignitionrobotics/ign-gazebo/pull-requests/465)

1. Add option to right click and remove nodes
    * [BitBucket pull request 458](https://osrf-migration.github.io/ignition-gh-pages/#!/ignitionrobotics/ign-gazebo/pull-requests/458)

1. Fix jumpy log playback
    * [BitBucket pull request 488](https://osrf-migration.github.io/ignition-gh-pages/#!/ignitionrobotics/ign-gazebo/pull-requests/488)

1. Remove Scene3d Text anchors
    * [BitBucket pull request 467](https://osrf-migration.github.io/ignition-gh-pages/#!/ignitionrobotics/ign-gazebo/pull-requests/467)

1. Show grid using SDF file
    * [BitBucket pull request 461](https://osrf-migration.github.io/ignition-gh-pages/#!/ignitionrobotics/ign-gazebo/pull-requests/461)

### Ignition Gazebo 2.12.0 (2019-11-25)

1. Parse visual cast shadows and add CastShadows component
    * [BitBucket pull request 453](https://osrf-migration.github.io/ignition-gh-pages/#!/ignitionrobotics/ign-gazebo/pull-requests/453)

1. Update SceneBroadcaster to publish state msg for world with only static models
    * [BitBucket pull request 450](https://osrf-migration.github.io/ignition-gh-pages/#!/ignitionrobotics/ign-gazebo/pull-requests/450)

1. Add log video recorder
    * [BitBucket pull request 441](https://osrf-migration.github.io/ignition-gh-pages/#!/ignitionrobotics/ign-gazebo/pull-requests/441)

1. Rechargeable battery model
    * [BitBucket pull request 455](https://osrf-migration.github.io/ignition-gh-pages/#!/ignitionrobotics/ign-gazebo/pull-requests/455)

1. Add Breadcrumbs system
    * [BitBucket pull request 459](https://osrf-migration.github.io/ignition-gh-pages/#!/ignitionrobotics/ign-gazebo/pull-requests/459)

1. Drag models from Fuel
    * [BitBucket pull request 454](https://osrf-migration.github.io/ignition-gh-pages/#!/ignitionrobotics/ign-gazebo/pull-requests/454)

1. Improvements to GUI configuration
    * [BitBucket pull request 451](https://osrf-migration.github.io/ignition-gh-pages/#!/ignitionrobotics/ign-gazebo/pull-requests/451)

1. Prevent crash when attempting to load more than one render engine per process
    * [BitBucket pull request 463](https://osrf-migration.github.io/ignition-gh-pages/#!/ignitionrobotics/ign-gazebo/pull-requests/463)

### Ignition Gazebo 2.11.0 (2019-10-23)

1.  Handle Relative URIs
    * [BitBucket pull request 433](https://osrf-migration.github.io/ignition-gh-pages/#!/ignitionrobotics/ign-gazebo/pull-requests/433)

1.  Avoid using invalid/unsupported joints
    * [BitBucket pull request 438](https://osrf-migration.github.io/ignition-gh-pages/#!/ignitionrobotics/ign-gazebo/pull-requests/438)

1.  Add mutex to protect views from potential concurrent access
    * [BitBucket pull request 435](https://osrf-migration.github.io/ignition-gh-pages/#!/ignitionrobotics/ign-gazebo/pull-requests/435)

1.  Add `Link::WorldKineticEnergy` for computing total kinetic energy of a link with respect to the world frame.
    * [BitBucket pull request 434](https://osrf-migration.github.io/ignition-gh-pages/#!/ignitionrobotics/ign-gazebo/pull-requests/434)

1.  Improve steering behavior of example tracked vehicle
    * [BitBucket pull request 432](https://osrf-migration.github.io/ignition-gh-pages/#!/ignitionrobotics/ign-gazebo/pull-requests/432)

1.  Rewind / reset and seek
    * [BitBucket pull request 429](https://osrf-migration.github.io/ignition-gh-pages/#!/ignitionrobotics/ign-gazebo/pull-requests/429)

1.  Add Follow mode to GUI
    * [BitBucket pull request 430](https://osrf-migration.github.io/ignition-gh-pages/#!/ignitionrobotics/ign-gazebo/pull-requests/430)
    * [BitBucket pull request 436](https://osrf-migration.github.io/ignition-gh-pages/#!/ignitionrobotics/ign-gazebo/pull-requests/436)

### Ignition Gazebo 2.10.0 (2019-09-08)

1.  Custom odom frequency in sim time
    * [BitBucket pull request 427](https://osrf-migration.github.io/ignition-gh-pages/#!/ignitionrobotics/ign-gazebo/pull-requests/427)

1.  Add Move To gui plugin
    * [BitBucket pull request 426](https://osrf-migration.github.io/ignition-gh-pages/#!/ignitionrobotics/ign-gazebo/pull-requests/426)

### Ignition Gazebo 2.9.0

1.  Use the JointSetVelocityCommand feature to set joint velocities
    * [BitBucket pull request 424](https://osrf-migration.github.io/ignition-gh-pages/#!/ignitionrobotics/ign-gazebo/pull-requests/424)

### Ignition Gazebo 2.8.0 (2019-08-23)

1. Add video recorder gui plugin
    * [BitBucket pull request 422](https://osrf-migration.github.io/ignition-gh-pages/#!/ignitionrobotics/ign-gazebo/pull-requests/422)

1. Vertical rays for lidar demo
    * [BitBucket pull request 419](https://osrf-migration.github.io/ignition-gh-pages/#!/ignitionrobotics/ign-gazebo/pull-requests/419)

1. Print world path when using cli
    * [BitBucket pull request 420](https://osrf-migration.github.io/ignition-gh-pages/#!/ignitionrobotics/ign-gazebo/pull-requests/420)

### Ignition Gazebo 2.7.1

1. Fix order of adding and removing rendering entities, and clean up mesh
   materials in the SceneManager.
    * [BitBucket pull request 415](https://osrf-migration.github.io/ignition-gh-pages/#!/ignitionrobotics/ign-gazebo/pull-requests/415)
    * [BitBucket pull request 416](https://osrf-migration.github.io/ignition-gh-pages/#!/ignitionrobotics/ign-gazebo/pull-requests/416)

### Ignition Gazebo 2.7.0

1. Move creation of default log path to ServerConfig. This lets both console logs and state logs to be stored in the same directory.  The console messages are always logged.  Allow state log files to be overwritten.
    * [BitBucket pull request 413](https://osrf-migration.github.io/ignition-gh-pages/#!/ignitionrobotics/ign-gazebo/pull-requests/413)

1. Baseline for stereo cameras
    * [BitBucket pull request 406](https://osrf-migration.github.io/ignition-gh-pages/#!/ignitionrobotics/ign-gazebo/pull-requests/406)

1. Fix log playback with levels. This drops support for logs created before v2.0.0.
    * [BitBucket pull request 407](https://osrf-migration.github.io/ignition-gh-pages/#!/ignitionrobotics/ign-gazebo/pull-requests/407)

1. Add worker threads for System PostUpdate phase
    * [BitBucket pull request 387](https://osrf-migration.github.io/ignition-gh-pages/#!/ignitionrobotics/ign-gazebo/pull-requests/387)

1. Added a test runner for executing an SDF and recording simulation rates.
   See the `test/performance/READEM.md` file for more info.
    * [BitBucket pull request 389](https://osrf-migration.github.io/ignition-gh-pages/#!/ignitionrobotics/ign-gazebo/pull-requests/389)

### Ignition Gazebo 2.6.1 (2019-07-26)

1. Clear stepMsg before populating it
    * [BitBucket pull request 398](https://osrf-migration.github.io/ignition-gh-pages/#!/ignitionrobotics/ign-gazebo/pull-requests/398)

### Ignition Gazebo 2.6.0 (2019-07-24)

1.  Improve performance of Pose Publisher
    * [BitBucket pull request 392](https://osrf-migration.github.io/ignition-gh-pages/#!/ignitionrobotics/ign-gazebo/pull-requests/392)

1. Fix distributed sim
    * [BitBucket pull request 385](https://osrf-migration.github.io/ignition-gh-pages/#!/ignitionrobotics/ign-gazebo/pull-requests/385)

### Ignition Gazebo 2.5.0 (2019-07-19)

1. The LinearBatteryPlugin system publishes battery state
    * [BitBucket pull request 388](https://osrf-migration.github.io/ignition-gh-pages/#!/ignitionrobotics/ign-gazebo/pull-requests/388)

### Ignition Gazebo 2.4.0 (2019-07-17)

1. Bundle scene updates in sensor system
    * [BitBucket pull request 386](https://osrf-migration.github.io/ignition-gh-pages/#!/ignitionrobotics/ign-gazebo/pull-requests/386)

### Ignition Gazebo 2.3.0 (2019-07-13)

1. Improve physics system peformance by skipping static model updates.
   Components state information has been incorporated, which is used to
   indicate if a component change is periodic (such as through a physics
   update) or a one-time change (such as through a user command).
    * [BitBucket pull request 384](https://osrf-migration.github.io/ignition-gh-pages/#!/ignitionrobotics/ign-gazebo/pull-requests/384)

1. Add sdf parameter to battery to start draining only when robot has started moving
    * [BitBucket pull request 370](https://osrf-migration.github.io/ignition-gh-pages/#!/ignitionrobotics/ign-gazebo/pull-requests/370)

1. Improve SceneBroadcaster peformance by 1) Limit message generation if
   subscribers to pose topics are not present, 2) Set world stats message
   instead of copying the message, 3) Suppress scenegraph updates when there
   are no new entities, 4) Make better use of const functions, 5) Prevent
   creation of msgs::SerializedStep every PostUpdate, 6) Only serialized and
   transmit components that have changed.
    * [BitBucket pull request 371](https://osrf-migration.github.io/ignition-gh-pages/#!/ignitionrobotics/ign-gazebo/pull-requests/371)
    * [BitBucket pull request 372](https://osrf-migration.github.io/ignition-gh-pages/#!/ignitionrobotics/ign-gazebo/pull-requests/372)
    * [BitBucket pull request 373](https://osrf-migration.github.io/ignition-gh-pages/#!/ignitionrobotics/ign-gazebo/pull-requests/373)
    * [BitBucket pull request 374](https://osrf-migration.github.io/ignition-gh-pages/#!/ignitionrobotics/ign-gazebo/pull-requests/374)
    * [BitBucket pull request 375](https://osrf-migration.github.io/ignition-gh-pages/#!/ignitionrobotics/ign-gazebo/pull-requests/375)
    * [BitBucket pull request 376](https://osrf-migration.github.io/ignition-gh-pages/#!/ignitionrobotics/ign-gazebo/pull-requests/376)

### Ignition Gazebo 2.2.0

1. The DiffDrive system publishes odometry information.
    * [BitBucket pull request 368](https://osrf-migration.github.io/ignition-gh-pages/#!/ignitionrobotics/ign-gazebo/pull-requests/368)

1. Allow attaching plugins to sensors from a server config.
    * [BitBucket pull request 366](https://osrf-migration.github.io/ignition-gh-pages/#!/ignitionrobotics/ign-gazebo/pull-requests/366)

1. Remove world name from frame_ids
    * [BitBucket pull request 364](https://osrf-migration.github.io/ignition-gh-pages/#!/ignitionrobotics/ign-gazebo/pull-requests/364)

1. Fix deadlock when spawning robots
    * [BitBucket pull request 365](https://osrf-migration.github.io/ignition-gh-pages/#!/ignitionrobotics/ign-gazebo/pull-requests/365)

1. Set default topics for rendering sensors
    * [BitBucket pull request 363](https://osrf-migration.github.io/ignition-gh-pages/#!/ignitionrobotics/ign-gazebo/pull-requests/363)

1. Support custom random seed from the command line.
    * [BitBucket pull request 362](https://osrf-migration.github.io/ignition-gh-pages/#!/ignitionrobotics/ign-gazebo/pull-requests/362)

### Ignition Gazebo 2.1.0

1. RenderUtil fix bad merge: check for existing entities in GzScene3D on initialization.
    * [BitBucket pull request 360](https://osrf-migration.github.io/ignition-gh-pages/#!/ignitionrobotics/ign-gazebo/pull-requests/360)

1. Allow sensors to load plugins.
    * [BitBucket pull request 356](https://osrf-migration.github.io/ignition-gh-pages/#!/ignitionrobotics/ign-gazebo/pull-requests/356)
    * [BitBucket pull request 366](https://osrf-migration.github.io/ignition-gh-pages/#!/ignitionrobotics/ign-gazebo/pull-requests/366)

1. Parse and load submesh geometry in visuals.
    * [BitBucket pull request 353](https://osrf-migration.github.io/ignition-gh-pages/#!/ignitionrobotics/ign-gazebo/pull-requests/353)

1. Allow setting the update frequency of pose publisher.
    * [BitBucket pull request 352](https://osrf-migration.github.io/ignition-gh-pages/#!/ignitionrobotics/ign-gazebo/pull-requests/352)

1. Added RGBD camera sensor.
    * [BitBucket pull request 351](https://osrf-migration.github.io/ignition-gh-pages/#!/ignitionrobotics/ign-gazebo/pull-requests/351)

1. Fix Docker scripts.
    * [BitBucket pull request 347](https://osrf-migration.github.io/ignition-gh-pages/#!/ignitionrobotics/ign-gazebo/pull-requests/347)

1. Support log playback from a different path
    * [BitBucket pull request 355](https://osrf-migration.github.io/ignition-gh-pages/#!/ignitionrobotics/ign-gazebo/pull-requests/355)

### Ignition Gazebo 2.0.0

1. RenderUtil: check for existing entities in GzScene3D on initialization.
    * [BitBucket pull request 350](https://osrf-migration.github.io/ignition-gh-pages/#!/ignitionrobotics/ign-gazebo/pull-requests/350)

1. SceneBroadcaster: only send pose state periodically.
    * [BitBucket pull request 345](https://osrf-migration.github.io/ignition-gh-pages/#!/ignitionrobotics/ign-gazebo/pull-requests/345)

1. PeerTracker: increase distributed simulation peer tracking timeout.
    * [BitBucket pull request 344](https://osrf-migration.github.io/ignition-gh-pages/#!/ignitionrobotics/ign-gazebo/pull-requests/344)

1. MultiCopterMotorModel: add mutex to protect motor velocity command.
    * [BitBucket pull request 341](https://osrf-migration.github.io/ignition-gh-pages/#!/ignitionrobotics/ign-gazebo/pull-requests/341)

1. Tweaks to example worlds
    * [BitBucket pull request 342](https://osrf-migration.github.io/ignition-gh-pages/#!/ignitionrobotics/ign-gazebo/pull-requests/342)

1. DiffDrive system: add topic as system parameter.
    * [BitBucket pull request 343](https://osrf-migration.github.io/ignition-gh-pages/#!/ignitionrobotics/ign-gazebo/pull-requests/343)

1. Log entity creation and deletion
    * [BitBucket pull request 337](https://osrf-migration.github.io/ignition-gh-pages/#!/ignitionrobotics/ign-gazebo/pull-requests/337)

1. Multicopter motor model
    * [BitBucket pull request 322](https://osrf-migration.github.io/ignition-gh-pages/#!/ignitionrobotics/ign-gazebo/pull-requests/322)

1. Fix removing selected entity
    * [BitBucket pull request 339](https://osrf-migration.github.io/ignition-gh-pages/#!/ignitionrobotics/ign-gazebo/pull-requests/339)

1. Collision serialization
    * [BitBucket pull request 326](https://osrf-migration.github.io/ignition-gh-pages/#!/ignitionrobotics/ign-gazebo/pull-requests/326)

1. Add support for moving and rotating models
    * [BitBucket pull request 316](https://osrf-migration.github.io/ignition-gh-pages/#!/ignitionrobotics/ign-gazebo/pull-requests/316)

1. Pose commands
    * [BitBucket pull request 334](https://osrf-migration.github.io/ignition-gh-pages/#!/ignitionrobotics/ign-gazebo/pull-requests/334)

1. Level performers can be added at runtime using a service call. See the
   levels tutorial for more information.
    * [BitBucket pull request 264](https://osrf-migration.github.io/ignition-gh-pages/#!/ignitionrobotics/ign-gazebo/pull-requests/264)

1. Update worlds to GzScene3D
    * [BitBucket pull request 333](https://osrf-migration.github.io/ignition-gh-pages/#!/ignitionrobotics/ign-gazebo/pull-requests/333)

1. Reduce logging file size
    * [BitBucket pull request 332](https://osrf-migration.github.io/ignition-gh-pages/#!/ignitionrobotics/ign-gazebo/pull-requests/332)

1. Update PosePublisher system to publish sensor poses and to use scoped names for frame ids
    * [BitBucket pull request 331](https://osrf-migration.github.io/ignition-gh-pages/#!/ignitionrobotics/ign-gazebo/pull-requests/331)

1. Fix gui plugin linking issue
    * [BitBucket pull request 327](https://osrf-migration.github.io/ignition-gh-pages/#!/ignitionrobotics/ign-gazebo/pull-requests/327)
    * [BitBucket pull request 330](https://osrf-migration.github.io/ignition-gh-pages/#!/ignitionrobotics/ign-gazebo/pull-requests/330)

1. Toolbar colors
    * [BitBucket pull request 329](https://osrf-migration.github.io/ignition-gh-pages/#!/ignitionrobotics/ign-gazebo/pull-requests/329)

1. Rename Scene3D gui plugin to GzScene3D
    * [BitBucket pull request 328](https://osrf-migration.github.io/ignition-gh-pages/#!/ignitionrobotics/ign-gazebo/pull-requests/328)

1. Fix distributed sim documentation
    * [BitBucket pull request 318](https://osrf-migration.github.io/ignition-gh-pages/#!/ignitionrobotics/ign-gazebo/pull-requests/318)

1. Port Scene3D gui plugin from ign-gui. Renamed to GzScene3D.
    * [BitBucket pull request 315](https://osrf-migration.github.io/ignition-gh-pages/#!/ignitionrobotics/ign-gazebo/pull-requests/315)

1. Entity tree UI
    * [BitBucket pull request 285](https://osrf-migration.github.io/ignition-gh-pages/#!/ignitionrobotics/ign-gazebo/pull-requests/285)

1. Add rendering component
    * [BitBucket pull request 306](https://osrf-migration.github.io/ignition-gh-pages/#!/ignitionrobotics/ign-gazebo/pull-requests/306)

1. Update Camera and DepthCamera components to use sdf::Sensor object instead of an sdf::ElementPtr.
    * [BitBucket pull request 299](https://osrf-migration.github.io/ignition-gh-pages/#!/ignitionrobotics/ign-gazebo/pull-requests/299)

1. Added system for ignition::sensors::AirPressureSensor.
    * [BitBucket pull request 300](https://osrf-migration.github.io/ignition-gh-pages/#!/ignitionrobotics/ign-gazebo/pull-requests/300)

1. Support conversion and serialization of Imu components. IMU sensors are
   loaded from an SDF DOM object.
    * [BitBucket pull request 302](https://osrf-migration.github.io/ignition-gh-pages/#!/ignitionrobotics/ign-gazebo/pull-requests/302)

1. Throttle sensors update rate
    * [BitBucket pull request 323](https://osrf-migration.github.io/ignition-gh-pages/#!/ignitionrobotics/ign-gazebo/pull-requests/323)

1. Fix changing themes
    * [BitBucket pull request 321](https://osrf-migration.github.io/ignition-gh-pages/#!/ignitionrobotics/ign-gazebo/pull-requests/321)

1. Battery tweaks
    * [BitBucket pull request 314](https://osrf-migration.github.io/ignition-gh-pages/#!/ignitionrobotics/ign-gazebo/pull-requests/314)

1. Support conversion and serialization of PBR parameters in a material component
    * [BitBucket pull request 304](https://osrf-migration.github.io/ignition-gh-pages/#!/ignitionrobotics/ign-gazebo/pull-requests/304)

1. Joint state pub
    * [BitBucket pull request 260](https://osrf-migration.github.io/ignition-gh-pages/#!/ignitionrobotics/ign-gazebo/pull-requests/260)

1. Update Altimeter component to use sdf::Sensor object instead of an
   sdf::ElementPtr.
    * [BitBucket pull request 286](https://osrf-migration.github.io/ignition-gh-pages/#!/ignitionrobotics/ign-gazebo/pull-requests/286)

1. Update docker nightly dependencies
    * [BitBucket pull request 310](https://osrf-migration.github.io/ignition-gh-pages/#!/ignitionrobotics/ign-gazebo/pull-requests/310)

1. Ign tool
    * [BitBucket pull request 296](https://osrf-migration.github.io/ignition-gh-pages/#!/ignitionrobotics/ign-gazebo/pull-requests/296)
    * [BitBucket pull request 336](https://osrf-migration.github.io/ignition-gh-pages/#!/ignitionrobotics/ign-gazebo/pull-requests/336)

1. State broadcast
    * [BitBucket pull request 307](https://osrf-migration.github.io/ignition-gh-pages/#!/ignitionrobotics/ign-gazebo/pull-requests/307)

1. Use world statistics message on network
    * [BitBucket pull request 305](https://osrf-migration.github.io/ignition-gh-pages/#!/ignitionrobotics/ign-gazebo/pull-requests/305)

1. Update Magnetometer component to use sdf::Sensor object instead of an sdf::ElementPtr.
    * [BitBucket pull request 272](https://osrf-migration.github.io/ignition-gh-pages/#!/ignitionrobotics/ign-gazebo/pull-requests/272)

1. Fix Scene3D loading empty world
    * [BitBucket pull request 308](https://osrf-migration.github.io/ignition-gh-pages/#!/ignitionrobotics/ign-gazebo/pull-requests/308)

1. Support conversion and serialization of scene and light components
    * [BitBucket pull request 297](https://osrf-migration.github.io/ignition-gh-pages/#!/ignitionrobotics/ign-gazebo/pull-requests/297)

1. Operators instead of De/Serialize
    * [BitBucket pull request 293](https://osrf-migration.github.io/ignition-gh-pages/#!/ignitionrobotics/ign-gazebo/pull-requests/293)

1. Remove PIMPL from Component
    * [BitBucket pull request 267](https://osrf-migration.github.io/ignition-gh-pages/#!/ignitionrobotics/ign-gazebo/pull-requests/267)

1. Delay scene broadcaster transport setup
    * [BitBucket pull request 292](https://osrf-migration.github.io/ignition-gh-pages/#!/ignitionrobotics/ign-gazebo/pull-requests/292)

1. Report link poses from secondaries during distributed simulation, using a cache
    * [BitBucket pull request 276](https://osrf-migration.github.io/ignition-gh-pages/#!/ignitionrobotics/ign-gazebo/pull-requests/276)
    * [BitBucket pull request 265](https://osrf-migration.github.io/ignition-gh-pages/#!/ignitionrobotics/ign-gazebo/pull-requests/265)

1. Restore log playback
    * [BitBucket pull request 288](https://osrf-migration.github.io/ignition-gh-pages/#!/ignitionrobotics/ign-gazebo/pull-requests/288)

1. ECM changed state
    * [BitBucket pull request 287](https://osrf-migration.github.io/ignition-gh-pages/#!/ignitionrobotics/ign-gazebo/pull-requests/287)

1. Joint serialization
    * [BitBucket pull request 281](https://osrf-migration.github.io/ignition-gh-pages/#!/ignitionrobotics/ign-gazebo/pull-requests/281)

1. Use scene ambient and background color information in sensor
   configuration.
    * [BitBucket pull request 268](https://osrf-migration.github.io/ignition-gh-pages/#!/ignitionrobotics/ign-gazebo/pull-requests/268)

1. Performance benchmarking
    * [BitBucket pull request 220](https://osrf-migration.github.io/ignition-gh-pages/#!/ignitionrobotics/ign-gazebo/pull-requests/220)
    * [BitBucket pull request 253](https://osrf-migration.github.io/ignition-gh-pages/#!/ignitionrobotics/ign-gazebo/pull-requests/253)
    * [BitBucket pull request 258](https://osrf-migration.github.io/ignition-gh-pages/#!/ignitionrobotics/ign-gazebo/pull-requests/258)
    * [BitBucket pull request 283](https://osrf-migration.github.io/ignition-gh-pages/#!/ignitionrobotics/ign-gazebo/pull-requests/283)
    * [BitBucket pull request 312](https://osrf-migration.github.io/ignition-gh-pages/#!/ignitionrobotics/ign-gazebo/pull-requests/312)

1. Remove emissive component from visual materials
    * [BitBucket pull request 271](https://osrf-migration.github.io/ignition-gh-pages/#!/ignitionrobotics/ign-gazebo/pull-requests/271)

1. Serialization for more components
    * [BitBucket pull request 255](https://osrf-migration.github.io/ignition-gh-pages/#!/ignitionrobotics/ign-gazebo/pull-requests/255)

1. Added an SDF message to the start of log files.
    * [BitBucket pull request 257](https://osrf-migration.github.io/ignition-gh-pages/#!/ignitionrobotics/ign-gazebo/pull-requests/257)

1. Unify network and sync managers
    * [BitBucket pull request 261](https://osrf-migration.github.io/ignition-gh-pages/#!/ignitionrobotics/ign-gazebo/pull-requests/261)

1. Add PerformerLevels component
    * [BitBucket pull request 262](https://osrf-migration.github.io/ignition-gh-pages/#!/ignitionrobotics/ign-gazebo/pull-requests/262)

1. Distributed sim deprecate envs
    * [BitBucket pull request 240](https://osrf-migration.github.io/ignition-gh-pages/#!/ignitionrobotics/ign-gazebo/pull-requests/240)

1. Use ign-sensors magnetometer sensor plugin
    * [BitBucket pull request 221](https://osrf-migration.github.io/ignition-gh-pages/#!/ignitionrobotics/ign-gazebo/pull-requests/221)

1. Use ign-sensors altimeter sensor plugin
    * [BitBucket pull request 215](https://osrf-migration.github.io/ignition-gh-pages/#!/ignitionrobotics/ign-gazebo/pull-requests/215)

1. Use ign-sensors imu sensor plugin
    * [BitBucket pull request 219](https://osrf-migration.github.io/ignition-gh-pages/#!/ignitionrobotics/ign-gazebo/pull-requests/219)

1. Depend on ign-sensors rendering component
    * [BitBucket pull request 212](https://osrf-migration.github.io/ignition-gh-pages/#!/ignitionrobotics/ign-gazebo/pull-requests/212)

## Ignition Gazebo 1.x

### Ignition Gazebo 1.X.X

1. Add Wind Plugin (Ported from Gazebo classic)
    * [BitBucket pull request 273](https://osrf-migration.github.io/ignition-gh-pages/#!/ignitionrobotics/ign-gazebo/pull-requests/273/)

1. Port battery plugin from Gazebo classic
    * [BitBucket pull request 234](https://osrf-migration.github.io/ignition-gh-pages/#!/ignitionrobotics/ign-gazebo/pull-requests/234)
    * [BitBucket pull request 317](https://osrf-migration.github.io/ignition-gh-pages/#!/ignitionrobotics/ign-gazebo/pull-requests/317)
    * [BitBucket pull request 324](https://osrf-migration.github.io/ignition-gh-pages/#!/ignitionrobotics/ign-gazebo/pull-requests/324)

1. Use ISO timestamp for default log path
    * [BitBucket pull request 289](https://osrf-migration.github.io/ignition-gh-pages/#!/ignitionrobotics/ign-gazebo/pull-requests/289)

1. Logging tutorial
    * [BitBucket pull request 280](https://osrf-migration.github.io/ignition-gh-pages/#!/ignitionrobotics/ign-gazebo/pull-requests/280)

1. Joystick SDF small typos
    * [BitBucket pull request 284](https://osrf-migration.github.io/ignition-gh-pages/#!/ignitionrobotics/ign-gazebo/pull-requests/284)

1. Add `Link`: a convenience class for interfacing with link entities
    * [BitBucket pull request 269](https://osrf-migration.github.io/ignition-gh-pages/#!/ignitionrobotics/ign-gazebo/pull-requests/269)

1. Added LiftDragPlugin (ported from Gazebo classic)
    * [BitBucket pull request 256](https://osrf-migration.github.io/ignition-gh-pages/#!/ignitionrobotics/ign-gazebo/pull-requests/256)

1. Logging refactor unique path functions to ign-common
    * [BitBucket pull request 270](https://osrf-migration.github.io/ignition-gh-pages/#!/ignitionrobotics/ign-gazebo/pull-requests/270)

1. Added test for log record and playback.
    * [BitBucket pull request 263](https://osrf-migration.github.io/ignition-gh-pages/#!/ignitionrobotics/ign-gazebo/pull-requests/263)

1. Add ApplyJointForce system
    * [BitBucket pull request 254](https://osrf-migration.github.io/ignition-gh-pages/#!/ignitionrobotics/ign-gazebo/pull-requests/254)

1. More ign-msgs <-> SDF conversions: Inertial, Geometry, Material
    * [BitBucket pull request 251](https://osrf-migration.github.io/ignition-gh-pages/#!/ignitionrobotics/ign-gazebo/pull-requests/251)

1. Logging command line support
    * [BitBucket pull request 249](https://osrf-migration.github.io/ignition-gh-pages/#!/ignitionrobotics/ign-gazebo/pull-requests/249)

1. Remove inactive performers instead of setting static
    * [BitBucket pull request 247](https://osrf-migration.github.io/ignition-gh-pages/#!/ignitionrobotics/ign-gazebo/pull-requests/247)

1. Use state instead of pose in distributed simulation
    * [BitBucket pull request 242](https://osrf-migration.github.io/ignition-gh-pages/#!/ignitionrobotics/ign-gazebo/pull-requests/242)

1. Distributed implies levels
    * [BitBucket pull request 243](https://osrf-migration.github.io/ignition-gh-pages/#!/ignitionrobotics/ign-gazebo/pull-requests/243)

1. Add a basic JointController system
    * [BitBucket pull request 246](https://osrf-migration.github.io/ignition-gh-pages/#!/ignitionrobotics/ign-gazebo/pull-requests/246)

1. Enforce component type uniqueness
    * [BitBucket pull request 236](https://osrf-migration.github.io/ignition-gh-pages/#!/ignitionrobotics/ign-gazebo/pull-requests/236)

1. Clean CI: disable test known to fail on OSX
    * [BitBucket pull request 244](https://osrf-migration.github.io/ignition-gh-pages/#!/ignitionrobotics/ign-gazebo/pull-requests/244)

1. Logical camera topic name check
    * [BitBucket pull request 245](https://osrf-migration.github.io/ignition-gh-pages/#!/ignitionrobotics/ign-gazebo/pull-requests/245)

1. Added command line options to configure distributed simulation. These
   will replace the environment variables.
    * [BitBucket pull request 238](https://osrf-migration.github.io/ignition-gh-pages/#!/ignitionrobotics/ign-gazebo/pull-requests/238)

1. Add systems to queue before actually adding them to runner
    * [BitBucket pull request 241](https://osrf-migration.github.io/ignition-gh-pages/#!/ignitionrobotics/ign-gazebo/pull-requests/241)

1. Added a docker image that uses the ignition meta package
    * [BitBucket pull request 237](https://osrf-migration.github.io/ignition-gh-pages/#!/ignitionrobotics/ign-gazebo/pull-requests/237)

1. Move some design docs to tutorials
    * [BitBucket pull request 230](https://osrf-migration.github.io/ignition-gh-pages/#!/ignitionrobotics/ign-gazebo/pull-requests/230)

1. Disable GUI when using distributed simulation
    * [BitBucket pull request 235](https://osrf-migration.github.io/ignition-gh-pages/#!/ignitionrobotics/ign-gazebo/pull-requests/235)

1. Bring component type names back
    * [BitBucket pull request 232](https://osrf-migration.github.io/ignition-gh-pages/#!/ignitionrobotics/ign-gazebo/pull-requests/232)

1. A few tweaks to logging
    * [BitBucket pull request 228](https://osrf-migration.github.io/ignition-gh-pages/#!/ignitionrobotics/ign-gazebo/pull-requests/228)

1. Handle friction coefficients
    * [BitBucket pull request 227](https://osrf-migration.github.io/ignition-gh-pages/#!/ignitionrobotics/ign-gazebo/pull-requests/227)

1. Change private msgs namespace
    * [BitBucket pull request 233](https://osrf-migration.github.io/ignition-gh-pages/#!/ignitionrobotics/ign-gazebo/pull-requests/233)

1. Set tutorial titles
    * [BitBucket pull request 231](https://osrf-migration.github.io/ignition-gh-pages/#!/ignitionrobotics/ign-gazebo/pull-requests/231)

1. Example tunnel world
    * [BitBucket pull request 205](https://osrf-migration.github.io/ignition-gh-pages/#!/ignitionrobotics/ign-gazebo/pull-requests/205)

1. Conversion from chrono to ign-msgs
    * [BitBucket pull request 223](https://osrf-migration.github.io/ignition-gh-pages/#!/ignitionrobotics/ign-gazebo/pull-requests/223)

1. Prevent error message when using levels
    * [BitBucket pull request 229](https://osrf-migration.github.io/ignition-gh-pages/#!/ignitionrobotics/ign-gazebo/pull-requests/229)

### Ignition Gazebo 1.1.0 (2019-03-15)

1. Distributed performers running in lockstep
    * [BitBucket pull request 186](https://osrf-migration.github.io/ignition-gh-pages/#!/ignitionrobotics/ign-gazebo/pull-requests/186)
    * [BitBucket pull request 201](https://osrf-migration.github.io/ignition-gh-pages/#!/ignitionrobotics/ign-gazebo/pull-requests/201)
    * [BitBucket pull request 209](https://osrf-migration.github.io/ignition-gh-pages/#!/ignitionrobotics/ign-gazebo/pull-requests/209)
    * [BitBucket pull request 213](https://osrf-migration.github.io/ignition-gh-pages/#!/ignitionrobotics/ign-gazebo/pull-requests/213)

1. Fix documentation tagfiles
    * [BitBucket pull request 214](https://osrf-migration.github.io/ignition-gh-pages/#!/ignitionrobotics/ign-gazebo/pull-requests/214)

1. Convert gui library into a component
    * [BitBucket pull request 206](https://osrf-migration.github.io/ignition-gh-pages/#!/ignitionrobotics/ign-gazebo/pull-requests/206)

1. include <cstdint> wherever special int types like uint64_t are used
    * [BitBucket pull request 208](https://osrf-migration.github.io/ignition-gh-pages/#!/ignitionrobotics/ign-gazebo/pull-requests/208)

1. Move network internal
    * [BitBucket pull request 211](https://osrf-migration.github.io/ignition-gh-pages/#!/ignitionrobotics/ign-gazebo/pull-requests/211)

1. Logging / playback
    * [BitBucket pull request 181](https://osrf-migration.github.io/ignition-gh-pages/#!/ignitionrobotics/ign-gazebo/pull-requests/181)

1. ECM state streaming
    * [BitBucket pull request 184](https://osrf-migration.github.io/ignition-gh-pages/#!/ignitionrobotics/ign-gazebo/pull-requests/184)

1. Unversioned system libraries
    * [BitBucket pull request 222](https://osrf-migration.github.io/ignition-gh-pages/#!/ignitionrobotics/ign-gazebo/pull-requests/222)

### Ignition Gazebo 1.0.2 (2019-03-12)

1. Use TARGET_SO_NAME to fix finding dartsim plugin
    * [BitBucket pull request 217](https://osrf-migration.github.io/ignition-gh-pages/#!/ignitionrobotics/ign-gazebo/pull-requests/217)

### Ignition Gazebo 1.0.1 (2019-03-01)

1. Update gazebo version number in sdf files
    * [BitBucket pull request 207](https://osrf-migration.github.io/ignition-gh-pages/#!/ignitionrobotics/ign-gazebo/pull-requests/207)

### Ignition Gazebo 1.0.0 (2019-03-01)

1. Initial release

## Ignition Gazebo 0.x

### Ignition Gazebo 0.1.0

1. Add support for joints
    * [BitBucket pull request 77](https://osrf-migration.github.io/ignition-gh-pages/#!/ignitionrobotics/ign-gazebo/pull-requests/77)

1. Use SimpleWrapper for more component types
    * [BitBucket pull request 78](https://osrf-migration.github.io/ignition-gh-pages/#!/ignitionrobotics/ign-gazebo/pull-requests/78)

1. Create EventManager and delegate System instantiation to SimulationRunner
    * [BitBucket pull request 79](https://osrf-migration.github.io/ignition-gh-pages/#!/ignitionrobotics/ign-gazebo/pull-requests/79)

1. Integrate ign-gui
    * [BitBucket pull request 11](https://osrf-migration.github.io/ignition-gh-pages/#!/ignitionrobotics/ign-gazebo/pull-requests/11)

1. Remove some build dependencies.
    * [BitBucket pull request 6](https://osrf-migration.github.io/ignition-gh-pages/#!/ignitionrobotics/ign-gazebo/pull-requests/6)

1. Added basic Entity class.
    * [BitBucket pull request 3](https://osrf-migration.github.io/ignition-gh-pages/#!/ignitionrobotics/ign-gazebo/pull-requests/3)

1. Added a basic System class.
    * [BitBucket pull request 4](https://osrf-migration.github.io/ignition-gh-pages/#!/ignitionrobotics/ign-gazebo/pull-requests/4)<|MERGE_RESOLUTION|>--- conflicted
+++ resolved
@@ -2,8 +2,6 @@
 
 ### Ignition Gazebo 6.X.X (202X-XX-XX)
 
-<<<<<<< HEAD
-=======
 ### Ignition Gazebo 6.4.0 (2021-01-13)
 
 1. Disable more tests on Windows
@@ -40,7 +38,6 @@
     * [Pull request #1205](https://github.com/ignitionrobotics/ign-gazebo/pull/1205)
 
 
->>>>>>> eeb80cd1
 ### Ignition Gazebo 6.3.0 (2021-12-10)
 
 1. View entity frames from the GUI
