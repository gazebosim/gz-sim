## Ignition Math 5.x

### Ignition Math 5.x.x

<<<<<<< HEAD
1. Added a `MassMatrix3::SetFromSphere` function that uses a `Material` to
specify a density.
    * [Pull request 247](https://bitbucket.org/ignitionrobotics/ign-math/pull-requests/247)

=======
>>>>>>> 5bcdc73b
1. Added a `MassMatrix3::SetFromBox` function that uses a `Material` to specify
   a density.
    * [Pull request 246](https://bitbucket.org/ignitionrobotics/ign-math/pull-requests/246)

1. Deprecated mutator functions in MassMatrix3 that lacked a `Set` prefix.
<<<<<<< HEAD
    * [Pull request 246](https://bitbucket.org/ignitionrobotics/ign-math/pull-requests/246)
=======
    * [Pull request 262](https://bitbucket.org/ignitionrobotics/ign-math/pull-requests/262)
>>>>>>> 5bcdc73b


## Ignition Math 4.x

### Ignition Math 4.x.x

1. Add Graph::EdgeFromVertices function that return an edge, if one exists,
   between two vertices.
    * [Pull request 254](https://bitbucket.org/ignitionrobotics/ign-math/pull-requests/254)

1. Added multiply assign operator to Matrix4. 
    * [Pull request 252](https://bitbucket.org/ignitionrobotics/ign-math/pull-requests/252)


1. Add Plane copy constructor and fix cppcheck on artful
    * [Pull request 230](https://bitbucket.org/ignitionrobotics/ign-math/pull-requests/230)

1. Added MovingWindowFilter, a copy from Ignition Common. This version will
   replace the version found in Ignition Common.
    * [Pull request 239](https://bitbucket.org/ignitionrobotics/ign-math/pull-requests/239)

1. Added a Material class, which holds information about materials like wood,
   steel, and iron.
    * [Pull request 243](https://bitbucket.org/ignitionrobotics/ign-math/pull-requests/243)

### Ignition Math 4.0.0 (2017-12-26)

1. Use std::stoi and std::stod in math::parse* functions to reduce code
    * [Pull request 224](https://bitbucket.org/ignitionrobotics/ign-math/pull-requests/224)
    * [Issue 50](https://bitbucket.org/ignitionrobotics/ign-math/issues/50)

1. Fixing const-correctness for operator* of Pose3
    * [Pull request 205](https://bitbucket.org/ignitionrobotics/ign-math/pull-requests/205)

1. Deprecate Matrix4::Translate and replace by Matrix4::SetTranslation
    * [Pull request 222](https://bitbucket.org/ignitionrobotics/ign-math/pull-requests/222)

1. Use ignition-cmake to simplify build scripts
    * [Pull request 200](https://bitbucket.org/ignitionrobotics/ign-math/pull-requests/200)

1. Make constructor SemanticVersion(string) explicit
    * [Pull request 203](https://bitbucket.org/ignitionrobotics/ign-math/pull-requests/203)

1. Switch to C++14
    * [Pull request 180](https://bitbucket.org/ignitionrobotics/ign-math/pull-requests/180)

1. Removed the box 'extent' field. The default constructor now sets a box's
   corners to extrema in order to indicate an uninitialized box.
    * [Pull request 172](https://bitbucket.org/ignitionrobotics/ign-math/pull-requests/172)
    * [Issue 72](https://bitbucket.org/ignitionrobotics/ign-math/issues/72)
    * [Issue 53](https://bitbucket.org/ignitionrobotics/ign-math/issues/53)

1. Added graph utilites:
    1. Added a Vertex class:
        * [Pull request 170](https://bitbucket.org/ignitionrobotics/ign-math/pull-request/170)
    1. Added an Edge class:
        * [Pull request 174](https://bitbucket.org/ignitionrobotics/ign-math/pull-request/174)
    1. Added a Graph class:
        * [Pull request 175](https://bitbucket.org/ignitionrobotics/ign-math/pull-request/175)
    1. Added a GraphAlgorithms class:
        * [Pull request 177](https://bitbucket.org/ignitionrobotics/ign-math/pull-request/177)
    1. Added a function to calculate connected components in undirected
       graphs:
        * [Pull request 190](https://bitbucket.org/ignitionrobotics/ign-math/pull-request/190)
    1. Improved the performance of `graph::InDegree()` and `graph::IncidentsTo()`.
        * [Pull request 188](https://bitbucket.org/ignitionrobotics/ign-math/pull-requests/188)
        * [Issue 79](https://bitbucket.org/ignitionrobotics/ign-math/issues/79)

1. Added Inline Versioned Namespace
    * [Pull request 216](https://bitbucket.org/ignitionrobotics/ign-math/pull-requests/216/)

## Ignition Math 3.x

### Ignition Math 3.x.x



### Ignition Math 3.3.0 (2017-11-27)

1. Fixed frustum falsely saying it contained AABB in some cases
    * [Pull request 193](https://bitbucket.org/ignitionrobotics/ign-math/pull-request/193)
    * [Issue 78](https://bitbucket.org/ignitionrobotics/ign-math/issues/78)

1. Create consistent bracket operators across all Vector# types
    * [Pull request 181](https://bitbucket.org/ignitionrobotics/ign-math/pull-requests/181)

1. Change name to the generic BUILDING_DLL macro to avoid conflicts
    * [Pull request 173](https://bitbucket.org/ignitionrobotics/ign-math/pull-requests/173)

1. Fix some compiler warnings
    * [Pull request 196](https://bitbucket.org/ignitionrobotics/ign-math/pull-requests/196)

1. Suppress gtest warnings
    * [Pull request 199](https://bitbucket.org/ignitionrobotics/ign-math/pull-requests/199)

1. Move private headers to src folder
    * [Pull request 198](https://bitbucket.org/ignitionrobotics/ign-math/pull-requests/198)

1. Update configure.bat
    * [Pull request 206](https://bitbucket.org/ignitionrobotics/ign-math/pull-requests/206)

### Ignition Math 3.2.0 (2017-05-15)

1. Construct on first use in Rand class
    * [Pull request 165](https://bitbucket.org/ignitionrobotics/ign-math/pull-request/165)

1. Extended Spline API: derivative interpolation, arc length calculation
   and tangent forcing.
    * [Pull request 162](https://bitbucket.org/ignitionrobotics/ign-math/pull-requests/162)

### Ignition Math 3.1.0 (2017-04-11)

1. Added signum functions to Helpers.hh.
    * Contribution from Martin Pecka
    * [Pull request 153](https://bitbucket.org/ignitionrobotics/ign-math/pull-request/153)

### Ignition Math 3.0.0 (2017-01-05)

1. Deprecate many IGN_* macros in favor of static const variables in Helpers.hh
    * [Pull request 138](https://bitbucket.org/ignitionrobotics/ign-math/pull-request/138)
    * [Pull request 137](https://bitbucket.org/ignitionrobotics/ign-math/pull-request/137)

1. Removed exceptions. Return values should be evaluated to determine if
   errors have occured.
    * [Pull request 132](https://bitbucket.org/ignitionrobotics/ign-math/pull-request/132)

1. Added `operator=(const Quaternion<T> &_q)` to `Matrix3`.
    * [Pull request 111](https://bitbucket.org/ignitionrobotics/ign-math/pull-request/111)

1. Fix xenial cppcheck
    * [Pull request xxx](https://bitbucket.org/ignitionrobotics/ign-math/pull-request/xxx)

1. Require cmake 2.8.12
    * [Pull request 76](https://bitbucket.org/ignitionrobotics/ign-math/pull-request/76)

1. Migrate to relocatable CMake package.
   Contribution from Silvio Traversaro.
    * [Pull request 67](https://bitbucket.org/ignitionrobotics/ign-math/pull-request/67)

1. Fix logic of installation of CMake configuration files in Windows.
   Contribution from Silvio Traversaro.
    * [Pull request 63](https://bitbucket.org/ignitionrobotics/ign-math/pull-request/63)

## Ignition Math 2.x



## Ignition Math 2.9 (2017-11-22)

1. Fixed frustum falsely saying it contained AABB in some cases
    * [Pull request 193](https://bitbucket.org/ignitionrobotics/ign-math/pull-request/193)

1. Added Color
    * [Pull request 150](https://bitbucket.org/ignitionrobotics/ign-math/pull-request/150)

1. Backport updated configure.bat to ign-math2 and fix cppcheck warnings
    * [Pull request 207](https://bitbucket.org/ignitionrobotics/ign-math/pull-request/207)

### Ignition Math 2.8

### Ignition Math 2.8.0

1. Added OrientedBox
    * [Pull request 146](https://bitbucket.org/ignitionrobotics/ign-math/pull-request/146)

1. Added an assignment operator to the Frustum class.
    * [Pull request 144](https://bitbucket.org/ignitionrobotics/ign-math/pull-request/144)

### Ignition Math 2.7

### Ignition Math 2.7.0

1. Add static const variables as alternative to macros in Helpers.hh
    * [Pull request 137](https://bitbucket.org/ignitionrobotics/ign-math/pull-request/137)

1. Add new methods for floating numbers: lessOrEqual and greaterOrEqual
    * [Pull request 134](https://bitbucket.org/ignitionrobotics/ign-math/pull-request/134)

### Ignition Math 2.6

### Ignition Math 2.6.0

1. Added copy constructor, equality operators and assignment operators to
    SphericalCoordinates class.
    * [Pull request 131](https://bitbucket.org/ignitionrobotics/ign-math/pull-request/131)

1. Fix Euler angle conversion of quaternions near singularities
    * [Pull request 129](https://bitbucket.org/ignitionrobotics/ign-math/pull-request/129)

1. Backport triangle3, helper functions, equality helper to work with 387 fp unit
   (Contribution from Rich Mattes).
    * [Pull request 125](https://bitbucket.org/ignitionrobotics/ign-math/pull-request/125)
    * [Pull request 58](https://bitbucket.org/ignitionrobotics/ign-math/pull-request/58)
    * [Pull request 56](https://bitbucket.org/ignitionrobotics/ign-math/pull-request/56)

1. Added Matrix4<T>::LookAt
    * [Pull request 124](https://bitbucket.org/ignitionrobotics/ign-math/pull-request/124)

1. Set Inertial Rotations
    * [Pull request 121](https://bitbucket.org/ignitionrobotics/ign-math/pull-request/121)

1. Added SemanticVersion class
    * [Pull request 120](https://bitbucket.org/ignitionrobotics/ign-math/pull-request/120)

### Ignition Math 2.5

### Ignition Math 2.5.0

1. Added PID class
    * [Pull request 117](https://bitbucket.org/ignitionrobotics/ign-math/pull-request/117)

1. Added SphericalCoordinate class
    * [Pull request 108](https://bitbucket.org/ignitionrobotics/ign-math/pull-request/108)

### Ignition Math 2.4

#### Ignition Math 2.4.1

1. Combine inertial properties of different objects, returning the equivalent
   inertial properties as if the objects were welded together.
    * [Pull request 115](https://bitbucket.org/ignitionrobotics/ign-math/pull-request/115)

#### Ignition Math 2.4.0

1. New MassMatrix3 class
    * [Pull request 112](https://bitbucket.org/ignitionrobotics/ign-math/pull-request/112)
1. MassMatrix3 helper functions
    * [Pull request 110](https://bitbucket.org/ignitionrobotics/ign-math/pull-request/110)
1. Added Temperature class
    * A contribution from Shintaro Noda
    * [Pull request 113](https://bitbucket.org/ignitionrobotics/ign-math/pull-request/113)

### Ignition Math 2.3.0

1. Added simple volumes formulas
    * [Pull request 84](https://bitbucket.org/ignitionrobotics/ign-math/pull-request/84)
1. Add Length and SquaredLength for Vector2 with test
    * [Pull request 73](https://bitbucket.org/ignitionrobotics/ign-math/pull-request/73)
1. Add Equal function with numerical tolerance argument
    * [Pull request 75](https://bitbucket.org/ignitionrobotics/ign-math/pull-request/75)
1. First part of MassMatrix3 class, mostly accessors and modifiers
    * [Pull request 77](https://bitbucket.org/ignitionrobotics/ign-math/pull-request/77)
1. Add Transpose methods for Matrix3,4 with test
    * [Pull request 74](https://bitbucket.org/ignitionrobotics/ign-math/pull-request/74)
1. Multiplication improvements for Vector/Matrix classes
    * [Pull request 69](https://bitbucket.org/ignitionrobotics/ign-math/pull-request/69)
1. Scalar +,- operators for Vector[234]
    * [Pull request 71](https://bitbucket.org/ignitionrobotics/ign-math/pull-request/71)
1. Add Determinant method for Matrix[34]
    * [Pull request 72](https://bitbucket.org/ignitionrobotics/ign-math/pull-requests/72)
1. Fixes for compiling and running tests on Windows 7/Visual Studio 2013
   Contribution from Silvio Traversaro.
    * [Pull request 62](https://bitbucket.org/ignitionrobotics/ign-math/pull-request/62)<|MERGE_RESOLUTION|>--- conflicted
+++ resolved
@@ -2,23 +2,16 @@
 
 ### Ignition Math 5.x.x
 
-<<<<<<< HEAD
 1. Added a `MassMatrix3::SetFromSphere` function that uses a `Material` to
 specify a density.
     * [Pull request 247](https://bitbucket.org/ignitionrobotics/ign-math/pull-requests/247)
 
-=======
->>>>>>> 5bcdc73b
 1. Added a `MassMatrix3::SetFromBox` function that uses a `Material` to specify
    a density.
     * [Pull request 246](https://bitbucket.org/ignitionrobotics/ign-math/pull-requests/246)
 
 1. Deprecated mutator functions in MassMatrix3 that lacked a `Set` prefix.
-<<<<<<< HEAD
-    * [Pull request 246](https://bitbucket.org/ignitionrobotics/ign-math/pull-requests/246)
-=======
     * [Pull request 262](https://bitbucket.org/ignitionrobotics/ign-math/pull-requests/262)
->>>>>>> 5bcdc73b
 
 
 ## Ignition Math 4.x
