## Ignition Gazebo 2.x

<<<<<<< HEAD
### Ignition Gazebo 2.XX.XX (2020-XX-XX)

1. Fix segfault in the Breadcrumbs system
    * [Pull Request 180](https://github.com/ignitionrobotics/ign-gazebo/pull/180)
=======

### Ignition Gazebo 2.XX.XX (2020-XX-XX)

1. Added an `<odom_topic>` element to the DiffDrive system so that a custom odometry topic can be used.
    * [Pull Request 179](https://github.com/ignitionrobotics/ign-gazebo/pull/179)
>>>>>>> cbc69e58

### Ignition Gazebo 2.19.0 (2020-06-02)

1. Use updated model names for spawned models when generating SDFormat
    * [Pull Request 166](https://github.com/ignitionrobotics/ign-gazebo/pull/166)

1. Allow joint force commands (JointForceCmd) to dscharge a battery.
    * [Pull Request 165](https://github.com/ignitionrobotics/ign-gazebo/pull/165)

1. Allow renaming breadcrumb models if there is a name conflict
    * [Pull Request 155](https://github.com/ignitionrobotics/ign-gazebo/pull/155)

1. Add TriggeredPublisher system
    * [Pull Request 139](https://github.com/ignitionrobotics/ign-gazebo/pull/139)

1. Add PerformerDetector, a system for detecting when performers enter a specified region
    * [Pull Request 125](https://github.com/ignitionrobotics/ign-gazebo/pull/125)

### Ignition Gazebo 2.18.0 (2020-05-20)

1. Added a `/world/<world_name>/create_multiple` service that parallels the current `/world/<world_name>/create` service. The `create_multiple` service can handle an `ignition::msgs::EntityFactory_V` message that may contain one or more entities to spawn.
    * [Pull Request 146](https://github.com/ignitionrobotics/ign-gazebo/pull/146)

1. DetachableJoint system: Add option to suppress warning about missing child model
    * [Pull Request 132](https://github.com/ignitionrobotics/ign-gazebo/pull/132)

### Ignition Gazebo 2.17.0 (2020-05-13)

1. Allow battery plugin to work with joint force systems.
    * [Pull Request 120](https://github.com/ignitionrobotics/ign-gazebo/pull/120)

1. Make breadcrumb static after specified time
    * [Pull Request 90](https://github.com/ignitionrobotics/ign-gazebo/pull/90)

1. Disable breadcrumbs if the `max_deployments` == 0.
    * [Pull Request 88](https://github.com/ignitionrobotics/ign-gazebo/pull/88)

1. Add static pose publisher and support pose\_v msg type in pose publisher system
    * [Pull Request 65](https://github.com/ignitionrobotics/ign-gazebo/pull/65)

1. Refactor Gui.hh so that the Gazebo GUI can be ran from other packages
    * [Pull Request 79](https://github.com/ignitionrobotics/ign-gazebo/pull/79)

1. Add ability to save worlds to SDFormat
    * [BitBucket pull request 545](https://osrf-migration.github.io/ignition-gh-pages/#!/ignitionrobotics/ign-gazebo/pull-requests/545)

1. Add window focus upon mouse entering the render window
    * [Github pull request 95](https://github.com/ignitionrobotics/ign-gazebo/pull/95)

### Ignition Gazebo 2.16.0 (2020-03-24)

1. Add support for computing model bounding box in physics system
    * [BitBucket pull request 546](https://osrf-migration.github.io/ignition-gh-pages/#!/ignitionrobotics/ign-gazebo/pull-requests/546)

1. Add DetachableJoint: A system that initially attaches two models via a fixed joint and allows for the models to get detached during simulation via a topic.
    * [BitBucket pull request 440](https://osrf-migration.github.io/ignition-gh-pages/#!/ignitionrobotics/ign-gazebo/pull-requests/440)

1. Update physics state even when paused (not stepping)
    * [BitBucket pull request 556](https://osrf-migration.github.io/ignition-gh-pages/#!/ignitionrobotics/ign-gazebo/pull-requests/556)

1. Fix entity tree context menu position
    * [BitBucket pull request 567](https://osrf-migration.github.io/ignition-gh-pages/#!/ignitionrobotics/ign-gazebo/pull-requests/567)

1. Fix moving static model with link offset
    * [BitBucket pull request 566](https://osrf-migration.github.io/ignition-gh-pages/#!/ignitionrobotics/ign-gazebo/pull-requests/566)

1. Add support for setting visual transparency through SDF
    * [BitBucket pull request 547](https://osrf-migration.github.io/ignition-gh-pages/#!/ignitionrobotics/ign-gazebo/pull-requests/547)

1. Add `JointPositionReset` and `JointVelocityReset` components to reset the joint state.
    * [BitBucket pull request 437](https://osrf-migration.github.io/ignition-gh-pages/#!/ignitionrobotics/ign-gazebo/pull-requests/437)

1. Logging meshes and materials
    * [BitBucket pull request 367](https://osrf-migration.github.io/ignition-gh-pages/#!/ignitionrobotics/ign-gazebo/pull-requests/367)

1. List plugin env vars
    * [BitBucket pull request 560](https://osrf-migration.github.io/ignition-gh-pages/#!/ignitionrobotics/ign-gazebo/pull-requests/560)

1. Fix protobuf / clang warnings
    * [BitBucket pull request 555](https://osrf-migration.github.io/ignition-gh-pages/#!/ignitionrobotics/ign-gazebo/pull-requests/555)

1. Component inspector
    * [BitBucket pull request 528](https://osrf-migration.github.io/ignition-gh-pages/#!/ignitionrobotics/ign-gazebo/pull-requests/528)

1. Log compress
    * [BitBucket pull request 500](https://osrf-migration.github.io/ignition-gh-pages/#!/ignitionrobotics/ign-gazebo/pull-requests/500)

1. Set process titles
    * [BitBucket pull request 530](https://osrf-migration.github.io/ignition-gh-pages/#!/ignitionrobotics/ign-gazebo/pull-requests/530)

1. Add custom user snapping
    * [BitBucket pull request 493](https://osrf-migration.github.io/ignition-gh-pages/#!/ignitionrobotics/ign-gazebo/pull-requests/493)

1. Add GUI to configure grid
    * [BitBucket pull request 507](https://osrf-migration.github.io/ignition-gh-pages/#!/ignitionrobotics/ign-gazebo/pull-requests/507)

1. Add multiple entity selection to view angle
    * [BitBucket pull request 531](https://osrf-migration.github.io/ignition-gh-pages/#!/ignitionrobotics/ign-gazebo/pull-requests/531)

1. Highlight selected entities
    * [BitBucket pull request 515](https://osrf-migration.github.io/ignition-gh-pages/#!/ignitionrobotics/ign-gazebo/pull-requests/515)

1. Log record overwrite
    * [BitBucket pull request 497](https://osrf-migration.github.io/ignition-gh-pages/#!/ignitionrobotics/ign-gazebo/pull-requests/497)

1. Add copyright to QML files
    * [BitBucket pull request 527](https://osrf-migration.github.io/ignition-gh-pages/#!/ignitionrobotics/ign-gazebo/pull-requests/527)

1. Fix shift translation bug
    * [BitBucket pull request 529](https://osrf-migration.github.io/ignition-gh-pages/#!/ignitionrobotics/ign-gazebo/pull-requests/529)


### Ignition Gazebo 2.15.0 (2020-02-07)

1. Fix seeking back in time in log playback
    * [BitBucket pull request 523](https://osrf-migration.github.io/ignition-gh-pages/#!/ignitionrobotics/ign-gazebo/pull-requests/523)

1. Fix the deprecated ign-gazebo command line
    * [BitBucket pull request 499](https://osrf-migration.github.io/ignition-gh-pages/#!/ignitionrobotics/ign-gazebo/pull-requests/499)

1. Always use the latest render texture in scene3d
    * [BitBucket pull request 518](https://osrf-migration.github.io/ignition-gh-pages/#!/ignitionrobotics/ign-gazebo/pull-requests/518)

1. Remove redundent messages when levels get unloaded
    * [BitBucket pull request 522](https://osrf-migration.github.io/ignition-gh-pages/#!/ignitionrobotics/ign-gazebo/pull-requests/522)

1. View angle plugin
    * [BitBucket pull request 516](https://osrf-migration.github.io/ignition-gh-pages/#!/ignitionrobotics/ign-gazebo/pull-requests/516)

1. Support breadcrumb performers
    * [BitBucket pull request 484](https://osrf-migration.github.io/ignition-gh-pages/#!/ignitionrobotics/ign-gazebo/pull-requests/484)

1. Drag and drop Fuel object into mouse position
    * [BitBucket pull request 511](https://osrf-migration.github.io/ignition-gh-pages/#!/ignitionrobotics/ign-gazebo/pull-requests/511)

1. Add hotkey keybindings
    * [BitBucket pull request 486](https://osrf-migration.github.io/ignition-gh-pages/#!/ignitionrobotics/ign-gazebo/pull-requests/486)

### Ignition Gazebo 2.14.0 (2020-01-10)

1. Use Actuator component to communicate between MulticopterVelocityControl and MulticopterMotorModel systems
    * [BitBucket pull request 498](https://osrf-migration.github.io/ignition-gh-pages/#!/ignitionrobotics/ign-gazebo/pull-requests/498)

1.  Backport fix to insert multiple lights with same name
    * [BitBucket pull request 502](https://osrf-migration.github.io/ignition-gh-pages/#!/ignitionrobotics/ign-gazebo/pull-requests/502)

1.  Get all component types attached to an entity
    * [BitBucket pull request 494](https://osrf-migration.github.io/ignition-gh-pages/#!/ignitionrobotics/ign-gazebo/pull-requests/494)

1.  Fix tooltips on entity tree
    * [BitBucket pull request 496](https://osrf-migration.github.io/ignition-gh-pages/#!/ignitionrobotics/ign-gazebo/pull-requests/496)

### Ignition Gazebo 2.13.0 (2019-12-17)

1. Add Multicopter velocity controller
    * [BitBucket pull request 487](https://osrf-migration.github.io/ignition-gh-pages/#!/ignitionrobotics/ign-gazebo/pull-requests/487)

1. Fix crash when removing an entity being followed
    * [BitBucket pull request 465](https://osrf-migration.github.io/ignition-gh-pages/#!/ignitionrobotics/ign-gazebo/pull-requests/465)

1. Add option to right click and remove nodes
    * [BitBucket pull request 458](https://osrf-migration.github.io/ignition-gh-pages/#!/ignitionrobotics/ign-gazebo/pull-requests/458)

1. Fix jumpy log playback
    * [BitBucket pull request 488](https://osrf-migration.github.io/ignition-gh-pages/#!/ignitionrobotics/ign-gazebo/pull-requests/488)

1. Remove Scene3d Text anchors
    * [BitBucket pull request 467](https://osrf-migration.github.io/ignition-gh-pages/#!/ignitionrobotics/ign-gazebo/pull-requests/467)

1. Show grid using SDF file
    * [BitBucket pull request 461](https://osrf-migration.github.io/ignition-gh-pages/#!/ignitionrobotics/ign-gazebo/pull-requests/461)

### Ignition Gazebo 2.12.0 (2019-11-25)

1. Parse visual cast shadows and add CastShadows component
    * [BitBucket pull request 453](https://osrf-migration.github.io/ignition-gh-pages/#!/ignitionrobotics/ign-gazebo/pull-requests/453)

1. Update SceneBroadcaster to publish state msg for world with only static models
    * [BitBucket pull request 450](https://osrf-migration.github.io/ignition-gh-pages/#!/ignitionrobotics/ign-gazebo/pull-requests/450)

1. Add log video recorder
    * [BitBucket pull request 441](https://osrf-migration.github.io/ignition-gh-pages/#!/ignitionrobotics/ign-gazebo/pull-requests/441)

1. Rechargeable battery model
    * [BitBucket pull request 455](https://osrf-migration.github.io/ignition-gh-pages/#!/ignitionrobotics/ign-gazebo/pull-requests/455)

1. Add Breadcrumbs system
    * [BitBucket pull request 459](https://osrf-migration.github.io/ignition-gh-pages/#!/ignitionrobotics/ign-gazebo/pull-requests/459)

1. Drag models from Fuel
    * [BitBucket pull request 454](https://osrf-migration.github.io/ignition-gh-pages/#!/ignitionrobotics/ign-gazebo/pull-requests/454)

1. Improvements to GUI configuration
    * [BitBucket pull request 451](https://osrf-migration.github.io/ignition-gh-pages/#!/ignitionrobotics/ign-gazebo/pull-requests/451)

1. Prevent crash when attempting to load more than one render engine per process
    * [BitBucket pull request 463](https://osrf-migration.github.io/ignition-gh-pages/#!/ignitionrobotics/ign-gazebo/pull-requests/463)

### Ignition Gazebo 2.11.0 (2019-10-23)

1.  Handle Relative URIs
    * [BitBucket pull request 433](https://osrf-migration.github.io/ignition-gh-pages/#!/ignitionrobotics/ign-gazebo/pull-requests/433)

1.  Avoid using invalid/unsupported joints
    * [BitBucket pull request 438](https://osrf-migration.github.io/ignition-gh-pages/#!/ignitionrobotics/ign-gazebo/pull-requests/438)

1.  Add mutex to protect views from potential concurrent access
    * [BitBucket pull request 435](https://osrf-migration.github.io/ignition-gh-pages/#!/ignitionrobotics/ign-gazebo/pull-requests/435)

1.  Add `Link::WorldKineticEnergy` for computing total kinetic energy of a link with respect to the world frame.
    * [BitBucket pull request 434](https://osrf-migration.github.io/ignition-gh-pages/#!/ignitionrobotics/ign-gazebo/pull-requests/434)

1.  Improve steering behavior of example tracked vehicle
    * [BitBucket pull request 432](https://osrf-migration.github.io/ignition-gh-pages/#!/ignitionrobotics/ign-gazebo/pull-requests/432)

1.  Rewind / reset and seek
    * [BitBucket pull request 429](https://osrf-migration.github.io/ignition-gh-pages/#!/ignitionrobotics/ign-gazebo/pull-requests/429)

1.  Add Follow mode to GUI
    * [BitBucket pull request 430](https://osrf-migration.github.io/ignition-gh-pages/#!/ignitionrobotics/ign-gazebo/pull-requests/430)
    * [BitBucket pull request 436](https://osrf-migration.github.io/ignition-gh-pages/#!/ignitionrobotics/ign-gazebo/pull-requests/436)

### Ignition Gazebo 2.10.0 (2019-09-08)

1.  Custom odom frequency in sim time
    * [BitBucket pull request 427](https://osrf-migration.github.io/ignition-gh-pages/#!/ignitionrobotics/ign-gazebo/pull-requests/427)

1.  Add Move To gui plugin
    * [BitBucket pull request 426](https://osrf-migration.github.io/ignition-gh-pages/#!/ignitionrobotics/ign-gazebo/pull-requests/426)

### Ignition Gazebo 2.9.0

1.  Use the JointSetVelocityCommand feature to set joint velocities
    * [BitBucket pull request 424](https://osrf-migration.github.io/ignition-gh-pages/#!/ignitionrobotics/ign-gazebo/pull-requests/424)

### Ignition Gazebo 2.8.0 (2019-08-23)

1. Add video recorder gui plugin
    * [BitBucket pull request 422](https://osrf-migration.github.io/ignition-gh-pages/#!/ignitionrobotics/ign-gazebo/pull-requests/422)

1. Vertical rays for lidar demo
    * [BitBucket pull request 419](https://osrf-migration.github.io/ignition-gh-pages/#!/ignitionrobotics/ign-gazebo/pull-requests/419)

1. Print world path when using cli
    * [BitBucket pull request 420](https://osrf-migration.github.io/ignition-gh-pages/#!/ignitionrobotics/ign-gazebo/pull-requests/420)

### Ignition Gazebo 2.7.1

1. Fix order of adding and removing rendering entities, and clean up mesh
   materials in the SceneManager.
    * [BitBucket pull request 415](https://osrf-migration.github.io/ignition-gh-pages/#!/ignitionrobotics/ign-gazebo/pull-requests/415)
    * [BitBucket pull request 416](https://osrf-migration.github.io/ignition-gh-pages/#!/ignitionrobotics/ign-gazebo/pull-requests/416)

### Ignition Gazebo 2.7.0

1. Move creation of default log path to ServerConfig. This lets both console logs and state logs to be stored in the same directory.  The console messages are always logged.  Allow state log files to be overwritten.
    * [BitBucket pull request 413](https://osrf-migration.github.io/ignition-gh-pages/#!/ignitionrobotics/ign-gazebo/pull-requests/413)

1. Baseline for stereo cameras
    * [BitBucket pull request 406](https://osrf-migration.github.io/ignition-gh-pages/#!/ignitionrobotics/ign-gazebo/pull-requests/406)

1. Fix log playback with levels. This drops support for logs created before v2.0.0.
    * [BitBucket pull request 407](https://osrf-migration.github.io/ignition-gh-pages/#!/ignitionrobotics/ign-gazebo/pull-requests/407)

1. Add worker threads for System PostUpdate phase
    * [BitBucket pull request 387](https://osrf-migration.github.io/ignition-gh-pages/#!/ignitionrobotics/ign-gazebo/pull-requests/387)

1. Added a test runner for executing an SDF and recording simulation rates.
   See the `test/performance/READEM.md` file for more info.
    * [BitBucket pull request 389](https://osrf-migration.github.io/ignition-gh-pages/#!/ignitionrobotics/ign-gazebo/pull-requests/389)

### Ignition Gazebo 2.6.1 (2019-07-26)

1. Clear stepMsg before populating it
    * [BitBucket pull request 398](https://osrf-migration.github.io/ignition-gh-pages/#!/ignitionrobotics/ign-gazebo/pull-requests/398)

### Ignition Gazebo 2.6.0 (2019-07-24)

1.  Improve performance of Pose Publisher
    * [BitBucket pull request 392](https://osrf-migration.github.io/ignition-gh-pages/#!/ignitionrobotics/ign-gazebo/pull-requests/392)

1. Fix distributed sim
    * [BitBucket pull request 385](https://osrf-migration.github.io/ignition-gh-pages/#!/ignitionrobotics/ign-gazebo/pull-requests/385)

### Ignition Gazebo 2.5.0 (2019-07-19)

1. The LinearBatteryPlugin system publishes battery state
    * [BitBucket pull request 388](https://osrf-migration.github.io/ignition-gh-pages/#!/ignitionrobotics/ign-gazebo/pull-requests/388)

### Ignition Gazebo 2.4.0 (2019-07-17)

1. Bundle scene updates in sensor system
    * [BitBucket pull request 386](https://osrf-migration.github.io/ignition-gh-pages/#!/ignitionrobotics/ign-gazebo/pull-requests/386)

### Ignition Gazebo 2.3.0 (2019-07-13)

1. Improve physics system peformance by skipping static model updates.
   Components state information has been incorporated, which is used to
   indicate if a component change is periodic (such as through a physics
   update) or a one-time change (such as through a user command).
    * [BitBucket pull request 384](https://osrf-migration.github.io/ignition-gh-pages/#!/ignitionrobotics/ign-gazebo/pull-requests/384)

1. Add sdf parameter to battery to start draining only when robot has started moving
    * [BitBucket pull request 370](https://osrf-migration.github.io/ignition-gh-pages/#!/ignitionrobotics/ign-gazebo/pull-requests/370)

1. Improve SceneBroadcaster peformance by 1) Limit message generation if
   subscribers to pose topics are not present, 2) Set world stats message
   instead of copying the message, 3) Suppress scenegraph updates when there
   are no new entities, 4) Make better use of const functions, 5) Prevent
   creation of msgs::SerializedStep every PostUpdate, 6) Only serialized and
   transmit components that have changed.
    * [BitBucket pull request 371](https://osrf-migration.github.io/ignition-gh-pages/#!/ignitionrobotics/ign-gazebo/pull-requests/371)
    * [BitBucket pull request 372](https://osrf-migration.github.io/ignition-gh-pages/#!/ignitionrobotics/ign-gazebo/pull-requests/372)
    * [BitBucket pull request 373](https://osrf-migration.github.io/ignition-gh-pages/#!/ignitionrobotics/ign-gazebo/pull-requests/373)
    * [BitBucket pull request 374](https://osrf-migration.github.io/ignition-gh-pages/#!/ignitionrobotics/ign-gazebo/pull-requests/374)
    * [BitBucket pull request 375](https://osrf-migration.github.io/ignition-gh-pages/#!/ignitionrobotics/ign-gazebo/pull-requests/375)
    * [BitBucket pull request 376](https://osrf-migration.github.io/ignition-gh-pages/#!/ignitionrobotics/ign-gazebo/pull-requests/376)

### Ignition Gazebo 2.2.0

1. The DiffDrive system publishes odometry information.
    * [BitBucket pull request 368](https://osrf-migration.github.io/ignition-gh-pages/#!/ignitionrobotics/ign-gazebo/pull-requests/368)

1. Allow attaching plugins to sensors from a server config.
    * [BitBucket pull request 366](https://osrf-migration.github.io/ignition-gh-pages/#!/ignitionrobotics/ign-gazebo/pull-requests/366)

1. Remove world name from frame_ids
    * [BitBucket pull request 364](https://osrf-migration.github.io/ignition-gh-pages/#!/ignitionrobotics/ign-gazebo/pull-requests/364)

1. Fix deadlock when spawning robots
    * [BitBucket pull request 365](https://osrf-migration.github.io/ignition-gh-pages/#!/ignitionrobotics/ign-gazebo/pull-requests/365)

1. Set default topics for rendering sensors
    * [BitBucket pull request 363](https://osrf-migration.github.io/ignition-gh-pages/#!/ignitionrobotics/ign-gazebo/pull-requests/363)

1. Support custom random seed from the command line.
    * [BitBucket pull request 362](https://osrf-migration.github.io/ignition-gh-pages/#!/ignitionrobotics/ign-gazebo/pull-requests/362)

### Ignition Gazebo 2.1.0

1. RenderUtil fix bad merge: check for existing entities in GzScene3D on initialization.
    * [BitBucket pull request 360](https://osrf-migration.github.io/ignition-gh-pages/#!/ignitionrobotics/ign-gazebo/pull-requests/360)

1. Allow sensors to load plugins.
    * [BitBucket pull request 356](https://osrf-migration.github.io/ignition-gh-pages/#!/ignitionrobotics/ign-gazebo/pull-requests/356)
    * [BitBucket pull request 366](https://osrf-migration.github.io/ignition-gh-pages/#!/ignitionrobotics/ign-gazebo/pull-requests/366)

1. Parse and load submesh geometry in visuals.
    * [BitBucket pull request 353](https://osrf-migration.github.io/ignition-gh-pages/#!/ignitionrobotics/ign-gazebo/pull-requests/353)

1. Allow setting the update frequency of pose publisher.
    * [BitBucket pull request 352](https://osrf-migration.github.io/ignition-gh-pages/#!/ignitionrobotics/ign-gazebo/pull-requests/352)

1. Added RGBD camera sensor.
    * [BitBucket pull request 351](https://osrf-migration.github.io/ignition-gh-pages/#!/ignitionrobotics/ign-gazebo/pull-requests/351)

1. Fix Docker scripts.
    * [BitBucket pull request 347](https://osrf-migration.github.io/ignition-gh-pages/#!/ignitionrobotics/ign-gazebo/pull-requests/347)

1. Support log playback from a different path
    * [BitBucket pull request 355](https://osrf-migration.github.io/ignition-gh-pages/#!/ignitionrobotics/ign-gazebo/pull-requests/355)

### Ignition Gazebo 2.0.0

1. RenderUtil: check for existing entities in GzScene3D on initialization.
    * [BitBucket pull request 350](https://osrf-migration.github.io/ignition-gh-pages/#!/ignitionrobotics/ign-gazebo/pull-requests/350)

1. SceneBroadcaster: only send pose state periodically.
    * [BitBucket pull request 345](https://osrf-migration.github.io/ignition-gh-pages/#!/ignitionrobotics/ign-gazebo/pull-requests/345)

1. PeerTracker: increase distributed simulation peer tracking timeout.
    * [BitBucket pull request 344](https://osrf-migration.github.io/ignition-gh-pages/#!/ignitionrobotics/ign-gazebo/pull-requests/344)

1. MultiCopterMotorModel: add mutex to protect motor velocity command.
    * [BitBucket pull request 341](https://osrf-migration.github.io/ignition-gh-pages/#!/ignitionrobotics/ign-gazebo/pull-requests/341)

1. Tweaks to example worlds
    * [BitBucket pull request 342](https://osrf-migration.github.io/ignition-gh-pages/#!/ignitionrobotics/ign-gazebo/pull-requests/342)

1. DiffDrive system: add topic as system parameter.
    * [BitBucket pull request 343](https://osrf-migration.github.io/ignition-gh-pages/#!/ignitionrobotics/ign-gazebo/pull-requests/343)

1. Log entity creation and deletion
    * [BitBucket pull request 337](https://osrf-migration.github.io/ignition-gh-pages/#!/ignitionrobotics/ign-gazebo/pull-requests/337)

1. Multicopter motor model
    * [BitBucket pull request 322](https://osrf-migration.github.io/ignition-gh-pages/#!/ignitionrobotics/ign-gazebo/pull-requests/322)

1. Fix removing selected entity
    * [BitBucket pull request 339](https://osrf-migration.github.io/ignition-gh-pages/#!/ignitionrobotics/ign-gazebo/pull-requests/339)

1. Collision serialization
    * [BitBucket pull request 326](https://osrf-migration.github.io/ignition-gh-pages/#!/ignitionrobotics/ign-gazebo/pull-requests/326)

1. Add support for moving and rotating models
    * [BitBucket pull request 316](https://osrf-migration.github.io/ignition-gh-pages/#!/ignitionrobotics/ign-gazebo/pull-requests/316)

1. Pose commands
    * [BitBucket pull request 334](https://osrf-migration.github.io/ignition-gh-pages/#!/ignitionrobotics/ign-gazebo/pull-requests/334)

1. Level performers can be added at runtime using a service call. See the
   levels tutorial for more information.
    * [BitBucket pull request 264](https://osrf-migration.github.io/ignition-gh-pages/#!/ignitionrobotics/ign-gazebo/pull-requests/264)

1. Update worlds to GzScene3D
    * [BitBucket pull request 333](https://osrf-migration.github.io/ignition-gh-pages/#!/ignitionrobotics/ign-gazebo/pull-requests/333)

1. Reduce logging file size
    * [BitBucket pull request 332](https://osrf-migration.github.io/ignition-gh-pages/#!/ignitionrobotics/ign-gazebo/pull-requests/332)

1. Update PosePublisher system to publish sensor poses and to use scoped names for frame ids
    * [BitBucket pull request 331](https://osrf-migration.github.io/ignition-gh-pages/#!/ignitionrobotics/ign-gazebo/pull-requests/331)

1. Fix gui plugin linking issue
    * [BitBucket pull request 327](https://osrf-migration.github.io/ignition-gh-pages/#!/ignitionrobotics/ign-gazebo/pull-requests/327)
    * [BitBucket pull request 330](https://osrf-migration.github.io/ignition-gh-pages/#!/ignitionrobotics/ign-gazebo/pull-requests/330)

1. Toolbar colors
    * [BitBucket pull request 329](https://osrf-migration.github.io/ignition-gh-pages/#!/ignitionrobotics/ign-gazebo/pull-requests/329)

1. Rename Scene3D gui plugin to GzScene3D
    * [BitBucket pull request 328](https://osrf-migration.github.io/ignition-gh-pages/#!/ignitionrobotics/ign-gazebo/pull-requests/328)

1. Fix distributed sim documentation
    * [BitBucket pull request 318](https://osrf-migration.github.io/ignition-gh-pages/#!/ignitionrobotics/ign-gazebo/pull-requests/318)

1. Port Scene3D gui plugin from ign-gui. Renamed to GzScene3D.
    * [BitBucket pull request 315](https://osrf-migration.github.io/ignition-gh-pages/#!/ignitionrobotics/ign-gazebo/pull-requests/315)

1. Entity tree UI
    * [BitBucket pull request 285](https://osrf-migration.github.io/ignition-gh-pages/#!/ignitionrobotics/ign-gazebo/pull-requests/285)

1. Add rendering component
    * [BitBucket pull request 306](https://osrf-migration.github.io/ignition-gh-pages/#!/ignitionrobotics/ign-gazebo/pull-requests/306)

1. Update Camera and DepthCamera components to use sdf::Sensor object instead of an sdf::ElementPtr.
    * [BitBucket pull request 299](https://osrf-migration.github.io/ignition-gh-pages/#!/ignitionrobotics/ign-gazebo/pull-requests/299)

1. Added system for ignition::sensors::AirPressureSensor.
    * [BitBucket pull request 300](https://osrf-migration.github.io/ignition-gh-pages/#!/ignitionrobotics/ign-gazebo/pull-requests/300)

1. Support conversion and serialization of Imu components. IMU sensors are
   loaded from an SDF DOM object.
    * [BitBucket pull request 302](https://osrf-migration.github.io/ignition-gh-pages/#!/ignitionrobotics/ign-gazebo/pull-requests/302)

1. Throttle sensors update rate
    * [BitBucket pull request 323](https://osrf-migration.github.io/ignition-gh-pages/#!/ignitionrobotics/ign-gazebo/pull-requests/323)

1. Fix changing themes
    * [BitBucket pull request 321](https://osrf-migration.github.io/ignition-gh-pages/#!/ignitionrobotics/ign-gazebo/pull-requests/321)

1. Battery tweaks
    * [BitBucket pull request 314](https://osrf-migration.github.io/ignition-gh-pages/#!/ignitionrobotics/ign-gazebo/pull-requests/314)

1. Support conversion and serialization of PBR parameters in a material component
    * [BitBucket pull request 304](https://osrf-migration.github.io/ignition-gh-pages/#!/ignitionrobotics/ign-gazebo/pull-requests/304)

1. Joint state pub
    * [BitBucket pull request 260](https://osrf-migration.github.io/ignition-gh-pages/#!/ignitionrobotics/ign-gazebo/pull-requests/260)

1. Update Altimeter component to use sdf::Sensor object instead of an
   sdf::ElementPtr.
    * [BitBucket pull request 286](https://osrf-migration.github.io/ignition-gh-pages/#!/ignitionrobotics/ign-gazebo/pull-requests/286)

1. Update docker nightly dependencies
    * [BitBucket pull request 310](https://osrf-migration.github.io/ignition-gh-pages/#!/ignitionrobotics/ign-gazebo/pull-requests/310)

1. Ign tool
    * [BitBucket pull request 296](https://osrf-migration.github.io/ignition-gh-pages/#!/ignitionrobotics/ign-gazebo/pull-requests/296)
    * [BitBucket pull request 336](https://osrf-migration.github.io/ignition-gh-pages/#!/ignitionrobotics/ign-gazebo/pull-requests/336)

1. State broadcast
    * [BitBucket pull request 307](https://osrf-migration.github.io/ignition-gh-pages/#!/ignitionrobotics/ign-gazebo/pull-requests/307)

1. Use world statistics message on network
    * [BitBucket pull request 305](https://osrf-migration.github.io/ignition-gh-pages/#!/ignitionrobotics/ign-gazebo/pull-requests/305)

1. Update Magnetometer component to use sdf::Sensor object instead of an sdf::ElementPtr.
    * [BitBucket pull request 272](https://osrf-migration.github.io/ignition-gh-pages/#!/ignitionrobotics/ign-gazebo/pull-requests/272)

1. Fix Scene3D loading empty world
    * [BitBucket pull request 308](https://osrf-migration.github.io/ignition-gh-pages/#!/ignitionrobotics/ign-gazebo/pull-requests/308)

1. Support conversion and serialization of scene and light components
    * [BitBucket pull request 297](https://osrf-migration.github.io/ignition-gh-pages/#!/ignitionrobotics/ign-gazebo/pull-requests/297)

1. Operators instead of De/Serialize
    * [BitBucket pull request 293](https://osrf-migration.github.io/ignition-gh-pages/#!/ignitionrobotics/ign-gazebo/pull-requests/293)

1. Remove PIMPL from Component
    * [BitBucket pull request 267](https://osrf-migration.github.io/ignition-gh-pages/#!/ignitionrobotics/ign-gazebo/pull-requests/267)

1. Delay scene broadcaster transport setup
    * [BitBucket pull request 292](https://osrf-migration.github.io/ignition-gh-pages/#!/ignitionrobotics/ign-gazebo/pull-requests/292)

1. Report link poses from secondaries during distributed simulation, using a cache
    * [BitBucket pull request 276](https://osrf-migration.github.io/ignition-gh-pages/#!/ignitionrobotics/ign-gazebo/pull-requests/276)
    * [BitBucket pull request 265](https://osrf-migration.github.io/ignition-gh-pages/#!/ignitionrobotics/ign-gazebo/pull-requests/265)

1. Restore log playback
    * [BitBucket pull request 288](https://osrf-migration.github.io/ignition-gh-pages/#!/ignitionrobotics/ign-gazebo/pull-requests/288)

1. ECM changed state
    * [BitBucket pull request 287](https://osrf-migration.github.io/ignition-gh-pages/#!/ignitionrobotics/ign-gazebo/pull-requests/287)

1. Joint serialization
    * [BitBucket pull request 281](https://osrf-migration.github.io/ignition-gh-pages/#!/ignitionrobotics/ign-gazebo/pull-requests/281)

1. Use scene ambient and background color information in sensor
   configuration.
    * [BitBucket pull request 268](https://osrf-migration.github.io/ignition-gh-pages/#!/ignitionrobotics/ign-gazebo/pull-requests/268)

1. Performance benchmarking
    * [BitBucket pull request 220](https://osrf-migration.github.io/ignition-gh-pages/#!/ignitionrobotics/ign-gazebo/pull-requests/220)
    * [BitBucket pull request 253](https://osrf-migration.github.io/ignition-gh-pages/#!/ignitionrobotics/ign-gazebo/pull-requests/253)
    * [BitBucket pull request 258](https://osrf-migration.github.io/ignition-gh-pages/#!/ignitionrobotics/ign-gazebo/pull-requests/258)
    * [BitBucket pull request 283](https://osrf-migration.github.io/ignition-gh-pages/#!/ignitionrobotics/ign-gazebo/pull-requests/283)
    * [BitBucket pull request 312](https://osrf-migration.github.io/ignition-gh-pages/#!/ignitionrobotics/ign-gazebo/pull-requests/312)

1. Remove emissive component from visual materials
    * [BitBucket pull request 271](https://osrf-migration.github.io/ignition-gh-pages/#!/ignitionrobotics/ign-gazebo/pull-requests/271)

1. Serialization for more components
    * [BitBucket pull request 255](https://osrf-migration.github.io/ignition-gh-pages/#!/ignitionrobotics/ign-gazebo/pull-requests/255)

1. Added an SDF message to the start of log files.
    * [BitBucket pull request 257](https://osrf-migration.github.io/ignition-gh-pages/#!/ignitionrobotics/ign-gazebo/pull-requests/257)

1. Unify network and sync managers
    * [BitBucket pull request 261](https://osrf-migration.github.io/ignition-gh-pages/#!/ignitionrobotics/ign-gazebo/pull-requests/261)

1. Add PerformerLevels component
    * [BitBucket pull request 262](https://osrf-migration.github.io/ignition-gh-pages/#!/ignitionrobotics/ign-gazebo/pull-requests/262)

1. Distributed sim deprecate envs
    * [BitBucket pull request 240](https://osrf-migration.github.io/ignition-gh-pages/#!/ignitionrobotics/ign-gazebo/pull-requests/240)

1. Use ign-sensors magnetometer sensor plugin
    * [BitBucket pull request 221](https://osrf-migration.github.io/ignition-gh-pages/#!/ignitionrobotics/ign-gazebo/pull-requests/221)

1. Use ign-sensors altimeter sensor plugin
    * [BitBucket pull request 215](https://osrf-migration.github.io/ignition-gh-pages/#!/ignitionrobotics/ign-gazebo/pull-requests/215)

1. Use ign-sensors imu sensor plugin
    * [BitBucket pull request 219](https://osrf-migration.github.io/ignition-gh-pages/#!/ignitionrobotics/ign-gazebo/pull-requests/219)

1. Depend on ign-sensors rendering component
    * [BitBucket pull request 212](https://osrf-migration.github.io/ignition-gh-pages/#!/ignitionrobotics/ign-gazebo/pull-requests/212)

## Ignition Gazebo 1.x

### Ignition Gazebo 1.X.X

1. Add Wind Plugin (Ported from Gazebo classic)
    * [BitBucket pull request 273](https://osrf-migration.github.io/ignition-gh-pages/#!/ignitionrobotics/ign-gazebo/pull-requests/273/)

1. Port battery plugin from Gazebo classic
    * [BitBucket pull request 234](https://osrf-migration.github.io/ignition-gh-pages/#!/ignitionrobotics/ign-gazebo/pull-requests/234)
    * [BitBucket pull request 317](https://osrf-migration.github.io/ignition-gh-pages/#!/ignitionrobotics/ign-gazebo/pull-requests/317)
    * [BitBucket pull request 324](https://osrf-migration.github.io/ignition-gh-pages/#!/ignitionrobotics/ign-gazebo/pull-requests/324)

1. Use ISO timestamp for default log path
    * [BitBucket pull request 289](https://osrf-migration.github.io/ignition-gh-pages/#!/ignitionrobotics/ign-gazebo/pull-requests/289)

1. Logging tutorial
    * [BitBucket pull request 280](https://osrf-migration.github.io/ignition-gh-pages/#!/ignitionrobotics/ign-gazebo/pull-requests/280)

1. Joystick SDF small typos
    * [BitBucket pull request 284](https://osrf-migration.github.io/ignition-gh-pages/#!/ignitionrobotics/ign-gazebo/pull-requests/284)

1. Add `Link`: a convenience class for interfacing with link entities
    * [BitBucket pull request 269](https://osrf-migration.github.io/ignition-gh-pages/#!/ignitionrobotics/ign-gazebo/pull-requests/269)

1. Added LiftDragPlugin (ported from Gazebo classic)
    * [BitBucket pull request 256](https://osrf-migration.github.io/ignition-gh-pages/#!/ignitionrobotics/ign-gazebo/pull-requests/256)

1. Logging refactor unique path functions to ign-common
    * [BitBucket pull request 270](https://osrf-migration.github.io/ignition-gh-pages/#!/ignitionrobotics/ign-gazebo/pull-requests/270)

1. Added test for log record and playback.
    * [BitBucket pull request 263](https://osrf-migration.github.io/ignition-gh-pages/#!/ignitionrobotics/ign-gazebo/pull-requests/263)

1. Add ApplyJointForce system
    * [BitBucket pull request 254](https://osrf-migration.github.io/ignition-gh-pages/#!/ignitionrobotics/ign-gazebo/pull-requests/254)

1. More ign-msgs <-> SDF conversions: Inertial, Geometry, Material
    * [BitBucket pull request 251](https://osrf-migration.github.io/ignition-gh-pages/#!/ignitionrobotics/ign-gazebo/pull-requests/251)

1. Logging command line support
    * [BitBucket pull request 249](https://osrf-migration.github.io/ignition-gh-pages/#!/ignitionrobotics/ign-gazebo/pull-requests/249)

1. Remove inactive performers instead of setting static
    * [BitBucket pull request 247](https://osrf-migration.github.io/ignition-gh-pages/#!/ignitionrobotics/ign-gazebo/pull-requests/247)

1. Use state instead of pose in distributed simulation
    * [BitBucket pull request 242](https://osrf-migration.github.io/ignition-gh-pages/#!/ignitionrobotics/ign-gazebo/pull-requests/242)

1. Distributed implies levels
    * [BitBucket pull request 243](https://osrf-migration.github.io/ignition-gh-pages/#!/ignitionrobotics/ign-gazebo/pull-requests/243)

1. Add a basic JointController system
    * [BitBucket pull request 246](https://osrf-migration.github.io/ignition-gh-pages/#!/ignitionrobotics/ign-gazebo/pull-requests/246)

1. Enforce component type uniqueness
    * [BitBucket pull request 236](https://osrf-migration.github.io/ignition-gh-pages/#!/ignitionrobotics/ign-gazebo/pull-requests/236)

1. Clean CI: disable test known to fail on OSX
    * [BitBucket pull request 244](https://osrf-migration.github.io/ignition-gh-pages/#!/ignitionrobotics/ign-gazebo/pull-requests/244)

1. Logical camera topic name check
    * [BitBucket pull request 245](https://osrf-migration.github.io/ignition-gh-pages/#!/ignitionrobotics/ign-gazebo/pull-requests/245)

1. Added command line options to configure distributed simulation. These
   will replace the environment variables.
    * [BitBucket pull request 238](https://osrf-migration.github.io/ignition-gh-pages/#!/ignitionrobotics/ign-gazebo/pull-requests/238)

1. Add systems to queue before actually adding them to runner
    * [BitBucket pull request 241](https://osrf-migration.github.io/ignition-gh-pages/#!/ignitionrobotics/ign-gazebo/pull-requests/241)

1. Added a docker image that uses the ignition meta package
    * [BitBucket pull request 237](https://osrf-migration.github.io/ignition-gh-pages/#!/ignitionrobotics/ign-gazebo/pull-requests/237)

1. Move some design docs to tutorials
    * [BitBucket pull request 230](https://osrf-migration.github.io/ignition-gh-pages/#!/ignitionrobotics/ign-gazebo/pull-requests/230)

1. Disable GUI when using distributed simulation
    * [BitBucket pull request 235](https://osrf-migration.github.io/ignition-gh-pages/#!/ignitionrobotics/ign-gazebo/pull-requests/235)

1. Bring component type names back
    * [BitBucket pull request 232](https://osrf-migration.github.io/ignition-gh-pages/#!/ignitionrobotics/ign-gazebo/pull-requests/232)

1. A few tweaks to logging
    * [BitBucket pull request 228](https://osrf-migration.github.io/ignition-gh-pages/#!/ignitionrobotics/ign-gazebo/pull-requests/228)

1. Handle friction coefficients
    * [BitBucket pull request 227](https://osrf-migration.github.io/ignition-gh-pages/#!/ignitionrobotics/ign-gazebo/pull-requests/227)

1. Change private msgs namespace
    * [BitBucket pull request 233](https://osrf-migration.github.io/ignition-gh-pages/#!/ignitionrobotics/ign-gazebo/pull-requests/233)

1. Set tutorial titles
    * [BitBucket pull request 231](https://osrf-migration.github.io/ignition-gh-pages/#!/ignitionrobotics/ign-gazebo/pull-requests/231)

1. Example tunnel world
    * [BitBucket pull request 205](https://osrf-migration.github.io/ignition-gh-pages/#!/ignitionrobotics/ign-gazebo/pull-requests/205)

1. Conversion from chrono to ign-msgs
    * [BitBucket pull request 223](https://osrf-migration.github.io/ignition-gh-pages/#!/ignitionrobotics/ign-gazebo/pull-requests/223)

1. Prevent error message when using levels
    * [BitBucket pull request 229](https://osrf-migration.github.io/ignition-gh-pages/#!/ignitionrobotics/ign-gazebo/pull-requests/229)

### Ignition Gazebo 1.1.0 (2019-03-15)

1. Distributed performers running in lockstep
    * [BitBucket pull request 186](https://osrf-migration.github.io/ignition-gh-pages/#!/ignitionrobotics/ign-gazebo/pull-requests/186)
    * [BitBucket pull request 201](https://osrf-migration.github.io/ignition-gh-pages/#!/ignitionrobotics/ign-gazebo/pull-requests/201)
    * [BitBucket pull request 209](https://osrf-migration.github.io/ignition-gh-pages/#!/ignitionrobotics/ign-gazebo/pull-requests/209)
    * [BitBucket pull request 213](https://osrf-migration.github.io/ignition-gh-pages/#!/ignitionrobotics/ign-gazebo/pull-requests/213)

1. Fix documentation tagfiles
    * [BitBucket pull request 214](https://osrf-migration.github.io/ignition-gh-pages/#!/ignitionrobotics/ign-gazebo/pull-requests/214)

1. Convert gui library into a component
    * [BitBucket pull request 206](https://osrf-migration.github.io/ignition-gh-pages/#!/ignitionrobotics/ign-gazebo/pull-requests/206)

1. include <cstdint> wherever special int types like uint64_t are used
    * [BitBucket pull request 208](https://osrf-migration.github.io/ignition-gh-pages/#!/ignitionrobotics/ign-gazebo/pull-requests/208)

1. Move network internal
    * [BitBucket pull request 211](https://osrf-migration.github.io/ignition-gh-pages/#!/ignitionrobotics/ign-gazebo/pull-requests/211)

1. Logging / playback
    * [BitBucket pull request 181](https://osrf-migration.github.io/ignition-gh-pages/#!/ignitionrobotics/ign-gazebo/pull-requests/181)

1. ECM state streaming
    * [BitBucket pull request 184](https://osrf-migration.github.io/ignition-gh-pages/#!/ignitionrobotics/ign-gazebo/pull-requests/184)

1. Unversioned system libraries
    * [BitBucket pull request 222](https://osrf-migration.github.io/ignition-gh-pages/#!/ignitionrobotics/ign-gazebo/pull-requests/222)

### Ignition Gazebo 1.0.2 (2019-03-12)

1. Use TARGET_SO_NAME to fix finding dartsim plugin
    * [BitBucket pull request 217](https://osrf-migration.github.io/ignition-gh-pages/#!/ignitionrobotics/ign-gazebo/pull-requests/217)

### Ignition Gazebo 1.0.1 (2019-03-01)

1. Update gazebo version number in sdf files
    * [BitBucket pull request 207](https://osrf-migration.github.io/ignition-gh-pages/#!/ignitionrobotics/ign-gazebo/pull-requests/207)

### Ignition Gazebo 1.0.0 (2019-03-01)

1. Initial release

## Ignition Gazebo 0.x

### Ignition Gazebo 0.1.0

1. Add support for joints
    * [BitBucket pull request 77](https://osrf-migration.github.io/ignition-gh-pages/#!/ignitionrobotics/ign-gazebo/pull-requests/77)

1. Use SimpleWrapper for more component types
    * [BitBucket pull request 78](https://osrf-migration.github.io/ignition-gh-pages/#!/ignitionrobotics/ign-gazebo/pull-requests/78)

1. Create EventManager and delegate System instantiation to SimulationRunner
    * [BitBucket pull request 79](https://osrf-migration.github.io/ignition-gh-pages/#!/ignitionrobotics/ign-gazebo/pull-requests/79)

1. Integrate ign-gui
    * [BitBucket pull request 11](https://osrf-migration.github.io/ignition-gh-pages/#!/ignitionrobotics/ign-gazebo/pull-requests/11)

1. Remove some build dependencies.
    * [BitBucket pull request 6](https://osrf-migration.github.io/ignition-gh-pages/#!/ignitionrobotics/ign-gazebo/pull-requests/6)

1. Added basic Entity class.
    * [BitBucket pull request 3](https://osrf-migration.github.io/ignition-gh-pages/#!/ignitionrobotics/ign-gazebo/pull-requests/3)

1. Added a basic System class.
    * [BitBucket pull request 4](https://osrf-migration.github.io/ignition-gh-pages/#!/ignitionrobotics/ign-gazebo/pull-requests/4)<|MERGE_RESOLUTION|>--- conflicted
+++ resolved
@@ -1,17 +1,13 @@
 ## Ignition Gazebo 2.x
 
-<<<<<<< HEAD
+
 ### Ignition Gazebo 2.XX.XX (2020-XX-XX)
 
 1. Fix segfault in the Breadcrumbs system
     * [Pull Request 180](https://github.com/ignitionrobotics/ign-gazebo/pull/180)
-=======
-
-### Ignition Gazebo 2.XX.XX (2020-XX-XX)
 
 1. Added an `<odom_topic>` element to the DiffDrive system so that a custom odometry topic can be used.
     * [Pull Request 179](https://github.com/ignitionrobotics/ign-gazebo/pull/179)
->>>>>>> cbc69e58
 
 ### Ignition Gazebo 2.19.0 (2020-06-02)
 
